--- conflicted
+++ resolved
@@ -8967,10 +8967,7 @@
 	if (!type) {
 		bpf_log(ctx->log, "relo #%u: bad type id %u\n",
 			relo_idx, relo->type_id);
-<<<<<<< HEAD
-=======
 		kfree(specs);
->>>>>>> fd468ffc
 		return -EINVAL;
 	}
 
