/* SPDX-License-Identifier: GPL-2.0 */
/*
 * Scheduler internal types and methods:
 */
#ifndef _KERNEL_SCHED_SCHED_H
#define _KERNEL_SCHED_SCHED_H

#include <linux/sched/affinity.h>
#include <linux/sched/autogroup.h>
#include <linux/sched/cpufreq.h>
#include <linux/sched/deadline.h>
#include <linux/sched.h>
#include <linux/sched/loadavg.h>
#include <linux/sched/mm.h>
#include <linux/sched/rseq_api.h>
#include <linux/sched/signal.h>
#include <linux/sched/smt.h>
#include <linux/sched/stat.h>
#include <linux/sched/sysctl.h>
#include <linux/sched/task_flags.h>
#include <linux/sched/task.h>
#include <linux/sched/topology.h>

#include <linux/atomic.h>
#include <linux/bitmap.h>
#include <linux/bug.h>
#include <linux/capability.h>
#include <linux/cgroup_api.h>
#include <linux/cgroup.h>
#include <linux/context_tracking.h>
#include <linux/cpufreq.h>
#include <linux/cpumask_api.h>
#include <linux/ctype.h>
#include <linux/file.h>
#include <linux/fs_api.h>
#include <linux/hrtimer_api.h>
#include <linux/interrupt.h>
#include <linux/irq_work.h>
#include <linux/jiffies.h>
#include <linux/kref_api.h>
#include <linux/kthread.h>
#include <linux/ktime_api.h>
#include <linux/lockdep_api.h>
#include <linux/lockdep.h>
#include <linux/minmax.h>
#include <linux/mm.h>
#include <linux/module.h>
#include <linux/mutex_api.h>
#include <linux/plist.h>
#include <linux/poll.h>
#include <linux/proc_fs.h>
#include <linux/profile.h>
#include <linux/psi.h>
#include <linux/rcupdate.h>
#include <linux/seq_file.h>
#include <linux/seqlock.h>
#include <linux/softirq.h>
#include <linux/spinlock_api.h>
#include <linux/static_key.h>
#include <linux/stop_machine.h>
#include <linux/syscalls_api.h>
#include <linux/syscalls.h>
#include <linux/tick.h>
#include <linux/topology.h>
#include <linux/types.h>
#include <linux/u64_stats_sync_api.h>
#include <linux/uaccess.h>
#include <linux/wait_api.h>
#include <linux/wait_bit.h>
#include <linux/workqueue_api.h>
#include <linux/delayacct.h>

#include <trace/events/power.h>
#include <trace/events/sched.h>

#include "../workqueue_internal.h"

struct rq;
struct cfs_rq;
struct rt_rq;
struct sched_group;
struct cpuidle_state;

#ifdef CONFIG_PARAVIRT
# include <asm/paravirt.h>
# include <asm/paravirt_api_clock.h>
#endif

#include <asm/barrier.h>

#include "cpupri.h"
#include "cpudeadline.h"

#ifdef CONFIG_SCHED_DEBUG
# define SCHED_WARN_ON(x)      WARN_ONCE(x, #x)
#else
# define SCHED_WARN_ON(x)      ({ (void)(x), 0; })
#endif

/* task_struct::on_rq states: */
#define TASK_ON_RQ_QUEUED	1
#define TASK_ON_RQ_MIGRATING	2

extern __read_mostly int scheduler_running;

extern unsigned long calc_load_update;
extern atomic_long_t calc_load_tasks;

extern void calc_global_load_tick(struct rq *this_rq);
extern long calc_load_fold_active(struct rq *this_rq, long adjust);

extern void call_trace_sched_update_nr_running(struct rq *rq, int count);

extern int sysctl_sched_rt_period;
extern int sysctl_sched_rt_runtime;
extern int sched_rr_timeslice;

/*
 * Asymmetric CPU capacity bits
 */
struct asym_cap_data {
	struct list_head link;
	struct rcu_head rcu;
	unsigned long capacity;
	unsigned long cpus[];
};

extern struct list_head asym_cap_list;

#define cpu_capacity_span(asym_data) to_cpumask((asym_data)->cpus)

/*
 * Helpers for converting nanosecond timing to jiffy resolution
 */
#define NS_TO_JIFFIES(time)	((unsigned long)(time) / (NSEC_PER_SEC/HZ))

/*
 * Increase resolution of nice-level calculations for 64-bit architectures.
 * The extra resolution improves shares distribution and load balancing of
 * low-weight task groups (eg. nice +19 on an autogroup), deeper task-group
 * hierarchies, especially on larger systems. This is not a user-visible change
 * and does not change the user-interface for setting shares/weights.
 *
 * We increase resolution only if we have enough bits to allow this increased
 * resolution (i.e. 64-bit). The costs for increasing resolution when 32-bit
 * are pretty high and the returns do not justify the increased costs.
 *
 * Really only required when CONFIG_FAIR_GROUP_SCHED=y is also set, but to
 * increase coverage and consistency always enable it on 64-bit platforms.
 */
#ifdef CONFIG_64BIT
# define NICE_0_LOAD_SHIFT	(SCHED_FIXEDPOINT_SHIFT + SCHED_FIXEDPOINT_SHIFT)
# define scale_load(w)		((w) << SCHED_FIXEDPOINT_SHIFT)
# define scale_load_down(w)					\
({								\
	unsigned long __w = (w);				\
								\
	if (__w)						\
		__w = max(2UL, __w >> SCHED_FIXEDPOINT_SHIFT);	\
	__w;							\
})
#else
# define NICE_0_LOAD_SHIFT	(SCHED_FIXEDPOINT_SHIFT)
# define scale_load(w)		(w)
# define scale_load_down(w)	(w)
#endif

/*
 * Task weight (visible to users) and its load (invisible to users) have
 * independent resolution, but they should be well calibrated. We use
 * scale_load() and scale_load_down(w) to convert between them. The
 * following must be true:
 *
 *  scale_load(sched_prio_to_weight[NICE_TO_PRIO(0)-MAX_RT_PRIO]) == NICE_0_LOAD
 *
 */
#define NICE_0_LOAD		(1L << NICE_0_LOAD_SHIFT)

/*
 * Single value that decides SCHED_DEADLINE internal math precision.
 * 10 -> just above 1us
 * 9  -> just above 0.5us
 */
#define DL_SCALE		10

/*
 * Single value that denotes runtime == period, ie unlimited time.
 */
#define RUNTIME_INF		((u64)~0ULL)

static inline int idle_policy(int policy)
{
	return policy == SCHED_IDLE;
}

static inline int normal_policy(int policy)
{
#ifdef CONFIG_SCHED_CLASS_EXT
	if (policy == SCHED_EXT)
		return true;
#endif
	return policy == SCHED_NORMAL;
}

static inline int fair_policy(int policy)
{
	return normal_policy(policy) || policy == SCHED_BATCH;
}

static inline int rt_policy(int policy)
{
	return policy == SCHED_FIFO || policy == SCHED_RR;
}

static inline int dl_policy(int policy)
{
	return policy == SCHED_DEADLINE;
}

static inline bool valid_policy(int policy)
{
	return idle_policy(policy) || fair_policy(policy) ||
		rt_policy(policy) || dl_policy(policy);
}

static inline int task_has_idle_policy(struct task_struct *p)
{
	return idle_policy(p->policy);
}

static inline int task_has_rt_policy(struct task_struct *p)
{
	return rt_policy(p->policy);
}

static inline int task_has_dl_policy(struct task_struct *p)
{
	return dl_policy(p->policy);
}

#define cap_scale(v, s)		((v)*(s) >> SCHED_CAPACITY_SHIFT)

static inline void update_avg(u64 *avg, u64 sample)
{
	s64 diff = sample - *avg;

	*avg += diff / 8;
}

/*
 * Shifting a value by an exponent greater *or equal* to the size of said value
 * is UB; cap at size-1.
 */
#define shr_bound(val, shift)							\
	(val >> min_t(typeof(shift), shift, BITS_PER_TYPE(typeof(val)) - 1))

/*
 * cgroup weight knobs should use the common MIN, DFL and MAX values which are
 * 1, 100 and 10000 respectively. While it loses a bit of range on both ends, it
 * maps pretty well onto the shares value used by scheduler and the round-trip
 * conversions preserve the original value over the entire range.
 */
static inline unsigned long sched_weight_from_cgroup(unsigned long cgrp_weight)
{
	return DIV_ROUND_CLOSEST_ULL(cgrp_weight * 1024, CGROUP_WEIGHT_DFL);
}

static inline unsigned long sched_weight_to_cgroup(unsigned long weight)
{
	return clamp_t(unsigned long,
		       DIV_ROUND_CLOSEST_ULL(weight * CGROUP_WEIGHT_DFL, 1024),
		       CGROUP_WEIGHT_MIN, CGROUP_WEIGHT_MAX);
}

/*
 * !! For sched_setattr_nocheck() (kernel) only !!
 *
 * This is actually gross. :(
 *
 * It is used to make schedutil kworker(s) higher priority than SCHED_DEADLINE
 * tasks, but still be able to sleep. We need this on platforms that cannot
 * atomically change clock frequency. Remove once fast switching will be
 * available on such platforms.
 *
 * SUGOV stands for SchedUtil GOVernor.
 */
#define SCHED_FLAG_SUGOV	0x10000000

#define SCHED_DL_FLAGS		(SCHED_FLAG_RECLAIM | SCHED_FLAG_DL_OVERRUN | SCHED_FLAG_SUGOV)

static inline bool dl_entity_is_special(const struct sched_dl_entity *dl_se)
{
#ifdef CONFIG_CPU_FREQ_GOV_SCHEDUTIL
	return unlikely(dl_se->flags & SCHED_FLAG_SUGOV);
#else
	return false;
#endif
}

/*
 * Tells if entity @a should preempt entity @b.
 */
static inline bool dl_entity_preempt(const struct sched_dl_entity *a,
				     const struct sched_dl_entity *b)
{
	return dl_entity_is_special(a) ||
	       dl_time_before(a->deadline, b->deadline);
}

/*
 * This is the priority-queue data structure of the RT scheduling class:
 */
struct rt_prio_array {
	DECLARE_BITMAP(bitmap, MAX_RT_PRIO+1); /* include 1 bit for delimiter */
	struct list_head queue[MAX_RT_PRIO];
};

struct rt_bandwidth {
	/* nests inside the rq lock: */
	raw_spinlock_t		rt_runtime_lock;
	ktime_t			rt_period;
	u64			rt_runtime;
	struct hrtimer		rt_period_timer;
	unsigned int		rt_period_active;
};

static inline int dl_bandwidth_enabled(void)
{
	return sysctl_sched_rt_runtime >= 0;
}

/*
 * To keep the bandwidth of -deadline tasks under control
 * we need some place where:
 *  - store the maximum -deadline bandwidth of each cpu;
 *  - cache the fraction of bandwidth that is currently allocated in
 *    each root domain;
 *
 * This is all done in the data structure below. It is similar to the
 * one used for RT-throttling (rt_bandwidth), with the main difference
 * that, since here we are only interested in admission control, we
 * do not decrease any runtime while the group "executes", neither we
 * need a timer to replenish it.
 *
 * With respect to SMP, bandwidth is given on a per root domain basis,
 * meaning that:
 *  - bw (< 100%) is the deadline bandwidth of each CPU;
 *  - total_bw is the currently allocated bandwidth in each root domain;
 */
struct dl_bw {
	raw_spinlock_t		lock;
	u64			bw;
	u64			total_bw;
};

extern void init_dl_bw(struct dl_bw *dl_b);
extern int  sched_dl_global_validate(void);
extern void sched_dl_do_global(void);
extern int  sched_dl_overflow(struct task_struct *p, int policy, const struct sched_attr *attr);
extern void __setparam_dl(struct task_struct *p, const struct sched_attr *attr);
extern void __getparam_dl(struct task_struct *p, struct sched_attr *attr);
extern bool __checkparam_dl(const struct sched_attr *attr);
extern bool dl_param_changed(struct task_struct *p, const struct sched_attr *attr);
extern int  dl_cpuset_cpumask_can_shrink(const struct cpumask *cur, const struct cpumask *trial);
extern int  dl_bw_check_overflow(int cpu);
extern s64 dl_scaled_delta_exec(struct rq *rq, struct sched_dl_entity *dl_se, s64 delta_exec);
/*
 * SCHED_DEADLINE supports servers (nested scheduling) with the following
 * interface:
 *
 *   dl_se::rq -- runqueue we belong to.
 *
 *   dl_se::server_has_tasks() -- used on bandwidth enforcement; we 'stop' the
 *                                server when it runs out of tasks to run.
 *
 *   dl_se::server_pick() -- nested pick_next_task(); we yield the period if this
 *                           returns NULL.
 *
 *   dl_server_update() -- called from update_curr_common(), propagates runtime
 *                         to the server.
 *
 *   dl_server_start()
 *   dl_server_stop()  -- start/stop the server when it has (no) tasks.
 *
 *   dl_server_init() -- initializes the server.
 */
extern void dl_server_update(struct sched_dl_entity *dl_se, s64 delta_exec);
extern void dl_server_start(struct sched_dl_entity *dl_se);
extern void dl_server_stop(struct sched_dl_entity *dl_se);
extern void dl_server_init(struct sched_dl_entity *dl_se, struct rq *rq,
		    dl_server_has_tasks_f has_tasks,
		    dl_server_pick_f pick_task);

extern void dl_server_update_idle_time(struct rq *rq,
		    struct task_struct *p);
extern void fair_server_init(struct rq *rq);
extern void __dl_server_attach_root(struct sched_dl_entity *dl_se, struct rq *rq);
extern int dl_server_apply_params(struct sched_dl_entity *dl_se,
		    u64 runtime, u64 period, bool init);

#ifdef CONFIG_CGROUP_SCHED

extern struct list_head task_groups;

struct cfs_bandwidth {
#ifdef CONFIG_CFS_BANDWIDTH
	raw_spinlock_t		lock;
	ktime_t			period;
	u64			quota;
	u64			runtime;
	u64			burst;
	u64			runtime_snap;
	s64			hierarchical_quota;

	u8			idle;
	u8			period_active;
	u8			slack_started;
	struct hrtimer		period_timer;
	struct hrtimer		slack_timer;
	struct list_head	throttled_cfs_rq;

	/* Statistics: */
	int			nr_periods;
	int			nr_throttled;
	int			nr_burst;
	u64			throttled_time;
	u64			burst_time;
#endif
};

/* Task group related information */
struct task_group {
	struct cgroup_subsys_state css;

#ifdef CONFIG_GROUP_SCHED_WEIGHT
	/* A positive value indicates that this is a SCHED_IDLE group. */
	int			idle;
#endif

#ifdef CONFIG_FAIR_GROUP_SCHED
	/* schedulable entities of this group on each CPU */
	struct sched_entity	**se;
	/* runqueue "owned" by this group on each CPU */
	struct cfs_rq		**cfs_rq;
	unsigned long		shares;
#ifdef	CONFIG_SMP
	/*
	 * load_avg can be heavily contended at clock tick time, so put
	 * it in its own cache-line separated from the fields above which
	 * will also be accessed at each tick.
	 */
	atomic_long_t		load_avg ____cacheline_aligned;
#endif
#endif

#ifdef CONFIG_RT_GROUP_SCHED
	struct sched_rt_entity	**rt_se;
	struct rt_rq		**rt_rq;

	struct rt_bandwidth	rt_bandwidth;
#endif

#ifdef CONFIG_EXT_GROUP_SCHED
	u32			scx_flags;	/* SCX_TG_* */
	u32			scx_weight;
#endif

	struct rcu_head		rcu;
	struct list_head	list;

	struct task_group	*parent;
	struct list_head	siblings;
	struct list_head	children;

#ifdef CONFIG_SCHED_AUTOGROUP
	struct autogroup	*autogroup;
#endif

	struct cfs_bandwidth	cfs_bandwidth;

#ifdef CONFIG_UCLAMP_TASK_GROUP
	/* The two decimal precision [%] value requested from user-space */
	unsigned int		uclamp_pct[UCLAMP_CNT];
	/* Clamp values requested for a task group */
	struct uclamp_se	uclamp_req[UCLAMP_CNT];
	/* Effective clamp values used for a task group */
	struct uclamp_se	uclamp[UCLAMP_CNT];
#endif

};

#ifdef CONFIG_GROUP_SCHED_WEIGHT
#define ROOT_TASK_GROUP_LOAD	NICE_0_LOAD

/*
 * A weight of 0 or 1 can cause arithmetics problems.
 * A weight of a cfs_rq is the sum of weights of which entities
 * are queued on this cfs_rq, so a weight of a entity should not be
 * too large, so as the shares value of a task group.
 * (The default weight is 1024 - so there's no practical
 *  limitation from this.)
 */
#define MIN_SHARES		(1UL <<  1)
#define MAX_SHARES		(1UL << 18)
#endif

typedef int (*tg_visitor)(struct task_group *, void *);

extern int walk_tg_tree_from(struct task_group *from,
			     tg_visitor down, tg_visitor up, void *data);

/*
 * Iterate the full tree, calling @down when first entering a node and @up when
 * leaving it for the final time.
 *
 * Caller must hold rcu_lock or sufficient equivalent.
 */
static inline int walk_tg_tree(tg_visitor down, tg_visitor up, void *data)
{
	return walk_tg_tree_from(&root_task_group, down, up, data);
}

static inline struct task_group *css_tg(struct cgroup_subsys_state *css)
{
	return css ? container_of(css, struct task_group, css) : NULL;
}

extern int tg_nop(struct task_group *tg, void *data);

#ifdef CONFIG_FAIR_GROUP_SCHED
extern void free_fair_sched_group(struct task_group *tg);
extern int alloc_fair_sched_group(struct task_group *tg, struct task_group *parent);
extern void online_fair_sched_group(struct task_group *tg);
extern void unregister_fair_sched_group(struct task_group *tg);
#else
static inline void free_fair_sched_group(struct task_group *tg) { }
static inline int alloc_fair_sched_group(struct task_group *tg, struct task_group *parent)
{
       return 1;
}
static inline void online_fair_sched_group(struct task_group *tg) { }
static inline void unregister_fair_sched_group(struct task_group *tg) { }
#endif

extern void init_tg_cfs_entry(struct task_group *tg, struct cfs_rq *cfs_rq,
			struct sched_entity *se, int cpu,
			struct sched_entity *parent);
extern void init_cfs_bandwidth(struct cfs_bandwidth *cfs_b, struct cfs_bandwidth *parent);

extern void __refill_cfs_bandwidth_runtime(struct cfs_bandwidth *cfs_b);
extern void start_cfs_bandwidth(struct cfs_bandwidth *cfs_b);
extern void unthrottle_cfs_rq(struct cfs_rq *cfs_rq);
extern bool cfs_task_bw_constrained(struct task_struct *p);

extern void init_tg_rt_entry(struct task_group *tg, struct rt_rq *rt_rq,
		struct sched_rt_entity *rt_se, int cpu,
		struct sched_rt_entity *parent);
extern int sched_group_set_rt_runtime(struct task_group *tg, long rt_runtime_us);
extern int sched_group_set_rt_period(struct task_group *tg, u64 rt_period_us);
extern long sched_group_rt_runtime(struct task_group *tg);
extern long sched_group_rt_period(struct task_group *tg);
extern int sched_rt_can_attach(struct task_group *tg, struct task_struct *tsk);

extern struct task_group *sched_create_group(struct task_group *parent);
extern void sched_online_group(struct task_group *tg,
			       struct task_group *parent);
extern void sched_destroy_group(struct task_group *tg);
extern void sched_release_group(struct task_group *tg);

extern void sched_move_task(struct task_struct *tsk);

#ifdef CONFIG_FAIR_GROUP_SCHED
extern int sched_group_set_shares(struct task_group *tg, unsigned long shares);

extern int sched_group_set_idle(struct task_group *tg, long idle);

#ifdef CONFIG_SMP
extern void set_task_rq_fair(struct sched_entity *se,
			     struct cfs_rq *prev, struct cfs_rq *next);
#else /* !CONFIG_SMP */
static inline void set_task_rq_fair(struct sched_entity *se,
			     struct cfs_rq *prev, struct cfs_rq *next) { }
#endif /* CONFIG_SMP */
#else /* !CONFIG_FAIR_GROUP_SCHED */
static inline int sched_group_set_shares(struct task_group *tg, unsigned long shares) { return 0; }
static inline int sched_group_set_idle(struct task_group *tg, long idle) { return 0; }
#endif /* CONFIG_FAIR_GROUP_SCHED */

#else /* CONFIG_CGROUP_SCHED */

struct cfs_bandwidth { };

static inline bool cfs_task_bw_constrained(struct task_struct *p) { return false; }

#endif	/* CONFIG_CGROUP_SCHED */

extern void unregister_rt_sched_group(struct task_group *tg);
extern void free_rt_sched_group(struct task_group *tg);
extern int alloc_rt_sched_group(struct task_group *tg, struct task_group *parent);

/*
 * u64_u32_load/u64_u32_store
 *
 * Use a copy of a u64 value to protect against data race. This is only
 * applicable for 32-bits architectures.
 */
#ifdef CONFIG_64BIT
# define u64_u32_load_copy(var, copy)		var
# define u64_u32_store_copy(var, copy, val)	(var = val)
#else
# define u64_u32_load_copy(var, copy)					\
({									\
	u64 __val, __val_copy;						\
	do {								\
		__val_copy = copy;					\
		/*							\
		 * paired with u64_u32_store_copy(), ordering access	\
		 * to var and copy.					\
		 */							\
		smp_rmb();						\
		__val = var;						\
	} while (__val != __val_copy);					\
	__val;								\
})
# define u64_u32_store_copy(var, copy, val)				\
do {									\
	typeof(val) __val = (val);					\
	var = __val;							\
	/*								\
	 * paired with u64_u32_load_copy(), ordering access to var and	\
	 * copy.							\
	 */								\
	smp_wmb();							\
	copy = __val;							\
} while (0)
#endif
# define u64_u32_load(var)		u64_u32_load_copy(var, var##_copy)
# define u64_u32_store(var, val)	u64_u32_store_copy(var, var##_copy, val)

struct balance_callback {
	struct balance_callback *next;
	void (*func)(struct rq *rq);
};

/* CFS-related fields in a runqueue */
struct cfs_rq {
	struct load_weight	load;
	unsigned int		nr_running;
	unsigned int		h_nr_running;      /* SCHED_{NORMAL,BATCH,IDLE} */
	unsigned int		idle_nr_running;   /* SCHED_IDLE */
	unsigned int		idle_h_nr_running; /* SCHED_IDLE */

	s64			avg_vruntime;
	u64			avg_load;

	u64			min_vruntime;
#ifdef CONFIG_SCHED_CORE
	unsigned int		forceidle_seq;
	u64			min_vruntime_fi;
#endif

	struct rb_root_cached	tasks_timeline;

	/*
	 * 'curr' points to currently running entity on this cfs_rq.
	 * It is set to NULL otherwise (i.e when none are currently running).
	 */
	struct sched_entity	*curr;
	struct sched_entity	*next;

#ifdef CONFIG_SMP
	/*
	 * CFS load tracking
	 */
	struct sched_avg	avg;
#ifndef CONFIG_64BIT
	u64			last_update_time_copy;
#endif
	struct {
		raw_spinlock_t	lock ____cacheline_aligned;
		int		nr;
		unsigned long	load_avg;
		unsigned long	util_avg;
		unsigned long	runnable_avg;
	} removed;

#ifdef CONFIG_FAIR_GROUP_SCHED
	u64			last_update_tg_load_avg;
	unsigned long		tg_load_avg_contrib;
	long			propagate;
	long			prop_runnable_sum;

	/*
	 *   h_load = weight * f(tg)
	 *
	 * Where f(tg) is the recursive weight fraction assigned to
	 * this group.
	 */
	unsigned long		h_load;
	u64			last_h_load_update;
	struct sched_entity	*h_load_next;
#endif /* CONFIG_FAIR_GROUP_SCHED */
#endif /* CONFIG_SMP */

#ifdef CONFIG_FAIR_GROUP_SCHED
	struct rq		*rq;	/* CPU runqueue to which this cfs_rq is attached */

	/*
	 * leaf cfs_rqs are those that hold tasks (lowest schedulable entity in
	 * a hierarchy). Non-leaf lrqs hold other higher schedulable entities
	 * (like users, containers etc.)
	 *
	 * leaf_cfs_rq_list ties together list of leaf cfs_rq's in a CPU.
	 * This list is used during load balance.
	 */
	int			on_list;
	struct list_head	leaf_cfs_rq_list;
	struct task_group	*tg;	/* group that "owns" this runqueue */

	/* Locally cached copy of our task_group's idle value */
	int			idle;

#ifdef CONFIG_CFS_BANDWIDTH
	int			runtime_enabled;
	s64			runtime_remaining;

	u64			throttled_pelt_idle;
#ifndef CONFIG_64BIT
	u64                     throttled_pelt_idle_copy;
#endif
	u64			throttled_clock;
	u64			throttled_clock_pelt;
	u64			throttled_clock_pelt_time;
	u64			throttled_clock_self;
	u64			throttled_clock_self_time;
	int			throttled;
	int			throttle_count;
	struct list_head	throttled_list;
	struct list_head	throttled_csd_list;
#endif /* CONFIG_CFS_BANDWIDTH */
#endif /* CONFIG_FAIR_GROUP_SCHED */
};

#ifdef CONFIG_SCHED_CLASS_EXT
/* scx_rq->flags, protected by the rq lock */
enum scx_rq_flags {
	/*
	 * A hotplugged CPU starts scheduling before rq_online_scx(). Track
	 * ops.cpu_on/offline() state so that ops.enqueue/dispatch() are called
	 * only while the BPF scheduler considers the CPU to be online.
	 */
	SCX_RQ_ONLINE		= 1 << 0,
	SCX_RQ_CAN_STOP_TICK	= 1 << 1,
	SCX_RQ_BAL_KEEP		= 1 << 2, /* balance decided to keep current */
	SCX_RQ_BYPASSING	= 1 << 3,

	SCX_RQ_IN_WAKEUP	= 1 << 16,
	SCX_RQ_IN_BALANCE	= 1 << 17,
};

struct scx_rq {
	struct scx_dispatch_q	local_dsq;
	struct list_head	runnable_list;		/* runnable tasks on this rq */
	struct list_head	ddsp_deferred_locals;	/* deferred ddsps from enq */
	unsigned long		ops_qseq;
	u64			extra_enq_flags;	/* see move_task_to_local_dsq() */
	u32			nr_running;
	u32			flags;
	u32			cpuperf_target;		/* [0, SCHED_CAPACITY_SCALE] */
	bool			cpu_released;
	cpumask_var_t		cpus_to_kick;
	cpumask_var_t		cpus_to_kick_if_idle;
	cpumask_var_t		cpus_to_preempt;
	cpumask_var_t		cpus_to_wait;
	unsigned long		pnt_seq;
	struct balance_callback	deferred_bal_cb;
	struct irq_work		deferred_irq_work;
	struct irq_work		kick_cpus_irq_work;
};
#endif /* CONFIG_SCHED_CLASS_EXT */

static inline int rt_bandwidth_enabled(void)
{
	return sysctl_sched_rt_runtime >= 0;
}

/* RT IPI pull logic requires IRQ_WORK */
#if defined(CONFIG_IRQ_WORK) && defined(CONFIG_SMP)
# define HAVE_RT_PUSH_IPI
#endif

/* Real-Time classes' related field in a runqueue: */
struct rt_rq {
	struct rt_prio_array	active;
	unsigned int		rt_nr_running;
	unsigned int		rr_nr_running;
#if defined CONFIG_SMP || defined CONFIG_RT_GROUP_SCHED
	struct {
		int		curr; /* highest queued rt task prio */
#ifdef CONFIG_SMP
		int		next; /* next highest */
#endif
	} highest_prio;
#endif
#ifdef CONFIG_SMP
	bool			overloaded;
	struct plist_head	pushable_tasks;

#endif /* CONFIG_SMP */
	int			rt_queued;

#ifdef CONFIG_RT_GROUP_SCHED
	int			rt_throttled;
	u64			rt_time;
	u64			rt_runtime;
	/* Nests inside the rq lock: */
	raw_spinlock_t		rt_runtime_lock;

	unsigned int		rt_nr_boosted;

	struct rq		*rq;
	struct task_group	*tg;
#endif
};

static inline bool rt_rq_is_runnable(struct rt_rq *rt_rq)
{
	return rt_rq->rt_queued && rt_rq->rt_nr_running;
}

/* Deadline class' related fields in a runqueue */
struct dl_rq {
	/* runqueue is an rbtree, ordered by deadline */
	struct rb_root_cached	root;

	unsigned int		dl_nr_running;

#ifdef CONFIG_SMP
	/*
	 * Deadline values of the currently executing and the
	 * earliest ready task on this rq. Caching these facilitates
	 * the decision whether or not a ready but not running task
	 * should migrate somewhere else.
	 */
	struct {
		u64		curr;
		u64		next;
	} earliest_dl;

	bool			overloaded;

	/*
	 * Tasks on this rq that can be pushed away. They are kept in
	 * an rb-tree, ordered by tasks' deadlines, with caching
	 * of the leftmost (earliest deadline) element.
	 */
	struct rb_root_cached	pushable_dl_tasks_root;
#else
	struct dl_bw		dl_bw;
#endif
	/*
	 * "Active utilization" for this runqueue: increased when a
	 * task wakes up (becomes TASK_RUNNING) and decreased when a
	 * task blocks
	 */
	u64			running_bw;

	/*
	 * Utilization of the tasks "assigned" to this runqueue (including
	 * the tasks that are in runqueue and the tasks that executed on this
	 * CPU and blocked). Increased when a task moves to this runqueue, and
	 * decreased when the task moves away (migrates, changes scheduling
	 * policy, or terminates).
	 * This is needed to compute the "inactive utilization" for the
	 * runqueue (inactive utilization = this_bw - running_bw).
	 */
	u64			this_bw;
	u64			extra_bw;

	/*
	 * Maximum available bandwidth for reclaiming by SCHED_FLAG_RECLAIM
	 * tasks of this rq. Used in calculation of reclaimable bandwidth(GRUB).
	 */
	u64			max_bw;

	/*
	 * Inverse of the fraction of CPU utilization that can be reclaimed
	 * by the GRUB algorithm.
	 */
	u64			bw_ratio;
};

#ifdef CONFIG_FAIR_GROUP_SCHED

/* An entity is a task if it doesn't "own" a runqueue */
#define entity_is_task(se)	(!se->my_q)

static inline void se_update_runnable(struct sched_entity *se)
{
	if (!entity_is_task(se))
		se->runnable_weight = se->my_q->h_nr_running;
}

static inline long se_runnable(struct sched_entity *se)
{
	if (se->sched_delayed)
		return false;

	if (entity_is_task(se))
		return !!se->on_rq;
	else
		return se->runnable_weight;
}

#else /* !CONFIG_FAIR_GROUP_SCHED: */

#define entity_is_task(se)	1

static inline void se_update_runnable(struct sched_entity *se) { }

static inline long se_runnable(struct sched_entity *se)
{
	if (se->sched_delayed)
		return false;

	return !!se->on_rq;
}

#endif /* !CONFIG_FAIR_GROUP_SCHED */

#ifdef CONFIG_SMP
/*
 * XXX we want to get rid of these helpers and use the full load resolution.
 */
static inline long se_weight(struct sched_entity *se)
{
	return scale_load_down(se->load.weight);
}


static inline bool sched_asym_prefer(int a, int b)
{
	return arch_asym_cpu_priority(a) > arch_asym_cpu_priority(b);
}

struct perf_domain {
	struct em_perf_domain *em_pd;
	struct perf_domain *next;
	struct rcu_head rcu;
};

/*
 * We add the notion of a root-domain which will be used to define per-domain
 * variables. Each exclusive cpuset essentially defines an island domain by
 * fully partitioning the member CPUs from any other cpuset. Whenever a new
 * exclusive cpuset is created, we also create and attach a new root-domain
 * object.
 *
 */
struct root_domain {
	atomic_t		refcount;
	atomic_t		rto_count;
	struct rcu_head		rcu;
	cpumask_var_t		span;
	cpumask_var_t		online;

	/*
	 * Indicate pullable load on at least one CPU, e.g:
	 * - More than one runnable task
	 * - Running task is misfit
	 */
	bool			overloaded;

	/* Indicate one or more CPUs over-utilized (tipping point) */
	bool			overutilized;

	/*
	 * The bit corresponding to a CPU gets set here if such CPU has more
	 * than one runnable -deadline task (as it is below for RT tasks).
	 */
	cpumask_var_t		dlo_mask;
	atomic_t		dlo_count;
	struct dl_bw		dl_bw;
	struct cpudl		cpudl;

	/*
	 * Indicate whether a root_domain's dl_bw has been checked or
	 * updated. It's monotonously increasing value.
	 *
	 * Also, some corner cases, like 'wrap around' is dangerous, but given
	 * that u64 is 'big enough'. So that shouldn't be a concern.
	 */
	u64 visit_gen;

#ifdef HAVE_RT_PUSH_IPI
	/*
	 * For IPI pull requests, loop across the rto_mask.
	 */
	struct irq_work		rto_push_work;
	raw_spinlock_t		rto_lock;
	/* These are only updated and read within rto_lock */
	int			rto_loop;
	int			rto_cpu;
	/* These atomics are updated outside of a lock */
	atomic_t		rto_loop_next;
	atomic_t		rto_loop_start;
#endif
	/*
	 * The "RT overload" flag: it gets set if a CPU has more than
	 * one runnable RT task.
	 */
	cpumask_var_t		rto_mask;
	struct cpupri		cpupri;

	/*
	 * NULL-terminated list of performance domains intersecting with the
	 * CPUs of the rd. Protected by RCU.
	 */
	struct perf_domain __rcu *pd;
};

extern void init_defrootdomain(void);
extern int sched_init_domains(const struct cpumask *cpu_map);
extern void rq_attach_root(struct rq *rq, struct root_domain *rd);
extern void sched_get_rd(struct root_domain *rd);
extern void sched_put_rd(struct root_domain *rd);

static inline int get_rd_overloaded(struct root_domain *rd)
{
	return READ_ONCE(rd->overloaded);
}

static inline void set_rd_overloaded(struct root_domain *rd, int status)
{
	if (get_rd_overloaded(rd) != status)
		WRITE_ONCE(rd->overloaded, status);
}

#ifdef HAVE_RT_PUSH_IPI
extern void rto_push_irq_work_func(struct irq_work *work);
#endif
#endif /* CONFIG_SMP */

#ifdef CONFIG_UCLAMP_TASK
/*
 * struct uclamp_bucket - Utilization clamp bucket
 * @value: utilization clamp value for tasks on this clamp bucket
 * @tasks: number of RUNNABLE tasks on this clamp bucket
 *
 * Keep track of how many tasks are RUNNABLE for a given utilization
 * clamp value.
 */
struct uclamp_bucket {
	unsigned long value : bits_per(SCHED_CAPACITY_SCALE);
	unsigned long tasks : BITS_PER_LONG - bits_per(SCHED_CAPACITY_SCALE);
};

/*
 * struct uclamp_rq - rq's utilization clamp
 * @value: currently active clamp values for a rq
 * @bucket: utilization clamp buckets affecting a rq
 *
 * Keep track of RUNNABLE tasks on a rq to aggregate their clamp values.
 * A clamp value is affecting a rq when there is at least one task RUNNABLE
 * (or actually running) with that value.
 *
 * There are up to UCLAMP_CNT possible different clamp values, currently there
 * are only two: minimum utilization and maximum utilization.
 *
 * All utilization clamping values are MAX aggregated, since:
 * - for util_min: we want to run the CPU at least at the max of the minimum
 *   utilization required by its currently RUNNABLE tasks.
 * - for util_max: we want to allow the CPU to run up to the max of the
 *   maximum utilization allowed by its currently RUNNABLE tasks.
 *
 * Since on each system we expect only a limited number of different
 * utilization clamp values (UCLAMP_BUCKETS), use a simple array to track
 * the metrics required to compute all the per-rq utilization clamp values.
 */
struct uclamp_rq {
	unsigned int value;
	struct uclamp_bucket bucket[UCLAMP_BUCKETS];
};

DECLARE_STATIC_KEY_FALSE(sched_uclamp_used);
#endif /* CONFIG_UCLAMP_TASK */

/*
 * This is the main, per-CPU runqueue data structure.
 *
 * Locking rule: those places that want to lock multiple runqueues
 * (such as the load balancing or the thread migration code), lock
 * acquire operations must be ordered by ascending &runqueue.
 */
struct rq {
	/* runqueue lock: */
	raw_spinlock_t		__lock;

	unsigned int		nr_running;
#ifdef CONFIG_NUMA_BALANCING
	unsigned int		nr_numa_running;
	unsigned int		nr_preferred_running;
	unsigned int		numa_migrate_on;
#endif
#ifdef CONFIG_NO_HZ_COMMON
#ifdef CONFIG_SMP
	unsigned long		last_blocked_load_update_tick;
	unsigned int		has_blocked_load;
	call_single_data_t	nohz_csd;
#endif /* CONFIG_SMP */
	unsigned int		nohz_tick_stopped;
	atomic_t		nohz_flags;
#endif /* CONFIG_NO_HZ_COMMON */

#ifdef CONFIG_SMP
	unsigned int		ttwu_pending;
#endif
	u64			nr_switches;

#ifdef CONFIG_UCLAMP_TASK
	/* Utilization clamp values based on CPU's RUNNABLE tasks */
	struct uclamp_rq	uclamp[UCLAMP_CNT] ____cacheline_aligned;
	unsigned int		uclamp_flags;
#define UCLAMP_FLAG_IDLE 0x01
#endif

	struct cfs_rq		cfs;
	struct rt_rq		rt;
	struct dl_rq		dl;
#ifdef CONFIG_SCHED_CLASS_EXT
	struct scx_rq		scx;
#endif

	struct sched_dl_entity	fair_server;

#ifdef CONFIG_FAIR_GROUP_SCHED
	/* list of leaf cfs_rq on this CPU: */
	struct list_head	leaf_cfs_rq_list;
	struct list_head	*tmp_alone_branch;
#endif /* CONFIG_FAIR_GROUP_SCHED */

	/*
	 * This is part of a global counter where only the total sum
	 * over all CPUs matters. A task can increase this counter on
	 * one CPU and if it got migrated afterwards it may decrease
	 * it on another CPU. Always updated under the runqueue lock:
	 */
	unsigned int		nr_uninterruptible;

	struct task_struct __rcu	*curr;
	struct sched_dl_entity	*dl_server;
	struct task_struct	*idle;
	struct task_struct	*stop;
	unsigned long		next_balance;
	struct mm_struct	*prev_mm;

	unsigned int		clock_update_flags;
	u64			clock;
	/* Ensure that all clocks are in the same cache line */
	u64			clock_task ____cacheline_aligned;
	u64			clock_pelt;
	unsigned long		lost_idle_time;
	u64			clock_pelt_idle;
	u64			clock_idle;
#ifndef CONFIG_64BIT
	u64			clock_pelt_idle_copy;
	u64			clock_idle_copy;
#endif

	atomic_t		nr_iowait;

#ifdef CONFIG_SCHED_DEBUG
	u64 last_seen_need_resched_ns;
	int ticks_without_resched;
#endif

#ifdef CONFIG_MEMBARRIER
	int membarrier_state;
#endif

#ifdef CONFIG_SMP
	struct root_domain		*rd;
	struct sched_domain __rcu	*sd;

	unsigned long		cpu_capacity;

	struct balance_callback *balance_callback;

	unsigned char		nohz_idle_balance;
	unsigned char		idle_balance;

	unsigned long		misfit_task_load;

	/* For active balancing */
	int			active_balance;
	int			push_cpu;
	struct cpu_stop_work	active_balance_work;

	/* CPU of this runqueue: */
	int			cpu;
	int			online;

	struct list_head cfs_tasks;

	struct sched_avg	avg_rt;
	struct sched_avg	avg_dl;
#ifdef CONFIG_HAVE_SCHED_AVG_IRQ
	struct sched_avg	avg_irq;
#endif
#ifdef CONFIG_SCHED_HW_PRESSURE
	struct sched_avg	avg_hw;
#endif
	u64			idle_stamp;
	u64			avg_idle;

	/* This is used to determine avg_idle's max value */
	u64			max_idle_balance_cost;

#ifdef CONFIG_HOTPLUG_CPU
	struct rcuwait		hotplug_wait;
#endif
#endif /* CONFIG_SMP */

#ifdef CONFIG_IRQ_TIME_ACCOUNTING
	u64			prev_irq_time;
	u64			psi_irq_time;
#endif
#ifdef CONFIG_PARAVIRT
	u64			prev_steal_time;
#endif
#ifdef CONFIG_PARAVIRT_TIME_ACCOUNTING
	u64			prev_steal_time_rq;
#endif

	/* calc_load related fields */
	unsigned long		calc_load_update;
	long			calc_load_active;

#ifdef CONFIG_SCHED_HRTICK
#ifdef CONFIG_SMP
	call_single_data_t	hrtick_csd;
#endif
	struct hrtimer		hrtick_timer;
	ktime_t			hrtick_time;
#endif

#ifdef CONFIG_SCHEDSTATS
	/* latency stats */
	struct sched_info	rq_sched_info;
	unsigned long long	rq_cpu_time;

	/* sys_sched_yield() stats */
	unsigned int		yld_count;

	/* schedule() stats */
	unsigned int		sched_count;
	unsigned int		sched_goidle;

	/* try_to_wake_up() stats */
	unsigned int		ttwu_count;
	unsigned int		ttwu_local;
#endif

#ifdef CONFIG_CPU_IDLE
	/* Must be inspected within a RCU lock section */
	struct cpuidle_state	*idle_state;
#endif

#ifdef CONFIG_SMP
	unsigned int		nr_pinned;
#endif
	unsigned int		push_busy;
	struct cpu_stop_work	push_work;

#ifdef CONFIG_SCHED_CORE
	/* per rq */
	struct rq		*core;
	struct task_struct	*core_pick;
	struct sched_dl_entity	*core_dl_server;
	unsigned int		core_enabled;
	unsigned int		core_sched_seq;
	struct rb_root		core_tree;

	/* shared state -- careful with sched_core_cpu_deactivate() */
	unsigned int		core_task_seq;
	unsigned int		core_pick_seq;
	unsigned long		core_cookie;
	unsigned int		core_forceidle_count;
	unsigned int		core_forceidle_seq;
	unsigned int		core_forceidle_occupation;
	u64			core_forceidle_start;
#endif

	/* Scratch cpumask to be temporarily used under rq_lock */
	cpumask_var_t		scratch_mask;

#if defined(CONFIG_CFS_BANDWIDTH) && defined(CONFIG_SMP)
	call_single_data_t	cfsb_csd;
	struct list_head	cfsb_csd_list;
#endif
};

#ifdef CONFIG_FAIR_GROUP_SCHED

/* CPU runqueue to which this cfs_rq is attached */
static inline struct rq *rq_of(struct cfs_rq *cfs_rq)
{
	return cfs_rq->rq;
}

#else

static inline struct rq *rq_of(struct cfs_rq *cfs_rq)
{
	return container_of(cfs_rq, struct rq, cfs);
}
#endif

static inline int cpu_of(struct rq *rq)
{
#ifdef CONFIG_SMP
	return rq->cpu;
#else
	return 0;
#endif
}

#define MDF_PUSH		0x01

static inline bool is_migration_disabled(struct task_struct *p)
{
#ifdef CONFIG_SMP
	return p->migration_disabled;
#else
	return false;
#endif
}

DECLARE_PER_CPU_SHARED_ALIGNED(struct rq, runqueues);

#define cpu_rq(cpu)		(&per_cpu(runqueues, (cpu)))
#define this_rq()		this_cpu_ptr(&runqueues)
#define task_rq(p)		cpu_rq(task_cpu(p))
#define cpu_curr(cpu)		(cpu_rq(cpu)->curr)
#define raw_rq()		raw_cpu_ptr(&runqueues)

#ifdef CONFIG_SCHED_CORE
static inline struct cpumask *sched_group_span(struct sched_group *sg);

DECLARE_STATIC_KEY_FALSE(__sched_core_enabled);

static inline bool sched_core_enabled(struct rq *rq)
{
	return static_branch_unlikely(&__sched_core_enabled) && rq->core_enabled;
}

static inline bool sched_core_disabled(void)
{
	return !static_branch_unlikely(&__sched_core_enabled);
}

/*
 * Be careful with this function; not for general use. The return value isn't
 * stable unless you actually hold a relevant rq->__lock.
 */
static inline raw_spinlock_t *rq_lockp(struct rq *rq)
{
	if (sched_core_enabled(rq))
		return &rq->core->__lock;

	return &rq->__lock;
}

static inline raw_spinlock_t *__rq_lockp(struct rq *rq)
{
	if (rq->core_enabled)
		return &rq->core->__lock;

	return &rq->__lock;
}

extern bool
cfs_prio_less(const struct task_struct *a, const struct task_struct *b, bool fi);

extern void task_vruntime_update(struct rq *rq, struct task_struct *p, bool in_fi);

/*
 * Helpers to check if the CPU's core cookie matches with the task's cookie
 * when core scheduling is enabled.
 * A special case is that the task's cookie always matches with CPU's core
 * cookie if the CPU is in an idle core.
 */
static inline bool sched_cpu_cookie_match(struct rq *rq, struct task_struct *p)
{
	/* Ignore cookie match if core scheduler is not enabled on the CPU. */
	if (!sched_core_enabled(rq))
		return true;

	return rq->core->core_cookie == p->core_cookie;
}

static inline bool sched_core_cookie_match(struct rq *rq, struct task_struct *p)
{
	bool idle_core = true;
	int cpu;

	/* Ignore cookie match if core scheduler is not enabled on the CPU. */
	if (!sched_core_enabled(rq))
		return true;

	for_each_cpu(cpu, cpu_smt_mask(cpu_of(rq))) {
		if (!available_idle_cpu(cpu)) {
			idle_core = false;
			break;
		}
	}

	/*
	 * A CPU in an idle core is always the best choice for tasks with
	 * cookies.
	 */
	return idle_core || rq->core->core_cookie == p->core_cookie;
}

static inline bool sched_group_cookie_match(struct rq *rq,
					    struct task_struct *p,
					    struct sched_group *group)
{
	int cpu;

	/* Ignore cookie match if core scheduler is not enabled on the CPU. */
	if (!sched_core_enabled(rq))
		return true;

	for_each_cpu_and(cpu, sched_group_span(group), p->cpus_ptr) {
		if (sched_core_cookie_match(cpu_rq(cpu), p))
			return true;
	}
	return false;
}

static inline bool sched_core_enqueued(struct task_struct *p)
{
	return !RB_EMPTY_NODE(&p->core_node);
}

extern void sched_core_enqueue(struct rq *rq, struct task_struct *p);
extern void sched_core_dequeue(struct rq *rq, struct task_struct *p, int flags);

extern void sched_core_get(void);
extern void sched_core_put(void);

#else /* !CONFIG_SCHED_CORE: */

static inline bool sched_core_enabled(struct rq *rq)
{
	return false;
}

static inline bool sched_core_disabled(void)
{
	return true;
}

static inline raw_spinlock_t *rq_lockp(struct rq *rq)
{
	return &rq->__lock;
}

static inline raw_spinlock_t *__rq_lockp(struct rq *rq)
{
	return &rq->__lock;
}

static inline bool sched_cpu_cookie_match(struct rq *rq, struct task_struct *p)
{
	return true;
}

static inline bool sched_core_cookie_match(struct rq *rq, struct task_struct *p)
{
	return true;
}

static inline bool sched_group_cookie_match(struct rq *rq,
					    struct task_struct *p,
					    struct sched_group *group)
{
	return true;
}

#endif /* !CONFIG_SCHED_CORE */

static inline void lockdep_assert_rq_held(struct rq *rq)
{
	lockdep_assert_held(__rq_lockp(rq));
}

extern void raw_spin_rq_lock_nested(struct rq *rq, int subclass);
extern bool raw_spin_rq_trylock(struct rq *rq);
extern void raw_spin_rq_unlock(struct rq *rq);

static inline void raw_spin_rq_lock(struct rq *rq)
{
	raw_spin_rq_lock_nested(rq, 0);
}

static inline void raw_spin_rq_lock_irq(struct rq *rq)
{
	local_irq_disable();
	raw_spin_rq_lock(rq);
}

static inline void raw_spin_rq_unlock_irq(struct rq *rq)
{
	raw_spin_rq_unlock(rq);
	local_irq_enable();
}

static inline unsigned long _raw_spin_rq_lock_irqsave(struct rq *rq)
{
	unsigned long flags;

	local_irq_save(flags);
	raw_spin_rq_lock(rq);

	return flags;
}

static inline void raw_spin_rq_unlock_irqrestore(struct rq *rq, unsigned long flags)
{
	raw_spin_rq_unlock(rq);
	local_irq_restore(flags);
}

#define raw_spin_rq_lock_irqsave(rq, flags)	\
do {						\
	flags = _raw_spin_rq_lock_irqsave(rq);	\
} while (0)

#ifdef CONFIG_SCHED_SMT
extern void __update_idle_core(struct rq *rq);

static inline void update_idle_core(struct rq *rq)
{
	if (static_branch_unlikely(&sched_smt_present))
		__update_idle_core(rq);
}

#else
static inline void update_idle_core(struct rq *rq) { }
#endif

#ifdef CONFIG_FAIR_GROUP_SCHED

static inline struct task_struct *task_of(struct sched_entity *se)
{
	SCHED_WARN_ON(!entity_is_task(se));
	return container_of(se, struct task_struct, se);
}

static inline struct cfs_rq *task_cfs_rq(struct task_struct *p)
{
	return p->se.cfs_rq;
}

/* runqueue on which this entity is (to be) queued */
static inline struct cfs_rq *cfs_rq_of(const struct sched_entity *se)
{
	return se->cfs_rq;
}

/* runqueue "owned" by this group */
static inline struct cfs_rq *group_cfs_rq(struct sched_entity *grp)
{
	return grp->my_q;
}

#else /* !CONFIG_FAIR_GROUP_SCHED: */

#define task_of(_se)		container_of(_se, struct task_struct, se)

static inline struct cfs_rq *task_cfs_rq(const struct task_struct *p)
{
	return &task_rq(p)->cfs;
}

static inline struct cfs_rq *cfs_rq_of(const struct sched_entity *se)
{
	const struct task_struct *p = task_of(se);
	struct rq *rq = task_rq(p);

	return &rq->cfs;
}

/* runqueue "owned" by this group */
static inline struct cfs_rq *group_cfs_rq(struct sched_entity *grp)
{
	return NULL;
}

#endif /* !CONFIG_FAIR_GROUP_SCHED */

extern void update_rq_clock(struct rq *rq);

/*
 * rq::clock_update_flags bits
 *
 * %RQCF_REQ_SKIP - will request skipping of clock update on the next
 *  call to __schedule(). This is an optimisation to avoid
 *  neighbouring rq clock updates.
 *
 * %RQCF_ACT_SKIP - is set from inside of __schedule() when skipping is
 *  in effect and calls to update_rq_clock() are being ignored.
 *
 * %RQCF_UPDATED - is a debug flag that indicates whether a call has been
 *  made to update_rq_clock() since the last time rq::lock was pinned.
 *
 * If inside of __schedule(), clock_update_flags will have been
 * shifted left (a left shift is a cheap operation for the fast path
 * to promote %RQCF_REQ_SKIP to %RQCF_ACT_SKIP), so you must use,
 *
 *	if (rq-clock_update_flags >= RQCF_UPDATED)
 *
 * to check if %RQCF_UPDATED is set. It'll never be shifted more than
 * one position though, because the next rq_unpin_lock() will shift it
 * back.
 */
#define RQCF_REQ_SKIP		0x01
#define RQCF_ACT_SKIP		0x02
#define RQCF_UPDATED		0x04

static inline void assert_clock_updated(struct rq *rq)
{
	/*
	 * The only reason for not seeing a clock update since the
	 * last rq_pin_lock() is if we're currently skipping updates.
	 */
	SCHED_WARN_ON(rq->clock_update_flags < RQCF_ACT_SKIP);
}

static inline u64 rq_clock(struct rq *rq)
{
	lockdep_assert_rq_held(rq);
	assert_clock_updated(rq);

	return rq->clock;
}

static inline u64 rq_clock_task(struct rq *rq)
{
	lockdep_assert_rq_held(rq);
	assert_clock_updated(rq);

	return rq->clock_task;
}

static inline void rq_clock_skip_update(struct rq *rq)
{
	lockdep_assert_rq_held(rq);
	rq->clock_update_flags |= RQCF_REQ_SKIP;
}

/*
 * See rt task throttling, which is the only time a skip
 * request is canceled.
 */
static inline void rq_clock_cancel_skipupdate(struct rq *rq)
{
	lockdep_assert_rq_held(rq);
	rq->clock_update_flags &= ~RQCF_REQ_SKIP;
}

/*
 * During cpu offlining and rq wide unthrottling, we can trigger
 * an update_rq_clock() for several cfs and rt runqueues (Typically
 * when using list_for_each_entry_*)
 * rq_clock_start_loop_update() can be called after updating the clock
 * once and before iterating over the list to prevent multiple update.
 * After the iterative traversal, we need to call rq_clock_stop_loop_update()
 * to clear RQCF_ACT_SKIP of rq->clock_update_flags.
 */
static inline void rq_clock_start_loop_update(struct rq *rq)
{
	lockdep_assert_rq_held(rq);
	SCHED_WARN_ON(rq->clock_update_flags & RQCF_ACT_SKIP);
	rq->clock_update_flags |= RQCF_ACT_SKIP;
}

static inline void rq_clock_stop_loop_update(struct rq *rq)
{
	lockdep_assert_rq_held(rq);
	rq->clock_update_flags &= ~RQCF_ACT_SKIP;
}

struct rq_flags {
	unsigned long flags;
	struct pin_cookie cookie;
#ifdef CONFIG_SCHED_DEBUG
	/*
	 * A copy of (rq::clock_update_flags & RQCF_UPDATED) for the
	 * current pin context is stashed here in case it needs to be
	 * restored in rq_repin_lock().
	 */
	unsigned int clock_update_flags;
#endif
};

extern struct balance_callback balance_push_callback;

/*
 * Lockdep annotation that avoids accidental unlocks; it's like a
 * sticky/continuous lockdep_assert_held().
 *
 * This avoids code that has access to 'struct rq *rq' (basically everything in
 * the scheduler) from accidentally unlocking the rq if they do not also have a
 * copy of the (on-stack) 'struct rq_flags rf'.
 *
 * Also see Documentation/locking/lockdep-design.rst.
 */
static inline void rq_pin_lock(struct rq *rq, struct rq_flags *rf)
{
	rf->cookie = lockdep_pin_lock(__rq_lockp(rq));

#ifdef CONFIG_SCHED_DEBUG
	rq->clock_update_flags &= (RQCF_REQ_SKIP|RQCF_ACT_SKIP);
	rf->clock_update_flags = 0;
# ifdef CONFIG_SMP
	SCHED_WARN_ON(rq->balance_callback && rq->balance_callback != &balance_push_callback);
# endif
#endif
}

static inline void rq_unpin_lock(struct rq *rq, struct rq_flags *rf)
{
#ifdef CONFIG_SCHED_DEBUG
	if (rq->clock_update_flags > RQCF_ACT_SKIP)
		rf->clock_update_flags = RQCF_UPDATED;
#endif

	lockdep_unpin_lock(__rq_lockp(rq), rf->cookie);
}

static inline void rq_repin_lock(struct rq *rq, struct rq_flags *rf)
{
	lockdep_repin_lock(__rq_lockp(rq), rf->cookie);

#ifdef CONFIG_SCHED_DEBUG
	/*
	 * Restore the value we stashed in @rf for this pin context.
	 */
	rq->clock_update_flags |= rf->clock_update_flags;
#endif
}

extern
struct rq *__task_rq_lock(struct task_struct *p, struct rq_flags *rf)
	__acquires(rq->lock);

extern
struct rq *task_rq_lock(struct task_struct *p, struct rq_flags *rf)
	__acquires(p->pi_lock)
	__acquires(rq->lock);

static inline void __task_rq_unlock(struct rq *rq, struct rq_flags *rf)
	__releases(rq->lock)
{
	rq_unpin_lock(rq, rf);
	raw_spin_rq_unlock(rq);
}

static inline void
task_rq_unlock(struct rq *rq, struct task_struct *p, struct rq_flags *rf)
	__releases(rq->lock)
	__releases(p->pi_lock)
{
	rq_unpin_lock(rq, rf);
	raw_spin_rq_unlock(rq);
	raw_spin_unlock_irqrestore(&p->pi_lock, rf->flags);
}

DEFINE_LOCK_GUARD_1(task_rq_lock, struct task_struct,
		    _T->rq = task_rq_lock(_T->lock, &_T->rf),
		    task_rq_unlock(_T->rq, _T->lock, &_T->rf),
		    struct rq *rq; struct rq_flags rf)

static inline void rq_lock_irqsave(struct rq *rq, struct rq_flags *rf)
	__acquires(rq->lock)
{
	raw_spin_rq_lock_irqsave(rq, rf->flags);
	rq_pin_lock(rq, rf);
}

static inline void rq_lock_irq(struct rq *rq, struct rq_flags *rf)
	__acquires(rq->lock)
{
	raw_spin_rq_lock_irq(rq);
	rq_pin_lock(rq, rf);
}

static inline void rq_lock(struct rq *rq, struct rq_flags *rf)
	__acquires(rq->lock)
{
	raw_spin_rq_lock(rq);
	rq_pin_lock(rq, rf);
}

static inline void rq_unlock_irqrestore(struct rq *rq, struct rq_flags *rf)
	__releases(rq->lock)
{
	rq_unpin_lock(rq, rf);
	raw_spin_rq_unlock_irqrestore(rq, rf->flags);
}

static inline void rq_unlock_irq(struct rq *rq, struct rq_flags *rf)
	__releases(rq->lock)
{
	rq_unpin_lock(rq, rf);
	raw_spin_rq_unlock_irq(rq);
}

static inline void rq_unlock(struct rq *rq, struct rq_flags *rf)
	__releases(rq->lock)
{
	rq_unpin_lock(rq, rf);
	raw_spin_rq_unlock(rq);
}

DEFINE_LOCK_GUARD_1(rq_lock, struct rq,
		    rq_lock(_T->lock, &_T->rf),
		    rq_unlock(_T->lock, &_T->rf),
		    struct rq_flags rf)

DEFINE_LOCK_GUARD_1(rq_lock_irq, struct rq,
		    rq_lock_irq(_T->lock, &_T->rf),
		    rq_unlock_irq(_T->lock, &_T->rf),
		    struct rq_flags rf)

DEFINE_LOCK_GUARD_1(rq_lock_irqsave, struct rq,
		    rq_lock_irqsave(_T->lock, &_T->rf),
		    rq_unlock_irqrestore(_T->lock, &_T->rf),
		    struct rq_flags rf)

static inline struct rq *this_rq_lock_irq(struct rq_flags *rf)
	__acquires(rq->lock)
{
	struct rq *rq;

	local_irq_disable();
	rq = this_rq();
	rq_lock(rq, rf);

	return rq;
}

#ifdef CONFIG_NUMA

enum numa_topology_type {
	NUMA_DIRECT,
	NUMA_GLUELESS_MESH,
	NUMA_BACKPLANE,
};

extern enum numa_topology_type sched_numa_topology_type;
extern int sched_max_numa_distance;
extern bool find_numa_distance(int distance);
extern void sched_init_numa(int offline_node);
extern void sched_update_numa(int cpu, bool online);
extern void sched_domains_numa_masks_set(unsigned int cpu);
extern void sched_domains_numa_masks_clear(unsigned int cpu);
extern int sched_numa_find_closest(const struct cpumask *cpus, int cpu);

#else /* !CONFIG_NUMA: */

static inline void sched_init_numa(int offline_node) { }
static inline void sched_update_numa(int cpu, bool online) { }
static inline void sched_domains_numa_masks_set(unsigned int cpu) { }
static inline void sched_domains_numa_masks_clear(unsigned int cpu) { }

static inline int sched_numa_find_closest(const struct cpumask *cpus, int cpu)
{
	return nr_cpu_ids;
}

#endif /* !CONFIG_NUMA */

#ifdef CONFIG_NUMA_BALANCING

/* The regions in numa_faults array from task_struct */
enum numa_faults_stats {
	NUMA_MEM = 0,
	NUMA_CPU,
	NUMA_MEMBUF,
	NUMA_CPUBUF
};

extern void sched_setnuma(struct task_struct *p, int node);
extern int migrate_task_to(struct task_struct *p, int cpu);
extern int migrate_swap(struct task_struct *p, struct task_struct *t,
			int cpu, int scpu);
extern void init_numa_balancing(unsigned long clone_flags, struct task_struct *p);

#else /* !CONFIG_NUMA_BALANCING: */

static inline void
init_numa_balancing(unsigned long clone_flags, struct task_struct *p)
{
}

#endif /* !CONFIG_NUMA_BALANCING */

#ifdef CONFIG_SMP

static inline void
queue_balance_callback(struct rq *rq,
		       struct balance_callback *head,
		       void (*func)(struct rq *rq))
{
	lockdep_assert_rq_held(rq);

	/*
	 * Don't (re)queue an already queued item; nor queue anything when
	 * balance_push() is active, see the comment with
	 * balance_push_callback.
	 */
	if (unlikely(head->next || rq->balance_callback == &balance_push_callback))
		return;

	head->func = func;
	head->next = rq->balance_callback;
	rq->balance_callback = head;
}

#define rcu_dereference_check_sched_domain(p) \
	rcu_dereference_check((p), lockdep_is_held(&sched_domains_mutex))

/*
 * The domain tree (rq->sd) is protected by RCU's quiescent state transition.
 * See destroy_sched_domains: call_rcu for details.
 *
 * The domain tree of any CPU may only be accessed from within
 * preempt-disabled sections.
 */
#define for_each_domain(cpu, __sd) \
	for (__sd = rcu_dereference_check_sched_domain(cpu_rq(cpu)->sd); \
			__sd; __sd = __sd->parent)

/* A mask of all the SD flags that have the SDF_SHARED_CHILD metaflag */
#define SD_FLAG(name, mflags) (name * !!((mflags) & SDF_SHARED_CHILD)) |
static const unsigned int SD_SHARED_CHILD_MASK =
#include <linux/sched/sd_flags.h>
0;
#undef SD_FLAG

/**
 * highest_flag_domain - Return highest sched_domain containing flag.
 * @cpu:	The CPU whose highest level of sched domain is to
 *		be returned.
 * @flag:	The flag to check for the highest sched_domain
 *		for the given CPU.
 *
 * Returns the highest sched_domain of a CPU which contains @flag. If @flag has
 * the SDF_SHARED_CHILD metaflag, all the children domains also have @flag.
 */
static inline struct sched_domain *highest_flag_domain(int cpu, int flag)
{
	struct sched_domain *sd, *hsd = NULL;

	for_each_domain(cpu, sd) {
		if (sd->flags & flag) {
			hsd = sd;
			continue;
		}

		/*
		 * Stop the search if @flag is known to be shared at lower
		 * levels. It will not be found further up.
		 */
		if (flag & SD_SHARED_CHILD_MASK)
			break;
	}

	return hsd;
}

static inline struct sched_domain *lowest_flag_domain(int cpu, int flag)
{
	struct sched_domain *sd;

	for_each_domain(cpu, sd) {
		if (sd->flags & flag)
			break;
	}

	return sd;
}

DECLARE_PER_CPU(struct sched_domain __rcu *, sd_llc);
DECLARE_PER_CPU(int, sd_llc_size);
DECLARE_PER_CPU(int, sd_llc_id);
DECLARE_PER_CPU(int, sd_share_id);
DECLARE_PER_CPU(struct sched_domain_shared __rcu *, sd_llc_shared);
DECLARE_PER_CPU(struct sched_domain __rcu *, sd_numa);
DECLARE_PER_CPU(struct sched_domain __rcu *, sd_asym_packing);
DECLARE_PER_CPU(struct sched_domain __rcu *, sd_asym_cpucapacity);

extern struct static_key_false sched_asym_cpucapacity;
extern struct static_key_false sched_cluster_active;

static __always_inline bool sched_asym_cpucap_active(void)
{
	return static_branch_unlikely(&sched_asym_cpucapacity);
}

struct sched_group_capacity {
	atomic_t		ref;
	/*
	 * CPU capacity of this group, SCHED_CAPACITY_SCALE being max capacity
	 * for a single CPU.
	 */
	unsigned long		capacity;
	unsigned long		min_capacity;		/* Min per-CPU capacity in group */
	unsigned long		max_capacity;		/* Max per-CPU capacity in group */
	unsigned long		next_update;
	int			imbalance;		/* XXX unrelated to capacity but shared group state */

#ifdef CONFIG_SCHED_DEBUG
	int			id;
#endif

	unsigned long		cpumask[];		/* Balance mask */
};

struct sched_group {
	struct sched_group	*next;			/* Must be a circular list */
	atomic_t		ref;

	unsigned int		group_weight;
	unsigned int		cores;
	struct sched_group_capacity *sgc;
	int			asym_prefer_cpu;	/* CPU of highest priority in group */
	int			flags;

	/*
	 * The CPUs this group covers.
	 *
	 * NOTE: this field is variable length. (Allocated dynamically
	 * by attaching extra space to the end of the structure,
	 * depending on how many CPUs the kernel has booted up with)
	 */
	unsigned long		cpumask[];
};

static inline struct cpumask *sched_group_span(struct sched_group *sg)
{
	return to_cpumask(sg->cpumask);
}

/*
 * See build_balance_mask().
 */
static inline struct cpumask *group_balance_mask(struct sched_group *sg)
{
	return to_cpumask(sg->sgc->cpumask);
}

extern int group_balance_cpu(struct sched_group *sg);

#ifdef CONFIG_SCHED_DEBUG
extern void update_sched_domain_debugfs(void);
extern void dirty_sched_domain_sysctl(int cpu);
#else
static inline void update_sched_domain_debugfs(void) { }
static inline void dirty_sched_domain_sysctl(int cpu) { }
#endif

extern int sched_update_scaling(void);

static inline const struct cpumask *task_user_cpus(struct task_struct *p)
{
	if (!p->user_cpus_ptr)
		return cpu_possible_mask; /* &init_task.cpus_mask */
	return p->user_cpus_ptr;
}

#endif /* CONFIG_SMP */

#include "stats.h"

#if defined(CONFIG_SCHED_CORE) && defined(CONFIG_SCHEDSTATS)

extern void __sched_core_account_forceidle(struct rq *rq);

static inline void sched_core_account_forceidle(struct rq *rq)
{
	if (schedstat_enabled())
		__sched_core_account_forceidle(rq);
}

extern void __sched_core_tick(struct rq *rq);

static inline void sched_core_tick(struct rq *rq)
{
	if (sched_core_enabled(rq) && schedstat_enabled())
		__sched_core_tick(rq);
}

#else /* !(CONFIG_SCHED_CORE && CONFIG_SCHEDSTATS): */

static inline void sched_core_account_forceidle(struct rq *rq) { }

static inline void sched_core_tick(struct rq *rq) { }

#endif /* !(CONFIG_SCHED_CORE && CONFIG_SCHEDSTATS) */

#ifdef CONFIG_CGROUP_SCHED

/*
 * Return the group to which this tasks belongs.
 *
 * We cannot use task_css() and friends because the cgroup subsystem
 * changes that value before the cgroup_subsys::attach() method is called,
 * therefore we cannot pin it and might observe the wrong value.
 *
 * The same is true for autogroup's p->signal->autogroup->tg, the autogroup
 * core changes this before calling sched_move_task().
 *
 * Instead we use a 'copy' which is updated from sched_move_task() while
 * holding both task_struct::pi_lock and rq::lock.
 */
static inline struct task_group *task_group(struct task_struct *p)
{
	return p->sched_task_group;
}

/* Change a task's cfs_rq and parent entity if it moves across CPUs/groups */
static inline void set_task_rq(struct task_struct *p, unsigned int cpu)
{
#if defined(CONFIG_FAIR_GROUP_SCHED) || defined(CONFIG_RT_GROUP_SCHED)
	struct task_group *tg = task_group(p);
#endif

#ifdef CONFIG_FAIR_GROUP_SCHED
	set_task_rq_fair(&p->se, p->se.cfs_rq, tg->cfs_rq[cpu]);
	p->se.cfs_rq = tg->cfs_rq[cpu];
	p->se.parent = tg->se[cpu];
	p->se.depth = tg->se[cpu] ? tg->se[cpu]->depth + 1 : 0;
#endif

#ifdef CONFIG_RT_GROUP_SCHED
	p->rt.rt_rq  = tg->rt_rq[cpu];
	p->rt.parent = tg->rt_se[cpu];
#endif
}

#else /* !CONFIG_CGROUP_SCHED: */

static inline void set_task_rq(struct task_struct *p, unsigned int cpu) { }

static inline struct task_group *task_group(struct task_struct *p)
{
	return NULL;
}

#endif /* !CONFIG_CGROUP_SCHED */

static inline void __set_task_cpu(struct task_struct *p, unsigned int cpu)
{
	set_task_rq(p, cpu);
#ifdef CONFIG_SMP
	/*
	 * After ->cpu is set up to a new value, task_rq_lock(p, ...) can be
	 * successfully executed on another CPU. We must ensure that updates of
	 * per-task data have been completed by this moment.
	 */
	smp_wmb();
	WRITE_ONCE(task_thread_info(p)->cpu, cpu);
	p->wake_cpu = cpu;
#endif
}

/*
 * Tunables that become constants when CONFIG_SCHED_DEBUG is off:
 */
#ifdef CONFIG_SCHED_DEBUG
# define const_debug __read_mostly
#else
# define const_debug const
#endif

#define SCHED_FEAT(name, enabled)	\
	__SCHED_FEAT_##name ,

enum {
#include "features.h"
	__SCHED_FEAT_NR,
};

#undef SCHED_FEAT

#ifdef CONFIG_SCHED_DEBUG

/*
 * To support run-time toggling of sched features, all the translation units
 * (but core.c) reference the sysctl_sched_features defined in core.c.
 */
extern const_debug unsigned int sysctl_sched_features;

#ifdef CONFIG_JUMP_LABEL

#define SCHED_FEAT(name, enabled)					\
static __always_inline bool static_branch_##name(struct static_key *key) \
{									\
	return static_key_##enabled(key);				\
}

#include "features.h"
#undef SCHED_FEAT

extern struct static_key sched_feat_keys[__SCHED_FEAT_NR];
#define sched_feat(x) (static_branch_##x(&sched_feat_keys[__SCHED_FEAT_##x]))

#else /* !CONFIG_JUMP_LABEL: */

#define sched_feat(x) (sysctl_sched_features & (1UL << __SCHED_FEAT_##x))

#endif /* !CONFIG_JUMP_LABEL */

#else /* !SCHED_DEBUG: */

/*
 * Each translation unit has its own copy of sysctl_sched_features to allow
 * constants propagation at compile time and compiler optimization based on
 * features default.
 */
#define SCHED_FEAT(name, enabled)	\
	(1UL << __SCHED_FEAT_##name) * enabled |
static const_debug __maybe_unused unsigned int sysctl_sched_features =
#include "features.h"
	0;
#undef SCHED_FEAT

#define sched_feat(x) !!(sysctl_sched_features & (1UL << __SCHED_FEAT_##x))

#endif /* !SCHED_DEBUG */

extern struct static_key_false sched_numa_balancing;
extern struct static_key_false sched_schedstats;

static inline u64 global_rt_period(void)
{
	return (u64)sysctl_sched_rt_period * NSEC_PER_USEC;
}

static inline u64 global_rt_runtime(void)
{
	if (sysctl_sched_rt_runtime < 0)
		return RUNTIME_INF;

	return (u64)sysctl_sched_rt_runtime * NSEC_PER_USEC;
}

static inline int task_current(struct rq *rq, struct task_struct *p)
{
	return rq->curr == p;
}

static inline int task_on_cpu(struct rq *rq, struct task_struct *p)
{
#ifdef CONFIG_SMP
	return p->on_cpu;
#else
	return task_current(rq, p);
#endif
}

static inline int task_on_rq_queued(struct task_struct *p)
{
	return p->on_rq == TASK_ON_RQ_QUEUED;
}

static inline int task_on_rq_migrating(struct task_struct *p)
{
	return READ_ONCE(p->on_rq) == TASK_ON_RQ_MIGRATING;
}

/* Wake flags. The first three directly map to some SD flag value */
#define WF_EXEC			0x02 /* Wakeup after exec; maps to SD_BALANCE_EXEC */
#define WF_FORK			0x04 /* Wakeup after fork; maps to SD_BALANCE_FORK */
#define WF_TTWU			0x08 /* Wakeup;            maps to SD_BALANCE_WAKE */

#define WF_SYNC			0x10 /* Waker goes to sleep after wakeup */
#define WF_MIGRATED		0x20 /* Internal use, task got migrated */
#define WF_CURRENT_CPU		0x40 /* Prefer to move the wakee to the current CPU. */
#define WF_RQ_SELECTED		0x80 /* ->select_task_rq() was called */

#ifdef CONFIG_SMP
static_assert(WF_EXEC == SD_BALANCE_EXEC);
static_assert(WF_FORK == SD_BALANCE_FORK);
static_assert(WF_TTWU == SD_BALANCE_WAKE);
#endif

/*
 * To aid in avoiding the subversion of "niceness" due to uneven distribution
 * of tasks with abnormal "nice" values across CPUs the contribution that
 * each task makes to its run queue's load is weighted according to its
 * scheduling class and "nice" value. For SCHED_NORMAL tasks this is just a
 * scaled version of the new time slice allocation that they receive on time
 * slice expiry etc.
 */

#define WEIGHT_IDLEPRIO		3
#define WMULT_IDLEPRIO		1431655765

extern const int		sched_prio_to_weight[40];
extern const u32		sched_prio_to_wmult[40];

/*
 * {de,en}queue flags:
 *
 * DEQUEUE_SLEEP  - task is no longer runnable
 * ENQUEUE_WAKEUP - task just became runnable
 *
 * SAVE/RESTORE - an otherwise spurious dequeue/enqueue, done to ensure tasks
 *                are in a known state which allows modification. Such pairs
 *                should preserve as much state as possible.
 *
 * MOVE - paired with SAVE/RESTORE, explicitly does not preserve the location
 *        in the runqueue.
 *
 * NOCLOCK - skip the update_rq_clock() (avoids double updates)
 *
 * MIGRATION - p->on_rq == TASK_ON_RQ_MIGRATING (used for DEADLINE)
 *
 * ENQUEUE_HEAD      - place at front of runqueue (tail if not specified)
 * ENQUEUE_REPLENISH - CBS (replenish runtime and postpone deadline)
 * ENQUEUE_MIGRATED  - the task was migrated during wakeup
 * ENQUEUE_RQ_SELECTED - ->select_task_rq() was called
 *
 */

#define DEQUEUE_SLEEP		0x01 /* Matches ENQUEUE_WAKEUP */
#define DEQUEUE_SAVE		0x02 /* Matches ENQUEUE_RESTORE */
#define DEQUEUE_MOVE		0x04 /* Matches ENQUEUE_MOVE */
#define DEQUEUE_NOCLOCK		0x08 /* Matches ENQUEUE_NOCLOCK */
#define DEQUEUE_SPECIAL		0x10
#define DEQUEUE_MIGRATING	0x100 /* Matches ENQUEUE_MIGRATING */
#define DEQUEUE_DELAYED		0x200 /* Matches ENQUEUE_DELAYED */

#define ENQUEUE_WAKEUP		0x01
#define ENQUEUE_RESTORE		0x02
#define ENQUEUE_MOVE		0x04
#define ENQUEUE_NOCLOCK		0x08

#define ENQUEUE_HEAD		0x10
#define ENQUEUE_REPLENISH	0x20
#ifdef CONFIG_SMP
#define ENQUEUE_MIGRATED	0x40
#else
#define ENQUEUE_MIGRATED	0x00
#endif
#define ENQUEUE_INITIAL		0x80
#define ENQUEUE_MIGRATING	0x100
#define ENQUEUE_DELAYED		0x200
<<<<<<< HEAD
=======
#define ENQUEUE_RQ_SELECTED	0x400
>>>>>>> bf653123

#define RETRY_TASK		((void *)-1UL)

struct affinity_context {
	const struct cpumask	*new_mask;
	struct cpumask		*user_mask;
	unsigned int		flags;
};

extern s64 update_curr_common(struct rq *rq);

struct sched_class {

#ifdef CONFIG_UCLAMP_TASK
	int uclamp_enabled;
#endif

	void (*enqueue_task) (struct rq *rq, struct task_struct *p, int flags);
	bool (*dequeue_task) (struct rq *rq, struct task_struct *p, int flags);
	void (*yield_task)   (struct rq *rq);
	bool (*yield_to_task)(struct rq *rq, struct task_struct *p);

	void (*wakeup_preempt)(struct rq *rq, struct task_struct *p, int flags);

	int (*balance)(struct rq *rq, struct task_struct *prev, struct rq_flags *rf);
	struct task_struct *(*pick_task)(struct rq *rq);
	/*
	 * Optional! When implemented pick_next_task() should be equivalent to:
	 *
	 *   next = pick_task();
	 *   if (next) {
	 *       put_prev_task(prev);
	 *       set_next_task_first(next);
	 *   }
	 */
	struct task_struct *(*pick_next_task)(struct rq *rq, struct task_struct *prev);

	void (*put_prev_task)(struct rq *rq, struct task_struct *p, struct task_struct *next);
	void (*set_next_task)(struct rq *rq, struct task_struct *p, bool first);

#ifdef CONFIG_SMP
	int  (*select_task_rq)(struct task_struct *p, int task_cpu, int flags);

	void (*migrate_task_rq)(struct task_struct *p, int new_cpu);

	void (*task_woken)(struct rq *this_rq, struct task_struct *task);

	void (*set_cpus_allowed)(struct task_struct *p, struct affinity_context *ctx);

	void (*rq_online)(struct rq *rq);
	void (*rq_offline)(struct rq *rq);

	struct rq *(*find_lock_rq)(struct task_struct *p, struct rq *rq);
#endif

	void (*task_tick)(struct rq *rq, struct task_struct *p, int queued);
	void (*task_fork)(struct task_struct *p);
	void (*task_dead)(struct task_struct *p);

	/*
	 * The switched_from() call is allowed to drop rq->lock, therefore we
	 * cannot assume the switched_from/switched_to pair is serialized by
	 * rq->lock. They are however serialized by p->pi_lock.
	 */
	void (*switching_to) (struct rq *this_rq, struct task_struct *task);
	void (*switched_from)(struct rq *this_rq, struct task_struct *task);
	void (*switched_to)  (struct rq *this_rq, struct task_struct *task);
	void (*reweight_task)(struct rq *this_rq, struct task_struct *task,
			      const struct load_weight *lw);
	void (*prio_changed) (struct rq *this_rq, struct task_struct *task,
			      int oldprio);

	unsigned int (*get_rr_interval)(struct rq *rq,
					struct task_struct *task);

	void (*update_curr)(struct rq *rq);

#ifdef CONFIG_FAIR_GROUP_SCHED
	void (*task_change_group)(struct task_struct *p);
#endif

#ifdef CONFIG_SCHED_CORE
	int (*task_is_throttled)(struct task_struct *p, int cpu);
#endif
};

static inline void put_prev_task(struct rq *rq, struct task_struct *prev)
{
	WARN_ON_ONCE(rq->curr != prev);
	prev->sched_class->put_prev_task(rq, prev, NULL);
}

static inline void set_next_task(struct rq *rq, struct task_struct *next)
{
	next->sched_class->set_next_task(rq, next, false);
}

static inline void
__put_prev_set_next_dl_server(struct rq *rq,
			      struct task_struct *prev,
			      struct task_struct *next)
{
	prev->dl_server = NULL;
	next->dl_server = rq->dl_server;
	rq->dl_server = NULL;
}

static inline void put_prev_set_next_task(struct rq *rq,
					  struct task_struct *prev,
					  struct task_struct *next)
{
	WARN_ON_ONCE(rq->curr != prev);

	__put_prev_set_next_dl_server(rq, prev, next);

	if (next == prev)
		return;

	prev->sched_class->put_prev_task(rq, prev, next);
	next->sched_class->set_next_task(rq, next, true);
}

/*
 * Helper to define a sched_class instance; each one is placed in a separate
 * section which is ordered by the linker script:
 *
 *   include/asm-generic/vmlinux.lds.h
 *
 * *CAREFUL* they are laid out in *REVERSE* order!!!
 *
 * Also enforce alignment on the instance, not the type, to guarantee layout.
 */
#define DEFINE_SCHED_CLASS(name) \
const struct sched_class name##_sched_class \
	__aligned(__alignof__(struct sched_class)) \
	__section("__" #name "_sched_class")

/* Defined in include/asm-generic/vmlinux.lds.h */
extern struct sched_class __sched_class_highest[];
extern struct sched_class __sched_class_lowest[];

extern const struct sched_class stop_sched_class;
extern const struct sched_class dl_sched_class;
extern const struct sched_class rt_sched_class;
extern const struct sched_class fair_sched_class;
extern const struct sched_class idle_sched_class;

#ifdef CONFIG_SCHED_CLASS_EXT
extern const struct sched_class ext_sched_class;

DECLARE_STATIC_KEY_FALSE(__scx_ops_enabled);	/* SCX BPF scheduler loaded */
DECLARE_STATIC_KEY_FALSE(__scx_switched_all);	/* all fair class tasks on SCX */

#define scx_enabled()		static_branch_unlikely(&__scx_ops_enabled)
#define scx_switched_all()	static_branch_unlikely(&__scx_switched_all)
#else /* !CONFIG_SCHED_CLASS_EXT */
#define scx_enabled()		false
#define scx_switched_all()	false
#endif /* !CONFIG_SCHED_CLASS_EXT */

/*
 * Iterate only active classes. SCX can take over all fair tasks or be
 * completely disabled. If the former, skip fair. If the latter, skip SCX.
 */
static inline const struct sched_class *next_active_class(const struct sched_class *class)
{
	class++;
#ifdef CONFIG_SCHED_CLASS_EXT
	if (scx_switched_all() && class == &fair_sched_class)
		class++;
	if (!scx_enabled() && class == &ext_sched_class)
		class++;
#endif
	return class;
}

#define for_class_range(class, _from, _to) \
	for (class = (_from); class < (_to); class++)

#define for_each_class(class) \
	for_class_range(class, __sched_class_highest, __sched_class_lowest)

#define for_active_class_range(class, _from, _to)				\
	for (class = (_from); class != (_to); class = next_active_class(class))

#define for_each_active_class(class)						\
	for_active_class_range(class, __sched_class_highest, __sched_class_lowest)

#define sched_class_above(_a, _b)	((_a) < (_b))

static inline bool sched_stop_runnable(struct rq *rq)
{
	return rq->stop && task_on_rq_queued(rq->stop);
}

static inline bool sched_dl_runnable(struct rq *rq)
{
	return rq->dl.dl_nr_running > 0;
}

static inline bool sched_rt_runnable(struct rq *rq)
{
	return rq->rt.rt_queued > 0;
}

static inline bool sched_fair_runnable(struct rq *rq)
{
	return rq->cfs.nr_running > 0;
}

extern struct task_struct *pick_next_task_fair(struct rq *rq, struct task_struct *prev, struct rq_flags *rf);
extern struct task_struct *pick_task_idle(struct rq *rq);

#define SCA_CHECK		0x01
#define SCA_MIGRATE_DISABLE	0x02
#define SCA_MIGRATE_ENABLE	0x04
#define SCA_USER		0x08

#ifdef CONFIG_SMP

extern void update_group_capacity(struct sched_domain *sd, int cpu);

extern void sched_balance_trigger(struct rq *rq);

extern int __set_cpus_allowed_ptr(struct task_struct *p, struct affinity_context *ctx);
extern void set_cpus_allowed_common(struct task_struct *p, struct affinity_context *ctx);

static inline bool task_allowed_on_cpu(struct task_struct *p, int cpu)
{
	/* When not in the task's cpumask, no point in looking further. */
	if (!cpumask_test_cpu(cpu, p->cpus_ptr))
		return false;

	/* Can @cpu run a user thread? */
	if (!(p->flags & PF_KTHREAD) && !task_cpu_possible(cpu, p))
		return false;

	return true;
}

static inline cpumask_t *alloc_user_cpus_ptr(int node)
{
	/*
	 * See do_set_cpus_allowed() above for the rcu_head usage.
	 */
	int size = max_t(int, cpumask_size(), sizeof(struct rcu_head));

	return kmalloc_node(size, GFP_KERNEL, node);
}

static inline struct task_struct *get_push_task(struct rq *rq)
{
	struct task_struct *p = rq->curr;

	lockdep_assert_rq_held(rq);

	if (rq->push_busy)
		return NULL;

	if (p->nr_cpus_allowed == 1)
		return NULL;

	if (p->migration_disabled)
		return NULL;

	rq->push_busy = true;
	return get_task_struct(p);
}

extern int push_cpu_stop(void *arg);

#else /* !CONFIG_SMP: */

static inline bool task_allowed_on_cpu(struct task_struct *p, int cpu)
{
	return true;
}

static inline int __set_cpus_allowed_ptr(struct task_struct *p,
					 struct affinity_context *ctx)
{
	return set_cpus_allowed_ptr(p, ctx->new_mask);
}

static inline cpumask_t *alloc_user_cpus_ptr(int node)
{
	return NULL;
}

#endif /* !CONFIG_SMP */

#ifdef CONFIG_CPU_IDLE

static inline void idle_set_state(struct rq *rq,
				  struct cpuidle_state *idle_state)
{
	rq->idle_state = idle_state;
}

static inline struct cpuidle_state *idle_get_state(struct rq *rq)
{
	SCHED_WARN_ON(!rcu_read_lock_held());

	return rq->idle_state;
}

#else /* !CONFIG_CPU_IDLE: */

static inline void idle_set_state(struct rq *rq,
				  struct cpuidle_state *idle_state)
{
}

static inline struct cpuidle_state *idle_get_state(struct rq *rq)
{
	return NULL;
}

#endif /* !CONFIG_CPU_IDLE */

extern void schedule_idle(void);
asmlinkage void schedule_user(void);

extern void sysrq_sched_debug_show(void);
extern void sched_init_granularity(void);
extern void update_max_interval(void);

extern void init_sched_dl_class(void);
extern void init_sched_rt_class(void);
extern void init_sched_fair_class(void);

extern void resched_curr(struct rq *rq);
extern void resched_cpu(int cpu);

extern void init_rt_bandwidth(struct rt_bandwidth *rt_b, u64 period, u64 runtime);
extern bool sched_rt_bandwidth_account(struct rt_rq *rt_rq);

extern void init_dl_entity(struct sched_dl_entity *dl_se);

#define BW_SHIFT		20
#define BW_UNIT			(1 << BW_SHIFT)
#define RATIO_SHIFT		8
#define MAX_BW_BITS		(64 - BW_SHIFT)
#define MAX_BW			((1ULL << MAX_BW_BITS) - 1)

extern unsigned long to_ratio(u64 period, u64 runtime);

extern void init_entity_runnable_average(struct sched_entity *se);
extern void post_init_entity_util_avg(struct task_struct *p);

#ifdef CONFIG_NO_HZ_FULL
extern bool sched_can_stop_tick(struct rq *rq);
extern int __init sched_tick_offload_init(void);

/*
 * Tick may be needed by tasks in the runqueue depending on their policy and
 * requirements. If tick is needed, lets send the target an IPI to kick it out of
 * nohz mode if necessary.
 */
static inline void sched_update_tick_dependency(struct rq *rq)
{
	int cpu = cpu_of(rq);

	if (!tick_nohz_full_cpu(cpu))
		return;

	if (sched_can_stop_tick(rq))
		tick_nohz_dep_clear_cpu(cpu, TICK_DEP_BIT_SCHED);
	else
		tick_nohz_dep_set_cpu(cpu, TICK_DEP_BIT_SCHED);
}
#else /* !CONFIG_NO_HZ_FULL: */
static inline int sched_tick_offload_init(void) { return 0; }
static inline void sched_update_tick_dependency(struct rq *rq) { }
#endif /* !CONFIG_NO_HZ_FULL */

static inline void add_nr_running(struct rq *rq, unsigned count)
{
	unsigned prev_nr = rq->nr_running;

	rq->nr_running = prev_nr + count;
	if (trace_sched_update_nr_running_tp_enabled()) {
		call_trace_sched_update_nr_running(rq, count);
	}

#ifdef CONFIG_SMP
	if (prev_nr < 2 && rq->nr_running >= 2)
		set_rd_overloaded(rq->rd, 1);
#endif

	sched_update_tick_dependency(rq);
}

static inline void sub_nr_running(struct rq *rq, unsigned count)
{
	rq->nr_running -= count;
	if (trace_sched_update_nr_running_tp_enabled()) {
		call_trace_sched_update_nr_running(rq, -count);
	}

	/* Check if we still need preemption */
	sched_update_tick_dependency(rq);
}

static inline void __block_task(struct rq *rq, struct task_struct *p)
{
	WRITE_ONCE(p->on_rq, 0);
	ASSERT_EXCLUSIVE_WRITER(p->on_rq);
	if (p->sched_contributes_to_load)
		rq->nr_uninterruptible++;

	if (p->in_iowait) {
		atomic_inc(&rq->nr_iowait);
		delayacct_blkio_start();
	}
}

extern void activate_task(struct rq *rq, struct task_struct *p, int flags);
extern void deactivate_task(struct rq *rq, struct task_struct *p, int flags);

extern void wakeup_preempt(struct rq *rq, struct task_struct *p, int flags);

#ifdef CONFIG_PREEMPT_RT
# define SCHED_NR_MIGRATE_BREAK 8
#else
# define SCHED_NR_MIGRATE_BREAK 32
#endif

extern const_debug unsigned int sysctl_sched_nr_migrate;
extern const_debug unsigned int sysctl_sched_migration_cost;

extern unsigned int sysctl_sched_base_slice;

#ifdef CONFIG_SCHED_DEBUG
extern int sysctl_resched_latency_warn_ms;
extern int sysctl_resched_latency_warn_once;

extern unsigned int sysctl_sched_tunable_scaling;

extern unsigned int sysctl_numa_balancing_scan_delay;
extern unsigned int sysctl_numa_balancing_scan_period_min;
extern unsigned int sysctl_numa_balancing_scan_period_max;
extern unsigned int sysctl_numa_balancing_scan_size;
extern unsigned int sysctl_numa_balancing_hot_threshold;
#endif

#ifdef CONFIG_SCHED_HRTICK

/*
 * Use hrtick when:
 *  - enabled by features
 *  - hrtimer is actually high res
 */
static inline int hrtick_enabled(struct rq *rq)
{
	if (!cpu_active(cpu_of(rq)))
		return 0;
	return hrtimer_is_hres_active(&rq->hrtick_timer);
}

static inline int hrtick_enabled_fair(struct rq *rq)
{
	if (!sched_feat(HRTICK))
		return 0;
	return hrtick_enabled(rq);
}

static inline int hrtick_enabled_dl(struct rq *rq)
{
	if (!sched_feat(HRTICK_DL))
		return 0;
	return hrtick_enabled(rq);
}

extern void hrtick_start(struct rq *rq, u64 delay);

#else /* !CONFIG_SCHED_HRTICK: */

static inline int hrtick_enabled_fair(struct rq *rq)
{
	return 0;
}

static inline int hrtick_enabled_dl(struct rq *rq)
{
	return 0;
}

static inline int hrtick_enabled(struct rq *rq)
{
	return 0;
}

#endif /* !CONFIG_SCHED_HRTICK */

#ifndef arch_scale_freq_tick
static __always_inline void arch_scale_freq_tick(void) { }
#endif

#ifndef arch_scale_freq_capacity
/**
 * arch_scale_freq_capacity - get the frequency scale factor of a given CPU.
 * @cpu: the CPU in question.
 *
 * Return: the frequency scale factor normalized against SCHED_CAPACITY_SCALE, i.e.
 *
 *     f_curr
 *     ------ * SCHED_CAPACITY_SCALE
 *     f_max
 */
static __always_inline
unsigned long arch_scale_freq_capacity(int cpu)
{
	return SCHED_CAPACITY_SCALE;
}
#endif

#ifdef CONFIG_SCHED_DEBUG
/*
 * In double_lock_balance()/double_rq_lock(), we use raw_spin_rq_lock() to
 * acquire rq lock instead of rq_lock(). So at the end of these two functions
 * we need to call double_rq_clock_clear_update() to clear RQCF_UPDATED of
 * rq->clock_update_flags to avoid the WARN_DOUBLE_CLOCK warning.
 */
static inline void double_rq_clock_clear_update(struct rq *rq1, struct rq *rq2)
{
	rq1->clock_update_flags &= (RQCF_REQ_SKIP|RQCF_ACT_SKIP);
	/* rq1 == rq2 for !CONFIG_SMP, so just clear RQCF_UPDATED once. */
#ifdef CONFIG_SMP
	rq2->clock_update_flags &= (RQCF_REQ_SKIP|RQCF_ACT_SKIP);
#endif
}
#else
static inline void double_rq_clock_clear_update(struct rq *rq1, struct rq *rq2) { }
#endif

#define DEFINE_LOCK_GUARD_2(name, type, _lock, _unlock, ...)				\
__DEFINE_UNLOCK_GUARD(name, type, _unlock, type *lock2; __VA_ARGS__)			\
static inline class_##name##_t class_##name##_constructor(type *lock, type *lock2)	\
{ class_##name##_t _t = { .lock = lock, .lock2 = lock2 }, *_T = &_t;			\
  _lock; return _t; }

#ifdef CONFIG_SMP

static inline bool rq_order_less(struct rq *rq1, struct rq *rq2)
{
#ifdef CONFIG_SCHED_CORE
	/*
	 * In order to not have {0,2},{1,3} turn into into an AB-BA,
	 * order by core-id first and cpu-id second.
	 *
	 * Notably:
	 *
	 *	double_rq_lock(0,3); will take core-0, core-1 lock
	 *	double_rq_lock(1,2); will take core-1, core-0 lock
	 *
	 * when only cpu-id is considered.
	 */
	if (rq1->core->cpu < rq2->core->cpu)
		return true;
	if (rq1->core->cpu > rq2->core->cpu)
		return false;

	/*
	 * __sched_core_flip() relies on SMT having cpu-id lock order.
	 */
#endif
	return rq1->cpu < rq2->cpu;
}

extern void double_rq_lock(struct rq *rq1, struct rq *rq2);

#ifdef CONFIG_PREEMPTION

/*
 * fair double_lock_balance: Safely acquires both rq->locks in a fair
 * way at the expense of forcing extra atomic operations in all
 * invocations.  This assures that the double_lock is acquired using the
 * same underlying policy as the spinlock_t on this architecture, which
 * reduces latency compared to the unfair variant below.  However, it
 * also adds more overhead and therefore may reduce throughput.
 */
static inline int _double_lock_balance(struct rq *this_rq, struct rq *busiest)
	__releases(this_rq->lock)
	__acquires(busiest->lock)
	__acquires(this_rq->lock)
{
	raw_spin_rq_unlock(this_rq);
	double_rq_lock(this_rq, busiest);

	return 1;
}

#else /* !CONFIG_PREEMPTION: */
/*
 * Unfair double_lock_balance: Optimizes throughput at the expense of
 * latency by eliminating extra atomic operations when the locks are
 * already in proper order on entry.  This favors lower CPU-ids and will
 * grant the double lock to lower CPUs over higher ids under contention,
 * regardless of entry order into the function.
 */
static inline int _double_lock_balance(struct rq *this_rq, struct rq *busiest)
	__releases(this_rq->lock)
	__acquires(busiest->lock)
	__acquires(this_rq->lock)
{
	if (__rq_lockp(this_rq) == __rq_lockp(busiest) ||
	    likely(raw_spin_rq_trylock(busiest))) {
		double_rq_clock_clear_update(this_rq, busiest);
		return 0;
	}

	if (rq_order_less(this_rq, busiest)) {
		raw_spin_rq_lock_nested(busiest, SINGLE_DEPTH_NESTING);
		double_rq_clock_clear_update(this_rq, busiest);
		return 0;
	}

	raw_spin_rq_unlock(this_rq);
	double_rq_lock(this_rq, busiest);

	return 1;
}

#endif /* !CONFIG_PREEMPTION */

/*
 * double_lock_balance - lock the busiest runqueue, this_rq is locked already.
 */
static inline int double_lock_balance(struct rq *this_rq, struct rq *busiest)
{
	lockdep_assert_irqs_disabled();

	return _double_lock_balance(this_rq, busiest);
}

static inline void double_unlock_balance(struct rq *this_rq, struct rq *busiest)
	__releases(busiest->lock)
{
	if (__rq_lockp(this_rq) != __rq_lockp(busiest))
		raw_spin_rq_unlock(busiest);
	lock_set_subclass(&__rq_lockp(this_rq)->dep_map, 0, _RET_IP_);
}

static inline void double_lock(spinlock_t *l1, spinlock_t *l2)
{
	if (l1 > l2)
		swap(l1, l2);

	spin_lock(l1);
	spin_lock_nested(l2, SINGLE_DEPTH_NESTING);
}

static inline void double_lock_irq(spinlock_t *l1, spinlock_t *l2)
{
	if (l1 > l2)
		swap(l1, l2);

	spin_lock_irq(l1);
	spin_lock_nested(l2, SINGLE_DEPTH_NESTING);
}

static inline void double_raw_lock(raw_spinlock_t *l1, raw_spinlock_t *l2)
{
	if (l1 > l2)
		swap(l1, l2);

	raw_spin_lock(l1);
	raw_spin_lock_nested(l2, SINGLE_DEPTH_NESTING);
}

static inline void double_raw_unlock(raw_spinlock_t *l1, raw_spinlock_t *l2)
{
	raw_spin_unlock(l1);
	raw_spin_unlock(l2);
}

DEFINE_LOCK_GUARD_2(double_raw_spinlock, raw_spinlock_t,
		    double_raw_lock(_T->lock, _T->lock2),
		    double_raw_unlock(_T->lock, _T->lock2))

/*
 * double_rq_unlock - safely unlock two runqueues
 *
 * Note this does not restore interrupts like task_rq_unlock,
 * you need to do so manually after calling.
 */
static inline void double_rq_unlock(struct rq *rq1, struct rq *rq2)
	__releases(rq1->lock)
	__releases(rq2->lock)
{
	if (__rq_lockp(rq1) != __rq_lockp(rq2))
		raw_spin_rq_unlock(rq2);
	else
		__release(rq2->lock);
	raw_spin_rq_unlock(rq1);
}

extern void set_rq_online (struct rq *rq);
extern void set_rq_offline(struct rq *rq);

extern bool sched_smp_initialized;

#else /* !CONFIG_SMP: */

/*
 * double_rq_lock - safely lock two runqueues
 *
 * Note this does not disable interrupts like task_rq_lock,
 * you need to do so manually before calling.
 */
static inline void double_rq_lock(struct rq *rq1, struct rq *rq2)
	__acquires(rq1->lock)
	__acquires(rq2->lock)
{
	WARN_ON_ONCE(!irqs_disabled());
	WARN_ON_ONCE(rq1 != rq2);
	raw_spin_rq_lock(rq1);
	__acquire(rq2->lock);	/* Fake it out ;) */
	double_rq_clock_clear_update(rq1, rq2);
}

/*
 * double_rq_unlock - safely unlock two runqueues
 *
 * Note this does not restore interrupts like task_rq_unlock,
 * you need to do so manually after calling.
 */
static inline void double_rq_unlock(struct rq *rq1, struct rq *rq2)
	__releases(rq1->lock)
	__releases(rq2->lock)
{
	WARN_ON_ONCE(rq1 != rq2);
	raw_spin_rq_unlock(rq1);
	__release(rq2->lock);
}

#endif /* !CONFIG_SMP */

DEFINE_LOCK_GUARD_2(double_rq_lock, struct rq,
		    double_rq_lock(_T->lock, _T->lock2),
		    double_rq_unlock(_T->lock, _T->lock2))

extern struct sched_entity *__pick_root_entity(struct cfs_rq *cfs_rq);
extern struct sched_entity *__pick_first_entity(struct cfs_rq *cfs_rq);
extern struct sched_entity *__pick_last_entity(struct cfs_rq *cfs_rq);

#ifdef	CONFIG_SCHED_DEBUG
extern bool sched_debug_verbose;

extern void print_cfs_stats(struct seq_file *m, int cpu);
extern void print_rt_stats(struct seq_file *m, int cpu);
extern void print_dl_stats(struct seq_file *m, int cpu);
extern void print_cfs_rq(struct seq_file *m, int cpu, struct cfs_rq *cfs_rq);
extern void print_rt_rq(struct seq_file *m, int cpu, struct rt_rq *rt_rq);
extern void print_dl_rq(struct seq_file *m, int cpu, struct dl_rq *dl_rq);

extern void resched_latency_warn(int cpu, u64 latency);
# ifdef CONFIG_NUMA_BALANCING
extern void show_numa_stats(struct task_struct *p, struct seq_file *m);
extern void
print_numa_stats(struct seq_file *m, int node, unsigned long tsf,
		 unsigned long tpf, unsigned long gsf, unsigned long gpf);
# endif /* CONFIG_NUMA_BALANCING */
#else /* !CONFIG_SCHED_DEBUG: */
static inline void resched_latency_warn(int cpu, u64 latency) { }
#endif /* !CONFIG_SCHED_DEBUG */

extern void init_cfs_rq(struct cfs_rq *cfs_rq);
extern void init_rt_rq(struct rt_rq *rt_rq);
extern void init_dl_rq(struct dl_rq *dl_rq);

extern void cfs_bandwidth_usage_inc(void);
extern void cfs_bandwidth_usage_dec(void);

#ifdef CONFIG_NO_HZ_COMMON

#define NOHZ_BALANCE_KICK_BIT	0
#define NOHZ_STATS_KICK_BIT	1
#define NOHZ_NEWILB_KICK_BIT	2
#define NOHZ_NEXT_KICK_BIT	3

/* Run sched_balance_domains() */
#define NOHZ_BALANCE_KICK	BIT(NOHZ_BALANCE_KICK_BIT)
/* Update blocked load */
#define NOHZ_STATS_KICK		BIT(NOHZ_STATS_KICK_BIT)
/* Update blocked load when entering idle */
#define NOHZ_NEWILB_KICK	BIT(NOHZ_NEWILB_KICK_BIT)
/* Update nohz.next_balance */
#define NOHZ_NEXT_KICK		BIT(NOHZ_NEXT_KICK_BIT)

#define NOHZ_KICK_MASK		(NOHZ_BALANCE_KICK | NOHZ_STATS_KICK | NOHZ_NEXT_KICK)

#define nohz_flags(cpu)		(&cpu_rq(cpu)->nohz_flags)

extern void nohz_balance_exit_idle(struct rq *rq);
#else /* !CONFIG_NO_HZ_COMMON: */
static inline void nohz_balance_exit_idle(struct rq *rq) { }
#endif /* !CONFIG_NO_HZ_COMMON */

#if defined(CONFIG_SMP) && defined(CONFIG_NO_HZ_COMMON)
extern void nohz_run_idle_balance(int cpu);
#else
static inline void nohz_run_idle_balance(int cpu) { }
#endif

#ifdef CONFIG_IRQ_TIME_ACCOUNTING

struct irqtime {
	u64			total;
	u64			tick_delta;
	u64			irq_start_time;
	struct u64_stats_sync	sync;
};

DECLARE_PER_CPU(struct irqtime, cpu_irqtime);

/*
 * Returns the irqtime minus the softirq time computed by ksoftirqd.
 * Otherwise ksoftirqd's sum_exec_runtime is subtracted its own runtime
 * and never move forward.
 */
static inline u64 irq_time_read(int cpu)
{
	struct irqtime *irqtime = &per_cpu(cpu_irqtime, cpu);
	unsigned int seq;
	u64 total;

	do {
		seq = __u64_stats_fetch_begin(&irqtime->sync);
		total = irqtime->total;
	} while (__u64_stats_fetch_retry(&irqtime->sync, seq));

	return total;
}

#endif /* CONFIG_IRQ_TIME_ACCOUNTING */

#ifdef CONFIG_CPU_FREQ

DECLARE_PER_CPU(struct update_util_data __rcu *, cpufreq_update_util_data);

/**
 * cpufreq_update_util - Take a note about CPU utilization changes.
 * @rq: Runqueue to carry out the update for.
 * @flags: Update reason flags.
 *
 * This function is called by the scheduler on the CPU whose utilization is
 * being updated.
 *
 * It can only be called from RCU-sched read-side critical sections.
 *
 * The way cpufreq is currently arranged requires it to evaluate the CPU
 * performance state (frequency/voltage) on a regular basis to prevent it from
 * being stuck in a completely inadequate performance level for too long.
 * That is not guaranteed to happen if the updates are only triggered from CFS
 * and DL, though, because they may not be coming in if only RT tasks are
 * active all the time (or there are RT tasks only).
 *
 * As a workaround for that issue, this function is called periodically by the
 * RT sched class to trigger extra cpufreq updates to prevent it from stalling,
 * but that really is a band-aid.  Going forward it should be replaced with
 * solutions targeted more specifically at RT tasks.
 */
static inline void cpufreq_update_util(struct rq *rq, unsigned int flags)
{
	struct update_util_data *data;

	data = rcu_dereference_sched(*per_cpu_ptr(&cpufreq_update_util_data,
						  cpu_of(rq)));
	if (data)
		data->func(data, rq_clock(rq), flags);
}
#else /* !CONFIG_CPU_FREQ: */
static inline void cpufreq_update_util(struct rq *rq, unsigned int flags) { }
#endif /* !CONFIG_CPU_FREQ */

#ifdef arch_scale_freq_capacity
# ifndef arch_scale_freq_invariant
#  define arch_scale_freq_invariant()	true
# endif
#else
# define arch_scale_freq_invariant()	false
#endif

#ifdef CONFIG_SMP

unsigned long effective_cpu_util(int cpu, unsigned long util_cfs,
				 unsigned long *min,
				 unsigned long *max);

unsigned long sugov_effective_cpu_perf(int cpu, unsigned long actual,
				 unsigned long min,
				 unsigned long max);


/*
 * Verify the fitness of task @p to run on @cpu taking into account the
 * CPU original capacity and the runtime/deadline ratio of the task.
 *
 * The function will return true if the original capacity of @cpu is
 * greater than or equal to task's deadline density right shifted by
 * (BW_SHIFT - SCHED_CAPACITY_SHIFT) and false otherwise.
 */
static inline bool dl_task_fits_capacity(struct task_struct *p, int cpu)
{
	unsigned long cap = arch_scale_cpu_capacity(cpu);

	return cap >= p->dl.dl_density >> (BW_SHIFT - SCHED_CAPACITY_SHIFT);
}

static inline unsigned long cpu_bw_dl(struct rq *rq)
{
	return (rq->dl.running_bw * SCHED_CAPACITY_SCALE) >> BW_SHIFT;
}

static inline unsigned long cpu_util_dl(struct rq *rq)
{
	return READ_ONCE(rq->avg_dl.util_avg);
}


extern unsigned long cpu_util_cfs(int cpu);
extern unsigned long cpu_util_cfs_boost(int cpu);

static inline unsigned long cpu_util_rt(struct rq *rq)
{
	return READ_ONCE(rq->avg_rt.util_avg);
}

#else /* !CONFIG_SMP */
static inline bool update_other_load_avgs(struct rq *rq) { return false; }
#endif /* CONFIG_SMP */

#ifdef CONFIG_UCLAMP_TASK

unsigned long uclamp_eff_value(struct task_struct *p, enum uclamp_id clamp_id);

static inline unsigned long uclamp_rq_get(struct rq *rq,
					  enum uclamp_id clamp_id)
{
	return READ_ONCE(rq->uclamp[clamp_id].value);
}

static inline void uclamp_rq_set(struct rq *rq, enum uclamp_id clamp_id,
				 unsigned int value)
{
	WRITE_ONCE(rq->uclamp[clamp_id].value, value);
}

static inline bool uclamp_rq_is_idle(struct rq *rq)
{
	return rq->uclamp_flags & UCLAMP_FLAG_IDLE;
}

/* Is the rq being capped/throttled by uclamp_max? */
static inline bool uclamp_rq_is_capped(struct rq *rq)
{
	unsigned long rq_util;
	unsigned long max_util;

	if (!static_branch_likely(&sched_uclamp_used))
		return false;

	rq_util = cpu_util_cfs(cpu_of(rq)) + cpu_util_rt(rq);
	max_util = READ_ONCE(rq->uclamp[UCLAMP_MAX].value);

	return max_util != SCHED_CAPACITY_SCALE && rq_util >= max_util;
}

/*
 * When uclamp is compiled in, the aggregation at rq level is 'turned off'
 * by default in the fast path and only gets turned on once userspace performs
 * an operation that requires it.
 *
 * Returns true if userspace opted-in to use uclamp and aggregation at rq level
 * hence is active.
 */
static inline bool uclamp_is_used(void)
{
	return static_branch_likely(&sched_uclamp_used);
}

#define for_each_clamp_id(clamp_id) \
	for ((clamp_id) = 0; (clamp_id) < UCLAMP_CNT; (clamp_id)++)

extern unsigned int sysctl_sched_uclamp_util_min_rt_default;


static inline unsigned int uclamp_none(enum uclamp_id clamp_id)
{
	if (clamp_id == UCLAMP_MIN)
		return 0;
	return SCHED_CAPACITY_SCALE;
}

/* Integer rounded range for each bucket */
#define UCLAMP_BUCKET_DELTA DIV_ROUND_CLOSEST(SCHED_CAPACITY_SCALE, UCLAMP_BUCKETS)

static inline unsigned int uclamp_bucket_id(unsigned int clamp_value)
{
	return min_t(unsigned int, clamp_value / UCLAMP_BUCKET_DELTA, UCLAMP_BUCKETS - 1);
}

static inline void
uclamp_se_set(struct uclamp_se *uc_se, unsigned int value, bool user_defined)
{
	uc_se->value = value;
	uc_se->bucket_id = uclamp_bucket_id(value);
	uc_se->user_defined = user_defined;
}

#else /* !CONFIG_UCLAMP_TASK: */

static inline unsigned long
uclamp_eff_value(struct task_struct *p, enum uclamp_id clamp_id)
{
	if (clamp_id == UCLAMP_MIN)
		return 0;

	return SCHED_CAPACITY_SCALE;
}

static inline bool uclamp_rq_is_capped(struct rq *rq) { return false; }

static inline bool uclamp_is_used(void)
{
	return false;
}

static inline unsigned long
uclamp_rq_get(struct rq *rq, enum uclamp_id clamp_id)
{
	if (clamp_id == UCLAMP_MIN)
		return 0;

	return SCHED_CAPACITY_SCALE;
}

static inline void
uclamp_rq_set(struct rq *rq, enum uclamp_id clamp_id, unsigned int value)
{
}

static inline bool uclamp_rq_is_idle(struct rq *rq)
{
	return false;
}

#endif /* !CONFIG_UCLAMP_TASK */

#ifdef CONFIG_HAVE_SCHED_AVG_IRQ

static inline unsigned long cpu_util_irq(struct rq *rq)
{
	return READ_ONCE(rq->avg_irq.util_avg);
}

static inline
unsigned long scale_irq_capacity(unsigned long util, unsigned long irq, unsigned long max)
{
	util *= (max - irq);
	util /= max;

	return util;

}

#else /* !CONFIG_HAVE_SCHED_AVG_IRQ: */

static inline unsigned long cpu_util_irq(struct rq *rq)
{
	return 0;
}

static inline
unsigned long scale_irq_capacity(unsigned long util, unsigned long irq, unsigned long max)
{
	return util;
}

#endif /* !CONFIG_HAVE_SCHED_AVG_IRQ */

#if defined(CONFIG_ENERGY_MODEL) && defined(CONFIG_CPU_FREQ_GOV_SCHEDUTIL)

#define perf_domain_span(pd) (to_cpumask(((pd)->em_pd->cpus)))

DECLARE_STATIC_KEY_FALSE(sched_energy_present);

static inline bool sched_energy_enabled(void)
{
	return static_branch_unlikely(&sched_energy_present);
}

extern struct cpufreq_governor schedutil_gov;

#else /* ! (CONFIG_ENERGY_MODEL && CONFIG_CPU_FREQ_GOV_SCHEDUTIL) */

#define perf_domain_span(pd) NULL

static inline bool sched_energy_enabled(void) { return false; }

#endif /* CONFIG_ENERGY_MODEL && CONFIG_CPU_FREQ_GOV_SCHEDUTIL */

#ifdef CONFIG_MEMBARRIER

/*
 * The scheduler provides memory barriers required by membarrier between:
 * - prior user-space memory accesses and store to rq->membarrier_state,
 * - store to rq->membarrier_state and following user-space memory accesses.
 * In the same way it provides those guarantees around store to rq->curr.
 */
static inline void membarrier_switch_mm(struct rq *rq,
					struct mm_struct *prev_mm,
					struct mm_struct *next_mm)
{
	int membarrier_state;

	if (prev_mm == next_mm)
		return;

	membarrier_state = atomic_read(&next_mm->membarrier_state);
	if (READ_ONCE(rq->membarrier_state) == membarrier_state)
		return;

	WRITE_ONCE(rq->membarrier_state, membarrier_state);
}

#else /* !CONFIG_MEMBARRIER :*/

static inline void membarrier_switch_mm(struct rq *rq,
					struct mm_struct *prev_mm,
					struct mm_struct *next_mm)
{
}

#endif /* !CONFIG_MEMBARRIER */

#ifdef CONFIG_SMP
static inline bool is_per_cpu_kthread(struct task_struct *p)
{
	if (!(p->flags & PF_KTHREAD))
		return false;

	if (p->nr_cpus_allowed != 1)
		return false;

	return true;
}
#endif

extern void swake_up_all_locked(struct swait_queue_head *q);
extern void __prepare_to_swait(struct swait_queue_head *q, struct swait_queue *wait);

extern int try_to_wake_up(struct task_struct *tsk, unsigned int state, int wake_flags);

#ifdef CONFIG_PREEMPT_DYNAMIC
extern int preempt_dynamic_mode;
extern int sched_dynamic_mode(const char *str);
extern void sched_dynamic_update(int mode);
#endif

#ifdef CONFIG_SCHED_MM_CID

#define SCHED_MM_CID_PERIOD_NS	(100ULL * 1000000)	/* 100ms */
#define MM_CID_SCAN_DELAY	100			/* 100ms */

extern raw_spinlock_t cid_lock;
extern int use_cid_lock;

extern void sched_mm_cid_migrate_from(struct task_struct *t);
extern void sched_mm_cid_migrate_to(struct rq *dst_rq, struct task_struct *t);
extern void task_tick_mm_cid(struct rq *rq, struct task_struct *curr);
extern void init_sched_mm_cid(struct task_struct *t);

static inline void __mm_cid_put(struct mm_struct *mm, int cid)
{
	if (cid < 0)
		return;
	cpumask_clear_cpu(cid, mm_cidmask(mm));
}

/*
 * The per-mm/cpu cid can have the MM_CID_LAZY_PUT flag set or transition to
 * the MM_CID_UNSET state without holding the rq lock, but the rq lock needs to
 * be held to transition to other states.
 *
 * State transitions synchronized with cmpxchg or try_cmpxchg need to be
 * consistent across CPUs, which prevents use of this_cpu_cmpxchg.
 */
static inline void mm_cid_put_lazy(struct task_struct *t)
{
	struct mm_struct *mm = t->mm;
	struct mm_cid __percpu *pcpu_cid = mm->pcpu_cid;
	int cid;

	lockdep_assert_irqs_disabled();
	cid = __this_cpu_read(pcpu_cid->cid);
	if (!mm_cid_is_lazy_put(cid) ||
	    !try_cmpxchg(&this_cpu_ptr(pcpu_cid)->cid, &cid, MM_CID_UNSET))
		return;
	__mm_cid_put(mm, mm_cid_clear_lazy_put(cid));
}

static inline int mm_cid_pcpu_unset(struct mm_struct *mm)
{
	struct mm_cid __percpu *pcpu_cid = mm->pcpu_cid;
	int cid, res;

	lockdep_assert_irqs_disabled();
	cid = __this_cpu_read(pcpu_cid->cid);
	for (;;) {
		if (mm_cid_is_unset(cid))
			return MM_CID_UNSET;
		/*
		 * Attempt transition from valid or lazy-put to unset.
		 */
		res = cmpxchg(&this_cpu_ptr(pcpu_cid)->cid, cid, MM_CID_UNSET);
		if (res == cid)
			break;
		cid = res;
	}
	return cid;
}

static inline void mm_cid_put(struct mm_struct *mm)
{
	int cid;

	lockdep_assert_irqs_disabled();
	cid = mm_cid_pcpu_unset(mm);
	if (cid == MM_CID_UNSET)
		return;
	__mm_cid_put(mm, mm_cid_clear_lazy_put(cid));
}

static inline int __mm_cid_try_get(struct mm_struct *mm)
{
	struct cpumask *cpumask;
	int cid;

	cpumask = mm_cidmask(mm);
	/*
	 * Retry finding first zero bit if the mask is temporarily
	 * filled. This only happens during concurrent remote-clear
	 * which owns a cid without holding a rq lock.
	 */
	for (;;) {
		cid = cpumask_first_zero(cpumask);
		if (cid < nr_cpu_ids)
			break;
		cpu_relax();
	}
	if (cpumask_test_and_set_cpu(cid, cpumask))
		return -1;

	return cid;
}

/*
 * Save a snapshot of the current runqueue time of this cpu
 * with the per-cpu cid value, allowing to estimate how recently it was used.
 */
static inline void mm_cid_snapshot_time(struct rq *rq, struct mm_struct *mm)
{
	struct mm_cid *pcpu_cid = per_cpu_ptr(mm->pcpu_cid, cpu_of(rq));

	lockdep_assert_rq_held(rq);
	WRITE_ONCE(pcpu_cid->time, rq->clock);
}

static inline int __mm_cid_get(struct rq *rq, struct mm_struct *mm)
{
	int cid;

	/*
	 * All allocations (even those using the cid_lock) are lock-free. If
	 * use_cid_lock is set, hold the cid_lock to perform cid allocation to
	 * guarantee forward progress.
	 */
	if (!READ_ONCE(use_cid_lock)) {
		cid = __mm_cid_try_get(mm);
		if (cid >= 0)
			goto end;
		raw_spin_lock(&cid_lock);
	} else {
		raw_spin_lock(&cid_lock);
		cid = __mm_cid_try_get(mm);
		if (cid >= 0)
			goto unlock;
	}

	/*
	 * cid concurrently allocated. Retry while forcing following
	 * allocations to use the cid_lock to ensure forward progress.
	 */
	WRITE_ONCE(use_cid_lock, 1);
	/*
	 * Set use_cid_lock before allocation. Only care about program order
	 * because this is only required for forward progress.
	 */
	barrier();
	/*
	 * Retry until it succeeds. It is guaranteed to eventually succeed once
	 * all newcoming allocations observe the use_cid_lock flag set.
	 */
	do {
		cid = __mm_cid_try_get(mm);
		cpu_relax();
	} while (cid < 0);
	/*
	 * Allocate before clearing use_cid_lock. Only care about
	 * program order because this is for forward progress.
	 */
	barrier();
	WRITE_ONCE(use_cid_lock, 0);
unlock:
	raw_spin_unlock(&cid_lock);
end:
	mm_cid_snapshot_time(rq, mm);

	return cid;
}

static inline int mm_cid_get(struct rq *rq, struct mm_struct *mm)
{
	struct mm_cid __percpu *pcpu_cid = mm->pcpu_cid;
	struct cpumask *cpumask;
	int cid;

	lockdep_assert_rq_held(rq);
	cpumask = mm_cidmask(mm);
	cid = __this_cpu_read(pcpu_cid->cid);
	if (mm_cid_is_valid(cid)) {
		mm_cid_snapshot_time(rq, mm);
		return cid;
	}
	if (mm_cid_is_lazy_put(cid)) {
		if (try_cmpxchg(&this_cpu_ptr(pcpu_cid)->cid, &cid, MM_CID_UNSET))
			__mm_cid_put(mm, mm_cid_clear_lazy_put(cid));
	}
	cid = __mm_cid_get(rq, mm);
	__this_cpu_write(pcpu_cid->cid, cid);

	return cid;
}

static inline void switch_mm_cid(struct rq *rq,
				 struct task_struct *prev,
				 struct task_struct *next)
{
	/*
	 * Provide a memory barrier between rq->curr store and load of
	 * {prev,next}->mm->pcpu_cid[cpu] on rq->curr->mm transition.
	 *
	 * Should be adapted if context_switch() is modified.
	 */
	if (!next->mm) {                                // to kernel
		/*
		 * user -> kernel transition does not guarantee a barrier, but
		 * we can use the fact that it performs an atomic operation in
		 * mmgrab().
		 */
		if (prev->mm)                           // from user
			smp_mb__after_mmgrab();
		/*
		 * kernel -> kernel transition does not change rq->curr->mm
		 * state. It stays NULL.
		 */
	} else {                                        // to user
		/*
		 * kernel -> user transition does not provide a barrier
		 * between rq->curr store and load of {prev,next}->mm->pcpu_cid[cpu].
		 * Provide it here.
		 */
		if (!prev->mm) {                        // from kernel
			smp_mb();
		} else {				// from user
			/*
			 * user->user transition relies on an implicit
			 * memory barrier in switch_mm() when
			 * current->mm changes. If the architecture
			 * switch_mm() does not have an implicit memory
			 * barrier, it is emitted here.  If current->mm
			 * is unchanged, no barrier is needed.
			 */
			smp_mb__after_switch_mm();
		}
	}
	if (prev->mm_cid_active) {
		mm_cid_snapshot_time(rq, prev->mm);
		mm_cid_put_lazy(prev);
		prev->mm_cid = -1;
	}
	if (next->mm_cid_active)
		next->last_mm_cid = next->mm_cid = mm_cid_get(rq, next->mm);
}

#else /* !CONFIG_SCHED_MM_CID: */
static inline void switch_mm_cid(struct rq *rq, struct task_struct *prev, struct task_struct *next) { }
static inline void sched_mm_cid_migrate_from(struct task_struct *t) { }
static inline void sched_mm_cid_migrate_to(struct rq *dst_rq, struct task_struct *t) { }
static inline void task_tick_mm_cid(struct rq *rq, struct task_struct *curr) { }
static inline void init_sched_mm_cid(struct task_struct *t) { }
#endif /* !CONFIG_SCHED_MM_CID */

extern u64 avg_vruntime(struct cfs_rq *cfs_rq);
extern int entity_eligible(struct cfs_rq *cfs_rq, struct sched_entity *se);

#ifdef CONFIG_RT_MUTEXES

static inline int __rt_effective_prio(struct task_struct *pi_task, int prio)
{
	if (pi_task)
		prio = min(prio, pi_task->prio);

	return prio;
}

static inline int rt_effective_prio(struct task_struct *p, int prio)
{
	struct task_struct *pi_task = rt_mutex_get_top_task(p);

	return __rt_effective_prio(pi_task, prio);
}

#else /* !CONFIG_RT_MUTEXES: */

static inline int rt_effective_prio(struct task_struct *p, int prio)
{
	return prio;
}

#endif /* !CONFIG_RT_MUTEXES */

extern int __sched_setscheduler(struct task_struct *p, const struct sched_attr *attr, bool user, bool pi);
extern int __sched_setaffinity(struct task_struct *p, struct affinity_context *ctx);
extern const struct sched_class *__setscheduler_class(struct task_struct *p, int prio);
extern void set_load_weight(struct task_struct *p, bool update_load);
extern void enqueue_task(struct rq *rq, struct task_struct *p, int flags);
extern bool dequeue_task(struct rq *rq, struct task_struct *p, int flags);

extern void check_class_changing(struct rq *rq, struct task_struct *p,
				 const struct sched_class *prev_class);
extern void check_class_changed(struct rq *rq, struct task_struct *p,
				const struct sched_class *prev_class,
				int oldprio);

#ifdef CONFIG_SMP
extern struct balance_callback *splice_balance_callbacks(struct rq *rq);
extern void balance_callbacks(struct rq *rq, struct balance_callback *head);
#else

static inline struct balance_callback *splice_balance_callbacks(struct rq *rq)
{
	return NULL;
}

static inline void balance_callbacks(struct rq *rq, struct balance_callback *head)
{
}

#endif

#ifdef CONFIG_SCHED_CLASS_EXT
/*
 * Used by SCX in the enable/disable paths to move tasks between sched_classes
 * and establish invariants.
 */
struct sched_enq_and_set_ctx {
	struct task_struct	*p;
	int			queue_flags;
	bool			queued;
	bool			running;
};

void sched_deq_and_put_task(struct task_struct *p, int queue_flags,
			    struct sched_enq_and_set_ctx *ctx);
void sched_enq_and_set_task(struct sched_enq_and_set_ctx *ctx);

#endif /* CONFIG_SCHED_CLASS_EXT */

#include "ext.h"

#endif /* _KERNEL_SCHED_SCHED_H */<|MERGE_RESOLUTION|>--- conflicted
+++ resolved
@@ -2362,10 +2362,7 @@
 #define ENQUEUE_INITIAL		0x80
 #define ENQUEUE_MIGRATING	0x100
 #define ENQUEUE_DELAYED		0x200
-<<<<<<< HEAD
-=======
 #define ENQUEUE_RQ_SELECTED	0x400
->>>>>>> bf653123
 
 #define RETRY_TASK		((void *)-1UL)
 
