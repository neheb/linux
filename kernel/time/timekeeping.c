--- conflicted
+++ resolved
@@ -380,13 +380,8 @@
 		seq = read_seqcount_latch(&tkf->seq);
 		tkr = tkf->base + (seq & 0x01);
 		now = ktime_to_ns(tkr->base);
-<<<<<<< HEAD
 		now += timekeeping_get_ns(tkr);
-	} while (raw_read_seqcount_latch_retry(&tkf->seq, seq));
-=======
-		now += __timekeeping_get_ns(tkr);
 	} while (read_seqcount_latch_retry(&tkf->seq, seq));
->>>>>>> 183ec5f2
 
 	return now;
 }
