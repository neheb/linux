// SPDX-License-Identifier: GPL-2.0
/*
 *  Kernel timekeeping code and accessor functions. Based on code from
 *  timer.c, moved in commit 8524070b7982.
 */
#include <linux/timekeeper_internal.h>
#include <linux/module.h>
#include <linux/interrupt.h>
#include <linux/percpu.h>
#include <linux/init.h>
#include <linux/mm.h>
#include <linux/nmi.h>
#include <linux/sched.h>
#include <linux/sched/loadavg.h>
#include <linux/sched/clock.h>
#include <linux/syscore_ops.h>
#include <linux/clocksource.h>
#include <linux/jiffies.h>
#include <linux/time.h>
#include <linux/timex.h>
#include <linux/tick.h>
#include <linux/stop_machine.h>
#include <linux/pvclock_gtod.h>
#include <linux/compiler.h>
#include <linux/audit.h>
#include <linux/random.h>

#include "tick-internal.h"
#include "ntp_internal.h"
#include "timekeeping_internal.h"

#define TK_CLEAR_NTP		(1 << 0)
#define TK_CLOCK_WAS_SET	(1 << 1)

#define TK_UPDATE_ALL		(TK_CLEAR_NTP | TK_CLOCK_WAS_SET)

enum timekeeping_adv_mode {
	/* Update timekeeper when a tick has passed */
	TK_ADV_TICK,

	/* Update timekeeper on a direct frequency change */
	TK_ADV_FREQ
};

/*
 * The most important data for readout fits into a single 64 byte
 * cache line.
 */
struct tk_data {
	seqcount_raw_spinlock_t	seq;
	struct timekeeper	timekeeper;
	struct timekeeper	shadow_timekeeper;
	raw_spinlock_t		lock;
} ____cacheline_aligned;

static struct tk_data tk_core;

/* flag for if timekeeping is suspended */
int __read_mostly timekeeping_suspended;

/**
 * struct tk_fast - NMI safe timekeeper
 * @seq:	Sequence counter for protecting updates. The lowest bit
 *		is the index for the tk_read_base array
 * @base:	tk_read_base array. Access is indexed by the lowest bit of
 *		@seq.
 *
 * See @update_fast_timekeeper() below.
 */
struct tk_fast {
	seqcount_latch_t	seq;
	struct tk_read_base	base[2];
};

/* Suspend-time cycles value for halted fast timekeeper. */
static u64 cycles_at_suspend;

static u64 dummy_clock_read(struct clocksource *cs)
{
	if (timekeeping_suspended)
		return cycles_at_suspend;
	return local_clock();
}

static struct clocksource dummy_clock = {
	.read = dummy_clock_read,
};

/*
 * Boot time initialization which allows local_clock() to be utilized
 * during early boot when clocksources are not available. local_clock()
 * returns nanoseconds already so no conversion is required, hence mult=1
 * and shift=0. When the first proper clocksource is installed then
 * the fast time keepers are updated with the correct values.
 */
#define FAST_TK_INIT						\
	{							\
		.clock		= &dummy_clock,			\
		.mask		= CLOCKSOURCE_MASK(64),		\
		.mult		= 1,				\
		.shift		= 0,				\
	}

static struct tk_fast tk_fast_mono ____cacheline_aligned = {
	.seq     = SEQCNT_LATCH_ZERO(tk_fast_mono.seq),
	.base[0] = FAST_TK_INIT,
	.base[1] = FAST_TK_INIT,
};

static struct tk_fast tk_fast_raw  ____cacheline_aligned = {
	.seq     = SEQCNT_LATCH_ZERO(tk_fast_raw.seq),
	.base[0] = FAST_TK_INIT,
	.base[1] = FAST_TK_INIT,
};

<<<<<<< HEAD
=======
unsigned long timekeeper_lock_irqsave(void)
{
	unsigned long flags;

	raw_spin_lock_irqsave(&tk_core.lock, flags);
	return flags;
}

void timekeeper_unlock_irqrestore(unsigned long flags)
{
	raw_spin_unlock_irqrestore(&tk_core.lock, flags);
}

>>>>>>> 603e41d0
/*
 * Multigrain timestamps require tracking the latest fine-grained timestamp
 * that has been issued, and never returning a coarse-grained timestamp that is
 * earlier than that value.
 *
 * mg_floor represents the latest fine-grained time that has been handed out as
 * a file timestamp on the system. This is tracked as a monotonic ktime_t, and
 * converted to a realtime clock value on an as-needed basis.
 *
 * Maintaining mg_floor ensures the multigrain interfaces never issue a
 * timestamp earlier than one that has been previously issued.
 *
 * The exception to this rule is when there is a backward realtime clock jump. If
 * such an event occurs, a timestamp can appear to be earlier than a previous one.
 */
static __cacheline_aligned_in_smp atomic64_t mg_floor;

static inline void tk_normalize_xtime(struct timekeeper *tk)
{
	while (tk->tkr_mono.xtime_nsec >= ((u64)NSEC_PER_SEC << tk->tkr_mono.shift)) {
		tk->tkr_mono.xtime_nsec -= (u64)NSEC_PER_SEC << tk->tkr_mono.shift;
		tk->xtime_sec++;
	}
	while (tk->tkr_raw.xtime_nsec >= ((u64)NSEC_PER_SEC << tk->tkr_raw.shift)) {
		tk->tkr_raw.xtime_nsec -= (u64)NSEC_PER_SEC << tk->tkr_raw.shift;
		tk->raw_sec++;
	}
}

static inline struct timespec64 tk_xtime(const struct timekeeper *tk)
{
	struct timespec64 ts;

	ts.tv_sec = tk->xtime_sec;
	ts.tv_nsec = (long)(tk->tkr_mono.xtime_nsec >> tk->tkr_mono.shift);
	return ts;
}

static void tk_set_xtime(struct timekeeper *tk, const struct timespec64 *ts)
{
	tk->xtime_sec = ts->tv_sec;
	tk->tkr_mono.xtime_nsec = (u64)ts->tv_nsec << tk->tkr_mono.shift;
}

static void tk_xtime_add(struct timekeeper *tk, const struct timespec64 *ts)
{
	tk->xtime_sec += ts->tv_sec;
	tk->tkr_mono.xtime_nsec += (u64)ts->tv_nsec << tk->tkr_mono.shift;
	tk_normalize_xtime(tk);
}

static void tk_set_wall_to_mono(struct timekeeper *tk, struct timespec64 wtm)
{
	struct timespec64 tmp;

	/*
	 * Verify consistency of: offset_real = -wall_to_monotonic
	 * before modifying anything
	 */
	set_normalized_timespec64(&tmp, -tk->wall_to_monotonic.tv_sec,
					-tk->wall_to_monotonic.tv_nsec);
	WARN_ON_ONCE(tk->offs_real != timespec64_to_ktime(tmp));
	tk->wall_to_monotonic = wtm;
	set_normalized_timespec64(&tmp, -wtm.tv_sec, -wtm.tv_nsec);
	/* Paired with READ_ONCE() in ktime_mono_to_any() */
	WRITE_ONCE(tk->offs_real, timespec64_to_ktime(tmp));
	WRITE_ONCE(tk->offs_tai, ktime_add(tk->offs_real, ktime_set(tk->tai_offset, 0)));
}

static inline void tk_update_sleep_time(struct timekeeper *tk, ktime_t delta)
{
	/* Paired with READ_ONCE() in ktime_mono_to_any() */
	WRITE_ONCE(tk->offs_boot, ktime_add(tk->offs_boot, delta));
	/*
	 * Timespec representation for VDSO update to avoid 64bit division
	 * on every update.
	 */
	tk->monotonic_to_boot = ktime_to_timespec64(tk->offs_boot);
}

/*
 * tk_clock_read - atomic clocksource read() helper
 *
 * This helper is necessary to use in the read paths because, while the
 * seqcount ensures we don't return a bad value while structures are updated,
 * it doesn't protect from potential crashes. There is the possibility that
 * the tkr's clocksource may change between the read reference, and the
 * clock reference passed to the read function.  This can cause crashes if
 * the wrong clocksource is passed to the wrong read function.
 * This isn't necessary to use when holding the tk_core.lock or doing
 * a read of the fast-timekeeper tkrs (which is protected by its own locking
 * and update logic).
 */
static inline u64 tk_clock_read(const struct tk_read_base *tkr)
{
	struct clocksource *clock = READ_ONCE(tkr->clock);

	return clock->read(clock);
}

/**
 * tk_setup_internals - Set up internals to use clocksource clock.
 *
 * @tk:		The target timekeeper to setup.
 * @clock:		Pointer to clocksource.
 *
 * Calculates a fixed cycle/nsec interval for a given clocksource/adjustment
 * pair and interval request.
 *
 * Unless you're the timekeeping code, you should not be using this!
 */
static void tk_setup_internals(struct timekeeper *tk, struct clocksource *clock)
{
	u64 interval;
	u64 tmp, ntpinterval;
	struct clocksource *old_clock;

	++tk->cs_was_changed_seq;
	old_clock = tk->tkr_mono.clock;
	tk->tkr_mono.clock = clock;
	tk->tkr_mono.mask = clock->mask;
	tk->tkr_mono.cycle_last = tk_clock_read(&tk->tkr_mono);

	tk->tkr_raw.clock = clock;
	tk->tkr_raw.mask = clock->mask;
	tk->tkr_raw.cycle_last = tk->tkr_mono.cycle_last;

	/* Do the ns -> cycle conversion first, using original mult */
	tmp = NTP_INTERVAL_LENGTH;
	tmp <<= clock->shift;
	ntpinterval = tmp;
	tmp += clock->mult/2;
	do_div(tmp, clock->mult);
	if (tmp == 0)
		tmp = 1;

	interval = (u64) tmp;
	tk->cycle_interval = interval;

	/* Go back from cycles -> shifted ns */
	tk->xtime_interval = interval * clock->mult;
	tk->xtime_remainder = ntpinterval - tk->xtime_interval;
	tk->raw_interval = interval * clock->mult;

	 /* if changing clocks, convert xtime_nsec shift units */
	if (old_clock) {
		int shift_change = clock->shift - old_clock->shift;
		if (shift_change < 0) {
			tk->tkr_mono.xtime_nsec >>= -shift_change;
			tk->tkr_raw.xtime_nsec >>= -shift_change;
		} else {
			tk->tkr_mono.xtime_nsec <<= shift_change;
			tk->tkr_raw.xtime_nsec <<= shift_change;
		}
	}

	tk->tkr_mono.shift = clock->shift;
	tk->tkr_raw.shift = clock->shift;

	tk->ntp_error = 0;
	tk->ntp_error_shift = NTP_SCALE_SHIFT - clock->shift;
	tk->ntp_tick = ntpinterval << tk->ntp_error_shift;

	/*
	 * The timekeeper keeps its own mult values for the currently
	 * active clocksource. These value will be adjusted via NTP
	 * to counteract clock drifting.
	 */
	tk->tkr_mono.mult = clock->mult;
	tk->tkr_raw.mult = clock->mult;
	tk->ntp_err_mult = 0;
	tk->skip_second_overflow = 0;
}

/* Timekeeper helper functions. */
static noinline u64 delta_to_ns_safe(const struct tk_read_base *tkr, u64 delta)
{
	return mul_u64_u32_add_u64_shr(delta, tkr->mult, tkr->xtime_nsec, tkr->shift);
}

static inline u64 timekeeping_cycles_to_ns(const struct tk_read_base *tkr, u64 cycles)
{
	/* Calculate the delta since the last update_wall_time() */
	u64 mask = tkr->mask, delta = (cycles - tkr->cycle_last) & mask;

	/*
	 * This detects both negative motion and the case where the delta
	 * overflows the multiplication with tkr->mult.
	 */
	if (unlikely(delta > tkr->clock->max_cycles)) {
		/*
		 * Handle clocksource inconsistency between CPUs to prevent
		 * time from going backwards by checking for the MSB of the
		 * mask being set in the delta.
		 */
		if (delta & ~(mask >> 1))
			return tkr->xtime_nsec >> tkr->shift;

		return delta_to_ns_safe(tkr, delta);
	}

	return ((delta * tkr->mult) + tkr->xtime_nsec) >> tkr->shift;
}

static __always_inline u64 timekeeping_get_ns(const struct tk_read_base *tkr)
{
	return timekeeping_cycles_to_ns(tkr, tk_clock_read(tkr));
}

/**
 * update_fast_timekeeper - Update the fast and NMI safe monotonic timekeeper.
 * @tkr: Timekeeping readout base from which we take the update
 * @tkf: Pointer to NMI safe timekeeper
 *
 * We want to use this from any context including NMI and tracing /
 * instrumenting the timekeeping code itself.
 *
 * Employ the latch technique; see @write_seqcount_latch.
 *
 * So if a NMI hits the update of base[0] then it will use base[1]
 * which is still consistent. In the worst case this can result is a
 * slightly wrong timestamp (a few nanoseconds). See
 * @ktime_get_mono_fast_ns.
 */
static void update_fast_timekeeper(const struct tk_read_base *tkr,
				   struct tk_fast *tkf)
{
	struct tk_read_base *base = tkf->base;

	/* Force readers off to base[1] */
	write_seqcount_latch_begin(&tkf->seq);

	/* Update base[0] */
	memcpy(base, tkr, sizeof(*base));

	/* Force readers back to base[0] */
	write_seqcount_latch(&tkf->seq);

	/* Update base[1] */
	memcpy(base + 1, base, sizeof(*base));

	write_seqcount_latch_end(&tkf->seq);
}

static __always_inline u64 __ktime_get_fast_ns(struct tk_fast *tkf)
{
	struct tk_read_base *tkr;
	unsigned int seq;
	u64 now;

	do {
		seq = read_seqcount_latch(&tkf->seq);
		tkr = tkf->base + (seq & 0x01);
		now = ktime_to_ns(tkr->base);
		now += timekeeping_get_ns(tkr);
	} while (read_seqcount_latch_retry(&tkf->seq, seq));

	return now;
}

/**
 * ktime_get_mono_fast_ns - Fast NMI safe access to clock monotonic
 *
 * This timestamp is not guaranteed to be monotonic across an update.
 * The timestamp is calculated by:
 *
 *	now = base_mono + clock_delta * slope
 *
 * So if the update lowers the slope, readers who are forced to the
 * not yet updated second array are still using the old steeper slope.
 *
 * tmono
 * ^
 * |    o  n
 * |   o n
 * |  u
 * | o
 * |o
 * |12345678---> reader order
 *
 * o = old slope
 * u = update
 * n = new slope
 *
 * So reader 6 will observe time going backwards versus reader 5.
 *
 * While other CPUs are likely to be able to observe that, the only way
 * for a CPU local observation is when an NMI hits in the middle of
 * the update. Timestamps taken from that NMI context might be ahead
 * of the following timestamps. Callers need to be aware of that and
 * deal with it.
 */
u64 notrace ktime_get_mono_fast_ns(void)
{
	return __ktime_get_fast_ns(&tk_fast_mono);
}
EXPORT_SYMBOL_GPL(ktime_get_mono_fast_ns);

/**
 * ktime_get_raw_fast_ns - Fast NMI safe access to clock monotonic raw
 *
 * Contrary to ktime_get_mono_fast_ns() this is always correct because the
 * conversion factor is not affected by NTP/PTP correction.
 */
u64 notrace ktime_get_raw_fast_ns(void)
{
	return __ktime_get_fast_ns(&tk_fast_raw);
}
EXPORT_SYMBOL_GPL(ktime_get_raw_fast_ns);

/**
 * ktime_get_boot_fast_ns - NMI safe and fast access to boot clock.
 *
 * To keep it NMI safe since we're accessing from tracing, we're not using a
 * separate timekeeper with updates to monotonic clock and boot offset
 * protected with seqcounts. This has the following minor side effects:
 *
 * (1) Its possible that a timestamp be taken after the boot offset is updated
 * but before the timekeeper is updated. If this happens, the new boot offset
 * is added to the old timekeeping making the clock appear to update slightly
 * earlier:
 *    CPU 0                                        CPU 1
 *    timekeeping_inject_sleeptime64()
 *    __timekeeping_inject_sleeptime(tk, delta);
 *                                                 timestamp();
 *    timekeeping_update_staged(tkd, TK_CLEAR_NTP...);
 *
 * (2) On 32-bit systems, the 64-bit boot offset (tk->offs_boot) may be
 * partially updated.  Since the tk->offs_boot update is a rare event, this
 * should be a rare occurrence which postprocessing should be able to handle.
 *
 * The caveats vs. timestamp ordering as documented for ktime_get_mono_fast_ns()
 * apply as well.
 */
u64 notrace ktime_get_boot_fast_ns(void)
{
	struct timekeeper *tk = &tk_core.timekeeper;

	return (ktime_get_mono_fast_ns() + ktime_to_ns(data_race(tk->offs_boot)));
}
EXPORT_SYMBOL_GPL(ktime_get_boot_fast_ns);

/**
 * ktime_get_tai_fast_ns - NMI safe and fast access to tai clock.
 *
 * The same limitations as described for ktime_get_boot_fast_ns() apply. The
 * mono time and the TAI offset are not read atomically which may yield wrong
 * readouts. However, an update of the TAI offset is an rare event e.g., caused
 * by settime or adjtimex with an offset. The user of this function has to deal
 * with the possibility of wrong timestamps in post processing.
 */
u64 notrace ktime_get_tai_fast_ns(void)
{
	struct timekeeper *tk = &tk_core.timekeeper;

	return (ktime_get_mono_fast_ns() + ktime_to_ns(data_race(tk->offs_tai)));
}
EXPORT_SYMBOL_GPL(ktime_get_tai_fast_ns);

static __always_inline u64 __ktime_get_real_fast(struct tk_fast *tkf, u64 *mono)
{
	struct tk_read_base *tkr;
	u64 basem, baser, delta;
	unsigned int seq;

	do {
		seq = raw_read_seqcount_latch(&tkf->seq);
		tkr = tkf->base + (seq & 0x01);
		basem = ktime_to_ns(tkr->base);
		baser = ktime_to_ns(tkr->base_real);
		delta = timekeeping_get_ns(tkr);
	} while (raw_read_seqcount_latch_retry(&tkf->seq, seq));

	if (mono)
		*mono = basem + delta;
	return baser + delta;
}

/**
 * ktime_get_real_fast_ns: - NMI safe and fast access to clock realtime.
 *
 * See ktime_get_mono_fast_ns() for documentation of the time stamp ordering.
 */
u64 ktime_get_real_fast_ns(void)
{
	return __ktime_get_real_fast(&tk_fast_mono, NULL);
}
EXPORT_SYMBOL_GPL(ktime_get_real_fast_ns);

/**
 * ktime_get_fast_timestamps: - NMI safe timestamps
 * @snapshot:	Pointer to timestamp storage
 *
 * Stores clock monotonic, boottime and realtime timestamps.
 *
 * Boot time is a racy access on 32bit systems if the sleep time injection
 * happens late during resume and not in timekeeping_resume(). That could
 * be avoided by expanding struct tk_read_base with boot offset for 32bit
 * and adding more overhead to the update. As this is a hard to observe
 * once per resume event which can be filtered with reasonable effort using
 * the accurate mono/real timestamps, it's probably not worth the trouble.
 *
 * Aside of that it might be possible on 32 and 64 bit to observe the
 * following when the sleep time injection happens late:
 *
 * CPU 0				CPU 1
 * timekeeping_resume()
 * ktime_get_fast_timestamps()
 *	mono, real = __ktime_get_real_fast()
 *					inject_sleep_time()
 *					   update boot offset
 *	boot = mono + bootoffset;
 *
 * That means that boot time already has the sleep time adjustment, but
 * real time does not. On the next readout both are in sync again.
 *
 * Preventing this for 64bit is not really feasible without destroying the
 * careful cache layout of the timekeeper because the sequence count and
 * struct tk_read_base would then need two cache lines instead of one.
 *
 * Access to the time keeper clock source is disabled across the innermost
 * steps of suspend/resume. The accessors still work, but the timestamps
 * are frozen until time keeping is resumed which happens very early.
 *
 * For regular suspend/resume there is no observable difference vs. sched
 * clock, but it might affect some of the nasty low level debug printks.
 *
 * OTOH, access to sched clock is not guaranteed across suspend/resume on
 * all systems either so it depends on the hardware in use.
 *
 * If that turns out to be a real problem then this could be mitigated by
 * using sched clock in a similar way as during early boot. But it's not as
 * trivial as on early boot because it needs some careful protection
 * against the clock monotonic timestamp jumping backwards on resume.
 */
void ktime_get_fast_timestamps(struct ktime_timestamps *snapshot)
{
	struct timekeeper *tk = &tk_core.timekeeper;

	snapshot->real = __ktime_get_real_fast(&tk_fast_mono, &snapshot->mono);
	snapshot->boot = snapshot->mono + ktime_to_ns(data_race(tk->offs_boot));
}

/**
 * halt_fast_timekeeper - Prevent fast timekeeper from accessing clocksource.
 * @tk: Timekeeper to snapshot.
 *
 * It generally is unsafe to access the clocksource after timekeeping has been
 * suspended, so take a snapshot of the readout base of @tk and use it as the
 * fast timekeeper's readout base while suspended.  It will return the same
 * number of cycles every time until timekeeping is resumed at which time the
 * proper readout base for the fast timekeeper will be restored automatically.
 */
static void halt_fast_timekeeper(const struct timekeeper *tk)
{
	static struct tk_read_base tkr_dummy;
	const struct tk_read_base *tkr = &tk->tkr_mono;

	memcpy(&tkr_dummy, tkr, sizeof(tkr_dummy));
	cycles_at_suspend = tk_clock_read(tkr);
	tkr_dummy.clock = &dummy_clock;
	tkr_dummy.base_real = tkr->base + tk->offs_real;
	update_fast_timekeeper(&tkr_dummy, &tk_fast_mono);

	tkr = &tk->tkr_raw;
	memcpy(&tkr_dummy, tkr, sizeof(tkr_dummy));
	tkr_dummy.clock = &dummy_clock;
	update_fast_timekeeper(&tkr_dummy, &tk_fast_raw);
}

static RAW_NOTIFIER_HEAD(pvclock_gtod_chain);

static void update_pvclock_gtod(struct timekeeper *tk, bool was_set)
{
	raw_notifier_call_chain(&pvclock_gtod_chain, was_set, tk);
}

/**
 * pvclock_gtod_register_notifier - register a pvclock timedata update listener
 * @nb: Pointer to the notifier block to register
 */
int pvclock_gtod_register_notifier(struct notifier_block *nb)
{
	struct timekeeper *tk = &tk_core.timekeeper;
	int ret;

	guard(raw_spinlock_irqsave)(&tk_core.lock);
	ret = raw_notifier_chain_register(&pvclock_gtod_chain, nb);
	update_pvclock_gtod(tk, true);

	return ret;
}
EXPORT_SYMBOL_GPL(pvclock_gtod_register_notifier);

/**
 * pvclock_gtod_unregister_notifier - unregister a pvclock
 * timedata update listener
 * @nb: Pointer to the notifier block to unregister
 */
int pvclock_gtod_unregister_notifier(struct notifier_block *nb)
{
	guard(raw_spinlock_irqsave)(&tk_core.lock);
	return raw_notifier_chain_unregister(&pvclock_gtod_chain, nb);
}
EXPORT_SYMBOL_GPL(pvclock_gtod_unregister_notifier);

/*
 * tk_update_leap_state - helper to update the next_leap_ktime
 */
static inline void tk_update_leap_state(struct timekeeper *tk)
{
	tk->next_leap_ktime = ntp_get_next_leap();
	if (tk->next_leap_ktime != KTIME_MAX)
		/* Convert to monotonic time */
		tk->next_leap_ktime = ktime_sub(tk->next_leap_ktime, tk->offs_real);
}

/*
 * Leap state update for both shadow and the real timekeeper
 * Separate to spare a full memcpy() of the timekeeper.
 */
static void tk_update_leap_state_all(struct tk_data *tkd)
{
	write_seqcount_begin(&tkd->seq);
	tk_update_leap_state(&tkd->shadow_timekeeper);
	tkd->timekeeper.next_leap_ktime = tkd->shadow_timekeeper.next_leap_ktime;
	write_seqcount_end(&tkd->seq);
}

/*
 * Update the ktime_t based scalar nsec members of the timekeeper
 */
static inline void tk_update_ktime_data(struct timekeeper *tk)
{
	u64 seconds;
	u32 nsec;

	/*
	 * The xtime based monotonic readout is:
	 *	nsec = (xtime_sec + wtm_sec) * 1e9 + wtm_nsec + now();
	 * The ktime based monotonic readout is:
	 *	nsec = base_mono + now();
	 * ==> base_mono = (xtime_sec + wtm_sec) * 1e9 + wtm_nsec
	 */
	seconds = (u64)(tk->xtime_sec + tk->wall_to_monotonic.tv_sec);
	nsec = (u32) tk->wall_to_monotonic.tv_nsec;
	tk->tkr_mono.base = ns_to_ktime(seconds * NSEC_PER_SEC + nsec);

	/*
	 * The sum of the nanoseconds portions of xtime and
	 * wall_to_monotonic can be greater/equal one second. Take
	 * this into account before updating tk->ktime_sec.
	 */
	nsec += (u32)(tk->tkr_mono.xtime_nsec >> tk->tkr_mono.shift);
	if (nsec >= NSEC_PER_SEC)
		seconds++;
	tk->ktime_sec = seconds;

	/* Update the monotonic raw base */
	tk->tkr_raw.base = ns_to_ktime(tk->raw_sec * NSEC_PER_SEC);
}

/*
 * Restore the shadow timekeeper from the real timekeeper.
 */
static void timekeeping_restore_shadow(struct tk_data *tkd)
{
	lockdep_assert_held(&tkd->lock);
	memcpy(&tkd->shadow_timekeeper, &tkd->timekeeper, sizeof(tkd->timekeeper));
}

static void timekeeping_update_from_shadow(struct tk_data *tkd, unsigned int action)
{
	struct timekeeper *tk = &tk_core.shadow_timekeeper;

	lockdep_assert_held(&tkd->lock);

	/*
	 * Block out readers before running the updates below because that
	 * updates VDSO and other time related infrastructure. Not blocking
	 * the readers might let a reader see time going backwards when
	 * reading from the VDSO after the VDSO update and then reading in
	 * the kernel from the timekeeper before that got updated.
	 */
	write_seqcount_begin(&tkd->seq);

	if (action & TK_CLEAR_NTP) {
		tk->ntp_error = 0;
		ntp_clear();
	}

	tk_update_leap_state(tk);
	tk_update_ktime_data(tk);

	update_vsyscall(tk);
	update_pvclock_gtod(tk, action & TK_CLOCK_WAS_SET);

	tk->tkr_mono.base_real = tk->tkr_mono.base + tk->offs_real;
	update_fast_timekeeper(&tk->tkr_mono, &tk_fast_mono);
	update_fast_timekeeper(&tk->tkr_raw,  &tk_fast_raw);

	if (action & TK_CLOCK_WAS_SET)
		tk->clock_was_set_seq++;

	/*
	 * Update the real timekeeper.
	 *
	 * We could avoid this memcpy() by switching pointers, but that has
	 * the downside that the reader side does not longer benefit from
	 * the cacheline optimized data layout of the timekeeper and requires
	 * another indirection.
	 */
	memcpy(&tkd->timekeeper, tk, sizeof(*tk));
	write_seqcount_end(&tkd->seq);
}

/**
 * timekeeping_forward_now - update clock to the current time
 * @tk:		Pointer to the timekeeper to update
 *
 * Forward the current clock to update its state since the last call to
 * update_wall_time(). This is useful before significant clock changes,
 * as it avoids having to deal with this time offset explicitly.
 */
static void timekeeping_forward_now(struct timekeeper *tk)
{
	u64 cycle_now, delta;

	cycle_now = tk_clock_read(&tk->tkr_mono);
	delta = clocksource_delta(cycle_now, tk->tkr_mono.cycle_last, tk->tkr_mono.mask);
	tk->tkr_mono.cycle_last = cycle_now;
	tk->tkr_raw.cycle_last  = cycle_now;

	while (delta > 0) {
		u64 max = tk->tkr_mono.clock->max_cycles;
		u64 incr = delta < max ? delta : max;

		tk->tkr_mono.xtime_nsec += incr * tk->tkr_mono.mult;
		tk->tkr_raw.xtime_nsec += incr * tk->tkr_raw.mult;
		tk_normalize_xtime(tk);
		delta -= incr;
	}
}

/**
 * ktime_get_real_ts64 - Returns the time of day in a timespec64.
 * @ts:		pointer to the timespec to be set
 *
 * Returns the time of day in a timespec64 (WARN if suspended).
 */
void ktime_get_real_ts64(struct timespec64 *ts)
{
	struct timekeeper *tk = &tk_core.timekeeper;
	unsigned int seq;
	u64 nsecs;

	WARN_ON(timekeeping_suspended);

	do {
		seq = read_seqcount_begin(&tk_core.seq);

		ts->tv_sec = tk->xtime_sec;
		nsecs = timekeeping_get_ns(&tk->tkr_mono);

	} while (read_seqcount_retry(&tk_core.seq, seq));

	ts->tv_nsec = 0;
	timespec64_add_ns(ts, nsecs);
}
EXPORT_SYMBOL(ktime_get_real_ts64);

ktime_t ktime_get(void)
{
	struct timekeeper *tk = &tk_core.timekeeper;
	unsigned int seq;
	ktime_t base;
	u64 nsecs;

	WARN_ON(timekeeping_suspended);

	do {
		seq = read_seqcount_begin(&tk_core.seq);
		base = tk->tkr_mono.base;
		nsecs = timekeeping_get_ns(&tk->tkr_mono);

	} while (read_seqcount_retry(&tk_core.seq, seq));

	return ktime_add_ns(base, nsecs);
}
EXPORT_SYMBOL_GPL(ktime_get);

u32 ktime_get_resolution_ns(void)
{
	struct timekeeper *tk = &tk_core.timekeeper;
	unsigned int seq;
	u32 nsecs;

	WARN_ON(timekeeping_suspended);

	do {
		seq = read_seqcount_begin(&tk_core.seq);
		nsecs = tk->tkr_mono.mult >> tk->tkr_mono.shift;
	} while (read_seqcount_retry(&tk_core.seq, seq));

	return nsecs;
}
EXPORT_SYMBOL_GPL(ktime_get_resolution_ns);

static ktime_t *offsets[TK_OFFS_MAX] = {
	[TK_OFFS_REAL]	= &tk_core.timekeeper.offs_real,
	[TK_OFFS_BOOT]	= &tk_core.timekeeper.offs_boot,
	[TK_OFFS_TAI]	= &tk_core.timekeeper.offs_tai,
};

ktime_t ktime_get_with_offset(enum tk_offsets offs)
{
	struct timekeeper *tk = &tk_core.timekeeper;
	unsigned int seq;
	ktime_t base, *offset = offsets[offs];
	u64 nsecs;

	WARN_ON(timekeeping_suspended);

	do {
		seq = read_seqcount_begin(&tk_core.seq);
		base = ktime_add(tk->tkr_mono.base, *offset);
		nsecs = timekeeping_get_ns(&tk->tkr_mono);

	} while (read_seqcount_retry(&tk_core.seq, seq));

	return ktime_add_ns(base, nsecs);

}
EXPORT_SYMBOL_GPL(ktime_get_with_offset);

ktime_t ktime_get_coarse_with_offset(enum tk_offsets offs)
{
	struct timekeeper *tk = &tk_core.timekeeper;
	unsigned int seq;
	ktime_t base, *offset = offsets[offs];
	u64 nsecs;

	WARN_ON(timekeeping_suspended);

	do {
		seq = read_seqcount_begin(&tk_core.seq);
		base = ktime_add(tk->tkr_mono.base, *offset);
		nsecs = tk->tkr_mono.xtime_nsec >> tk->tkr_mono.shift;

	} while (read_seqcount_retry(&tk_core.seq, seq));

	return ktime_add_ns(base, nsecs);
}
EXPORT_SYMBOL_GPL(ktime_get_coarse_with_offset);

/**
 * ktime_mono_to_any() - convert monotonic time to any other time
 * @tmono:	time to convert.
 * @offs:	which offset to use
 */
ktime_t ktime_mono_to_any(ktime_t tmono, enum tk_offsets offs)
{
	ktime_t *offset = offsets[offs];
	unsigned int seq;
	ktime_t tconv;

	if (IS_ENABLED(CONFIG_64BIT)) {
		/*
		 * Paired with WRITE_ONCE()s in tk_set_wall_to_mono() and
		 * tk_update_sleep_time().
		 */
		return ktime_add(tmono, READ_ONCE(*offset));
	}

	do {
		seq = read_seqcount_begin(&tk_core.seq);
		tconv = ktime_add(tmono, *offset);
	} while (read_seqcount_retry(&tk_core.seq, seq));

	return tconv;
}
EXPORT_SYMBOL_GPL(ktime_mono_to_any);

/**
 * ktime_get_raw - Returns the raw monotonic time in ktime_t format
 */
ktime_t ktime_get_raw(void)
{
	struct timekeeper *tk = &tk_core.timekeeper;
	unsigned int seq;
	ktime_t base;
	u64 nsecs;

	do {
		seq = read_seqcount_begin(&tk_core.seq);
		base = tk->tkr_raw.base;
		nsecs = timekeeping_get_ns(&tk->tkr_raw);

	} while (read_seqcount_retry(&tk_core.seq, seq));

	return ktime_add_ns(base, nsecs);
}
EXPORT_SYMBOL_GPL(ktime_get_raw);

/**
 * ktime_get_ts64 - get the monotonic clock in timespec64 format
 * @ts:		pointer to timespec variable
 *
 * The function calculates the monotonic clock from the realtime
 * clock and the wall_to_monotonic offset and stores the result
 * in normalized timespec64 format in the variable pointed to by @ts.
 */
void ktime_get_ts64(struct timespec64 *ts)
{
	struct timekeeper *tk = &tk_core.timekeeper;
	struct timespec64 tomono;
	unsigned int seq;
	u64 nsec;

	WARN_ON(timekeeping_suspended);

	do {
		seq = read_seqcount_begin(&tk_core.seq);
		ts->tv_sec = tk->xtime_sec;
		nsec = timekeeping_get_ns(&tk->tkr_mono);
		tomono = tk->wall_to_monotonic;

	} while (read_seqcount_retry(&tk_core.seq, seq));

	ts->tv_sec += tomono.tv_sec;
	ts->tv_nsec = 0;
	timespec64_add_ns(ts, nsec + tomono.tv_nsec);
}
EXPORT_SYMBOL_GPL(ktime_get_ts64);

/**
 * ktime_get_seconds - Get the seconds portion of CLOCK_MONOTONIC
 *
 * Returns the seconds portion of CLOCK_MONOTONIC with a single non
 * serialized read. tk->ktime_sec is of type 'unsigned long' so this
 * works on both 32 and 64 bit systems. On 32 bit systems the readout
 * covers ~136 years of uptime which should be enough to prevent
 * premature wrap arounds.
 */
time64_t ktime_get_seconds(void)
{
	struct timekeeper *tk = &tk_core.timekeeper;

	WARN_ON(timekeeping_suspended);
	return tk->ktime_sec;
}
EXPORT_SYMBOL_GPL(ktime_get_seconds);

/**
 * ktime_get_real_seconds - Get the seconds portion of CLOCK_REALTIME
 *
 * Returns the wall clock seconds since 1970.
 *
 * For 64bit systems the fast access to tk->xtime_sec is preserved. On
 * 32bit systems the access must be protected with the sequence
 * counter to provide "atomic" access to the 64bit tk->xtime_sec
 * value.
 */
time64_t ktime_get_real_seconds(void)
{
	struct timekeeper *tk = &tk_core.timekeeper;
	time64_t seconds;
	unsigned int seq;

	if (IS_ENABLED(CONFIG_64BIT))
		return tk->xtime_sec;

	do {
		seq = read_seqcount_begin(&tk_core.seq);
		seconds = tk->xtime_sec;

	} while (read_seqcount_retry(&tk_core.seq, seq));

	return seconds;
}
EXPORT_SYMBOL_GPL(ktime_get_real_seconds);

/**
 * __ktime_get_real_seconds - The same as ktime_get_real_seconds
 * but without the sequence counter protect. This internal function
 * is called just when timekeeping lock is already held.
 */
noinstr time64_t __ktime_get_real_seconds(void)
{
	struct timekeeper *tk = &tk_core.timekeeper;

	return tk->xtime_sec;
}

/**
 * ktime_get_snapshot - snapshots the realtime/monotonic raw clocks with counter
 * @systime_snapshot:	pointer to struct receiving the system time snapshot
 */
void ktime_get_snapshot(struct system_time_snapshot *systime_snapshot)
{
	struct timekeeper *tk = &tk_core.timekeeper;
	unsigned int seq;
	ktime_t base_raw;
	ktime_t base_real;
	ktime_t base_boot;
	u64 nsec_raw;
	u64 nsec_real;
	u64 now;

	WARN_ON_ONCE(timekeeping_suspended);

	do {
		seq = read_seqcount_begin(&tk_core.seq);
		now = tk_clock_read(&tk->tkr_mono);
		systime_snapshot->cs_id = tk->tkr_mono.clock->id;
		systime_snapshot->cs_was_changed_seq = tk->cs_was_changed_seq;
		systime_snapshot->clock_was_set_seq = tk->clock_was_set_seq;
		base_real = ktime_add(tk->tkr_mono.base,
				      tk_core.timekeeper.offs_real);
		base_boot = ktime_add(tk->tkr_mono.base,
				      tk_core.timekeeper.offs_boot);
		base_raw = tk->tkr_raw.base;
		nsec_real = timekeeping_cycles_to_ns(&tk->tkr_mono, now);
		nsec_raw  = timekeeping_cycles_to_ns(&tk->tkr_raw, now);
	} while (read_seqcount_retry(&tk_core.seq, seq));

	systime_snapshot->cycles = now;
	systime_snapshot->real = ktime_add_ns(base_real, nsec_real);
	systime_snapshot->boot = ktime_add_ns(base_boot, nsec_real);
	systime_snapshot->raw = ktime_add_ns(base_raw, nsec_raw);
}
EXPORT_SYMBOL_GPL(ktime_get_snapshot);

/* Scale base by mult/div checking for overflow */
static int scale64_check_overflow(u64 mult, u64 div, u64 *base)
{
	u64 tmp, rem;

	tmp = div64_u64_rem(*base, div, &rem);

	if (((int)sizeof(u64)*8 - fls64(mult) < fls64(tmp)) ||
	    ((int)sizeof(u64)*8 - fls64(mult) < fls64(rem)))
		return -EOVERFLOW;
	tmp *= mult;

	rem = div64_u64(rem * mult, div);
	*base = tmp + rem;
	return 0;
}

/**
 * adjust_historical_crosststamp - adjust crosstimestamp previous to current interval
 * @history:			Snapshot representing start of history
 * @partial_history_cycles:	Cycle offset into history (fractional part)
 * @total_history_cycles:	Total history length in cycles
 * @discontinuity:		True indicates clock was set on history period
 * @ts:				Cross timestamp that should be adjusted using
 *	partial/total ratio
 *
 * Helper function used by get_device_system_crosststamp() to correct the
 * crosstimestamp corresponding to the start of the current interval to the
 * system counter value (timestamp point) provided by the driver. The
 * total_history_* quantities are the total history starting at the provided
 * reference point and ending at the start of the current interval. The cycle
 * count between the driver timestamp point and the start of the current
 * interval is partial_history_cycles.
 */
static int adjust_historical_crosststamp(struct system_time_snapshot *history,
					 u64 partial_history_cycles,
					 u64 total_history_cycles,
					 bool discontinuity,
					 struct system_device_crosststamp *ts)
{
	struct timekeeper *tk = &tk_core.timekeeper;
	u64 corr_raw, corr_real;
	bool interp_forward;
	int ret;

	if (total_history_cycles == 0 || partial_history_cycles == 0)
		return 0;

	/* Interpolate shortest distance from beginning or end of history */
	interp_forward = partial_history_cycles > total_history_cycles / 2;
	partial_history_cycles = interp_forward ?
		total_history_cycles - partial_history_cycles :
		partial_history_cycles;

	/*
	 * Scale the monotonic raw time delta by:
	 *	partial_history_cycles / total_history_cycles
	 */
	corr_raw = (u64)ktime_to_ns(
		ktime_sub(ts->sys_monoraw, history->raw));
	ret = scale64_check_overflow(partial_history_cycles,
				     total_history_cycles, &corr_raw);
	if (ret)
		return ret;

	/*
	 * If there is a discontinuity in the history, scale monotonic raw
	 *	correction by:
	 *	mult(real)/mult(raw) yielding the realtime correction
	 * Otherwise, calculate the realtime correction similar to monotonic
	 *	raw calculation
	 */
	if (discontinuity) {
		corr_real = mul_u64_u32_div
			(corr_raw, tk->tkr_mono.mult, tk->tkr_raw.mult);
	} else {
		corr_real = (u64)ktime_to_ns(
			ktime_sub(ts->sys_realtime, history->real));
		ret = scale64_check_overflow(partial_history_cycles,
					     total_history_cycles, &corr_real);
		if (ret)
			return ret;
	}

	/* Fixup monotonic raw and real time time values */
	if (interp_forward) {
		ts->sys_monoraw = ktime_add_ns(history->raw, corr_raw);
		ts->sys_realtime = ktime_add_ns(history->real, corr_real);
	} else {
		ts->sys_monoraw = ktime_sub_ns(ts->sys_monoraw, corr_raw);
		ts->sys_realtime = ktime_sub_ns(ts->sys_realtime, corr_real);
	}

	return 0;
}

/*
 * timestamp_in_interval - true if ts is chronologically in [start, end]
 *
 * True if ts occurs chronologically at or after start, and before or at end.
 */
static bool timestamp_in_interval(u64 start, u64 end, u64 ts)
{
	if (ts >= start && ts <= end)
		return true;
	if (start > end && (ts >= start || ts <= end))
		return true;
	return false;
}

static bool convert_clock(u64 *val, u32 numerator, u32 denominator)
{
	u64 rem, res;

	if (!numerator || !denominator)
		return false;

	res = div64_u64_rem(*val, denominator, &rem) * numerator;
	*val = res + div_u64(rem * numerator, denominator);
	return true;
}

static bool convert_base_to_cs(struct system_counterval_t *scv)
{
	struct clocksource *cs = tk_core.timekeeper.tkr_mono.clock;
	struct clocksource_base *base;
	u32 num, den;

	/* The timestamp was taken from the time keeper clock source */
	if (cs->id == scv->cs_id)
		return true;

	/*
	 * Check whether cs_id matches the base clock. Prevent the compiler from
	 * re-evaluating @base as the clocksource might change concurrently.
	 */
	base = READ_ONCE(cs->base);
	if (!base || base->id != scv->cs_id)
		return false;

	num = scv->use_nsecs ? cs->freq_khz : base->numerator;
	den = scv->use_nsecs ? USEC_PER_SEC : base->denominator;

	if (!convert_clock(&scv->cycles, num, den))
		return false;

	scv->cycles += base->offset;
	return true;
}

static bool convert_cs_to_base(u64 *cycles, enum clocksource_ids base_id)
{
	struct clocksource *cs = tk_core.timekeeper.tkr_mono.clock;
	struct clocksource_base *base;

	/*
	 * Check whether base_id matches the base clock. Prevent the compiler from
	 * re-evaluating @base as the clocksource might change concurrently.
	 */
	base = READ_ONCE(cs->base);
	if (!base || base->id != base_id)
		return false;

	*cycles -= base->offset;
	if (!convert_clock(cycles, base->denominator, base->numerator))
		return false;
	return true;
}

static bool convert_ns_to_cs(u64 *delta)
{
	struct tk_read_base *tkr = &tk_core.timekeeper.tkr_mono;

	if (BITS_TO_BYTES(fls64(*delta) + tkr->shift) >= sizeof(*delta))
		return false;

	*delta = div_u64((*delta << tkr->shift) - tkr->xtime_nsec, tkr->mult);
	return true;
}

/**
 * ktime_real_to_base_clock() - Convert CLOCK_REALTIME timestamp to a base clock timestamp
 * @treal:	CLOCK_REALTIME timestamp to convert
 * @base_id:	base clocksource id
 * @cycles:	pointer to store the converted base clock timestamp
 *
 * Converts a supplied, future realtime clock value to the corresponding base clock value.
 *
 * Return:  true if the conversion is successful, false otherwise.
 */
bool ktime_real_to_base_clock(ktime_t treal, enum clocksource_ids base_id, u64 *cycles)
{
	struct timekeeper *tk = &tk_core.timekeeper;
	unsigned int seq;
	u64 delta;

	do {
		seq = read_seqcount_begin(&tk_core.seq);
		if ((u64)treal < tk->tkr_mono.base_real)
			return false;
		delta = (u64)treal - tk->tkr_mono.base_real;
		if (!convert_ns_to_cs(&delta))
			return false;
		*cycles = tk->tkr_mono.cycle_last + delta;
		if (!convert_cs_to_base(cycles, base_id))
			return false;
	} while (read_seqcount_retry(&tk_core.seq, seq));

	return true;
}
EXPORT_SYMBOL_GPL(ktime_real_to_base_clock);

/**
 * get_device_system_crosststamp - Synchronously capture system/device timestamp
 * @get_time_fn:	Callback to get simultaneous device time and
 *	system counter from the device driver
 * @ctx:		Context passed to get_time_fn()
 * @history_begin:	Historical reference point used to interpolate system
 *	time when counter provided by the driver is before the current interval
 * @xtstamp:		Receives simultaneously captured system and device time
 *
 * Reads a timestamp from a device and correlates it to system time
 */
int get_device_system_crosststamp(int (*get_time_fn)
				  (ktime_t *device_time,
				   struct system_counterval_t *sys_counterval,
				   void *ctx),
				  void *ctx,
				  struct system_time_snapshot *history_begin,
				  struct system_device_crosststamp *xtstamp)
{
	struct system_counterval_t system_counterval;
	struct timekeeper *tk = &tk_core.timekeeper;
	u64 cycles, now, interval_start;
	unsigned int clock_was_set_seq = 0;
	ktime_t base_real, base_raw;
	u64 nsec_real, nsec_raw;
	u8 cs_was_changed_seq;
	unsigned int seq;
	bool do_interp;
	int ret;

	do {
		seq = read_seqcount_begin(&tk_core.seq);
		/*
		 * Try to synchronously capture device time and a system
		 * counter value calling back into the device driver
		 */
		ret = get_time_fn(&xtstamp->device, &system_counterval, ctx);
		if (ret)
			return ret;

		/*
		 * Verify that the clocksource ID associated with the captured
		 * system counter value is the same as for the currently
		 * installed timekeeper clocksource
		 */
		if (system_counterval.cs_id == CSID_GENERIC ||
		    !convert_base_to_cs(&system_counterval))
			return -ENODEV;
		cycles = system_counterval.cycles;

		/*
		 * Check whether the system counter value provided by the
		 * device driver is on the current timekeeping interval.
		 */
		now = tk_clock_read(&tk->tkr_mono);
		interval_start = tk->tkr_mono.cycle_last;
		if (!timestamp_in_interval(interval_start, now, cycles)) {
			clock_was_set_seq = tk->clock_was_set_seq;
			cs_was_changed_seq = tk->cs_was_changed_seq;
			cycles = interval_start;
			do_interp = true;
		} else {
			do_interp = false;
		}

		base_real = ktime_add(tk->tkr_mono.base,
				      tk_core.timekeeper.offs_real);
		base_raw = tk->tkr_raw.base;

		nsec_real = timekeeping_cycles_to_ns(&tk->tkr_mono, cycles);
		nsec_raw = timekeeping_cycles_to_ns(&tk->tkr_raw, cycles);
	} while (read_seqcount_retry(&tk_core.seq, seq));

	xtstamp->sys_realtime = ktime_add_ns(base_real, nsec_real);
	xtstamp->sys_monoraw = ktime_add_ns(base_raw, nsec_raw);

	/*
	 * Interpolate if necessary, adjusting back from the start of the
	 * current interval
	 */
	if (do_interp) {
		u64 partial_history_cycles, total_history_cycles;
		bool discontinuity;

		/*
		 * Check that the counter value is not before the provided
		 * history reference and that the history doesn't cross a
		 * clocksource change
		 */
		if (!history_begin ||
		    !timestamp_in_interval(history_begin->cycles,
					   cycles, system_counterval.cycles) ||
		    history_begin->cs_was_changed_seq != cs_was_changed_seq)
			return -EINVAL;
		partial_history_cycles = cycles - system_counterval.cycles;
		total_history_cycles = cycles - history_begin->cycles;
		discontinuity =
			history_begin->clock_was_set_seq != clock_was_set_seq;

		ret = adjust_historical_crosststamp(history_begin,
						    partial_history_cycles,
						    total_history_cycles,
						    discontinuity, xtstamp);
		if (ret)
			return ret;
	}

	return 0;
}
EXPORT_SYMBOL_GPL(get_device_system_crosststamp);

/**
 * timekeeping_clocksource_has_base - Check whether the current clocksource
 *				      is based on given a base clock
 * @id:		base clocksource ID
 *
 * Note:	The return value is a snapshot which can become invalid right
 *		after the function returns.
 *
 * Return:	true if the timekeeper clocksource has a base clock with @id,
 *		false otherwise
 */
bool timekeeping_clocksource_has_base(enum clocksource_ids id)
{
	/*
	 * This is a snapshot, so no point in using the sequence
	 * count. Just prevent the compiler from re-evaluating @base as the
	 * clocksource might change concurrently.
	 */
	struct clocksource_base *base = READ_ONCE(tk_core.timekeeper.tkr_mono.clock->base);

	return base ? base->id == id : false;
}
EXPORT_SYMBOL_GPL(timekeeping_clocksource_has_base);

/**
 * do_settimeofday64 - Sets the time of day.
 * @ts:     pointer to the timespec64 variable containing the new time
 *
 * Sets the time of day to the new time and update NTP and notify hrtimers
 */
int do_settimeofday64(const struct timespec64 *ts)
{
	struct timespec64 ts_delta, xt;

	if (!timespec64_valid_settod(ts))
		return -EINVAL;

	scoped_guard (raw_spinlock_irqsave, &tk_core.lock) {
		struct timekeeper *tks = &tk_core.shadow_timekeeper;

		timekeeping_forward_now(tks);

		xt = tk_xtime(tks);
		ts_delta = timespec64_sub(*ts, xt);

		if (timespec64_compare(&tks->wall_to_monotonic, &ts_delta) > 0) {
			timekeeping_restore_shadow(&tk_core);
			return -EINVAL;
		}

		tk_set_wall_to_mono(tks, timespec64_sub(tks->wall_to_monotonic, ts_delta));
		tk_set_xtime(tks, ts);
		timekeeping_update_from_shadow(&tk_core, TK_UPDATE_ALL);
	}

	/* Signal hrtimers about time change */
	clock_was_set(CLOCK_SET_WALL);

	audit_tk_injoffset(ts_delta);
	add_device_randomness(ts, sizeof(*ts));
	return 0;
}
EXPORT_SYMBOL(do_settimeofday64);

/**
 * timekeeping_inject_offset - Adds or subtracts from the current time.
 * @ts:		Pointer to the timespec variable containing the offset
 *
 * Adds or subtracts an offset value from the current time.
 */
static int timekeeping_inject_offset(const struct timespec64 *ts)
{
	if (ts->tv_nsec < 0 || ts->tv_nsec >= NSEC_PER_SEC)
		return -EINVAL;

	scoped_guard (raw_spinlock_irqsave, &tk_core.lock) {
		struct timekeeper *tks = &tk_core.shadow_timekeeper;
		struct timespec64 tmp;

		timekeeping_forward_now(tks);

		/* Make sure the proposed value is valid */
		tmp = timespec64_add(tk_xtime(tks), *ts);
		if (timespec64_compare(&tks->wall_to_monotonic, ts) > 0 ||
		    !timespec64_valid_settod(&tmp)) {
			timekeeping_restore_shadow(&tk_core);
			return -EINVAL;
		}

		tk_xtime_add(tks, ts);
		tk_set_wall_to_mono(tks, timespec64_sub(tks->wall_to_monotonic, *ts));
		timekeeping_update_from_shadow(&tk_core, TK_UPDATE_ALL);
	}

	/* Signal hrtimers about time change */
	clock_was_set(CLOCK_SET_WALL);
	return 0;
}

/*
 * Indicates if there is an offset between the system clock and the hardware
 * clock/persistent clock/rtc.
 */
int persistent_clock_is_local;

/*
 * Adjust the time obtained from the CMOS to be UTC time instead of
 * local time.
 *
 * This is ugly, but preferable to the alternatives.  Otherwise we
 * would either need to write a program to do it in /etc/rc (and risk
 * confusion if the program gets run more than once; it would also be
 * hard to make the program warp the clock precisely n hours)  or
 * compile in the timezone information into the kernel.  Bad, bad....
 *
 *						- TYT, 1992-01-01
 *
 * The best thing to do is to keep the CMOS clock in universal time (UTC)
 * as real UNIX machines always do it. This avoids all headaches about
 * daylight saving times and warping kernel clocks.
 */
void timekeeping_warp_clock(void)
{
	if (sys_tz.tz_minuteswest != 0) {
		struct timespec64 adjust;

		persistent_clock_is_local = 1;
		adjust.tv_sec = sys_tz.tz_minuteswest * 60;
		adjust.tv_nsec = 0;
		timekeeping_inject_offset(&adjust);
	}
}

/*
 * __timekeeping_set_tai_offset - Sets the TAI offset from UTC and monotonic
 */
static void __timekeeping_set_tai_offset(struct timekeeper *tk, s32 tai_offset)
{
	tk->tai_offset = tai_offset;
	tk->offs_tai = ktime_add(tk->offs_real, ktime_set(tai_offset, 0));
}

/*
 * change_clocksource - Swaps clocksources if a new one is available
 *
 * Accumulates current time interval and initializes new clocksource
 */
static int change_clocksource(void *data)
{
	struct clocksource *new = data, *old = NULL;

	/*
	 * If the clocksource is in a module, get a module reference.
	 * Succeeds for built-in code (owner == NULL) as well. Abort if the
	 * reference can't be acquired.
	 */
	if (!try_module_get(new->owner))
		return 0;

	/* Abort if the device can't be enabled */
	if (new->enable && new->enable(new) != 0) {
		module_put(new->owner);
		return 0;
	}

	scoped_guard (raw_spinlock_irqsave, &tk_core.lock) {
		struct timekeeper *tks = &tk_core.shadow_timekeeper;

		timekeeping_forward_now(tks);
		old = tks->tkr_mono.clock;
		tk_setup_internals(tks, new);
		timekeeping_update_from_shadow(&tk_core, TK_UPDATE_ALL);
	}

	if (old) {
		if (old->disable)
			old->disable(old);
		module_put(old->owner);
	}

	return 0;
}

/**
 * timekeeping_notify - Install a new clock source
 * @clock:		pointer to the clock source
 *
 * This function is called from clocksource.c after a new, better clock
 * source has been registered. The caller holds the clocksource_mutex.
 */
int timekeeping_notify(struct clocksource *clock)
{
	struct timekeeper *tk = &tk_core.timekeeper;

	if (tk->tkr_mono.clock == clock)
		return 0;
	stop_machine(change_clocksource, clock, NULL);
	tick_clock_notify();
	return tk->tkr_mono.clock == clock ? 0 : -1;
}

/**
 * ktime_get_raw_ts64 - Returns the raw monotonic time in a timespec
 * @ts:		pointer to the timespec64 to be set
 *
 * Returns the raw monotonic time (completely un-modified by ntp)
 */
void ktime_get_raw_ts64(struct timespec64 *ts)
{
	struct timekeeper *tk = &tk_core.timekeeper;
	unsigned int seq;
	u64 nsecs;

	do {
		seq = read_seqcount_begin(&tk_core.seq);
		ts->tv_sec = tk->raw_sec;
		nsecs = timekeeping_get_ns(&tk->tkr_raw);

	} while (read_seqcount_retry(&tk_core.seq, seq));

	ts->tv_nsec = 0;
	timespec64_add_ns(ts, nsecs);
}
EXPORT_SYMBOL(ktime_get_raw_ts64);


/**
 * timekeeping_valid_for_hres - Check if timekeeping is suitable for hres
 */
int timekeeping_valid_for_hres(void)
{
	struct timekeeper *tk = &tk_core.timekeeper;
	unsigned int seq;
	int ret;

	do {
		seq = read_seqcount_begin(&tk_core.seq);

		ret = tk->tkr_mono.clock->flags & CLOCK_SOURCE_VALID_FOR_HRES;

	} while (read_seqcount_retry(&tk_core.seq, seq));

	return ret;
}

/**
 * timekeeping_max_deferment - Returns max time the clocksource can be deferred
 */
u64 timekeeping_max_deferment(void)
{
	struct timekeeper *tk = &tk_core.timekeeper;
	unsigned int seq;
	u64 ret;

	do {
		seq = read_seqcount_begin(&tk_core.seq);

		ret = tk->tkr_mono.clock->max_idle_ns;

	} while (read_seqcount_retry(&tk_core.seq, seq));

	return ret;
}

/**
 * read_persistent_clock64 -  Return time from the persistent clock.
 * @ts: Pointer to the storage for the readout value
 *
 * Weak dummy function for arches that do not yet support it.
 * Reads the time from the battery backed persistent clock.
 * Returns a timespec with tv_sec=0 and tv_nsec=0 if unsupported.
 *
 *  XXX - Do be sure to remove it once all arches implement it.
 */
void __weak read_persistent_clock64(struct timespec64 *ts)
{
	ts->tv_sec = 0;
	ts->tv_nsec = 0;
}

/**
 * read_persistent_wall_and_boot_offset - Read persistent clock, and also offset
 *                                        from the boot.
 * @wall_time:	  current time as returned by persistent clock
 * @boot_offset:  offset that is defined as wall_time - boot_time
 *
 * Weak dummy function for arches that do not yet support it.
 *
 * The default function calculates offset based on the current value of
 * local_clock(). This way architectures that support sched_clock() but don't
 * support dedicated boot time clock will provide the best estimate of the
 * boot time.
 */
void __weak __init
read_persistent_wall_and_boot_offset(struct timespec64 *wall_time,
				     struct timespec64 *boot_offset)
{
	read_persistent_clock64(wall_time);
	*boot_offset = ns_to_timespec64(local_clock());
}

static __init void tkd_basic_setup(struct tk_data *tkd)
{
	raw_spin_lock_init(&tkd->lock);
	seqcount_raw_spinlock_init(&tkd->seq, &tkd->lock);
}

/*
 * Flag reflecting whether timekeeping_resume() has injected sleeptime.
 *
 * The flag starts of false and is only set when a suspend reaches
 * timekeeping_suspend(), timekeeping_resume() sets it to false when the
 * timekeeper clocksource is not stopping across suspend and has been
 * used to update sleep time. If the timekeeper clocksource has stopped
 * then the flag stays true and is used by the RTC resume code to decide
 * whether sleeptime must be injected and if so the flag gets false then.
 *
 * If a suspend fails before reaching timekeeping_resume() then the flag
 * stays false and prevents erroneous sleeptime injection.
 */
static bool suspend_timing_needed;

/* Flag for if there is a persistent clock on this platform */
static bool persistent_clock_exists;

/*
 * timekeeping_init - Initializes the clocksource and common timekeeping values
 */
void __init timekeeping_init(void)
{
	struct timespec64 wall_time, boot_offset, wall_to_mono;
	struct timekeeper *tks = &tk_core.shadow_timekeeper;
	struct clocksource *clock;

	tkd_basic_setup(&tk_core);

	read_persistent_wall_and_boot_offset(&wall_time, &boot_offset);
	if (timespec64_valid_settod(&wall_time) &&
	    timespec64_to_ns(&wall_time) > 0) {
		persistent_clock_exists = true;
	} else if (timespec64_to_ns(&wall_time) != 0) {
		pr_warn("Persistent clock returned invalid value");
		wall_time = (struct timespec64){0};
	}

	if (timespec64_compare(&wall_time, &boot_offset) < 0)
		boot_offset = (struct timespec64){0};

	/*
	 * We want set wall_to_mono, so the following is true:
	 * wall time + wall_to_mono = boot time
	 */
	wall_to_mono = timespec64_sub(boot_offset, wall_time);

	guard(raw_spinlock_irqsave)(&tk_core.lock);

	ntp_init();

	clock = clocksource_default_clock();
	if (clock->enable)
		clock->enable(clock);
	tk_setup_internals(tks, clock);

	tk_set_xtime(tks, &wall_time);
	tks->raw_sec = 0;

	tk_set_wall_to_mono(tks, wall_to_mono);

	timekeeping_update_from_shadow(&tk_core, TK_CLOCK_WAS_SET);
}

/* time in seconds when suspend began for persistent clock */
static struct timespec64 timekeeping_suspend_time;

/**
 * __timekeeping_inject_sleeptime - Internal function to add sleep interval
 * @tk:		Pointer to the timekeeper to be updated
 * @delta:	Pointer to the delta value in timespec64 format
 *
 * Takes a timespec offset measuring a suspend interval and properly
 * adds the sleep offset to the timekeeping variables.
 */
static void __timekeeping_inject_sleeptime(struct timekeeper *tk,
					   const struct timespec64 *delta)
{
	if (!timespec64_valid_strict(delta)) {
		printk_deferred(KERN_WARNING
				"__timekeeping_inject_sleeptime: Invalid "
				"sleep delta value!\n");
		return;
	}
	tk_xtime_add(tk, delta);
	tk_set_wall_to_mono(tk, timespec64_sub(tk->wall_to_monotonic, *delta));
	tk_update_sleep_time(tk, timespec64_to_ktime(*delta));
	tk_debug_account_sleep_time(delta);
}

#if defined(CONFIG_PM_SLEEP) && defined(CONFIG_RTC_HCTOSYS_DEVICE)
/*
 * We have three kinds of time sources to use for sleep time
 * injection, the preference order is:
 * 1) non-stop clocksource
 * 2) persistent clock (ie: RTC accessible when irqs are off)
 * 3) RTC
 *
 * 1) and 2) are used by timekeeping, 3) by RTC subsystem.
 * If system has neither 1) nor 2), 3) will be used finally.
 *
 *
 * If timekeeping has injected sleeptime via either 1) or 2),
 * 3) becomes needless, so in this case we don't need to call
 * rtc_resume(), and this is what timekeeping_rtc_skipresume()
 * means.
 */
bool timekeeping_rtc_skipresume(void)
{
	return !suspend_timing_needed;
}

/*
 * 1) can be determined whether to use or not only when doing
 * timekeeping_resume() which is invoked after rtc_suspend(),
 * so we can't skip rtc_suspend() surely if system has 1).
 *
 * But if system has 2), 2) will definitely be used, so in this
 * case we don't need to call rtc_suspend(), and this is what
 * timekeeping_rtc_skipsuspend() means.
 */
bool timekeeping_rtc_skipsuspend(void)
{
	return persistent_clock_exists;
}

/**
 * timekeeping_inject_sleeptime64 - Adds suspend interval to timeekeeping values
 * @delta: pointer to a timespec64 delta value
 *
 * This hook is for architectures that cannot support read_persistent_clock64
 * because their RTC/persistent clock is only accessible when irqs are enabled.
 * and also don't have an effective nonstop clocksource.
 *
 * This function should only be called by rtc_resume(), and allows
 * a suspend offset to be injected into the timekeeping values.
 */
void timekeeping_inject_sleeptime64(const struct timespec64 *delta)
{
	scoped_guard(raw_spinlock_irqsave, &tk_core.lock) {
		struct timekeeper *tks = &tk_core.shadow_timekeeper;

		suspend_timing_needed = false;
		timekeeping_forward_now(tks);
		__timekeeping_inject_sleeptime(tks, delta);
		timekeeping_update_from_shadow(&tk_core, TK_UPDATE_ALL);
	}

	/* Signal hrtimers about time change */
	clock_was_set(CLOCK_SET_WALL | CLOCK_SET_BOOT);
}
#endif

/**
 * timekeeping_resume - Resumes the generic timekeeping subsystem.
 */
void timekeeping_resume(void)
{
	struct timekeeper *tks = &tk_core.shadow_timekeeper;
	struct clocksource *clock = tks->tkr_mono.clock;
	struct timespec64 ts_new, ts_delta;
	bool inject_sleeptime = false;
	u64 cycle_now, nsec;
	unsigned long flags;

	read_persistent_clock64(&ts_new);

	clockevents_resume();
	clocksource_resume();

	raw_spin_lock_irqsave(&tk_core.lock, flags);

	/*
	 * After system resumes, we need to calculate the suspended time and
	 * compensate it for the OS time. There are 3 sources that could be
	 * used: Nonstop clocksource during suspend, persistent clock and rtc
	 * device.
	 *
	 * One specific platform may have 1 or 2 or all of them, and the
	 * preference will be:
	 *	suspend-nonstop clocksource -> persistent clock -> rtc
	 * The less preferred source will only be tried if there is no better
	 * usable source. The rtc part is handled separately in rtc core code.
	 */
	cycle_now = tk_clock_read(&tks->tkr_mono);
	nsec = clocksource_stop_suspend_timing(clock, cycle_now);
	if (nsec > 0) {
		ts_delta = ns_to_timespec64(nsec);
		inject_sleeptime = true;
	} else if (timespec64_compare(&ts_new, &timekeeping_suspend_time) > 0) {
		ts_delta = timespec64_sub(ts_new, timekeeping_suspend_time);
		inject_sleeptime = true;
	}

	if (inject_sleeptime) {
		suspend_timing_needed = false;
		__timekeeping_inject_sleeptime(tks, &ts_delta);
	}

	/* Re-base the last cycle value */
	tks->tkr_mono.cycle_last = cycle_now;
	tks->tkr_raw.cycle_last  = cycle_now;

	tks->ntp_error = 0;
	timekeeping_suspended = 0;
	timekeeping_update_from_shadow(&tk_core, TK_CLOCK_WAS_SET);
	raw_spin_unlock_irqrestore(&tk_core.lock, flags);

	touch_softlockup_watchdog();

	/* Resume the clockevent device(s) and hrtimers */
	tick_resume();
	/* Notify timerfd as resume is equivalent to clock_was_set() */
	timerfd_resume();
}

int timekeeping_suspend(void)
{
	struct timekeeper *tks = &tk_core.shadow_timekeeper;
	struct timespec64 delta, delta_delta;
	static struct timespec64 old_delta;
	struct clocksource *curr_clock;
	unsigned long flags;
	u64 cycle_now;

	read_persistent_clock64(&timekeeping_suspend_time);

	/*
	 * On some systems the persistent_clock can not be detected at
	 * timekeeping_init by its return value, so if we see a valid
	 * value returned, update the persistent_clock_exists flag.
	 */
	if (timekeeping_suspend_time.tv_sec || timekeeping_suspend_time.tv_nsec)
		persistent_clock_exists = true;

	suspend_timing_needed = true;

	raw_spin_lock_irqsave(&tk_core.lock, flags);
	timekeeping_forward_now(tks);
	timekeeping_suspended = 1;

	/*
	 * Since we've called forward_now, cycle_last stores the value
	 * just read from the current clocksource. Save this to potentially
	 * use in suspend timing.
	 */
	curr_clock = tks->tkr_mono.clock;
	cycle_now = tks->tkr_mono.cycle_last;
	clocksource_start_suspend_timing(curr_clock, cycle_now);

	if (persistent_clock_exists) {
		/*
		 * To avoid drift caused by repeated suspend/resumes,
		 * which each can add ~1 second drift error,
		 * try to compensate so the difference in system time
		 * and persistent_clock time stays close to constant.
		 */
		delta = timespec64_sub(tk_xtime(tks), timekeeping_suspend_time);
		delta_delta = timespec64_sub(delta, old_delta);
		if (abs(delta_delta.tv_sec) >= 2) {
			/*
			 * if delta_delta is too large, assume time correction
			 * has occurred and set old_delta to the current delta.
			 */
			old_delta = delta;
		} else {
			/* Otherwise try to adjust old_system to compensate */
			timekeeping_suspend_time =
				timespec64_add(timekeeping_suspend_time, delta_delta);
		}
	}

	timekeeping_update_from_shadow(&tk_core, 0);
	halt_fast_timekeeper(tks);
	raw_spin_unlock_irqrestore(&tk_core.lock, flags);

	tick_suspend();
	clocksource_suspend();
	clockevents_suspend();

	return 0;
}

/* sysfs resume/suspend bits for timekeeping */
static struct syscore_ops timekeeping_syscore_ops = {
	.resume		= timekeeping_resume,
	.suspend	= timekeeping_suspend,
};

static int __init timekeeping_init_ops(void)
{
	register_syscore_ops(&timekeeping_syscore_ops);
	return 0;
}
device_initcall(timekeeping_init_ops);

/*
 * Apply a multiplier adjustment to the timekeeper
 */
static __always_inline void timekeeping_apply_adjustment(struct timekeeper *tk,
							 s64 offset,
							 s32 mult_adj)
{
	s64 interval = tk->cycle_interval;

	if (mult_adj == 0) {
		return;
	} else if (mult_adj == -1) {
		interval = -interval;
		offset = -offset;
	} else if (mult_adj != 1) {
		interval *= mult_adj;
		offset *= mult_adj;
	}

	/*
	 * So the following can be confusing.
	 *
	 * To keep things simple, lets assume mult_adj == 1 for now.
	 *
	 * When mult_adj != 1, remember that the interval and offset values
	 * have been appropriately scaled so the math is the same.
	 *
	 * The basic idea here is that we're increasing the multiplier
	 * by one, this causes the xtime_interval to be incremented by
	 * one cycle_interval. This is because:
	 *	xtime_interval = cycle_interval * mult
	 * So if mult is being incremented by one:
	 *	xtime_interval = cycle_interval * (mult + 1)
	 * Its the same as:
	 *	xtime_interval = (cycle_interval * mult) + cycle_interval
	 * Which can be shortened to:
	 *	xtime_interval += cycle_interval
	 *
	 * So offset stores the non-accumulated cycles. Thus the current
	 * time (in shifted nanoseconds) is:
	 *	now = (offset * adj) + xtime_nsec
	 * Now, even though we're adjusting the clock frequency, we have
	 * to keep time consistent. In other words, we can't jump back
	 * in time, and we also want to avoid jumping forward in time.
	 *
	 * So given the same offset value, we need the time to be the same
	 * both before and after the freq adjustment.
	 *	now = (offset * adj_1) + xtime_nsec_1
	 *	now = (offset * adj_2) + xtime_nsec_2
	 * So:
	 *	(offset * adj_1) + xtime_nsec_1 =
	 *		(offset * adj_2) + xtime_nsec_2
	 * And we know:
	 *	adj_2 = adj_1 + 1
	 * So:
	 *	(offset * adj_1) + xtime_nsec_1 =
	 *		(offset * (adj_1+1)) + xtime_nsec_2
	 *	(offset * adj_1) + xtime_nsec_1 =
	 *		(offset * adj_1) + offset + xtime_nsec_2
	 * Canceling the sides:
	 *	xtime_nsec_1 = offset + xtime_nsec_2
	 * Which gives us:
	 *	xtime_nsec_2 = xtime_nsec_1 - offset
	 * Which simplifies to:
	 *	xtime_nsec -= offset
	 */
	if ((mult_adj > 0) && (tk->tkr_mono.mult + mult_adj < mult_adj)) {
		/* NTP adjustment caused clocksource mult overflow */
		WARN_ON_ONCE(1);
		return;
	}

	tk->tkr_mono.mult += mult_adj;
	tk->xtime_interval += interval;
	tk->tkr_mono.xtime_nsec -= offset;
}

/*
 * Adjust the timekeeper's multiplier to the correct frequency
 * and also to reduce the accumulated error value.
 */
static void timekeeping_adjust(struct timekeeper *tk, s64 offset)
{
	u64 ntp_tl = ntp_tick_length();
	u32 mult;

	/*
	 * Determine the multiplier from the current NTP tick length.
	 * Avoid expensive division when the tick length doesn't change.
	 */
	if (likely(tk->ntp_tick == ntp_tl)) {
		mult = tk->tkr_mono.mult - tk->ntp_err_mult;
	} else {
		tk->ntp_tick = ntp_tl;
		mult = div64_u64((tk->ntp_tick >> tk->ntp_error_shift) -
				 tk->xtime_remainder, tk->cycle_interval);
	}

	/*
	 * If the clock is behind the NTP time, increase the multiplier by 1
	 * to catch up with it. If it's ahead and there was a remainder in the
	 * tick division, the clock will slow down. Otherwise it will stay
	 * ahead until the tick length changes to a non-divisible value.
	 */
	tk->ntp_err_mult = tk->ntp_error > 0 ? 1 : 0;
	mult += tk->ntp_err_mult;

	timekeeping_apply_adjustment(tk, offset, mult - tk->tkr_mono.mult);

	if (unlikely(tk->tkr_mono.clock->maxadj &&
		(abs(tk->tkr_mono.mult - tk->tkr_mono.clock->mult)
			> tk->tkr_mono.clock->maxadj))) {
		printk_once(KERN_WARNING
			"Adjusting %s more than 11%% (%ld vs %ld)\n",
			tk->tkr_mono.clock->name, (long)tk->tkr_mono.mult,
			(long)tk->tkr_mono.clock->mult + tk->tkr_mono.clock->maxadj);
	}

	/*
	 * It may be possible that when we entered this function, xtime_nsec
	 * was very small.  Further, if we're slightly speeding the clocksource
	 * in the code above, its possible the required corrective factor to
	 * xtime_nsec could cause it to underflow.
	 *
	 * Now, since we have already accumulated the second and the NTP
	 * subsystem has been notified via second_overflow(), we need to skip
	 * the next update.
	 */
	if (unlikely((s64)tk->tkr_mono.xtime_nsec < 0)) {
		tk->tkr_mono.xtime_nsec += (u64)NSEC_PER_SEC <<
							tk->tkr_mono.shift;
		tk->xtime_sec--;
		tk->skip_second_overflow = 1;
	}
}

/*
 * accumulate_nsecs_to_secs - Accumulates nsecs into secs
 *
 * Helper function that accumulates the nsecs greater than a second
 * from the xtime_nsec field to the xtime_secs field.
 * It also calls into the NTP code to handle leapsecond processing.
 */
static inline unsigned int accumulate_nsecs_to_secs(struct timekeeper *tk)
{
	u64 nsecps = (u64)NSEC_PER_SEC << tk->tkr_mono.shift;
	unsigned int clock_set = 0;

	while (tk->tkr_mono.xtime_nsec >= nsecps) {
		int leap;

		tk->tkr_mono.xtime_nsec -= nsecps;
		tk->xtime_sec++;

		/*
		 * Skip NTP update if this second was accumulated before,
		 * i.e. xtime_nsec underflowed in timekeeping_adjust()
		 */
		if (unlikely(tk->skip_second_overflow)) {
			tk->skip_second_overflow = 0;
			continue;
		}

		/* Figure out if its a leap sec and apply if needed */
		leap = second_overflow(tk->xtime_sec);
		if (unlikely(leap)) {
			struct timespec64 ts;

			tk->xtime_sec += leap;

			ts.tv_sec = leap;
			ts.tv_nsec = 0;
			tk_set_wall_to_mono(tk,
				timespec64_sub(tk->wall_to_monotonic, ts));

			__timekeeping_set_tai_offset(tk, tk->tai_offset - leap);

			clock_set = TK_CLOCK_WAS_SET;
		}
	}
	return clock_set;
}

/*
 * logarithmic_accumulation - shifted accumulation of cycles
 *
 * This functions accumulates a shifted interval of cycles into
 * a shifted interval nanoseconds. Allows for O(log) accumulation
 * loop.
 *
 * Returns the unconsumed cycles.
 */
static u64 logarithmic_accumulation(struct timekeeper *tk, u64 offset,
				    u32 shift, unsigned int *clock_set)
{
	u64 interval = tk->cycle_interval << shift;
	u64 snsec_per_sec;

	/* If the offset is smaller than a shifted interval, do nothing */
	if (offset < interval)
		return offset;

	/* Accumulate one shifted interval */
	offset -= interval;
	tk->tkr_mono.cycle_last += interval;
	tk->tkr_raw.cycle_last  += interval;

	tk->tkr_mono.xtime_nsec += tk->xtime_interval << shift;
	*clock_set |= accumulate_nsecs_to_secs(tk);

	/* Accumulate raw time */
	tk->tkr_raw.xtime_nsec += tk->raw_interval << shift;
	snsec_per_sec = (u64)NSEC_PER_SEC << tk->tkr_raw.shift;
	while (tk->tkr_raw.xtime_nsec >= snsec_per_sec) {
		tk->tkr_raw.xtime_nsec -= snsec_per_sec;
		tk->raw_sec++;
	}

	/* Accumulate error between NTP and clock interval */
	tk->ntp_error += tk->ntp_tick << shift;
	tk->ntp_error -= (tk->xtime_interval + tk->xtime_remainder) <<
						(tk->ntp_error_shift + shift);

	return offset;
}

/*
 * timekeeping_advance - Updates the timekeeper to the current time and
 * current NTP tick length
 */
static bool timekeeping_advance(enum timekeeping_adv_mode mode)
{
	struct timekeeper *tk = &tk_core.shadow_timekeeper;
	struct timekeeper *real_tk = &tk_core.timekeeper;
	unsigned int clock_set = 0;
	int shift = 0, maxshift;
	u64 offset;

	guard(raw_spinlock_irqsave)(&tk_core.lock);

	/* Make sure we're fully resumed: */
	if (unlikely(timekeeping_suspended))
		return false;

	offset = clocksource_delta(tk_clock_read(&tk->tkr_mono),
				   tk->tkr_mono.cycle_last, tk->tkr_mono.mask);

	/* Check if there's really nothing to do */
	if (offset < real_tk->cycle_interval && mode == TK_ADV_TICK)
		return false;

	/*
	 * With NO_HZ we may have to accumulate many cycle_intervals
	 * (think "ticks") worth of time at once. To do this efficiently,
	 * we calculate the largest doubling multiple of cycle_intervals
	 * that is smaller than the offset.  We then accumulate that
	 * chunk in one go, and then try to consume the next smaller
	 * doubled multiple.
	 */
	shift = ilog2(offset) - ilog2(tk->cycle_interval);
	shift = max(0, shift);
	/* Bound shift to one less than what overflows tick_length */
	maxshift = (64 - (ilog2(ntp_tick_length())+1)) - 1;
	shift = min(shift, maxshift);
	while (offset >= tk->cycle_interval) {
		offset = logarithmic_accumulation(tk, offset, shift, &clock_set);
		if (offset < tk->cycle_interval<<shift)
			shift--;
	}

	/* Adjust the multiplier to correct NTP error */
	timekeeping_adjust(tk, offset);

	/*
	 * Finally, make sure that after the rounding
	 * xtime_nsec isn't larger than NSEC_PER_SEC
	 */
	clock_set |= accumulate_nsecs_to_secs(tk);

	timekeeping_update_from_shadow(&tk_core, clock_set);

	return !!clock_set;
}

/**
 * update_wall_time - Uses the current clocksource to increment the wall time
 *
 */
void update_wall_time(void)
{
	if (timekeeping_advance(TK_ADV_TICK))
		clock_was_set_delayed();
}

/**
 * getboottime64 - Return the real time of system boot.
 * @ts:		pointer to the timespec64 to be set
 *
 * Returns the wall-time of boot in a timespec64.
 *
 * This is based on the wall_to_monotonic offset and the total suspend
 * time. Calls to settimeofday will affect the value returned (which
 * basically means that however wrong your real time clock is at boot time,
 * you get the right time here).
 */
void getboottime64(struct timespec64 *ts)
{
	struct timekeeper *tk = &tk_core.timekeeper;
	ktime_t t = ktime_sub(tk->offs_real, tk->offs_boot);

	*ts = ktime_to_timespec64(t);
}
EXPORT_SYMBOL_GPL(getboottime64);

void ktime_get_coarse_real_ts64(struct timespec64 *ts)
{
	struct timekeeper *tk = &tk_core.timekeeper;
	unsigned int seq;

	do {
		seq = read_seqcount_begin(&tk_core.seq);

		*ts = tk_xtime(tk);
	} while (read_seqcount_retry(&tk_core.seq, seq));
}
EXPORT_SYMBOL(ktime_get_coarse_real_ts64);

/**
 * ktime_get_coarse_real_ts64_mg - return latter of coarse grained time or floor
 * @ts:		timespec64 to be filled
 *
 * Fetch the global mg_floor value, convert it to realtime and compare it
 * to the current coarse-grained time. Fill @ts with whichever is
 * latest. Note that this is a filesystem-specific interface and should be
 * avoided outside of that context.
 */
void ktime_get_coarse_real_ts64_mg(struct timespec64 *ts)
{
	struct timekeeper *tk = &tk_core.timekeeper;
	u64 floor = atomic64_read(&mg_floor);
	ktime_t f_real, offset, coarse;
	unsigned int seq;

	do {
		seq = read_seqcount_begin(&tk_core.seq);
		*ts = tk_xtime(tk);
		offset = tk_core.timekeeper.offs_real;
	} while (read_seqcount_retry(&tk_core.seq, seq));

	coarse = timespec64_to_ktime(*ts);
	f_real = ktime_add(floor, offset);
	if (ktime_after(f_real, coarse))
		*ts = ktime_to_timespec64(f_real);
}

/**
 * ktime_get_real_ts64_mg - attempt to update floor value and return result
 * @ts:		pointer to the timespec to be set
 *
 * Get a monotonic fine-grained time value and attempt to swap it into
 * mg_floor. If that succeeds then accept the new floor value. If it fails
 * then another task raced in during the interim time and updated the
 * floor.  Since any update to the floor must be later than the previous
 * floor, either outcome is acceptable.
 *
 * Typically this will be called after calling ktime_get_coarse_real_ts64_mg(),
 * and determining that the resulting coarse-grained timestamp did not effect
 * a change in ctime. Any more recent floor value would effect a change to
 * ctime, so there is no need to retry the atomic64_try_cmpxchg() on failure.
 *
 * @ts will be filled with the latest floor value, regardless of the outcome of
 * the cmpxchg. Note that this is a filesystem specific interface and should be
 * avoided outside of that context.
 */
void ktime_get_real_ts64_mg(struct timespec64 *ts)
{
	struct timekeeper *tk = &tk_core.timekeeper;
	ktime_t old = atomic64_read(&mg_floor);
	ktime_t offset, mono;
	unsigned int seq;
	u64 nsecs;

	do {
		seq = read_seqcount_begin(&tk_core.seq);

		ts->tv_sec = tk->xtime_sec;
		mono = tk->tkr_mono.base;
		nsecs = timekeeping_get_ns(&tk->tkr_mono);
		offset = tk_core.timekeeper.offs_real;
	} while (read_seqcount_retry(&tk_core.seq, seq));

	mono = ktime_add_ns(mono, nsecs);

	/*
	 * Attempt to update the floor with the new time value. As any
	 * update must be later then the existing floor, and would effect
	 * a change to ctime from the perspective of the current task,
	 * accept the resulting floor value regardless of the outcome of
	 * the swap.
	 */
	if (atomic64_try_cmpxchg(&mg_floor, &old, mono)) {
		ts->tv_nsec = 0;
		timespec64_add_ns(ts, nsecs);
		timekeeping_inc_mg_floor_swaps();
	} else {
		/*
		 * Another task changed mg_floor since "old" was fetched.
		 * "old" has been updated with the latest value of "mg_floor".
		 * That value is newer than the previous floor value, which
		 * is enough to effect a change to ctime. Accept it.
		 */
		*ts = ktime_to_timespec64(ktime_add(old, offset));
	}
}

void ktime_get_coarse_ts64(struct timespec64 *ts)
{
	struct timekeeper *tk = &tk_core.timekeeper;
	struct timespec64 now, mono;
	unsigned int seq;

	do {
		seq = read_seqcount_begin(&tk_core.seq);

		now = tk_xtime(tk);
		mono = tk->wall_to_monotonic;
	} while (read_seqcount_retry(&tk_core.seq, seq));

	set_normalized_timespec64(ts, now.tv_sec + mono.tv_sec,
				now.tv_nsec + mono.tv_nsec);
}
EXPORT_SYMBOL(ktime_get_coarse_ts64);

/*
 * Must hold jiffies_lock
 */
void do_timer(unsigned long ticks)
{
	jiffies_64 += ticks;
	calc_global_load();
}

/**
 * ktime_get_update_offsets_now - hrtimer helper
 * @cwsseq:	pointer to check and store the clock was set sequence number
 * @offs_real:	pointer to storage for monotonic -> realtime offset
 * @offs_boot:	pointer to storage for monotonic -> boottime offset
 * @offs_tai:	pointer to storage for monotonic -> clock tai offset
 *
 * Returns current monotonic time and updates the offsets if the
 * sequence number in @cwsseq and timekeeper.clock_was_set_seq are
 * different.
 *
 * Called from hrtimer_interrupt() or retrigger_next_event()
 */
ktime_t ktime_get_update_offsets_now(unsigned int *cwsseq, ktime_t *offs_real,
				     ktime_t *offs_boot, ktime_t *offs_tai)
{
	struct timekeeper *tk = &tk_core.timekeeper;
	unsigned int seq;
	ktime_t base;
	u64 nsecs;

	do {
		seq = read_seqcount_begin(&tk_core.seq);

		base = tk->tkr_mono.base;
		nsecs = timekeeping_get_ns(&tk->tkr_mono);
		base = ktime_add_ns(base, nsecs);

		if (*cwsseq != tk->clock_was_set_seq) {
			*cwsseq = tk->clock_was_set_seq;
			*offs_real = tk->offs_real;
			*offs_boot = tk->offs_boot;
			*offs_tai = tk->offs_tai;
		}

		/* Handle leapsecond insertion adjustments */
		if (unlikely(base >= tk->next_leap_ktime))
			*offs_real = ktime_sub(tk->offs_real, ktime_set(1, 0));

	} while (read_seqcount_retry(&tk_core.seq, seq));

	return base;
}

/*
 * timekeeping_validate_timex - Ensures the timex is ok for use in do_adjtimex
 */
static int timekeeping_validate_timex(const struct __kernel_timex *txc)
{
	if (txc->modes & ADJ_ADJTIME) {
		/* singleshot must not be used with any other mode bits */
		if (!(txc->modes & ADJ_OFFSET_SINGLESHOT))
			return -EINVAL;
		if (!(txc->modes & ADJ_OFFSET_READONLY) &&
		    !capable(CAP_SYS_TIME))
			return -EPERM;
	} else {
		/* In order to modify anything, you gotta be super-user! */
		if (txc->modes && !capable(CAP_SYS_TIME))
			return -EPERM;
		/*
		 * if the quartz is off by more than 10% then
		 * something is VERY wrong!
		 */
		if (txc->modes & ADJ_TICK &&
		    (txc->tick <  900000/USER_HZ ||
		     txc->tick > 1100000/USER_HZ))
			return -EINVAL;
	}

	if (txc->modes & ADJ_SETOFFSET) {
		/* In order to inject time, you gotta be super-user! */
		if (!capable(CAP_SYS_TIME))
			return -EPERM;

		/*
		 * Validate if a timespec/timeval used to inject a time
		 * offset is valid.  Offsets can be positive or negative, so
		 * we don't check tv_sec. The value of the timeval/timespec
		 * is the sum of its fields,but *NOTE*:
		 * The field tv_usec/tv_nsec must always be non-negative and
		 * we can't have more nanoseconds/microseconds than a second.
		 */
		if (txc->time.tv_usec < 0)
			return -EINVAL;

		if (txc->modes & ADJ_NANO) {
			if (txc->time.tv_usec >= NSEC_PER_SEC)
				return -EINVAL;
		} else {
			if (txc->time.tv_usec >= USEC_PER_SEC)
				return -EINVAL;
		}
	}

	/*
	 * Check for potential multiplication overflows that can
	 * only happen on 64-bit systems:
	 */
	if ((txc->modes & ADJ_FREQUENCY) && (BITS_PER_LONG == 64)) {
		if (LLONG_MIN / PPM_SCALE > txc->freq)
			return -EINVAL;
		if (LLONG_MAX / PPM_SCALE < txc->freq)
			return -EINVAL;
	}

	return 0;
}

/**
 * random_get_entropy_fallback - Returns the raw clock source value,
 * used by random.c for platforms with no valid random_get_entropy().
 */
unsigned long random_get_entropy_fallback(void)
{
	struct tk_read_base *tkr = &tk_core.timekeeper.tkr_mono;
	struct clocksource *clock = READ_ONCE(tkr->clock);

	if (unlikely(timekeeping_suspended || !clock))
		return 0;
	return clock->read(clock);
}
EXPORT_SYMBOL_GPL(random_get_entropy_fallback);

/**
 * do_adjtimex() - Accessor function to NTP __do_adjtimex function
 * @txc:	Pointer to kernel_timex structure containing NTP parameters
 */
int do_adjtimex(struct __kernel_timex *txc)
{
	struct audit_ntp_data ad;
	bool offset_set = false;
	bool clock_set = false;
	struct timespec64 ts;
	int ret;

	/* Validate the data before disabling interrupts */
	ret = timekeeping_validate_timex(txc);
	if (ret)
		return ret;
	add_device_randomness(txc, sizeof(*txc));

	if (txc->modes & ADJ_SETOFFSET) {
		struct timespec64 delta;

		delta.tv_sec  = txc->time.tv_sec;
		delta.tv_nsec = txc->time.tv_usec;
		if (!(txc->modes & ADJ_NANO))
			delta.tv_nsec *= 1000;
		ret = timekeeping_inject_offset(&delta);
		if (ret)
			return ret;

		offset_set = delta.tv_sec != 0;
		audit_tk_injoffset(delta);
	}

	audit_ntp_init(&ad);

	ktime_get_real_ts64(&ts);
	add_device_randomness(&ts, sizeof(ts));

	scoped_guard (raw_spinlock_irqsave, &tk_core.lock) {
		struct timekeeper *tks = &tk_core.shadow_timekeeper;
		s32 orig_tai, tai;

		orig_tai = tai = tks->tai_offset;
		ret = __do_adjtimex(txc, &ts, &tai, &ad);

		if (tai != orig_tai) {
			__timekeeping_set_tai_offset(tks, tai);
			timekeeping_update_from_shadow(&tk_core, TK_CLOCK_WAS_SET);
			clock_set = true;
		} else {
			tk_update_leap_state_all(&tk_core);
		}
	}

	audit_ntp_log(&ad);

	/* Update the multiplier immediately if frequency was set directly */
	if (txc->modes & (ADJ_FREQUENCY | ADJ_TICK))
		clock_set |= timekeeping_advance(TK_ADV_FREQ);

	if (clock_set)
		clock_was_set(CLOCK_SET_WALL);

	ntp_notify_cmos_timer(offset_set);

	return ret;
}

#ifdef CONFIG_NTP_PPS
/**
 * hardpps() - Accessor function to NTP __hardpps function
 * @phase_ts:	Pointer to timespec64 structure representing phase timestamp
 * @raw_ts:	Pointer to timespec64 structure representing raw timestamp
 */
void hardpps(const struct timespec64 *phase_ts, const struct timespec64 *raw_ts)
{
	guard(raw_spinlock_irqsave)(&tk_core.lock);
	__hardpps(phase_ts, raw_ts);
}
EXPORT_SYMBOL(hardpps);
#endif /* CONFIG_NTP_PPS */<|MERGE_RESOLUTION|>--- conflicted
+++ resolved
@@ -113,8 +113,6 @@
 	.base[1] = FAST_TK_INIT,
 };
 
-<<<<<<< HEAD
-=======
 unsigned long timekeeper_lock_irqsave(void)
 {
 	unsigned long flags;
@@ -128,7 +126,6 @@
 	raw_spin_unlock_irqrestore(&tk_core.lock, flags);
 }
 
->>>>>>> 603e41d0
 /*
  * Multigrain timestamps require tracking the latest fine-grained timestamp
  * that has been issued, and never returning a coarse-grained timestamp that is
