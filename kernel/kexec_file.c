--- conflicted
+++ resolved
@@ -789,7 +789,6 @@
 		if (ksegment->kbuf == pi->purgatory_buf)
 			continue;
 
-<<<<<<< HEAD
 		/*
 		 * Skip the segment if ima_segment_index is set and matches
 		 * the current index
@@ -797,13 +796,7 @@
 		if (check_ima_segment_index(image, i))
 			continue;
 
-		ret = crypto_shash_update(desc, ksegment->kbuf,
-					  ksegment->bufsz);
-		if (ret)
-			break;
-=======
 		sha256_update(&state, ksegment->kbuf, ksegment->bufsz);
->>>>>>> 375700ba
 
 		/*
 		 * Assume rest of the buffer is filled with zero and
