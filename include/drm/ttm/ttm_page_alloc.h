--- conflicted
+++ resolved
@@ -61,12 +61,8 @@
 /**
  * Populates and DMA maps pages to fullfil a ttm_dma_populate() request
  */
-<<<<<<< HEAD
-int ttm_populate_and_map_pages(struct device *dev, struct ttm_dma_tt *tt);
-=======
 int ttm_populate_and_map_pages(struct device *dev, struct ttm_dma_tt *tt,
 				struct ttm_operation_ctx *ctx);
->>>>>>> 03a0dded
 
 /**
  * Unpopulates and DMA unmaps pages as part of a
