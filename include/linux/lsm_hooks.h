/*
 * Linux Security Module interfaces
 *
 * Copyright (C) 2001 WireX Communications, Inc <chris@wirex.com>
 * Copyright (C) 2001 Greg Kroah-Hartman <greg@kroah.com>
 * Copyright (C) 2001 Networks Associates Technology, Inc <ssmalley@nai.com>
 * Copyright (C) 2001 James Morris <jmorris@intercode.com.au>
 * Copyright (C) 2001 Silicon Graphics, Inc. (Trust Technology Group)
 * Copyright (C) 2015 Intel Corporation.
 * Copyright (C) 2015 Casey Schaufler <casey@schaufler-ca.com>
 * Copyright (C) 2016 Mellanox Techonologies
 *
 *	This program is free software; you can redistribute it and/or modify
 *	it under the terms of the GNU General Public License as published by
 *	the Free Software Foundation; either version 2 of the License, or
 *	(at your option) any later version.
 *
 *	Due to this file being licensed under the GPL there is controversy over
 *	whether this permits you to write a module that #includes this file
 *	without placing your module under the GPL.  Please consult a lawyer for
 *	advice before doing this.
 *
 */

#ifndef __LINUX_LSM_HOOKS_H
#define __LINUX_LSM_HOOKS_H

#include <uapi/linux/lsm.h>
#include <linux/security.h>
#include <linux/init.h>
#include <linux/rculist.h>
#include <linux/xattr.h>
#include <linux/static_call.h>
#include <linux/unroll.h>
#include <linux/jump_label.h>
#include <linux/lsm_count.h>

union security_list_options {
	#define LSM_HOOK(RET, DEFAULT, NAME, ...) RET (*NAME)(__VA_ARGS__);
	#include "lsm_hook_defs.h"
	#undef LSM_HOOK
	void *lsm_func_addr;
};

/*
 * @key: static call key as defined by STATIC_CALL_KEY
 * @trampoline: static call trampoline as defined by STATIC_CALL_TRAMP
 * @hl: The security_hook_list as initialized by the owning LSM.
 * @active: Enabled when the static call has an LSM hook associated.
 */
struct lsm_static_call {
	struct static_call_key *key;
	void *trampoline;
	struct security_hook_list *hl;
	/* this needs to be true or false based on what the key defaults to */
	struct static_key_false *active;
} __randomize_layout;

/*
 * Table of the static calls for each LSM hook.
 * Once the LSMs are initialized, their callbacks will be copied to these
 * tables such that the calls are filled backwards (from last to first).
 * This way, we can jump directly to the first used static call, and execute
 * all of them after. This essentially makes the entry point
 * dynamic to adapt the number of static calls to the number of callbacks.
 */
struct lsm_static_calls_table {
	#define LSM_HOOK(RET, DEFAULT, NAME, ...) \
		struct lsm_static_call NAME[MAX_LSM_COUNT];
	#include <linux/lsm_hook_defs.h>
	#undef LSM_HOOK
} __packed __randomize_layout;

/**
 * struct lsm_id - Identify a Linux Security Module.
 * @lsm: name of the LSM, must be approved by the LSM maintainers
 * @id: LSM ID number from uapi/linux/lsm.h
 *
 * Contains the information that identifies the LSM.
 */
struct lsm_id {
	const char *name;
	u64 id;
};

/*
 * Security module hook list structure.
 * For use with generic list macros for common operations.
 *
 * struct security_hook_list - Contents of a cacheable, mappable object.
 * @scalls: The beginning of the array of static calls assigned to this hook.
 * @hook: The callback for the hook.
 * @lsm: The name of the lsm that owns this hook.
 */
struct security_hook_list {
	struct lsm_static_call *scalls;
	union security_list_options hook;
	const struct lsm_id *lsmid;
} __randomize_layout;

/*
 * Security blob size or offset data.
 */
struct lsm_blob_sizes {
	int lbs_cred;
	int lbs_file;
	int lbs_ib;
	int lbs_inode;
	int lbs_sock;
	int lbs_superblock;
	int lbs_ipc;
	int lbs_key;
	int lbs_msg_msg;
	int lbs_perf_event;
	int lbs_task;
	int lbs_xattr_count; /* number of xattr slots in new_xattrs array */
	int lbs_tun_dev;
	int lbs_bdev;
};

/*
 * LSM_RET_VOID is used as the default value in LSM_HOOK definitions for void
 * LSM hooks (in include/linux/lsm_hook_defs.h).
 */
#define LSM_RET_VOID ((void) 0)

/*
 * Initializing a security_hook_list structure takes
 * up a lot of space in a source file. This macro takes
 * care of the common case and reduces the amount of
 * text involved.
 */
#define LSM_HOOK_INIT(NAME, HOOK)			\
	{						\
		.scalls = static_calls_table.NAME,	\
		.hook = { .NAME = HOOK }		\
	}

extern void security_add_hooks(struct security_hook_list *hooks, int count,
			       const struct lsm_id *lsmid);

#define LSM_FLAG_LEGACY_MAJOR	BIT(0)
#define LSM_FLAG_EXCLUSIVE	BIT(1)

enum lsm_order {
	LSM_ORDER_FIRST = -1,	/* This is only for capabilities. */
	LSM_ORDER_MUTABLE = 0,
	LSM_ORDER_LAST = 1,	/* This is only for integrity. */
};

struct lsm_info {
	const char *name;	/* Required. */
	enum lsm_order order;	/* Optional: default is LSM_ORDER_MUTABLE */
	unsigned long flags;	/* Optional: flags describing LSM */
	int *enabled;		/* Optional: controlled by CONFIG_LSM */
	int (*init)(void);	/* Required. */
	struct lsm_blob_sizes *blobs; /* Optional: for blob sharing. */
};

#define DEFINE_LSM(lsm)							\
	static struct lsm_info __lsm_##lsm				\
		__used __section(".lsm_info.init")			\
		__aligned(sizeof(unsigned long))

#define DEFINE_EARLY_LSM(lsm)						\
	static struct lsm_info __early_lsm_##lsm			\
		__used __section(".early_lsm_info.init")		\
		__aligned(sizeof(unsigned long))

<<<<<<< HEAD
extern int lsm_inode_alloc(struct inode *inode, gfp_t gfp);
=======
/* DO NOT tamper with these variables outside of the LSM framework */
extern char *lsm_names;
extern struct lsm_static_calls_table static_calls_table __ro_after_init;
extern struct lsm_info __start_lsm_info[], __end_lsm_info[];
extern struct lsm_info __start_early_lsm_info[], __end_early_lsm_info[];

/**
 * lsm_get_xattr_slot - Return the next available slot and increment the index
 * @xattrs: array storing LSM-provided xattrs
 * @xattr_count: number of already stored xattrs (updated)
 *
 * Retrieve the first available slot in the @xattrs array to fill with an xattr,
 * and increment @xattr_count.
 *
 * Return: The slot to fill in @xattrs if non-NULL, NULL otherwise.
 */
static inline struct xattr *lsm_get_xattr_slot(struct xattr *xattrs,
					       int *xattr_count)
{
	if (unlikely(!xattrs))
		return NULL;
	return &xattrs[(*xattr_count)++];
}
>>>>>>> 81119f9b

#endif /* ! __LINUX_LSM_HOOKS_H */<|MERGE_RESOLUTION|>--- conflicted
+++ resolved
@@ -167,9 +167,6 @@
 		__used __section(".early_lsm_info.init")		\
 		__aligned(sizeof(unsigned long))
 
-<<<<<<< HEAD
-extern int lsm_inode_alloc(struct inode *inode, gfp_t gfp);
-=======
 /* DO NOT tamper with these variables outside of the LSM framework */
 extern char *lsm_names;
 extern struct lsm_static_calls_table static_calls_table __ro_after_init;
@@ -193,6 +190,5 @@
 		return NULL;
 	return &xattrs[(*xattr_count)++];
 }
->>>>>>> 81119f9b
 
 #endif /* ! __LINUX_LSM_HOOKS_H */