--- conflicted
+++ resolved
@@ -468,13 +468,9 @@
  */
 struct fsnotify_mark_connector {
 	spinlock_t lock;
-<<<<<<< HEAD
-	unsigned short type;	/* Type of object [lock] */
-=======
 	unsigned char type;	/* Type of object [lock] */
 	unsigned char prio;	/* Highest priority group */
 #define FSNOTIFY_CONN_FLAG_IS_WATCHED	0x01
->>>>>>> 0c383648
 #define FSNOTIFY_CONN_FLAG_HAS_IREF	0x02
 	unsigned short flags;	/* flags [lock] */
 	union {
@@ -793,17 +789,6 @@
 extern void fsnotify_init_mark(struct fsnotify_mark *mark,
 			       struct fsnotify_group *group);
 /* Find mark belonging to given group in the list of marks */
-<<<<<<< HEAD
-extern struct fsnotify_mark *fsnotify_find_mark(fsnotify_connp_t *connp,
-						struct fsnotify_group *group);
-/* attach the mark to the object */
-extern int fsnotify_add_mark(struct fsnotify_mark *mark,
-			     fsnotify_connp_t *connp, unsigned int obj_type,
-			     int add_flags);
-extern int fsnotify_add_mark_locked(struct fsnotify_mark *mark,
-				    fsnotify_connp_t *connp,
-				    unsigned int obj_type, int add_flags);
-=======
 struct fsnotify_mark *fsnotify_find_mark(void *obj, unsigned int obj_type,
 					 struct fsnotify_group *group);
 /* attach the mark to the object */
@@ -811,29 +796,19 @@
 		      unsigned int obj_type, int add_flags);
 int fsnotify_add_mark_locked(struct fsnotify_mark *mark, void *obj,
 			     unsigned int obj_type, int add_flags);
->>>>>>> 0c383648
 
 /* attach the mark to the inode */
 static inline int fsnotify_add_inode_mark(struct fsnotify_mark *mark,
 					  struct inode *inode,
 					  int add_flags)
 {
-<<<<<<< HEAD
-	return fsnotify_add_mark(mark, &inode->i_fsnotify_marks,
-				 FSNOTIFY_OBJ_TYPE_INODE, add_flags);
-=======
 	return fsnotify_add_mark(mark, inode, FSNOTIFY_OBJ_TYPE_INODE,
 				 add_flags);
->>>>>>> 0c383648
 }
 static inline int fsnotify_add_inode_mark_locked(struct fsnotify_mark *mark,
 						 struct inode *inode,
 						 int add_flags)
 {
-<<<<<<< HEAD
-	return fsnotify_add_mark_locked(mark, &inode->i_fsnotify_marks,
-					FSNOTIFY_OBJ_TYPE_INODE, add_flags);
-=======
 	return fsnotify_add_mark_locked(mark, inode, FSNOTIFY_OBJ_TYPE_INODE,
 					add_flags);
 }
@@ -843,7 +818,6 @@
 						struct fsnotify_group *group)
 {
 	return fsnotify_find_mark(inode, FSNOTIFY_OBJ_TYPE_INODE, group);
->>>>>>> 0c383648
 }
 
 /* given a group and a mark, flag mark to be freed when all references are dropped */
