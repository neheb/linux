/* SPDX-License-Identifier: GPL-2.0-or-later */
/* Network filesystem support module tracepoints
 *
 * Copyright (C) 2021 Red Hat, Inc. All Rights Reserved.
 * Written by David Howells (dhowells@redhat.com)
 */
#undef TRACE_SYSTEM
#define TRACE_SYSTEM netfs

#if !defined(_TRACE_NETFS_H) || defined(TRACE_HEADER_MULTI_READ)
#define _TRACE_NETFS_H

#include <linux/tracepoint.h>

/*
 * Define enums for tracing information.
 */
#define netfs_read_traces					\
	EM(netfs_read_trace_dio_read,		"DIO-READ ")	\
	EM(netfs_read_trace_expanded,		"EXPANDED ")	\
	EM(netfs_read_trace_readahead,		"READAHEAD")	\
	EM(netfs_read_trace_readpage,		"READPAGE ")	\
	EM(netfs_read_trace_read_gaps,		"READ-GAPS")	\
	EM(netfs_read_trace_prefetch_for_write,	"PREFETCHW")	\
	E_(netfs_read_trace_write_begin,	"WRITEBEGN")

#define netfs_write_traces					\
	EM(netfs_write_trace_copy_to_cache,	"COPY2CACH")	\
	EM(netfs_write_trace_dio_write,		"DIO-WRITE")	\
	EM(netfs_write_trace_unbuffered_write,	"UNB-WRITE")	\
	EM(netfs_write_trace_writeback,		"WRITEBACK")	\
	E_(netfs_write_trace_writethrough,	"WRITETHRU")

#define netfs_rreq_origins					\
	EM(NETFS_READAHEAD,			"RA")		\
	EM(NETFS_READPAGE,			"RP")		\
	EM(NETFS_READ_GAPS,			"RG")		\
	EM(NETFS_READ_FOR_WRITE,		"RW")		\
	EM(NETFS_DIO_READ,			"DR")		\
	EM(NETFS_WRITEBACK,			"WB")		\
	EM(NETFS_WRITETHROUGH,			"WT")		\
	EM(NETFS_UNBUFFERED_WRITE,		"UW")		\
	EM(NETFS_DIO_WRITE,			"DW")		\
	E_(NETFS_PGPRIV2_COPY_TO_CACHE,		"2C")

#define netfs_rreq_traces					\
	EM(netfs_rreq_trace_assess,		"ASSESS ")	\
	EM(netfs_rreq_trace_copy,		"COPY   ")	\
	EM(netfs_rreq_trace_collect,		"COLLECT")	\
	EM(netfs_rreq_trace_done,		"DONE   ")	\
	EM(netfs_rreq_trace_free,		"FREE   ")	\
	EM(netfs_rreq_trace_redirty,		"REDIRTY")	\
	EM(netfs_rreq_trace_resubmit,		"RESUBMT")	\
	EM(netfs_rreq_trace_set_pause,		"PAUSE  ")	\
	EM(netfs_rreq_trace_unlock,		"UNLOCK ")	\
	EM(netfs_rreq_trace_unlock_pgpriv2,	"UNLCK-2")	\
	EM(netfs_rreq_trace_unmark,		"UNMARK ")	\
	EM(netfs_rreq_trace_wait_ip,		"WAIT-IP")	\
	EM(netfs_rreq_trace_wait_pause,		"WT-PAUS")	\
	EM(netfs_rreq_trace_wake_ip,		"WAKE-IP")	\
	EM(netfs_rreq_trace_unpause,		"UNPAUSE")	\
	E_(netfs_rreq_trace_write_done,		"WR-DONE")

#define netfs_sreq_sources					\
	EM(NETFS_SOURCE_UNKNOWN,		"----")		\
	EM(NETFS_FILL_WITH_ZEROES,		"ZERO")		\
	EM(NETFS_DOWNLOAD_FROM_SERVER,		"DOWN")		\
	EM(NETFS_READ_FROM_CACHE,		"READ")		\
	EM(NETFS_INVALID_READ,			"INVL")		\
	EM(NETFS_UPLOAD_TO_SERVER,		"UPLD")		\
	EM(NETFS_WRITE_TO_CACHE,		"WRIT")		\
	E_(NETFS_INVALID_WRITE,			"INVL")

#define netfs_sreq_traces					\
	EM(netfs_sreq_trace_add_donations,	"+DON ")	\
	EM(netfs_sreq_trace_added,		"ADD  ")	\
	EM(netfs_sreq_trace_clear,		"CLEAR")	\
	EM(netfs_sreq_trace_discard,		"DSCRD")	\
	EM(netfs_sreq_trace_donate_to_prev,	"DON-P")	\
	EM(netfs_sreq_trace_donate_to_next,	"DON-N")	\
	EM(netfs_sreq_trace_download_instead,	"RDOWN")	\
	EM(netfs_sreq_trace_fail,		"FAIL ")	\
	EM(netfs_sreq_trace_free,		"FREE ")	\
	EM(netfs_sreq_trace_hit_eof,		"EOF  ")	\
	EM(netfs_sreq_trace_io_progress,	"IO   ")	\
	EM(netfs_sreq_trace_limited,		"LIMIT")	\
	EM(netfs_sreq_trace_prepare,		"PREP ")	\
	EM(netfs_sreq_trace_prep_failed,	"PRPFL")	\
	EM(netfs_sreq_trace_progress,		"PRGRS")	\
	EM(netfs_sreq_trace_reprep_failed,	"REPFL")	\
	EM(netfs_sreq_trace_retry,		"RETRY")	\
	EM(netfs_sreq_trace_short,		"SHORT")	\
	EM(netfs_sreq_trace_split,		"SPLIT")	\
	EM(netfs_sreq_trace_submit,		"SUBMT")	\
	EM(netfs_sreq_trace_terminated,		"TERM ")	\
	EM(netfs_sreq_trace_write,		"WRITE")	\
	EM(netfs_sreq_trace_write_skip,		"SKIP ")	\
	E_(netfs_sreq_trace_write_term,		"WTERM")

#define netfs_failures							\
	EM(netfs_fail_check_write_begin,	"check-write-begin")	\
	EM(netfs_fail_copy_to_cache,		"copy-to-cache")	\
	EM(netfs_fail_dio_read_short,		"dio-read-short")	\
	EM(netfs_fail_dio_read_zero,		"dio-read-zero")	\
	EM(netfs_fail_read,			"read")			\
	EM(netfs_fail_short_read,		"short-read")		\
	EM(netfs_fail_prepare_write,		"prep-write")		\
	E_(netfs_fail_write,			"write")

#define netfs_rreq_ref_traces					\
	EM(netfs_rreq_trace_get_for_outstanding,"GET OUTSTND")	\
	EM(netfs_rreq_trace_get_subreq,		"GET SUBREQ ")	\
	EM(netfs_rreq_trace_get_work,		"GET WORK   ")	\
	EM(netfs_rreq_trace_put_complete,	"PUT COMPLT ")	\
	EM(netfs_rreq_trace_put_discard,	"PUT DISCARD")	\
	EM(netfs_rreq_trace_put_failed,		"PUT FAILED ")	\
	EM(netfs_rreq_trace_put_no_submit,	"PUT NO-SUBM")	\
	EM(netfs_rreq_trace_put_return,		"PUT RETURN ")	\
	EM(netfs_rreq_trace_put_subreq,		"PUT SUBREQ ")	\
	EM(netfs_rreq_trace_put_work,		"PUT WORK   ")	\
	EM(netfs_rreq_trace_put_work_complete,	"PUT WORK CP")	\
	EM(netfs_rreq_trace_put_work_nq,	"PUT WORK NQ")	\
	EM(netfs_rreq_trace_see_work,		"SEE WORK   ")	\
	E_(netfs_rreq_trace_new,		"NEW        ")

#define netfs_sreq_ref_traces					\
	EM(netfs_sreq_trace_get_copy_to_cache,	"GET COPY2C ")	\
	EM(netfs_sreq_trace_get_resubmit,	"GET RESUBMIT")	\
	EM(netfs_sreq_trace_get_submit,		"GET SUBMIT")	\
	EM(netfs_sreq_trace_get_short_read,	"GET SHORTRD")	\
	EM(netfs_sreq_trace_new,		"NEW        ")	\
	EM(netfs_sreq_trace_put_cancel,		"PUT CANCEL ")	\
	EM(netfs_sreq_trace_put_clear,		"PUT CLEAR  ")	\
	EM(netfs_sreq_trace_put_consumed,	"PUT CONSUME")	\
	EM(netfs_sreq_trace_put_done,		"PUT DONE   ")	\
	EM(netfs_sreq_trace_put_failed,		"PUT FAILED ")	\
	EM(netfs_sreq_trace_put_merged,		"PUT MERGED ")	\
	EM(netfs_sreq_trace_put_no_copy,	"PUT NO COPY")	\
	EM(netfs_sreq_trace_put_oom,		"PUT OOM    ")	\
	EM(netfs_sreq_trace_put_wip,		"PUT WIP    ")	\
	EM(netfs_sreq_trace_put_work,		"PUT WORK   ")	\
	E_(netfs_sreq_trace_put_terminated,	"PUT TERM   ")

#define netfs_folio_traces					\
	EM(netfs_folio_is_uptodate,		"mod-uptodate")	\
	EM(netfs_just_prefetch,			"mod-prefetch")	\
	EM(netfs_whole_folio_modify,		"mod-whole-f")	\
	EM(netfs_modify_and_clear,		"mod-n-clear")	\
	EM(netfs_streaming_write,		"mod-streamw")	\
	EM(netfs_streaming_write_cont,		"mod-streamw+")	\
	EM(netfs_flush_content,			"flush")	\
	EM(netfs_streaming_filled_page,		"mod-streamw-f") \
	EM(netfs_streaming_cont_filled_page,	"mod-streamw-f+") \
	EM(netfs_folio_trace_abandon,		"abandon")	\
	EM(netfs_folio_trace_cancel_copy,	"cancel-copy")	\
	EM(netfs_folio_trace_cancel_store,	"cancel-store")	\
	EM(netfs_folio_trace_clear,		"clear")	\
	EM(netfs_folio_trace_clear_cc,		"clear-cc")	\
	EM(netfs_folio_trace_clear_g,		"clear-g")	\
	EM(netfs_folio_trace_clear_s,		"clear-s")	\
	EM(netfs_folio_trace_copy_to_cache,	"mark-copy")	\
	EM(netfs_folio_trace_end_copy,		"end-copy")	\
	EM(netfs_folio_trace_filled_gaps,	"filled-gaps")	\
	EM(netfs_folio_trace_kill,		"kill")		\
	EM(netfs_folio_trace_kill_cc,		"kill-cc")	\
	EM(netfs_folio_trace_kill_g,		"kill-g")	\
	EM(netfs_folio_trace_kill_s,		"kill-s")	\
	EM(netfs_folio_trace_mkwrite,		"mkwrite")	\
	EM(netfs_folio_trace_mkwrite_plus,	"mkwrite+")	\
	EM(netfs_folio_trace_not_under_wback,	"!wback")	\
	EM(netfs_folio_trace_put,		"put")		\
	EM(netfs_folio_trace_read,		"read")		\
	EM(netfs_folio_trace_read_done,		"read-done")	\
	EM(netfs_folio_trace_read_gaps,		"read-gaps")	\
<<<<<<< HEAD
	EM(netfs_folio_trace_read_put,		"read-put")	\
=======
>>>>>>> f7ead9e0
	EM(netfs_folio_trace_read_unlock,	"read-unlock")	\
	EM(netfs_folio_trace_redirtied,		"redirtied")	\
	EM(netfs_folio_trace_store,		"store")	\
	EM(netfs_folio_trace_store_copy,	"store-copy")	\
	EM(netfs_folio_trace_store_plus,	"store+")	\
	EM(netfs_folio_trace_wthru,		"wthru")	\
	E_(netfs_folio_trace_wthru_plus,	"wthru+")

#define netfs_collect_contig_traces				\
	EM(netfs_contig_trace_collect,		"Collect")	\
	EM(netfs_contig_trace_jump,		"-->JUMP-->")	\
	E_(netfs_contig_trace_unlock,		"Unlock")

#define netfs_donate_traces					\
	EM(netfs_trace_donate_tail_to_prev,	"tail-to-prev")	\
	EM(netfs_trace_donate_to_prev,		"to-prev")	\
	EM(netfs_trace_donate_to_next,		"to-next")	\
	E_(netfs_trace_donate_to_deferred_next,	"defer-next")

#ifndef __NETFS_DECLARE_TRACE_ENUMS_ONCE_ONLY
#define __NETFS_DECLARE_TRACE_ENUMS_ONCE_ONLY

#undef EM
#undef E_
#define EM(a, b) a,
#define E_(a, b) a

enum netfs_read_trace { netfs_read_traces } __mode(byte);
enum netfs_write_trace { netfs_write_traces } __mode(byte);
enum netfs_rreq_trace { netfs_rreq_traces } __mode(byte);
enum netfs_sreq_trace { netfs_sreq_traces } __mode(byte);
enum netfs_failure { netfs_failures } __mode(byte);
enum netfs_rreq_ref_trace { netfs_rreq_ref_traces } __mode(byte);
enum netfs_sreq_ref_trace { netfs_sreq_ref_traces } __mode(byte);
enum netfs_folio_trace { netfs_folio_traces } __mode(byte);
enum netfs_collect_contig_trace { netfs_collect_contig_traces } __mode(byte);
enum netfs_donate_trace { netfs_donate_traces } __mode(byte);

#endif

/*
 * Export enum symbols via userspace.
 */
#undef EM
#undef E_
#define EM(a, b) TRACE_DEFINE_ENUM(a);
#define E_(a, b) TRACE_DEFINE_ENUM(a);

netfs_read_traces;
netfs_write_traces;
netfs_rreq_origins;
netfs_rreq_traces;
netfs_sreq_sources;
netfs_sreq_traces;
netfs_failures;
netfs_rreq_ref_traces;
netfs_sreq_ref_traces;
netfs_folio_traces;
netfs_collect_contig_traces;
netfs_donate_traces;

/*
 * Now redefine the EM() and E_() macros to map the enums to the strings that
 * will be printed in the output.
 */
#undef EM
#undef E_
#define EM(a, b)	{ a, b },
#define E_(a, b)	{ a, b }

TRACE_EVENT(netfs_read,
	    TP_PROTO(struct netfs_io_request *rreq,
		     loff_t start, size_t len,
		     enum netfs_read_trace what),

	    TP_ARGS(rreq, start, len, what),

	    TP_STRUCT__entry(
		    __field(unsigned int,		rreq		)
		    __field(unsigned int,		cookie		)
		    __field(loff_t,			i_size		)
		    __field(loff_t,			start		)
		    __field(size_t,			len		)
		    __field(enum netfs_read_trace,	what		)
		    __field(unsigned int,		netfs_inode	)
			     ),

	    TP_fast_assign(
		    __entry->rreq	= rreq->debug_id;
		    __entry->cookie	= rreq->cache_resources.debug_id;
		    __entry->i_size	= rreq->i_size;
		    __entry->start	= start;
		    __entry->len	= len;
		    __entry->what	= what;
		    __entry->netfs_inode = rreq->inode->i_ino;
			   ),

	    TP_printk("R=%08x %s c=%08x ni=%x s=%llx l=%zx sz=%llx",
		      __entry->rreq,
		      __print_symbolic(__entry->what, netfs_read_traces),
		      __entry->cookie,
		      __entry->netfs_inode,
		      __entry->start, __entry->len, __entry->i_size)
	    );

TRACE_EVENT(netfs_rreq,
	    TP_PROTO(struct netfs_io_request *rreq,
		     enum netfs_rreq_trace what),

	    TP_ARGS(rreq, what),

	    TP_STRUCT__entry(
		    __field(unsigned int,		rreq		)
		    __field(unsigned int,		flags		)
		    __field(enum netfs_io_origin,	origin		)
		    __field(enum netfs_rreq_trace,	what		)
			     ),

	    TP_fast_assign(
		    __entry->rreq	= rreq->debug_id;
		    __entry->flags	= rreq->flags;
		    __entry->origin	= rreq->origin;
		    __entry->what	= what;
			   ),

	    TP_printk("R=%08x %s %s f=%02x",
		      __entry->rreq,
		      __print_symbolic(__entry->origin, netfs_rreq_origins),
		      __print_symbolic(__entry->what, netfs_rreq_traces),
		      __entry->flags)
	    );

TRACE_EVENT(netfs_sreq,
	    TP_PROTO(struct netfs_io_subrequest *sreq,
		     enum netfs_sreq_trace what),

	    TP_ARGS(sreq, what),

	    TP_STRUCT__entry(
		    __field(unsigned int,		rreq		)
		    __field(unsigned short,		index		)
		    __field(short,			error		)
		    __field(unsigned short,		flags		)
		    __field(enum netfs_io_source,	source		)
		    __field(enum netfs_sreq_trace,	what		)
		    __field(size_t,			len		)
		    __field(size_t,			transferred	)
		    __field(loff_t,			start		)
			     ),

	    TP_fast_assign(
		    __entry->rreq	= sreq->rreq->debug_id;
		    __entry->index	= sreq->debug_index;
		    __entry->error	= sreq->error;
		    __entry->flags	= sreq->flags;
		    __entry->source	= sreq->source;
		    __entry->what	= what;
		    __entry->len	= sreq->len;
		    __entry->transferred = sreq->transferred;
		    __entry->start	= sreq->start;
			   ),

	    TP_printk("R=%08x[%x] %s %s f=%02x s=%llx %zx/%zx e=%d",
		      __entry->rreq, __entry->index,
		      __print_symbolic(__entry->source, netfs_sreq_sources),
		      __print_symbolic(__entry->what, netfs_sreq_traces),
		      __entry->flags,
		      __entry->start, __entry->transferred, __entry->len,
		      __entry->error)
	    );

TRACE_EVENT(netfs_failure,
	    TP_PROTO(struct netfs_io_request *rreq,
		     struct netfs_io_subrequest *sreq,
		     int error, enum netfs_failure what),

	    TP_ARGS(rreq, sreq, error, what),

	    TP_STRUCT__entry(
		    __field(unsigned int,		rreq		)
		    __field(short,			index		)
		    __field(short,			error		)
		    __field(unsigned short,		flags		)
		    __field(enum netfs_io_source,	source		)
		    __field(enum netfs_failure,		what		)
		    __field(size_t,			len		)
		    __field(size_t,			transferred	)
		    __field(loff_t,			start		)
			     ),

	    TP_fast_assign(
		    __entry->rreq	= rreq->debug_id;
		    __entry->index	= sreq ? sreq->debug_index : -1;
		    __entry->error	= error;
		    __entry->flags	= sreq ? sreq->flags : 0;
		    __entry->source	= sreq ? sreq->source : NETFS_INVALID_READ;
		    __entry->what	= what;
		    __entry->len	= sreq ? sreq->len : rreq->len;
		    __entry->transferred = sreq ? sreq->transferred : 0;
		    __entry->start	= sreq ? sreq->start : 0;
			   ),

	    TP_printk("R=%08x[%x] %s f=%02x s=%llx %zx/%zx %s e=%d",
		      __entry->rreq, __entry->index,
		      __print_symbolic(__entry->source, netfs_sreq_sources),
		      __entry->flags,
		      __entry->start, __entry->transferred, __entry->len,
		      __print_symbolic(__entry->what, netfs_failures),
		      __entry->error)
	    );

TRACE_EVENT(netfs_rreq_ref,
	    TP_PROTO(unsigned int rreq_debug_id, int ref,
		     enum netfs_rreq_ref_trace what),

	    TP_ARGS(rreq_debug_id, ref, what),

	    TP_STRUCT__entry(
		    __field(unsigned int,		rreq		)
		    __field(int,			ref		)
		    __field(enum netfs_rreq_ref_trace,	what		)
			     ),

	    TP_fast_assign(
		    __entry->rreq	= rreq_debug_id;
		    __entry->ref	= ref;
		    __entry->what	= what;
			   ),

	    TP_printk("R=%08x %s r=%u",
		      __entry->rreq,
		      __print_symbolic(__entry->what, netfs_rreq_ref_traces),
		      __entry->ref)
	    );

TRACE_EVENT(netfs_sreq_ref,
	    TP_PROTO(unsigned int rreq_debug_id, unsigned int subreq_debug_index,
		     int ref, enum netfs_sreq_ref_trace what),

	    TP_ARGS(rreq_debug_id, subreq_debug_index, ref, what),

	    TP_STRUCT__entry(
		    __field(unsigned int,		rreq		)
		    __field(unsigned int,		subreq		)
		    __field(int,			ref		)
		    __field(enum netfs_sreq_ref_trace,	what		)
			     ),

	    TP_fast_assign(
		    __entry->rreq	= rreq_debug_id;
		    __entry->subreq	= subreq_debug_index;
		    __entry->ref	= ref;
		    __entry->what	= what;
			   ),

	    TP_printk("R=%08x[%x] %s r=%u",
		      __entry->rreq,
		      __entry->subreq,
		      __print_symbolic(__entry->what, netfs_sreq_ref_traces),
		      __entry->ref)
	    );

TRACE_EVENT(netfs_folio,
	    TP_PROTO(struct folio *folio, enum netfs_folio_trace why),

	    TP_ARGS(folio, why),

	    TP_STRUCT__entry(
		    __field(ino_t,			ino)
		    __field(pgoff_t,			index)
		    __field(unsigned int,		nr)
		    __field(enum netfs_folio_trace,	why)
			     ),

	    TP_fast_assign(
		    struct address_space *__m = READ_ONCE(folio->mapping);
		    __entry->ino = __m ? __m->host->i_ino : 0;
		    __entry->why = why;
		    __entry->index = folio_index(folio);
		    __entry->nr = folio_nr_pages(folio);
			   ),

	    TP_printk("i=%05lx ix=%05lx-%05lx %s",
		      __entry->ino, __entry->index, __entry->index + __entry->nr - 1,
		      __print_symbolic(__entry->why, netfs_folio_traces))
	    );

TRACE_EVENT(netfs_write_iter,
	    TP_PROTO(const struct kiocb *iocb, const struct iov_iter *from),

	    TP_ARGS(iocb, from),

	    TP_STRUCT__entry(
		    __field(unsigned long long,		start		)
		    __field(size_t,			len		)
		    __field(unsigned int,		flags		)
		    __field(unsigned int,		ino		)
			     ),

	    TP_fast_assign(
		    __entry->start	= iocb->ki_pos;
		    __entry->len	= iov_iter_count(from);
		    __entry->ino	= iocb->ki_filp->f_inode->i_ino;
		    __entry->flags	= iocb->ki_flags;
			   ),

	    TP_printk("WRITE-ITER i=%x s=%llx l=%zx f=%x",
		      __entry->ino, __entry->start, __entry->len, __entry->flags)
	    );

TRACE_EVENT(netfs_write,
	    TP_PROTO(const struct netfs_io_request *wreq,
		     enum netfs_write_trace what),

	    TP_ARGS(wreq, what),

	    TP_STRUCT__entry(
		    __field(unsigned int,		wreq		)
		    __field(unsigned int,		cookie		)
		    __field(unsigned int,		ino		)
		    __field(enum netfs_write_trace,	what		)
		    __field(unsigned long long,		start		)
		    __field(unsigned long long,		len		)
			     ),

	    TP_fast_assign(
		    struct netfs_inode *__ctx = netfs_inode(wreq->inode);
		    struct fscache_cookie *__cookie = netfs_i_cookie(__ctx);
		    __entry->wreq	= wreq->debug_id;
		    __entry->cookie	= __cookie ? __cookie->debug_id : 0;
		    __entry->ino	= wreq->inode->i_ino;
		    __entry->what	= what;
		    __entry->start	= wreq->start;
		    __entry->len	= wreq->len;
			   ),

	    TP_printk("R=%08x %s c=%08x i=%x by=%llx-%llx",
		      __entry->wreq,
		      __print_symbolic(__entry->what, netfs_write_traces),
		      __entry->cookie,
		      __entry->ino,
		      __entry->start, __entry->start + __entry->len - 1)
	    );

TRACE_EVENT(netfs_collect,
	    TP_PROTO(const struct netfs_io_request *wreq),

	    TP_ARGS(wreq),

	    TP_STRUCT__entry(
		    __field(unsigned int,		wreq		)
		    __field(unsigned int,		len		)
		    __field(unsigned long long,		transferred	)
		    __field(unsigned long long,		start		)
			     ),

	    TP_fast_assign(
		    __entry->wreq	= wreq->debug_id;
		    __entry->start	= wreq->start;
		    __entry->len	= wreq->len;
		    __entry->transferred = wreq->transferred;
			   ),

	    TP_printk("R=%08x s=%llx-%llx",
		      __entry->wreq,
		      __entry->start + __entry->transferred,
		      __entry->start + __entry->len)
	    );

TRACE_EVENT(netfs_collect_sreq,
	    TP_PROTO(const struct netfs_io_request *wreq,
		     const struct netfs_io_subrequest *subreq),

	    TP_ARGS(wreq, subreq),

	    TP_STRUCT__entry(
		    __field(unsigned int,		wreq		)
		    __field(unsigned int,		subreq		)
		    __field(unsigned int,		stream		)
		    __field(unsigned int,		len		)
		    __field(unsigned int,		transferred	)
		    __field(unsigned long long,		start		)
			     ),

	    TP_fast_assign(
		    __entry->wreq	= wreq->debug_id;
		    __entry->subreq	= subreq->debug_index;
		    __entry->stream	= subreq->stream_nr;
		    __entry->start	= subreq->start;
		    __entry->len	= subreq->len;
		    __entry->transferred = subreq->transferred;
			   ),

	    TP_printk("R=%08x[%u:%02x] s=%llx t=%x/%x",
		      __entry->wreq, __entry->stream, __entry->subreq,
		      __entry->start, __entry->transferred, __entry->len)
	    );

TRACE_EVENT(netfs_collect_folio,
	    TP_PROTO(const struct netfs_io_request *wreq,
		     const struct folio *folio,
		     unsigned long long fend,
		     unsigned long long collected_to),

	    TP_ARGS(wreq, folio, fend, collected_to),

	    TP_STRUCT__entry(
		    __field(unsigned int,	wreq		)
		    __field(unsigned long,	index		)
		    __field(unsigned long long,	fend		)
		    __field(unsigned long long,	cleaned_to	)
		    __field(unsigned long long,	collected_to	)
			     ),

	    TP_fast_assign(
		    __entry->wreq	= wreq->debug_id;
		    __entry->index	= folio->index;
		    __entry->fend	= fend;
		    __entry->cleaned_to	= wreq->cleaned_to;
		    __entry->collected_to = collected_to;
			   ),

	    TP_printk("R=%08x ix=%05lx r=%llx-%llx t=%llx/%llx",
		      __entry->wreq, __entry->index,
		      (unsigned long long)__entry->index * PAGE_SIZE, __entry->fend,
		      __entry->cleaned_to, __entry->collected_to)
	    );

TRACE_EVENT(netfs_collect_state,
	    TP_PROTO(const struct netfs_io_request *wreq,
		     unsigned long long collected_to,
		     unsigned int notes),

	    TP_ARGS(wreq, collected_to, notes),

	    TP_STRUCT__entry(
		    __field(unsigned int,	wreq		)
		    __field(unsigned int,	notes		)
		    __field(unsigned long long,	collected_to	)
		    __field(unsigned long long,	cleaned_to	)
			     ),

	    TP_fast_assign(
		    __entry->wreq	= wreq->debug_id;
		    __entry->notes	= notes;
		    __entry->collected_to = collected_to;
		    __entry->cleaned_to	= wreq->cleaned_to;
			   ),

	    TP_printk("R=%08x col=%llx cln=%llx n=%x",
		      __entry->wreq, __entry->collected_to,
		      __entry->cleaned_to,
		      __entry->notes)
	    );

TRACE_EVENT(netfs_collect_gap,
	    TP_PROTO(const struct netfs_io_request *wreq,
		     const struct netfs_io_stream *stream,
		     unsigned long long jump_to, char type),

	    TP_ARGS(wreq, stream, jump_to, type),

	    TP_STRUCT__entry(
		    __field(unsigned int,	wreq)
		    __field(unsigned char,	stream)
		    __field(unsigned char,	type)
		    __field(unsigned long long,	from)
		    __field(unsigned long long,	to)
			     ),

	    TP_fast_assign(
		    __entry->wreq	= wreq->debug_id;
		    __entry->stream	= stream->stream_nr;
		    __entry->from	= stream->collected_to;
		    __entry->to		= jump_to;
		    __entry->type	= type;
			   ),

	    TP_printk("R=%08x[%x:] %llx->%llx %c",
		      __entry->wreq, __entry->stream,
		      __entry->from, __entry->to, __entry->type)
	    );

TRACE_EVENT(netfs_collect_stream,
	    TP_PROTO(const struct netfs_io_request *wreq,
		     const struct netfs_io_stream *stream),

	    TP_ARGS(wreq, stream),

	    TP_STRUCT__entry(
		    __field(unsigned int,	wreq)
		    __field(unsigned char,	stream)
		    __field(unsigned long long,	collected_to)
		    __field(unsigned long long,	front)
			     ),

	    TP_fast_assign(
		    __entry->wreq	= wreq->debug_id;
		    __entry->stream	= stream->stream_nr;
		    __entry->collected_to = stream->collected_to;
		    __entry->front	= stream->front ? stream->front->start : UINT_MAX;
			   ),

	    TP_printk("R=%08x[%x:] cto=%llx frn=%llx",
		      __entry->wreq, __entry->stream,
		      __entry->collected_to, __entry->front)
	    );

TRACE_EVENT(netfs_progress,
	    TP_PROTO(const struct netfs_io_subrequest *subreq,
		     unsigned long long start, size_t avail, size_t part),

	    TP_ARGS(subreq, start, avail, part),

	    TP_STRUCT__entry(
		    __field(unsigned int,		rreq)
		    __field(unsigned int,		subreq)
		    __field(unsigned int,		consumed)
		    __field(unsigned int,		transferred)
		    __field(unsigned long long,		f_start)
		    __field(unsigned int,		f_avail)
		    __field(unsigned int,		f_part)
		    __field(unsigned char,		slot)
			     ),

	    TP_fast_assign(
		    __entry->rreq	= subreq->rreq->debug_id;
		    __entry->subreq	= subreq->debug_index;
		    __entry->consumed	= subreq->consumed;
		    __entry->transferred = subreq->transferred;
		    __entry->f_start	= start;
		    __entry->f_avail	= avail;
		    __entry->f_part	= part;
		    __entry->slot	= subreq->curr_folioq_slot;
			   ),

	    TP_printk("R=%08x[%02x] s=%llx ct=%x/%x pa=%x/%x sl=%x",
		      __entry->rreq, __entry->subreq, __entry->f_start,
		      __entry->consumed, __entry->transferred,
		      __entry->f_part, __entry->f_avail,  __entry->slot)
	    );

TRACE_EVENT(netfs_donate,
	    TP_PROTO(const struct netfs_io_request *rreq,
		     const struct netfs_io_subrequest *from,
		     const struct netfs_io_subrequest *to,
		     size_t amount,
		     enum netfs_donate_trace trace),

	    TP_ARGS(rreq, from, to, amount, trace),

	    TP_STRUCT__entry(
		    __field(unsigned int,		rreq)
		    __field(unsigned int,		from)
		    __field(unsigned int,		to)
		    __field(unsigned int,		amount)
		    __field(enum netfs_donate_trace,	trace)
			     ),

	    TP_fast_assign(
		    __entry->rreq	= rreq->debug_id;
		    __entry->from	= from->debug_index;
		    __entry->to		= to ? to->debug_index : -1;
		    __entry->amount	= amount;
		    __entry->trace	= trace;
			   ),

	    TP_printk("R=%08x[%02x] -> [%02x] %s am=%x",
		      __entry->rreq, __entry->from, __entry->to,
		      __print_symbolic(__entry->trace, netfs_donate_traces),
		      __entry->amount)
	    );

#undef EM
#undef E_
#endif /* _TRACE_NETFS_H */

/* This part must be outside protection */
#include <trace/define_trace.h><|MERGE_RESOLUTION|>--- conflicted
+++ resolved
@@ -172,10 +172,6 @@
 	EM(netfs_folio_trace_read,		"read")		\
 	EM(netfs_folio_trace_read_done,		"read-done")	\
 	EM(netfs_folio_trace_read_gaps,		"read-gaps")	\
-<<<<<<< HEAD
-	EM(netfs_folio_trace_read_put,		"read-put")	\
-=======
->>>>>>> f7ead9e0
 	EM(netfs_folio_trace_read_unlock,	"read-unlock")	\
 	EM(netfs_folio_trace_redirtied,		"redirtied")	\
 	EM(netfs_folio_trace_store,		"store")	\
