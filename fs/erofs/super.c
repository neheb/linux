// SPDX-License-Identifier: GPL-2.0-only
/*
 * Copyright (C) 2017-2018 HUAWEI, Inc.
 *             https://www.huawei.com/
 * Copyright (C) 2021, Alibaba Cloud
 */
#include <linux/statfs.h>
#include <linux/seq_file.h>
#include <linux/crc32c.h>
#include <linux/fs_context.h>
#include <linux/fs_parser.h>
#include <linux/exportfs.h>
#include <linux/backing-dev.h>
#include "xattr.h"

#define CREATE_TRACE_POINTS
#include <trace/events/erofs.h>

static struct kmem_cache *erofs_inode_cachep __read_mostly;

void _erofs_err(struct super_block *sb, const char *func, const char *fmt, ...)
{
	struct va_format vaf;
	va_list args;

	va_start(args, fmt);

	vaf.fmt = fmt;
	vaf.va = &args;

	if (sb)
		pr_err("(device %s): %s: %pV", sb->s_id, func, &vaf);
	else
		pr_err("%s: %pV", func, &vaf);
	va_end(args);
}

void _erofs_info(struct super_block *sb, const char *func, const char *fmt, ...)
{
	struct va_format vaf;
	va_list args;

	va_start(args, fmt);

	vaf.fmt = fmt;
	vaf.va = &args;

	if (sb)
		pr_info("(device %s): %pV", sb->s_id, &vaf);
	else
		pr_info("%pV", &vaf);
	va_end(args);
}

static int erofs_superblock_csum_verify(struct super_block *sb, void *sbdata)
{
	size_t len = 1 << EROFS_SB(sb)->blkszbits;
	struct erofs_super_block *dsb;
	u32 expected_crc, crc;

	if (len > EROFS_SUPER_OFFSET)
		len -= EROFS_SUPER_OFFSET;

	dsb = kmemdup(sbdata + EROFS_SUPER_OFFSET, len, GFP_KERNEL);
	if (!dsb)
		return -ENOMEM;

	expected_crc = le32_to_cpu(dsb->checksum);
	dsb->checksum = 0;
	/* to allow for x86 boot sectors and other oddities. */
	crc = crc32c(~0, dsb, len);
	kfree(dsb);

	if (crc != expected_crc) {
		erofs_err(sb, "invalid checksum 0x%08x, 0x%08x expected",
			  crc, expected_crc);
		return -EBADMSG;
	}
	return 0;
}

static void erofs_inode_init_once(void *ptr)
{
	struct erofs_inode *vi = ptr;

	inode_init_once(&vi->vfs_inode);
}

static struct inode *erofs_alloc_inode(struct super_block *sb)
{
	struct erofs_inode *vi =
		alloc_inode_sb(sb, erofs_inode_cachep, GFP_KERNEL);

	if (!vi)
		return NULL;

	/* zero out everything except vfs_inode */
	memset(vi, 0, offsetof(struct erofs_inode, vfs_inode));
	return &vi->vfs_inode;
}

static void erofs_free_inode(struct inode *inode)
{
	struct erofs_inode *vi = EROFS_I(inode);

	if (inode->i_op == &erofs_fast_symlink_iops)
		kfree(inode->i_link);
	kfree(vi->xattr_shared_xattrs);
	kmem_cache_free(erofs_inode_cachep, vi);
}

/* read variable-sized metadata, offset will be aligned by 4-byte */
void *erofs_read_metadata(struct super_block *sb, struct erofs_buf *buf,
			  erofs_off_t *offset, int *lengthp)
{
	u8 *buffer, *ptr;
	int len, i, cnt;

	*offset = round_up(*offset, 4);
	ptr = erofs_bread(buf, *offset, EROFS_KMAP);
	if (IS_ERR(ptr))
		return ptr;

	len = le16_to_cpu(*(__le16 *)ptr);
	if (!len)
		len = U16_MAX + 1;
	buffer = kmalloc(len, GFP_KERNEL);
	if (!buffer)
		return ERR_PTR(-ENOMEM);
	*offset += sizeof(__le16);
	*lengthp = len;

	for (i = 0; i < len; i += cnt) {
		cnt = min_t(int, sb->s_blocksize - erofs_blkoff(sb, *offset),
			    len - i);
		ptr = erofs_bread(buf, *offset, EROFS_KMAP);
		if (IS_ERR(ptr)) {
			kfree(buffer);
			return ptr;
		}
		memcpy(buffer + i, ptr, cnt);
		*offset += cnt;
	}
	return buffer;
}

#ifndef CONFIG_EROFS_FS_ZIP
static int z_erofs_parse_cfgs(struct super_block *sb,
			      struct erofs_super_block *dsb)
{
	if (!dsb->u1.available_compr_algs)
		return 0;

	erofs_err(sb, "compression disabled, unable to mount compressed EROFS");
	return -EOPNOTSUPP;
}
#endif

static int erofs_init_device(struct erofs_buf *buf, struct super_block *sb,
			     struct erofs_device_info *dif, erofs_off_t *pos)
{
	struct erofs_sb_info *sbi = EROFS_SB(sb);
	struct erofs_fscache *fscache;
	struct erofs_deviceslot *dis;
	struct file *file;

	dis = erofs_read_metabuf(buf, sb, *pos, EROFS_KMAP);
	if (IS_ERR(dis))
		return PTR_ERR(dis);

	if (!sbi->devs->flatdev && !dif->path) {
		if (!dis->tag[0]) {
			erofs_err(sb, "empty device tag @ pos %llu", *pos);
			return -EINVAL;
		}
		dif->path = kmemdup_nul(dis->tag, sizeof(dis->tag), GFP_KERNEL);
		if (!dif->path)
			return -ENOMEM;
	}

	if (erofs_is_fscache_mode(sb)) {
		fscache = erofs_fscache_register_cookie(sb, dif->path, 0);
		if (IS_ERR(fscache))
			return PTR_ERR(fscache);
		dif->fscache = fscache;
	} else if (!sbi->devs->flatdev) {
		file = erofs_is_fileio_mode(sbi) ?
				filp_open(dif->path, O_RDONLY | O_LARGEFILE, 0) :
				bdev_file_open_by_path(dif->path,
						BLK_OPEN_READ, sb->s_type, NULL);
		if (IS_ERR(file))
			return PTR_ERR(file);

		if (!erofs_is_fileio_mode(sbi)) {
			dif->dax_dev = fs_dax_get_by_bdev(file_bdev(file),
					&dif->dax_part_off, NULL, NULL);
		} else if (!S_ISREG(file_inode(file)->i_mode)) {
			fput(file);
			return -EINVAL;
		}
		dif->file = file;
	}

	dif->blocks = le32_to_cpu(dis->blocks);
	dif->mapped_blkaddr = le32_to_cpu(dis->mapped_blkaddr);
	sbi->total_blocks += dif->blocks;
	*pos += EROFS_DEVT_SLOT_SIZE;
	return 0;
}

static int erofs_scan_devices(struct super_block *sb,
			      struct erofs_super_block *dsb)
{
	struct erofs_sb_info *sbi = EROFS_SB(sb);
	unsigned int ondisk_extradevs;
	erofs_off_t pos;
	struct erofs_buf buf = __EROFS_BUF_INITIALIZER;
	struct erofs_device_info *dif;
	int id, err = 0;

	sbi->total_blocks = sbi->primarydevice_blocks;
	if (!erofs_sb_has_device_table(sbi))
		ondisk_extradevs = 0;
	else
		ondisk_extradevs = le16_to_cpu(dsb->extra_devices);

	if (sbi->devs->extra_devices &&
	    ondisk_extradevs != sbi->devs->extra_devices) {
		erofs_err(sb, "extra devices don't match (ondisk %u, given %u)",
			  ondisk_extradevs, sbi->devs->extra_devices);
		return -EINVAL;
	}
	if (!ondisk_extradevs)
		return 0;

	if (!sbi->devs->extra_devices && !erofs_is_fscache_mode(sb))
		sbi->devs->flatdev = true;

	sbi->device_id_mask = roundup_pow_of_two(ondisk_extradevs + 1) - 1;
	pos = le16_to_cpu(dsb->devt_slotoff) * EROFS_DEVT_SLOT_SIZE;
	down_read(&sbi->devs->rwsem);
	if (sbi->devs->extra_devices) {
		idr_for_each_entry(&sbi->devs->tree, dif, id) {
			err = erofs_init_device(&buf, sb, dif, &pos);
			if (err)
				break;
		}
	} else {
		for (id = 0; id < ondisk_extradevs; id++) {
			dif = kzalloc(sizeof(*dif), GFP_KERNEL);
			if (!dif) {
				err = -ENOMEM;
				break;
			}

			err = idr_alloc(&sbi->devs->tree, dif, 0, 0, GFP_KERNEL);
			if (err < 0) {
				kfree(dif);
				break;
			}
			++sbi->devs->extra_devices;

			err = erofs_init_device(&buf, sb, dif, &pos);
			if (err)
				break;
		}
	}
	up_read(&sbi->devs->rwsem);
	erofs_put_metabuf(&buf);
	return err;
}

static int erofs_read_superblock(struct super_block *sb)
{
	struct erofs_sb_info *sbi = EROFS_SB(sb);
	struct erofs_buf buf = __EROFS_BUF_INITIALIZER;
	struct erofs_super_block *dsb;
	void *data;
	int ret;

	data = erofs_read_metabuf(&buf, sb, 0, EROFS_KMAP);
	if (IS_ERR(data)) {
		erofs_err(sb, "cannot read erofs superblock");
		return PTR_ERR(data);
	}

	dsb = (struct erofs_super_block *)(data + EROFS_SUPER_OFFSET);
	ret = -EINVAL;
	if (le32_to_cpu(dsb->magic) != EROFS_SUPER_MAGIC_V1) {
		erofs_err(sb, "cannot find valid erofs superblock");
		goto out;
	}

	sbi->blkszbits  = dsb->blkszbits;
	if (sbi->blkszbits < 9 || sbi->blkszbits > PAGE_SHIFT) {
		erofs_err(sb, "blkszbits %u isn't supported", sbi->blkszbits);
		goto out;
	}
	if (dsb->dirblkbits) {
		erofs_err(sb, "dirblkbits %u isn't supported", dsb->dirblkbits);
		goto out;
	}

	sbi->feature_compat = le32_to_cpu(dsb->feature_compat);
	if (erofs_sb_has_sb_chksum(sbi)) {
		ret = erofs_superblock_csum_verify(sb, data);
		if (ret)
			goto out;
	}

	ret = -EINVAL;
	sbi->feature_incompat = le32_to_cpu(dsb->feature_incompat);
	if (sbi->feature_incompat & ~EROFS_ALL_FEATURE_INCOMPAT) {
		erofs_err(sb, "unidentified incompatible feature %x, please upgrade kernel",
			  sbi->feature_incompat & ~EROFS_ALL_FEATURE_INCOMPAT);
		goto out;
	}

	sbi->sb_size = 128 + dsb->sb_extslots * EROFS_SB_EXTSLOT_SIZE;
	if (sbi->sb_size > PAGE_SIZE - EROFS_SUPER_OFFSET) {
		erofs_err(sb, "invalid sb_extslots %u (more than a fs block)",
			  sbi->sb_size);
		goto out;
	}
	sbi->primarydevice_blocks = le32_to_cpu(dsb->blocks);
	sbi->meta_blkaddr = le32_to_cpu(dsb->meta_blkaddr);
#ifdef CONFIG_EROFS_FS_XATTR
	sbi->xattr_blkaddr = le32_to_cpu(dsb->xattr_blkaddr);
	sbi->xattr_prefix_start = le32_to_cpu(dsb->xattr_prefix_start);
	sbi->xattr_prefix_count = dsb->xattr_prefix_count;
	sbi->xattr_filter_reserved = dsb->xattr_filter_reserved;
#endif
	sbi->islotbits = ilog2(sizeof(struct erofs_inode_compact));
	sbi->root_nid = le16_to_cpu(dsb->root_nid);
	sbi->packed_nid = le64_to_cpu(dsb->packed_nid);
	sbi->inos = le64_to_cpu(dsb->inos);

	sbi->build_time = le64_to_cpu(dsb->build_time);
	sbi->build_time_nsec = le32_to_cpu(dsb->build_time_nsec);

	super_set_uuid(sb, (void *)dsb->uuid, sizeof(dsb->uuid));

	ret = strscpy(sbi->volume_name, dsb->volume_name,
		      sizeof(dsb->volume_name));
	if (ret < 0) {	/* -E2BIG */
		erofs_err(sb, "bad volume name without NIL terminator");
		ret = -EFSCORRUPTED;
		goto out;
	}

	/* parse on-disk compression configurations */
	ret = z_erofs_parse_cfgs(sb, dsb);
	if (ret < 0)
		goto out;

	/* handle multiple devices */
	ret = erofs_scan_devices(sb, dsb);

	if (erofs_is_fscache_mode(sb))
		erofs_info(sb, "[deprecated] fscache-based on-demand read feature in use. Use at your own risk!");
out:
	erofs_put_metabuf(&buf);
	return ret;
}

static void erofs_default_options(struct erofs_sb_info *sbi)
{
#ifdef CONFIG_EROFS_FS_ZIP
	sbi->opt.cache_strategy = EROFS_ZIP_CACHE_READAROUND;
	sbi->opt.max_sync_decompress_pages = 3;
	sbi->opt.sync_decompress = EROFS_SYNC_DECOMPRESS_AUTO;
#endif
#ifdef CONFIG_EROFS_FS_XATTR
	set_opt(&sbi->opt, XATTR_USER);
#endif
#ifdef CONFIG_EROFS_FS_POSIX_ACL
	set_opt(&sbi->opt, POSIX_ACL);
#endif
}

enum {
	Opt_user_xattr,
	Opt_acl,
	Opt_cache_strategy,
	Opt_dax,
	Opt_dax_enum,
	Opt_device,
	Opt_fsid,
	Opt_domain_id,
	Opt_err
};

static const struct constant_table erofs_param_cache_strategy[] = {
	{"disabled",	EROFS_ZIP_CACHE_DISABLED},
	{"readahead",	EROFS_ZIP_CACHE_READAHEAD},
	{"readaround",	EROFS_ZIP_CACHE_READAROUND},
	{}
};

static const struct constant_table erofs_dax_param_enums[] = {
	{"always",	EROFS_MOUNT_DAX_ALWAYS},
	{"never",	EROFS_MOUNT_DAX_NEVER},
	{}
};

static const struct fs_parameter_spec erofs_fs_parameters[] = {
	fsparam_flag_no("user_xattr",	Opt_user_xattr),
	fsparam_flag_no("acl",		Opt_acl),
	fsparam_enum("cache_strategy",	Opt_cache_strategy,
		     erofs_param_cache_strategy),
	fsparam_flag("dax",             Opt_dax),
	fsparam_enum("dax",		Opt_dax_enum, erofs_dax_param_enums),
	fsparam_string("device",	Opt_device),
	fsparam_string("fsid",		Opt_fsid),
	fsparam_string("domain_id",	Opt_domain_id),
	{}
};

static bool erofs_fc_set_dax_mode(struct fs_context *fc, unsigned int mode)
{
#ifdef CONFIG_FS_DAX
	struct erofs_sb_info *sbi = fc->s_fs_info;

	switch (mode) {
	case EROFS_MOUNT_DAX_ALWAYS:
		set_opt(&sbi->opt, DAX_ALWAYS);
		clear_opt(&sbi->opt, DAX_NEVER);
		return true;
	case EROFS_MOUNT_DAX_NEVER:
		set_opt(&sbi->opt, DAX_NEVER);
		clear_opt(&sbi->opt, DAX_ALWAYS);
		return true;
	default:
		DBG_BUGON(1);
		return false;
	}
#else
	errorfc(fc, "dax options not supported");
	return false;
#endif
}

static int erofs_fc_parse_param(struct fs_context *fc,
				struct fs_parameter *param)
{
	struct erofs_sb_info *sbi = fc->s_fs_info;
	struct fs_parse_result result;
	struct erofs_device_info *dif;
	int opt, ret;

	opt = fs_parse(fc, erofs_fs_parameters, param, &result);
	if (opt < 0)
		return opt;

	switch (opt) {
	case Opt_user_xattr:
#ifdef CONFIG_EROFS_FS_XATTR
		if (result.boolean)
			set_opt(&sbi->opt, XATTR_USER);
		else
			clear_opt(&sbi->opt, XATTR_USER);
#else
		errorfc(fc, "{,no}user_xattr options not supported");
#endif
		break;
	case Opt_acl:
#ifdef CONFIG_EROFS_FS_POSIX_ACL
		if (result.boolean)
			set_opt(&sbi->opt, POSIX_ACL);
		else
			clear_opt(&sbi->opt, POSIX_ACL);
#else
		errorfc(fc, "{,no}acl options not supported");
#endif
		break;
	case Opt_cache_strategy:
#ifdef CONFIG_EROFS_FS_ZIP
		sbi->opt.cache_strategy = result.uint_32;
#else
		errorfc(fc, "compression not supported, cache_strategy ignored");
#endif
		break;
	case Opt_dax:
		if (!erofs_fc_set_dax_mode(fc, EROFS_MOUNT_DAX_ALWAYS))
			return -EINVAL;
		break;
	case Opt_dax_enum:
		if (!erofs_fc_set_dax_mode(fc, result.uint_32))
			return -EINVAL;
		break;
	case Opt_device:
		dif = kzalloc(sizeof(*dif), GFP_KERNEL);
		if (!dif)
			return -ENOMEM;
		dif->path = kstrdup(param->string, GFP_KERNEL);
		if (!dif->path) {
			kfree(dif);
			return -ENOMEM;
		}
		down_write(&sbi->devs->rwsem);
		ret = idr_alloc(&sbi->devs->tree, dif, 0, 0, GFP_KERNEL);
		up_write(&sbi->devs->rwsem);
		if (ret < 0) {
			kfree(dif->path);
			kfree(dif);
			return ret;
		}
		++sbi->devs->extra_devices;
		break;
#ifdef CONFIG_EROFS_FS_ONDEMAND
	case Opt_fsid:
		kfree(sbi->fsid);
		sbi->fsid = kstrdup(param->string, GFP_KERNEL);
		if (!sbi->fsid)
			return -ENOMEM;
		break;
	case Opt_domain_id:
		kfree(sbi->domain_id);
		sbi->domain_id = kstrdup(param->string, GFP_KERNEL);
		if (!sbi->domain_id)
			return -ENOMEM;
		break;
#else
	case Opt_fsid:
	case Opt_domain_id:
		errorfc(fc, "%s option not supported", erofs_fs_parameters[opt].name);
		break;
#endif
	default:
		return -ENOPARAM;
	}
	return 0;
}

static struct inode *erofs_nfs_get_inode(struct super_block *sb,
					 u64 ino, u32 generation)
{
	return erofs_iget(sb, ino);
}

static struct dentry *erofs_fh_to_dentry(struct super_block *sb,
		struct fid *fid, int fh_len, int fh_type)
{
	return generic_fh_to_dentry(sb, fid, fh_len, fh_type,
				    erofs_nfs_get_inode);
}

static struct dentry *erofs_fh_to_parent(struct super_block *sb,
		struct fid *fid, int fh_len, int fh_type)
{
	return generic_fh_to_parent(sb, fid, fh_len, fh_type,
				    erofs_nfs_get_inode);
}

static struct dentry *erofs_get_parent(struct dentry *child)
{
	erofs_nid_t nid;
	unsigned int d_type;
	int err;

	err = erofs_namei(d_inode(child), &dotdot_name, &nid, &d_type);
	if (err)
		return ERR_PTR(err);
	return d_obtain_alias(erofs_iget(child->d_sb, nid));
}

static const struct export_operations erofs_export_ops = {
	.encode_fh = generic_encode_ino32_fh,
	.fh_to_dentry = erofs_fh_to_dentry,
	.fh_to_parent = erofs_fh_to_parent,
	.get_parent = erofs_get_parent,
};

static void erofs_set_sysfs_name(struct super_block *sb)
{
	struct erofs_sb_info *sbi = EROFS_SB(sb);

	if (sbi->domain_id)
		super_set_sysfs_name_generic(sb, "%s,%s", sbi->domain_id,
					     sbi->fsid);
	else if (sbi->fsid)
		super_set_sysfs_name_generic(sb, "%s", sbi->fsid);
	else if (erofs_is_fileio_mode(sbi))
		super_set_sysfs_name_generic(sb, "%s",
					     bdi_dev_name(sb->s_bdi));
	else
		super_set_sysfs_name_id(sb);
}

static int erofs_fc_fill_super(struct super_block *sb, struct fs_context *fc)
{
	struct inode *inode;
	struct erofs_sb_info *sbi = EROFS_SB(sb);
	int err;

	sb->s_magic = EROFS_SUPER_MAGIC;
	sb->s_flags |= SB_RDONLY | SB_NOATIME;
	sb->s_maxbytes = MAX_LFS_FILESIZE;
	sb->s_op = &erofs_sops;

	sbi->blkszbits = PAGE_SHIFT;
	if (!sb->s_bdev) {
		sb->s_blocksize = PAGE_SIZE;
		sb->s_blocksize_bits = PAGE_SHIFT;

		if (erofs_is_fscache_mode(sb)) {
			err = erofs_fscache_register_fs(sb);
			if (err)
				return err;
		}
		err = super_setup_bdi(sb);
		if (err)
			return err;
	} else {
		if (!sb_set_blocksize(sb, PAGE_SIZE)) {
			errorfc(fc, "failed to set initial blksize");
			return -EINVAL;
		}

		sbi->dax_dev = fs_dax_get_by_bdev(sb->s_bdev,
						  &sbi->dax_part_off,
						  NULL, NULL);
	}

	err = erofs_read_superblock(sb);
	if (err)
		return err;

	if (sb->s_blocksize_bits != sbi->blkszbits) {
		if (erofs_is_fscache_mode(sb)) {
			errorfc(fc, "unsupported blksize for fscache mode");
			return -EINVAL;
		}
		if (!sb_set_blocksize(sb, 1 << sbi->blkszbits)) {
			errorfc(fc, "failed to set erofs blksize");
			return -EINVAL;
		}
	}

	if (test_opt(&sbi->opt, DAX_ALWAYS)) {
		if (!sbi->dax_dev) {
			errorfc(fc, "DAX unsupported by block device. Turning off DAX.");
			clear_opt(&sbi->opt, DAX_ALWAYS);
		} else if (sbi->blkszbits != PAGE_SHIFT) {
			errorfc(fc, "unsupported blocksize for DAX");
			clear_opt(&sbi->opt, DAX_ALWAYS);
		}
	}

	sb->s_time_gran = 1;
	sb->s_xattr = erofs_xattr_handlers;
	sb->s_export_op = &erofs_export_ops;

	if (test_opt(&sbi->opt, POSIX_ACL))
		sb->s_flags |= SB_POSIXACL;
	else
		sb->s_flags &= ~SB_POSIXACL;

#ifdef CONFIG_EROFS_FS_ZIP
	xa_init(&sbi->managed_pslots);
#endif

	inode = erofs_iget(sb, sbi->root_nid);
	if (IS_ERR(inode))
		return PTR_ERR(inode);

	if (!S_ISDIR(inode->i_mode)) {
		erofs_err(sb, "rootino(nid %llu) is not a directory(i_mode %o)",
			  sbi->root_nid, inode->i_mode);
		iput(inode);
		return -EINVAL;
	}

	sb->s_root = d_make_root(inode);
	if (!sb->s_root)
		return -ENOMEM;

	erofs_shrinker_register(sb);
	if (erofs_sb_has_fragments(sbi) && sbi->packed_nid) {
		sbi->packed_inode = erofs_iget(sb, sbi->packed_nid);
		if (IS_ERR(sbi->packed_inode)) {
			err = PTR_ERR(sbi->packed_inode);
			sbi->packed_inode = NULL;
			return err;
		}
	}
	err = erofs_init_managed_cache(sb);
	if (err)
		return err;

	err = erofs_xattr_prefixes_init(sb);
	if (err)
		return err;

	erofs_set_sysfs_name(sb);
	err = erofs_register_sysfs(sb);
	if (err)
		return err;

	erofs_info(sb, "mounted with root inode @ nid %llu.", sbi->root_nid);
	return 0;
}

static int erofs_fc_get_tree(struct fs_context *fc)
{
	struct erofs_sb_info *sbi = fc->s_fs_info;
	int ret;

	if (IS_ENABLED(CONFIG_EROFS_FS_ONDEMAND) && sbi->fsid)
		return get_tree_nodev(fc, erofs_fc_fill_super);

<<<<<<< HEAD
	ret = get_tree_bdev(fc, erofs_fc_fill_super);
=======
	ret = get_tree_bdev_flags(fc, erofs_fc_fill_super,
		IS_ENABLED(CONFIG_EROFS_FS_BACKED_BY_FILE) ?
			GET_TREE_BDEV_QUIET_LOOKUP : 0);
>>>>>>> f7ead9e0
#ifdef CONFIG_EROFS_FS_BACKED_BY_FILE
	if (ret == -ENOTBLK) {
		if (!fc->source)
			return invalf(fc, "No source specified");
		sbi->fdev = filp_open(fc->source, O_RDONLY | O_LARGEFILE, 0);
		if (IS_ERR(sbi->fdev))
			return PTR_ERR(sbi->fdev);

		if (S_ISREG(file_inode(sbi->fdev)->i_mode) &&
		    sbi->fdev->f_mapping->a_ops->read_folio)
			return get_tree_nodev(fc, erofs_fc_fill_super);
		fput(sbi->fdev);
	}
#endif
	return ret;
}

static int erofs_fc_reconfigure(struct fs_context *fc)
{
	struct super_block *sb = fc->root->d_sb;
	struct erofs_sb_info *sbi = EROFS_SB(sb);
	struct erofs_sb_info *new_sbi = fc->s_fs_info;

	DBG_BUGON(!sb_rdonly(sb));

	if (new_sbi->fsid || new_sbi->domain_id)
		erofs_info(sb, "ignoring reconfiguration for fsid|domain_id.");

	if (test_opt(&new_sbi->opt, POSIX_ACL))
		fc->sb_flags |= SB_POSIXACL;
	else
		fc->sb_flags &= ~SB_POSIXACL;

	sbi->opt = new_sbi->opt;

	fc->sb_flags |= SB_RDONLY;
	return 0;
}

static int erofs_release_device_info(int id, void *ptr, void *data)
{
	struct erofs_device_info *dif = ptr;

	fs_put_dax(dif->dax_dev, NULL);
	if (dif->file)
		fput(dif->file);
	erofs_fscache_unregister_cookie(dif->fscache);
	dif->fscache = NULL;
	kfree(dif->path);
	kfree(dif);
	return 0;
}

static void erofs_free_dev_context(struct erofs_dev_context *devs)
{
	if (!devs)
		return;
	idr_for_each(&devs->tree, &erofs_release_device_info, NULL);
	idr_destroy(&devs->tree);
	kfree(devs);
}

static void erofs_fc_free(struct fs_context *fc)
{
	struct erofs_sb_info *sbi = fc->s_fs_info;

	if (!sbi)
		return;

	erofs_free_dev_context(sbi->devs);
	kfree(sbi->fsid);
	kfree(sbi->domain_id);
	kfree(sbi);
}

static const struct fs_context_operations erofs_context_ops = {
	.parse_param	= erofs_fc_parse_param,
	.get_tree       = erofs_fc_get_tree,
	.reconfigure    = erofs_fc_reconfigure,
	.free		= erofs_fc_free,
};

static int erofs_init_fs_context(struct fs_context *fc)
{
	struct erofs_sb_info *sbi;

	sbi = kzalloc(sizeof(*sbi), GFP_KERNEL);
	if (!sbi)
		return -ENOMEM;

	sbi->devs = kzalloc(sizeof(struct erofs_dev_context), GFP_KERNEL);
	if (!sbi->devs) {
		kfree(sbi);
		return -ENOMEM;
	}
	fc->s_fs_info = sbi;

	idr_init(&sbi->devs->tree);
	init_rwsem(&sbi->devs->rwsem);
	erofs_default_options(sbi);
	fc->ops = &erofs_context_ops;
	return 0;
}

static void erofs_kill_sb(struct super_block *sb)
{
	struct erofs_sb_info *sbi = EROFS_SB(sb);

	if ((IS_ENABLED(CONFIG_EROFS_FS_ONDEMAND) && sbi->fsid) || sbi->fdev)
		kill_anon_super(sb);
	else
		kill_block_super(sb);

	erofs_free_dev_context(sbi->devs);
	fs_put_dax(sbi->dax_dev, NULL);
	erofs_fscache_unregister_fs(sb);
	kfree(sbi->fsid);
	kfree(sbi->domain_id);
	if (sbi->fdev)
		fput(sbi->fdev);
	kfree(sbi);
	sb->s_fs_info = NULL;
}

static void erofs_put_super(struct super_block *sb)
{
	struct erofs_sb_info *const sbi = EROFS_SB(sb);

	DBG_BUGON(!sbi);

	erofs_unregister_sysfs(sb);
	erofs_shrinker_unregister(sb);
	erofs_xattr_prefixes_cleanup(sb);
#ifdef CONFIG_EROFS_FS_ZIP
	iput(sbi->managed_cache);
	sbi->managed_cache = NULL;
#endif
	iput(sbi->packed_inode);
	sbi->packed_inode = NULL;
	erofs_free_dev_context(sbi->devs);
	sbi->devs = NULL;
	erofs_fscache_unregister_fs(sb);
}

static struct file_system_type erofs_fs_type = {
	.owner          = THIS_MODULE,
	.name           = "erofs",
	.init_fs_context = erofs_init_fs_context,
	.kill_sb        = erofs_kill_sb,
	.fs_flags       = FS_REQUIRES_DEV | FS_ALLOW_IDMAP,
};
MODULE_ALIAS_FS("erofs");

static int __init erofs_module_init(void)
{
	int err;

	erofs_check_ondisk_layout_definitions();

	erofs_inode_cachep = kmem_cache_create("erofs_inode",
			sizeof(struct erofs_inode), 0,
			SLAB_RECLAIM_ACCOUNT | SLAB_ACCOUNT,
			erofs_inode_init_once);
	if (!erofs_inode_cachep)
		return -ENOMEM;

	err = erofs_init_shrinker();
	if (err)
		goto shrinker_err;

	err = z_erofs_init_subsystem();
	if (err)
		goto zip_err;

	err = erofs_init_sysfs();
	if (err)
		goto sysfs_err;

	err = register_filesystem(&erofs_fs_type);
	if (err)
		goto fs_err;

	return 0;

fs_err:
	erofs_exit_sysfs();
sysfs_err:
	z_erofs_exit_subsystem();
zip_err:
	erofs_exit_shrinker();
shrinker_err:
	kmem_cache_destroy(erofs_inode_cachep);
	return err;
}

static void __exit erofs_module_exit(void)
{
	unregister_filesystem(&erofs_fs_type);

	/* Ensure all RCU free inodes / pclusters are safe to be destroyed. */
	rcu_barrier();

	erofs_exit_sysfs();
	z_erofs_exit_subsystem();
	erofs_exit_shrinker();
	kmem_cache_destroy(erofs_inode_cachep);
}

static int erofs_statfs(struct dentry *dentry, struct kstatfs *buf)
{
	struct super_block *sb = dentry->d_sb;
	struct erofs_sb_info *sbi = EROFS_SB(sb);

	buf->f_type = sb->s_magic;
	buf->f_bsize = sb->s_blocksize;
	buf->f_blocks = sbi->total_blocks;
	buf->f_bfree = buf->f_bavail = 0;
	buf->f_files = ULLONG_MAX;
	buf->f_ffree = ULLONG_MAX - sbi->inos;
	buf->f_namelen = EROFS_NAME_LEN;

	if (uuid_is_null(&sb->s_uuid))
		buf->f_fsid = u64_to_fsid(!sb->s_bdev ? 0 :
				huge_encode_dev(sb->s_bdev->bd_dev));
	else
		buf->f_fsid = uuid_to_fsid(sb->s_uuid.b);
	return 0;
}

static int erofs_show_options(struct seq_file *seq, struct dentry *root)
{
	struct erofs_sb_info *sbi = EROFS_SB(root->d_sb);
	struct erofs_mount_opts *opt = &sbi->opt;

	if (IS_ENABLED(CONFIG_EROFS_FS_XATTR))
		seq_puts(seq, test_opt(opt, XATTR_USER) ?
				",user_xattr" : ",nouser_xattr");
	if (IS_ENABLED(CONFIG_EROFS_FS_POSIX_ACL))
		seq_puts(seq, test_opt(opt, POSIX_ACL) ? ",acl" : ",noacl");
	if (IS_ENABLED(CONFIG_EROFS_FS_ZIP))
		seq_printf(seq, ",cache_strategy=%s",
			  erofs_param_cache_strategy[opt->cache_strategy].name);
	if (test_opt(opt, DAX_ALWAYS))
		seq_puts(seq, ",dax=always");
	if (test_opt(opt, DAX_NEVER))
		seq_puts(seq, ",dax=never");
#ifdef CONFIG_EROFS_FS_ONDEMAND
	if (sbi->fsid)
		seq_printf(seq, ",fsid=%s", sbi->fsid);
	if (sbi->domain_id)
		seq_printf(seq, ",domain_id=%s", sbi->domain_id);
#endif
	return 0;
}

const struct super_operations erofs_sops = {
	.put_super = erofs_put_super,
	.alloc_inode = erofs_alloc_inode,
	.free_inode = erofs_free_inode,
	.statfs = erofs_statfs,
	.show_options = erofs_show_options,
};

module_init(erofs_module_init);
module_exit(erofs_module_exit);

MODULE_DESCRIPTION("Enhanced ROM File System");
MODULE_AUTHOR("Gao Xiang, Chao Yu, Miao Xie, CONSUMER BG, HUAWEI Inc.");
MODULE_LICENSE("GPL");<|MERGE_RESOLUTION|>--- conflicted
+++ resolved
@@ -709,13 +709,9 @@
 	if (IS_ENABLED(CONFIG_EROFS_FS_ONDEMAND) && sbi->fsid)
 		return get_tree_nodev(fc, erofs_fc_fill_super);
 
-<<<<<<< HEAD
-	ret = get_tree_bdev(fc, erofs_fc_fill_super);
-=======
 	ret = get_tree_bdev_flags(fc, erofs_fc_fill_super,
 		IS_ENABLED(CONFIG_EROFS_FS_BACKED_BY_FILE) ?
 			GET_TREE_BDEV_QUIET_LOOKUP : 0);
->>>>>>> f7ead9e0
 #ifdef CONFIG_EROFS_FS_BACKED_BY_FILE
 	if (ret == -ENOTBLK) {
 		if (!fc->source)
