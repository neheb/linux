// SPDX-License-Identifier: GPL-2.0
/*
 * Copyright (C) 2007 Oracle.  All rights reserved.
 */

#include <linux/sched.h>
#include <linux/sched/mm.h>
#include <linux/slab.h>
#include <linux/ratelimit.h>
#include <linux/kthread.h>
#include <linux/semaphore.h>
#include <linux/uuid.h>
#include <linux/list_sort.h>
#include <linux/namei.h>
#include "misc.h"
#include "disk-io.h"
#include "extent-tree.h"
#include "transaction.h"
#include "volumes.h"
#include "raid56.h"
#include "rcu-string.h"
#include "dev-replace.h"
#include "sysfs.h"
#include "tree-checker.h"
#include "space-info.h"
#include "block-group.h"
#include "discard.h"
#include "zoned.h"
#include "fs.h"
#include "accessors.h"
#include "uuid-tree.h"
#include "ioctl.h"
#include "relocation.h"
#include "scrub.h"
#include "super.h"
#include "raid-stripe-tree.h"

#define BTRFS_BLOCK_GROUP_STRIPE_MASK	(BTRFS_BLOCK_GROUP_RAID0 | \
					 BTRFS_BLOCK_GROUP_RAID10 | \
					 BTRFS_BLOCK_GROUP_RAID56_MASK)

struct btrfs_io_geometry {
	u32 stripe_index;
	u32 stripe_nr;
	int mirror_num;
	int num_stripes;
	u64 stripe_offset;
	u64 raid56_full_stripe_start;
	int max_errors;
	enum btrfs_map_op op;
	bool use_rst;
};

const struct btrfs_raid_attr btrfs_raid_array[BTRFS_NR_RAID_TYPES] = {
	[BTRFS_RAID_RAID10] = {
		.sub_stripes	= 2,
		.dev_stripes	= 1,
		.devs_max	= 0,	/* 0 == as many as possible */
		.devs_min	= 2,
		.tolerated_failures = 1,
		.devs_increment	= 2,
		.ncopies	= 2,
		.nparity        = 0,
		.raid_name	= "raid10",
		.bg_flag	= BTRFS_BLOCK_GROUP_RAID10,
		.mindev_error	= BTRFS_ERROR_DEV_RAID10_MIN_NOT_MET,
	},
	[BTRFS_RAID_RAID1] = {
		.sub_stripes	= 1,
		.dev_stripes	= 1,
		.devs_max	= 2,
		.devs_min	= 2,
		.tolerated_failures = 1,
		.devs_increment	= 2,
		.ncopies	= 2,
		.nparity        = 0,
		.raid_name	= "raid1",
		.bg_flag	= BTRFS_BLOCK_GROUP_RAID1,
		.mindev_error	= BTRFS_ERROR_DEV_RAID1_MIN_NOT_MET,
	},
	[BTRFS_RAID_RAID1C3] = {
		.sub_stripes	= 1,
		.dev_stripes	= 1,
		.devs_max	= 3,
		.devs_min	= 3,
		.tolerated_failures = 2,
		.devs_increment	= 3,
		.ncopies	= 3,
		.nparity        = 0,
		.raid_name	= "raid1c3",
		.bg_flag	= BTRFS_BLOCK_GROUP_RAID1C3,
		.mindev_error	= BTRFS_ERROR_DEV_RAID1C3_MIN_NOT_MET,
	},
	[BTRFS_RAID_RAID1C4] = {
		.sub_stripes	= 1,
		.dev_stripes	= 1,
		.devs_max	= 4,
		.devs_min	= 4,
		.tolerated_failures = 3,
		.devs_increment	= 4,
		.ncopies	= 4,
		.nparity        = 0,
		.raid_name	= "raid1c4",
		.bg_flag	= BTRFS_BLOCK_GROUP_RAID1C4,
		.mindev_error	= BTRFS_ERROR_DEV_RAID1C4_MIN_NOT_MET,
	},
	[BTRFS_RAID_DUP] = {
		.sub_stripes	= 1,
		.dev_stripes	= 2,
		.devs_max	= 1,
		.devs_min	= 1,
		.tolerated_failures = 0,
		.devs_increment	= 1,
		.ncopies	= 2,
		.nparity        = 0,
		.raid_name	= "dup",
		.bg_flag	= BTRFS_BLOCK_GROUP_DUP,
		.mindev_error	= 0,
	},
	[BTRFS_RAID_RAID0] = {
		.sub_stripes	= 1,
		.dev_stripes	= 1,
		.devs_max	= 0,
		.devs_min	= 1,
		.tolerated_failures = 0,
		.devs_increment	= 1,
		.ncopies	= 1,
		.nparity        = 0,
		.raid_name	= "raid0",
		.bg_flag	= BTRFS_BLOCK_GROUP_RAID0,
		.mindev_error	= 0,
	},
	[BTRFS_RAID_SINGLE] = {
		.sub_stripes	= 1,
		.dev_stripes	= 1,
		.devs_max	= 1,
		.devs_min	= 1,
		.tolerated_failures = 0,
		.devs_increment	= 1,
		.ncopies	= 1,
		.nparity        = 0,
		.raid_name	= "single",
		.bg_flag	= 0,
		.mindev_error	= 0,
	},
	[BTRFS_RAID_RAID5] = {
		.sub_stripes	= 1,
		.dev_stripes	= 1,
		.devs_max	= 0,
		.devs_min	= 2,
		.tolerated_failures = 1,
		.devs_increment	= 1,
		.ncopies	= 1,
		.nparity        = 1,
		.raid_name	= "raid5",
		.bg_flag	= BTRFS_BLOCK_GROUP_RAID5,
		.mindev_error	= BTRFS_ERROR_DEV_RAID5_MIN_NOT_MET,
	},
	[BTRFS_RAID_RAID6] = {
		.sub_stripes	= 1,
		.dev_stripes	= 1,
		.devs_max	= 0,
		.devs_min	= 3,
		.tolerated_failures = 2,
		.devs_increment	= 1,
		.ncopies	= 1,
		.nparity        = 2,
		.raid_name	= "raid6",
		.bg_flag	= BTRFS_BLOCK_GROUP_RAID6,
		.mindev_error	= BTRFS_ERROR_DEV_RAID6_MIN_NOT_MET,
	},
};

/*
 * Convert block group flags (BTRFS_BLOCK_GROUP_*) to btrfs_raid_types, which
 * can be used as index to access btrfs_raid_array[].
 */
enum btrfs_raid_types __attribute_const__ btrfs_bg_flags_to_raid_index(u64 flags)
{
	const u64 profile = (flags & BTRFS_BLOCK_GROUP_PROFILE_MASK);

	if (!profile)
		return BTRFS_RAID_SINGLE;

	return BTRFS_BG_FLAG_TO_INDEX(profile);
}

const char *btrfs_bg_type_to_raid_name(u64 flags)
{
	const int index = btrfs_bg_flags_to_raid_index(flags);

	if (index >= BTRFS_NR_RAID_TYPES)
		return NULL;

	return btrfs_raid_array[index].raid_name;
}

int btrfs_nr_parity_stripes(u64 type)
{
	enum btrfs_raid_types index = btrfs_bg_flags_to_raid_index(type);

	return btrfs_raid_array[index].nparity;
}

/*
 * Fill @buf with textual description of @bg_flags, no more than @size_buf
 * bytes including terminating null byte.
 */
void btrfs_describe_block_groups(u64 bg_flags, char *buf, u32 size_buf)
{
	int i;
	int ret;
	char *bp = buf;
	u64 flags = bg_flags;
	u32 size_bp = size_buf;

	if (!flags) {
		strcpy(bp, "NONE");
		return;
	}

#define DESCRIBE_FLAG(flag, desc)						\
	do {								\
		if (flags & (flag)) {					\
			ret = snprintf(bp, size_bp, "%s|", (desc));	\
			if (ret < 0 || ret >= size_bp)			\
				goto out_overflow;			\
			size_bp -= ret;					\
			bp += ret;					\
			flags &= ~(flag);				\
		}							\
	} while (0)

	DESCRIBE_FLAG(BTRFS_BLOCK_GROUP_DATA, "data");
	DESCRIBE_FLAG(BTRFS_BLOCK_GROUP_SYSTEM, "system");
	DESCRIBE_FLAG(BTRFS_BLOCK_GROUP_METADATA, "metadata");

	DESCRIBE_FLAG(BTRFS_AVAIL_ALLOC_BIT_SINGLE, "single");
	for (i = 0; i < BTRFS_NR_RAID_TYPES; i++)
		DESCRIBE_FLAG(btrfs_raid_array[i].bg_flag,
			      btrfs_raid_array[i].raid_name);
#undef DESCRIBE_FLAG

	if (flags) {
		ret = snprintf(bp, size_bp, "0x%llx|", flags);
		size_bp -= ret;
	}

	if (size_bp < size_buf)
		buf[size_buf - size_bp - 1] = '\0'; /* remove last | */

	/*
	 * The text is trimmed, it's up to the caller to provide sufficiently
	 * large buffer
	 */
out_overflow:;
}

static int init_first_rw_device(struct btrfs_trans_handle *trans);
static int btrfs_relocate_sys_chunks(struct btrfs_fs_info *fs_info);
static void btrfs_dev_stat_print_on_load(struct btrfs_device *device);

/*
 * Device locking
 * ==============
 *
 * There are several mutexes that protect manipulation of devices and low-level
 * structures like chunks but not block groups, extents or files
 *
 * uuid_mutex (global lock)
 * ------------------------
 * protects the fs_uuids list that tracks all per-fs fs_devices, resulting from
 * the SCAN_DEV ioctl registration or from mount either implicitly (the first
 * device) or requested by the device= mount option
 *
 * the mutex can be very coarse and can cover long-running operations
 *
 * protects: updates to fs_devices counters like missing devices, rw devices,
 * seeding, structure cloning, opening/closing devices at mount/umount time
 *
 * global::fs_devs - add, remove, updates to the global list
 *
 * does not protect: manipulation of the fs_devices::devices list in general
 * but in mount context it could be used to exclude list modifications by eg.
 * scan ioctl
 *
 * btrfs_device::name - renames (write side), read is RCU
 *
 * fs_devices::device_list_mutex (per-fs, with RCU)
 * ------------------------------------------------
 * protects updates to fs_devices::devices, ie. adding and deleting
 *
 * simple list traversal with read-only actions can be done with RCU protection
 *
 * may be used to exclude some operations from running concurrently without any
 * modifications to the list (see write_all_supers)
 *
 * Is not required at mount and close times, because our device list is
 * protected by the uuid_mutex at that point.
 *
 * balance_mutex
 * -------------
 * protects balance structures (status, state) and context accessed from
 * several places (internally, ioctl)
 *
 * chunk_mutex
 * -----------
 * protects chunks, adding or removing during allocation, trim or when a new
 * device is added/removed. Additionally it also protects post_commit_list of
 * individual devices, since they can be added to the transaction's
 * post_commit_list only with chunk_mutex held.
 *
 * cleaner_mutex
 * -------------
 * a big lock that is held by the cleaner thread and prevents running subvolume
 * cleaning together with relocation or delayed iputs
 *
 *
 * Lock nesting
 * ============
 *
 * uuid_mutex
 *   device_list_mutex
 *     chunk_mutex
 *   balance_mutex
 *
 *
 * Exclusive operations
 * ====================
 *
 * Maintains the exclusivity of the following operations that apply to the
 * whole filesystem and cannot run in parallel.
 *
 * - Balance (*)
 * - Device add
 * - Device remove
 * - Device replace (*)
 * - Resize
 *
 * The device operations (as above) can be in one of the following states:
 *
 * - Running state
 * - Paused state
 * - Completed state
 *
 * Only device operations marked with (*) can go into the Paused state for the
 * following reasons:
 *
 * - ioctl (only Balance can be Paused through ioctl)
 * - filesystem remounted as read-only
 * - filesystem unmounted and mounted as read-only
 * - system power-cycle and filesystem mounted as read-only
 * - filesystem or device errors leading to forced read-only
 *
 * The status of exclusive operation is set and cleared atomically.
 * During the course of Paused state, fs_info::exclusive_operation remains set.
 * A device operation in Paused or Running state can be canceled or resumed
 * either by ioctl (Balance only) or when remounted as read-write.
 * The exclusive status is cleared when the device operation is canceled or
 * completed.
 */

DEFINE_MUTEX(uuid_mutex);
static LIST_HEAD(fs_uuids);
struct list_head * __attribute_const__ btrfs_get_fs_uuids(void)
{
	return &fs_uuids;
}

/*
 * Allocate new btrfs_fs_devices structure identified by a fsid.
 *
 * @fsid:    if not NULL, copy the UUID to fs_devices::fsid and to
 *           fs_devices::metadata_fsid
 *
 * Return a pointer to a new struct btrfs_fs_devices on success, or ERR_PTR().
 * The returned struct is not linked onto any lists and can be destroyed with
 * kfree() right away.
 */
static struct btrfs_fs_devices *alloc_fs_devices(const u8 *fsid)
{
	struct btrfs_fs_devices *fs_devs;

	fs_devs = kzalloc(sizeof(*fs_devs), GFP_KERNEL);
	if (!fs_devs)
		return ERR_PTR(-ENOMEM);

	mutex_init(&fs_devs->device_list_mutex);

	INIT_LIST_HEAD(&fs_devs->devices);
	INIT_LIST_HEAD(&fs_devs->alloc_list);
	INIT_LIST_HEAD(&fs_devs->fs_list);
	INIT_LIST_HEAD(&fs_devs->seed_list);

	if (fsid) {
		memcpy(fs_devs->fsid, fsid, BTRFS_FSID_SIZE);
		memcpy(fs_devs->metadata_uuid, fsid, BTRFS_FSID_SIZE);
	}

	return fs_devs;
}

static void btrfs_free_device(struct btrfs_device *device)
{
	WARN_ON(!list_empty(&device->post_commit_list));
	rcu_string_free(device->name);
	btrfs_extent_io_tree_release(&device->alloc_state);
	btrfs_destroy_dev_zone_info(device);
	kfree(device);
}

static void free_fs_devices(struct btrfs_fs_devices *fs_devices)
{
	struct btrfs_device *device;

	WARN_ON(fs_devices->opened);
	while (!list_empty(&fs_devices->devices)) {
		device = list_first_entry(&fs_devices->devices,
					  struct btrfs_device, dev_list);
		list_del(&device->dev_list);
		btrfs_free_device(device);
	}
	kfree(fs_devices);
}

void __exit btrfs_cleanup_fs_uuids(void)
{
	struct btrfs_fs_devices *fs_devices;

	while (!list_empty(&fs_uuids)) {
		fs_devices = list_first_entry(&fs_uuids, struct btrfs_fs_devices,
					      fs_list);
		list_del(&fs_devices->fs_list);
		free_fs_devices(fs_devices);
	}
}

static bool match_fsid_fs_devices(const struct btrfs_fs_devices *fs_devices,
				  const u8 *fsid, const u8 *metadata_fsid)
{
	if (memcmp(fsid, fs_devices->fsid, BTRFS_FSID_SIZE) != 0)
		return false;

	if (!metadata_fsid)
		return true;

	if (memcmp(metadata_fsid, fs_devices->metadata_uuid, BTRFS_FSID_SIZE) != 0)
		return false;

	return true;
}

static noinline struct btrfs_fs_devices *find_fsid(
		const u8 *fsid, const u8 *metadata_fsid)
{
	struct btrfs_fs_devices *fs_devices;

	ASSERT(fsid);

	/* Handle non-split brain cases */
	list_for_each_entry(fs_devices, &fs_uuids, fs_list) {
		if (match_fsid_fs_devices(fs_devices, fsid, metadata_fsid))
			return fs_devices;
	}
	return NULL;
}

static int
btrfs_get_bdev_and_sb(const char *device_path, blk_mode_t flags, void *holder,
		      int flush, struct file **bdev_file,
		      struct btrfs_super_block **disk_super)
{
	struct block_device *bdev;
	int ret;

	*bdev_file = bdev_file_open_by_path(device_path, flags, holder, NULL);

	if (IS_ERR(*bdev_file)) {
		ret = PTR_ERR(*bdev_file);
		btrfs_err(NULL, "failed to open device for path %s with flags 0x%x: %d",
			  device_path, flags, ret);
		goto error;
	}
	bdev = file_bdev(*bdev_file);

	if (flush)
		sync_blockdev(bdev);
	if (holder) {
		ret = set_blocksize(*bdev_file, BTRFS_BDEV_BLOCKSIZE);
		if (ret) {
			fput(*bdev_file);
			goto error;
		}
	}
	invalidate_bdev(bdev);
	*disk_super = btrfs_read_disk_super(bdev, 0, false);
	if (IS_ERR(*disk_super)) {
		ret = PTR_ERR(*disk_super);
		fput(*bdev_file);
		goto error;
	}

	return 0;

error:
	*disk_super = NULL;
	*bdev_file = NULL;
	return ret;
}

/*
 *  Search and remove all stale devices (which are not mounted).  When both
 *  inputs are NULL, it will search and release all stale devices.
 *
 *  @devt:         Optional. When provided will it release all unmounted devices
 *                 matching this devt only.
 *  @skip_device:  Optional. Will skip this device when searching for the stale
 *                 devices.
 *
 *  Return:	0 for success or if @devt is 0.
 *		-EBUSY if @devt is a mounted device.
 *		-ENOENT if @devt does not match any device in the list.
 */
static int btrfs_free_stale_devices(dev_t devt, struct btrfs_device *skip_device)
{
	struct btrfs_fs_devices *fs_devices, *tmp_fs_devices;
	struct btrfs_device *device, *tmp_device;
	int ret;
	bool freed = false;

	lockdep_assert_held(&uuid_mutex);

	/* Return good status if there is no instance of devt. */
	ret = 0;
	list_for_each_entry_safe(fs_devices, tmp_fs_devices, &fs_uuids, fs_list) {

		mutex_lock(&fs_devices->device_list_mutex);
		list_for_each_entry_safe(device, tmp_device,
					 &fs_devices->devices, dev_list) {
			if (skip_device && skip_device == device)
				continue;
			if (devt && devt != device->devt)
				continue;
			if (fs_devices->opened) {
				if (devt)
					ret = -EBUSY;
				break;
			}

			/* delete the stale device */
			fs_devices->num_devices--;
			list_del(&device->dev_list);
			btrfs_free_device(device);

			freed = true;
		}
		mutex_unlock(&fs_devices->device_list_mutex);

		if (fs_devices->num_devices == 0) {
			btrfs_sysfs_remove_fsid(fs_devices);
			list_del(&fs_devices->fs_list);
			free_fs_devices(fs_devices);
		}
	}

	/* If there is at least one freed device return 0. */
	if (freed)
		return 0;

	return ret;
}

static struct btrfs_fs_devices *find_fsid_by_device(
					struct btrfs_super_block *disk_super,
					dev_t devt, bool *same_fsid_diff_dev)
{
	struct btrfs_fs_devices *fsid_fs_devices;
	struct btrfs_fs_devices *devt_fs_devices;
	const bool has_metadata_uuid = (btrfs_super_incompat_flags(disk_super) &
					BTRFS_FEATURE_INCOMPAT_METADATA_UUID);
	bool found_by_devt = false;

	/* Find the fs_device by the usual method, if found use it. */
	fsid_fs_devices = find_fsid(disk_super->fsid,
		    has_metadata_uuid ? disk_super->metadata_uuid : NULL);

	/* The temp_fsid feature is supported only with single device filesystem. */
	if (btrfs_super_num_devices(disk_super) != 1)
		return fsid_fs_devices;

	/*
	 * A seed device is an integral component of the sprout device, which
	 * functions as a multi-device filesystem. So, temp-fsid feature is
	 * not supported.
	 */
	if (btrfs_super_flags(disk_super) & BTRFS_SUPER_FLAG_SEEDING)
		return fsid_fs_devices;

	/* Try to find a fs_devices by matching devt. */
	list_for_each_entry(devt_fs_devices, &fs_uuids, fs_list) {
		struct btrfs_device *device;

		list_for_each_entry(device, &devt_fs_devices->devices, dev_list) {
			if (device->devt == devt) {
				found_by_devt = true;
				break;
			}
		}
		if (found_by_devt)
			break;
	}

	if (found_by_devt) {
		/* Existing device. */
		if (fsid_fs_devices == NULL) {
			if (devt_fs_devices->opened == 0) {
				/* Stale device. */
				return NULL;
			} else {
				/* temp_fsid is mounting a subvol. */
				return devt_fs_devices;
			}
		} else {
			/* Regular or temp_fsid device mounting a subvol. */
			return devt_fs_devices;
		}
	} else {
		/* New device. */
		if (fsid_fs_devices == NULL) {
			return NULL;
		} else {
			/* sb::fsid is already used create a new temp_fsid. */
			*same_fsid_diff_dev = true;
			return NULL;
		}
	}

	/* Not reached. */
}

/*
 * This is only used on mount, and we are protected from competing things
 * messing with our fs_devices by the uuid_mutex, thus we do not need the
 * fs_devices->device_list_mutex here.
 */
static int btrfs_open_one_device(struct btrfs_fs_devices *fs_devices,
			struct btrfs_device *device, blk_mode_t flags,
			void *holder)
{
	struct file *bdev_file;
	struct btrfs_super_block *disk_super;
	u64 devid;
	int ret;

	if (device->bdev)
		return -EINVAL;
	if (!device->name)
		return -EINVAL;

	ret = btrfs_get_bdev_and_sb(device->name->str, flags, holder, 1,
				    &bdev_file, &disk_super);
	if (ret)
		return ret;

	devid = btrfs_stack_device_id(&disk_super->dev_item);
	if (devid != device->devid)
		goto error_free_page;

	if (memcmp(device->uuid, disk_super->dev_item.uuid, BTRFS_UUID_SIZE))
		goto error_free_page;

	device->generation = btrfs_super_generation(disk_super);

	if (btrfs_super_flags(disk_super) & BTRFS_SUPER_FLAG_SEEDING) {
		if (btrfs_super_incompat_flags(disk_super) &
		    BTRFS_FEATURE_INCOMPAT_METADATA_UUID) {
			pr_err(
		"BTRFS: Invalid seeding and uuid-changed device detected\n");
			goto error_free_page;
		}

		clear_bit(BTRFS_DEV_STATE_WRITEABLE, &device->dev_state);
		fs_devices->seeding = true;
	} else {
		if (bdev_read_only(file_bdev(bdev_file)))
			clear_bit(BTRFS_DEV_STATE_WRITEABLE, &device->dev_state);
		else
			set_bit(BTRFS_DEV_STATE_WRITEABLE, &device->dev_state);
	}

	if (!bdev_nonrot(file_bdev(bdev_file)))
		fs_devices->rotating = true;

	if (bdev_max_discard_sectors(file_bdev(bdev_file)))
		fs_devices->discardable = true;

	device->bdev_file = bdev_file;
	device->bdev = file_bdev(bdev_file);
	clear_bit(BTRFS_DEV_STATE_IN_FS_METADATA, &device->dev_state);

	if (device->devt != device->bdev->bd_dev) {
		btrfs_warn(NULL,
			   "device %s maj:min changed from %d:%d to %d:%d",
			   device->name->str, MAJOR(device->devt),
			   MINOR(device->devt), MAJOR(device->bdev->bd_dev),
			   MINOR(device->bdev->bd_dev));

		device->devt = device->bdev->bd_dev;
	}

	fs_devices->open_devices++;
	if (test_bit(BTRFS_DEV_STATE_WRITEABLE, &device->dev_state) &&
	    device->devid != BTRFS_DEV_REPLACE_DEVID) {
		fs_devices->rw_devices++;
		list_add_tail(&device->dev_alloc_list, &fs_devices->alloc_list);
	}
	btrfs_release_disk_super(disk_super);

	return 0;

error_free_page:
	btrfs_release_disk_super(disk_super);
	fput(bdev_file);

	return -EINVAL;
}

const u8 *btrfs_sb_fsid_ptr(const struct btrfs_super_block *sb)
{
	bool has_metadata_uuid = (btrfs_super_incompat_flags(sb) &
				  BTRFS_FEATURE_INCOMPAT_METADATA_UUID);

	return has_metadata_uuid ? sb->metadata_uuid : sb->fsid;
}

static bool is_same_device(struct btrfs_device *device, const char *new_path)
{
	struct path old = { .mnt = NULL, .dentry = NULL };
	struct path new = { .mnt = NULL, .dentry = NULL };
	char *old_path = NULL;
	bool is_same = false;
	int ret;

	if (!device->name)
		goto out;

	old_path = kzalloc(PATH_MAX, GFP_NOFS);
	if (!old_path)
		goto out;

	rcu_read_lock();
	ret = strscpy(old_path, rcu_str_deref(device->name), PATH_MAX);
	rcu_read_unlock();
	if (ret < 0)
		goto out;

	ret = kern_path(old_path, LOOKUP_FOLLOW, &old);
	if (ret)
		goto out;
	ret = kern_path(new_path, LOOKUP_FOLLOW, &new);
	if (ret)
		goto out;
	if (path_equal(&old, &new))
		is_same = true;
out:
	kfree(old_path);
	path_put(&old);
	path_put(&new);
	return is_same;
}

/*
 * Add new device to list of registered devices
 *
 * Returns:
 * device pointer which was just added or updated when successful
 * error pointer when failed
 */
static noinline struct btrfs_device *device_list_add(const char *path,
			   struct btrfs_super_block *disk_super,
			   bool *new_device_added)
{
	struct btrfs_device *device;
	struct btrfs_fs_devices *fs_devices = NULL;
	struct rcu_string *name;
	u64 found_transid = btrfs_super_generation(disk_super);
	u64 devid = btrfs_stack_device_id(&disk_super->dev_item);
	dev_t path_devt;
	int error;
	bool same_fsid_diff_dev = false;
	bool has_metadata_uuid = (btrfs_super_incompat_flags(disk_super) &
		BTRFS_FEATURE_INCOMPAT_METADATA_UUID);

	if (btrfs_super_flags(disk_super) & BTRFS_SUPER_FLAG_CHANGING_FSID_V2) {
		btrfs_err(NULL,
"device %s has incomplete metadata_uuid change, please use btrfstune to complete",
			  path);
		return ERR_PTR(-EAGAIN);
	}

	error = lookup_bdev(path, &path_devt);
	if (error) {
		btrfs_err(NULL, "failed to lookup block device for path %s: %d",
			  path, error);
		return ERR_PTR(error);
	}

	fs_devices = find_fsid_by_device(disk_super, path_devt, &same_fsid_diff_dev);

	if (!fs_devices) {
		fs_devices = alloc_fs_devices(disk_super->fsid);
		if (IS_ERR(fs_devices))
			return ERR_CAST(fs_devices);

		if (has_metadata_uuid)
			memcpy(fs_devices->metadata_uuid,
			       disk_super->metadata_uuid, BTRFS_FSID_SIZE);

		if (same_fsid_diff_dev) {
			generate_random_uuid(fs_devices->fsid);
			fs_devices->temp_fsid = true;
		pr_info("BTRFS: device %s (%d:%d) using temp-fsid %pU\n",
				path, MAJOR(path_devt), MINOR(path_devt),
				fs_devices->fsid);
		}

		mutex_lock(&fs_devices->device_list_mutex);
		list_add(&fs_devices->fs_list, &fs_uuids);

		device = NULL;
	} else {
		struct btrfs_dev_lookup_args args = {
			.devid = devid,
			.uuid = disk_super->dev_item.uuid,
		};

		mutex_lock(&fs_devices->device_list_mutex);
		device = btrfs_find_device(fs_devices, &args);

		if (found_transid > fs_devices->latest_generation) {
			memcpy(fs_devices->fsid, disk_super->fsid,
					BTRFS_FSID_SIZE);
			memcpy(fs_devices->metadata_uuid,
			       btrfs_sb_fsid_ptr(disk_super), BTRFS_FSID_SIZE);
		}
	}

	if (!device) {
		unsigned int nofs_flag;

		if (fs_devices->opened) {
			btrfs_err(NULL,
"device %s (%d:%d) belongs to fsid %pU, and the fs is already mounted, scanned by %s (%d)",
				  path, MAJOR(path_devt), MINOR(path_devt),
				  fs_devices->fsid, current->comm,
				  task_pid_nr(current));
			mutex_unlock(&fs_devices->device_list_mutex);
			return ERR_PTR(-EBUSY);
		}

		nofs_flag = memalloc_nofs_save();
		device = btrfs_alloc_device(NULL, &devid,
					    disk_super->dev_item.uuid, path);
		memalloc_nofs_restore(nofs_flag);
		if (IS_ERR(device)) {
			mutex_unlock(&fs_devices->device_list_mutex);
			/* we can safely leave the fs_devices entry around */
			return device;
		}

		device->devt = path_devt;

		list_add_rcu(&device->dev_list, &fs_devices->devices);
		fs_devices->num_devices++;

		device->fs_devices = fs_devices;
		*new_device_added = true;

		if (disk_super->label[0])
			pr_info(
"BTRFS: device label %s devid %llu transid %llu %s (%d:%d) scanned by %s (%d)\n",
				disk_super->label, devid, found_transid, path,
				MAJOR(path_devt), MINOR(path_devt),
				current->comm, task_pid_nr(current));
		else
			pr_info(
"BTRFS: device fsid %pU devid %llu transid %llu %s (%d:%d) scanned by %s (%d)\n",
				disk_super->fsid, devid, found_transid, path,
				MAJOR(path_devt), MINOR(path_devt),
				current->comm, task_pid_nr(current));

	} else if (!device->name || !is_same_device(device, path)) {
		/*
		 * When FS is already mounted.
		 * 1. If you are here and if the device->name is NULL that
		 *    means this device was missing at time of FS mount.
		 * 2. If you are here and if the device->name is different
		 *    from 'path' that means either
		 *      a. The same device disappeared and reappeared with
		 *         different name. or
		 *      b. The missing-disk-which-was-replaced, has
		 *         reappeared now.
		 *
		 * We must allow 1 and 2a above. But 2b would be a spurious
		 * and unintentional.
		 *
		 * Further in case of 1 and 2a above, the disk at 'path'
		 * would have missed some transaction when it was away and
		 * in case of 2a the stale bdev has to be updated as well.
		 * 2b must not be allowed at all time.
		 */

		/*
		 * For now, we do allow update to btrfs_fs_device through the
		 * btrfs dev scan cli after FS has been mounted.  We're still
		 * tracking a problem where systems fail mount by subvolume id
		 * when we reject replacement on a mounted FS.
		 */
		if (!fs_devices->opened && found_transid < device->generation) {
			/*
			 * That is if the FS is _not_ mounted and if you
			 * are here, that means there is more than one
			 * disk with same uuid and devid.We keep the one
			 * with larger generation number or the last-in if
			 * generation are equal.
			 */
			mutex_unlock(&fs_devices->device_list_mutex);
			btrfs_err(NULL,
"device %s already registered with a higher generation, found %llu expect %llu",
				  path, found_transid, device->generation);
			return ERR_PTR(-EEXIST);
		}

		/*
		 * We are going to replace the device path for a given devid,
		 * make sure it's the same device if the device is mounted
		 *
		 * NOTE: the device->fs_info may not be reliable here so pass
		 * in a NULL to message helpers instead. This avoids a possible
		 * use-after-free when the fs_info and fs_info->sb are already
		 * torn down.
		 */
		if (device->bdev) {
			if (device->devt != path_devt) {
				mutex_unlock(&fs_devices->device_list_mutex);
				btrfs_warn_in_rcu(NULL,
	"duplicate device %s devid %llu generation %llu scanned by %s (%d)",
						  path, devid, found_transid,
						  current->comm,
						  task_pid_nr(current));
				return ERR_PTR(-EEXIST);
			}
			btrfs_info_in_rcu(NULL,
	"devid %llu device path %s changed to %s scanned by %s (%d)",
					  devid, btrfs_dev_name(device),
					  path, current->comm,
					  task_pid_nr(current));
		}

		name = rcu_string_strdup(path, GFP_NOFS);
		if (!name) {
			mutex_unlock(&fs_devices->device_list_mutex);
			return ERR_PTR(-ENOMEM);
		}
		rcu_string_free(device->name);
		rcu_assign_pointer(device->name, name);
		if (test_bit(BTRFS_DEV_STATE_MISSING, &device->dev_state)) {
			fs_devices->missing_devices--;
			clear_bit(BTRFS_DEV_STATE_MISSING, &device->dev_state);
		}
		device->devt = path_devt;
	}

	/*
	 * Unmount does not free the btrfs_device struct but would zero
	 * generation along with most of the other members. So just update
	 * it back. We need it to pick the disk with largest generation
	 * (as above).
	 */
	if (!fs_devices->opened) {
		device->generation = found_transid;
		fs_devices->latest_generation = max_t(u64, found_transid,
						fs_devices->latest_generation);
	}

	fs_devices->total_devices = btrfs_super_num_devices(disk_super);

	mutex_unlock(&fs_devices->device_list_mutex);
	return device;
}

static struct btrfs_fs_devices *clone_fs_devices(struct btrfs_fs_devices *orig)
{
	struct btrfs_fs_devices *fs_devices;
	struct btrfs_device *device;
	struct btrfs_device *orig_dev;
	int ret = 0;

	lockdep_assert_held(&uuid_mutex);

	fs_devices = alloc_fs_devices(orig->fsid);
	if (IS_ERR(fs_devices))
		return fs_devices;

	fs_devices->total_devices = orig->total_devices;

	list_for_each_entry(orig_dev, &orig->devices, dev_list) {
		const char *dev_path = NULL;

		/*
		 * This is ok to do without RCU read locked because we hold the
		 * uuid mutex so nothing we touch in here is going to disappear.
		 */
		if (orig_dev->name)
			dev_path = orig_dev->name->str;

		device = btrfs_alloc_device(NULL, &orig_dev->devid,
					    orig_dev->uuid, dev_path);
		if (IS_ERR(device)) {
			ret = PTR_ERR(device);
			goto error;
		}

		if (orig_dev->zone_info) {
			struct btrfs_zoned_device_info *zone_info;

			zone_info = btrfs_clone_dev_zone_info(orig_dev);
			if (!zone_info) {
				btrfs_free_device(device);
				ret = -ENOMEM;
				goto error;
			}
			device->zone_info = zone_info;
		}

		list_add(&device->dev_list, &fs_devices->devices);
		device->fs_devices = fs_devices;
		fs_devices->num_devices++;
	}
	return fs_devices;
error:
	free_fs_devices(fs_devices);
	return ERR_PTR(ret);
}

static void __btrfs_free_extra_devids(struct btrfs_fs_devices *fs_devices,
				      struct btrfs_device **latest_dev)
{
	struct btrfs_device *device, *next;

	/* This is the initialized path, it is safe to release the devices. */
	list_for_each_entry_safe(device, next, &fs_devices->devices, dev_list) {
		if (test_bit(BTRFS_DEV_STATE_IN_FS_METADATA, &device->dev_state)) {
			if (!test_bit(BTRFS_DEV_STATE_REPLACE_TGT,
				      &device->dev_state) &&
			    !test_bit(BTRFS_DEV_STATE_MISSING,
				      &device->dev_state) &&
			    (!*latest_dev ||
			     device->generation > (*latest_dev)->generation)) {
				*latest_dev = device;
			}
			continue;
		}

		/*
		 * We have already validated the presence of BTRFS_DEV_REPLACE_DEVID,
		 * in btrfs_init_dev_replace() so just continue.
		 */
		if (device->devid == BTRFS_DEV_REPLACE_DEVID)
			continue;

		if (device->bdev_file) {
			fput(device->bdev_file);
			device->bdev = NULL;
			device->bdev_file = NULL;
			fs_devices->open_devices--;
		}
		if (test_bit(BTRFS_DEV_STATE_WRITEABLE, &device->dev_state)) {
			list_del_init(&device->dev_alloc_list);
			clear_bit(BTRFS_DEV_STATE_WRITEABLE, &device->dev_state);
			fs_devices->rw_devices--;
		}
		list_del_init(&device->dev_list);
		fs_devices->num_devices--;
		btrfs_free_device(device);
	}

}

/*
 * After we have read the system tree and know devids belonging to this
 * filesystem, remove the device which does not belong there.
 */
void btrfs_free_extra_devids(struct btrfs_fs_devices *fs_devices)
{
	struct btrfs_device *latest_dev = NULL;
	struct btrfs_fs_devices *seed_dev;

	mutex_lock(&uuid_mutex);
	__btrfs_free_extra_devids(fs_devices, &latest_dev);

	list_for_each_entry(seed_dev, &fs_devices->seed_list, seed_list)
		__btrfs_free_extra_devids(seed_dev, &latest_dev);

	fs_devices->latest_dev = latest_dev;

	mutex_unlock(&uuid_mutex);
}

static void btrfs_close_bdev(struct btrfs_device *device)
{
	if (!device->bdev)
		return;

	if (test_bit(BTRFS_DEV_STATE_WRITEABLE, &device->dev_state)) {
		sync_blockdev(device->bdev);
		invalidate_bdev(device->bdev);
	}

	fput(device->bdev_file);
}

static void btrfs_close_one_device(struct btrfs_device *device)
{
	struct btrfs_fs_devices *fs_devices = device->fs_devices;

	if (test_bit(BTRFS_DEV_STATE_WRITEABLE, &device->dev_state) &&
	    device->devid != BTRFS_DEV_REPLACE_DEVID) {
		list_del_init(&device->dev_alloc_list);
		fs_devices->rw_devices--;
	}

	if (device->devid == BTRFS_DEV_REPLACE_DEVID)
		clear_bit(BTRFS_DEV_STATE_REPLACE_TGT, &device->dev_state);

	if (test_bit(BTRFS_DEV_STATE_MISSING, &device->dev_state)) {
		clear_bit(BTRFS_DEV_STATE_MISSING, &device->dev_state);
		fs_devices->missing_devices--;
	}

	btrfs_close_bdev(device);
	if (device->bdev) {
		fs_devices->open_devices--;
		device->bdev = NULL;
		device->bdev_file = NULL;
	}
	clear_bit(BTRFS_DEV_STATE_WRITEABLE, &device->dev_state);
	btrfs_destroy_dev_zone_info(device);

	device->fs_info = NULL;
	atomic_set(&device->dev_stats_ccnt, 0);
	btrfs_extent_io_tree_release(&device->alloc_state);

	/*
	 * Reset the flush error record. We might have a transient flush error
	 * in this mount, and if so we aborted the current transaction and set
	 * the fs to an error state, guaranteeing no super blocks can be further
	 * committed. However that error might be transient and if we unmount the
	 * filesystem and mount it again, we should allow the mount to succeed
	 * (btrfs_check_rw_degradable() should not fail) - if after mounting the
	 * filesystem again we still get flush errors, then we will again abort
	 * any transaction and set the error state, guaranteeing no commits of
	 * unsafe super blocks.
	 */
	device->last_flush_error = 0;

	/* Verify the device is back in a pristine state  */
	WARN_ON(test_bit(BTRFS_DEV_STATE_FLUSH_SENT, &device->dev_state));
	WARN_ON(test_bit(BTRFS_DEV_STATE_REPLACE_TGT, &device->dev_state));
	WARN_ON(!list_empty(&device->dev_alloc_list));
	WARN_ON(!list_empty(&device->post_commit_list));
}

static void close_fs_devices(struct btrfs_fs_devices *fs_devices)
{
	struct btrfs_device *device, *tmp;

	lockdep_assert_held(&uuid_mutex);

	if (--fs_devices->opened > 0)
		return;

	list_for_each_entry_safe(device, tmp, &fs_devices->devices, dev_list)
		btrfs_close_one_device(device);

	WARN_ON(fs_devices->open_devices);
	WARN_ON(fs_devices->rw_devices);
	fs_devices->opened = 0;
	fs_devices->seeding = false;
	fs_devices->fs_info = NULL;
}

void btrfs_close_devices(struct btrfs_fs_devices *fs_devices)
{
	LIST_HEAD(list);
	struct btrfs_fs_devices *tmp;

	mutex_lock(&uuid_mutex);
	close_fs_devices(fs_devices);
	if (!fs_devices->opened) {
		list_splice_init(&fs_devices->seed_list, &list);

		/*
		 * If the struct btrfs_fs_devices is not assembled with any
		 * other device, it can be re-initialized during the next mount
		 * without the needing device-scan step. Therefore, it can be
		 * fully freed.
		 */
		if (fs_devices->num_devices == 1) {
			list_del(&fs_devices->fs_list);
			free_fs_devices(fs_devices);
		}
	}


	list_for_each_entry_safe(fs_devices, tmp, &list, seed_list) {
		close_fs_devices(fs_devices);
		list_del(&fs_devices->seed_list);
		free_fs_devices(fs_devices);
	}
	mutex_unlock(&uuid_mutex);
}

static int open_fs_devices(struct btrfs_fs_devices *fs_devices,
				blk_mode_t flags, void *holder)
{
	struct btrfs_device *device;
	struct btrfs_device *latest_dev = NULL;
	struct btrfs_device *tmp_device;
	s64 __maybe_unused value = 0;
	int ret = 0;

	list_for_each_entry_safe(device, tmp_device, &fs_devices->devices,
				 dev_list) {
		int ret2;

		ret2 = btrfs_open_one_device(fs_devices, device, flags, holder);
		if (ret2 == 0 &&
		    (!latest_dev || device->generation > latest_dev->generation)) {
			latest_dev = device;
		} else if (ret2 == -ENODATA) {
			fs_devices->num_devices--;
			list_del(&device->dev_list);
			btrfs_free_device(device);
		}
		if (ret == 0 && ret2 != 0)
			ret = ret2;
	}

	if (fs_devices->open_devices == 0) {
		if (ret)
			return ret;
		return -EINVAL;
	}

	fs_devices->opened = 1;
	fs_devices->latest_dev = latest_dev;
	fs_devices->total_rw_bytes = 0;
	fs_devices->chunk_alloc_policy = BTRFS_CHUNK_ALLOC_REGULAR;
#ifdef CONFIG_BTRFS_EXPERIMENTAL
	fs_devices->rr_min_contig_read = BTRFS_DEFAULT_RR_MIN_CONTIG_READ;
	fs_devices->read_devid = latest_dev->devid;
	fs_devices->read_policy = btrfs_read_policy_to_enum(btrfs_get_mod_read_policy(),
							    &value);
	if (fs_devices->read_policy == BTRFS_READ_POLICY_RR)
		fs_devices->collect_fs_stats = true;

	if (value) {
		if (fs_devices->read_policy == BTRFS_READ_POLICY_RR)
			fs_devices->rr_min_contig_read = value;
		if (fs_devices->read_policy == BTRFS_READ_POLICY_DEVID)
			fs_devices->read_devid = value;
	}
#else
	fs_devices->read_policy = BTRFS_READ_POLICY_PID;
#endif

	return 0;
}

static int devid_cmp(void *priv, const struct list_head *a,
		     const struct list_head *b)
{
	const struct btrfs_device *dev1, *dev2;

	dev1 = list_entry(a, struct btrfs_device, dev_list);
	dev2 = list_entry(b, struct btrfs_device, dev_list);

	if (dev1->devid < dev2->devid)
		return -1;
	else if (dev1->devid > dev2->devid)
		return 1;
	return 0;
}

int btrfs_open_devices(struct btrfs_fs_devices *fs_devices,
		       blk_mode_t flags, void *holder)
{
	int ret;

	lockdep_assert_held(&uuid_mutex);
	/*
	 * The device_list_mutex cannot be taken here in case opening the
	 * underlying device takes further locks like open_mutex.
	 *
	 * We also don't need the lock here as this is called during mount and
	 * exclusion is provided by uuid_mutex
	 */

	if (fs_devices->opened) {
		fs_devices->opened++;
		ret = 0;
	} else {
		list_sort(NULL, &fs_devices->devices, devid_cmp);
		ret = open_fs_devices(fs_devices, flags, holder);
	}

	return ret;
}

void btrfs_release_disk_super(struct btrfs_super_block *super)
{
	struct page *page = virt_to_page(super);

	put_page(page);
}

struct btrfs_super_block *btrfs_read_disk_super(struct block_device *bdev,
						int copy_num, bool drop_cache)
{
	struct btrfs_super_block *super;
	struct page *page;
	u64 bytenr, bytenr_orig;
	struct address_space *mapping = bdev->bd_mapping;
	int ret;

	bytenr_orig = btrfs_sb_offset(copy_num);
	ret = btrfs_sb_log_location_bdev(bdev, copy_num, READ, &bytenr);
	if (ret < 0) {
		if (ret == -ENOENT)
			ret = -EINVAL;
		return ERR_PTR(ret);
	}

	if (bytenr + BTRFS_SUPER_INFO_SIZE >= bdev_nr_bytes(bdev))
		return ERR_PTR(-EINVAL);

	if (drop_cache) {
		/* This should only be called with the primary sb. */
		ASSERT(copy_num == 0);

		/*
		 * Drop the page of the primary superblock, so later read will
		 * always read from the device.
		 */
		invalidate_inode_pages2_range(mapping, bytenr >> PAGE_SHIFT,
				      (bytenr + BTRFS_SUPER_INFO_SIZE) >> PAGE_SHIFT);
	}

	page = read_cache_page_gfp(mapping, bytenr >> PAGE_SHIFT, GFP_NOFS);
	if (IS_ERR(page))
		return ERR_CAST(page);

	super = page_address(page);
	if (btrfs_super_magic(super) != BTRFS_MAGIC ||
	    btrfs_super_bytenr(super) != bytenr_orig) {
		btrfs_release_disk_super(super);
		return ERR_PTR(-EINVAL);
	}

	/*
	 * Make sure the last byte of label is properly NUL termiated.  We use
	 * '%s' to print the label, if not properly NUL termiated we can access
	 * beyond the label.
	 */
	if (super->label[0] && super->label[BTRFS_LABEL_SIZE - 1])
		super->label[BTRFS_LABEL_SIZE - 1] = 0;

	return super;
}

int btrfs_forget_devices(dev_t devt)
{
	int ret;

	mutex_lock(&uuid_mutex);
	ret = btrfs_free_stale_devices(devt, NULL);
	mutex_unlock(&uuid_mutex);

	return ret;
}

static bool btrfs_skip_registration(struct btrfs_super_block *disk_super,
				    const char *path, dev_t devt,
				    bool mount_arg_dev)
{
	struct btrfs_fs_devices *fs_devices;

	/*
	 * Do not skip device registration for mounted devices with matching
	 * maj:min but different paths. Booting without initrd relies on
	 * /dev/root initially, later replaced with the actual root device.
	 * A successful scan ensures grub2-probe selects the correct device.
	 */
	list_for_each_entry(fs_devices, &fs_uuids, fs_list) {
		struct btrfs_device *device;

		mutex_lock(&fs_devices->device_list_mutex);

		if (!fs_devices->opened) {
			mutex_unlock(&fs_devices->device_list_mutex);
			continue;
		}

		list_for_each_entry(device, &fs_devices->devices, dev_list) {
			if (device->bdev && (device->bdev->bd_dev == devt) &&
			    strcmp(device->name->str, path) != 0) {
				mutex_unlock(&fs_devices->device_list_mutex);

				/* Do not skip registration. */
				return false;
			}
		}
		mutex_unlock(&fs_devices->device_list_mutex);
	}

	if (!mount_arg_dev && btrfs_super_num_devices(disk_super) == 1 &&
	    !(btrfs_super_flags(disk_super) & BTRFS_SUPER_FLAG_SEEDING))
		return true;

	return false;
}

/*
 * Look for a btrfs signature on a device. This may be called out of the mount path
 * and we are not allowed to call set_blocksize during the scan. The superblock
 * is read via pagecache.
 *
 * With @mount_arg_dev it's a scan during mount time that will always register
 * the device or return an error. Multi-device and seeding devices are registered
 * in both cases.
 */
struct btrfs_device *btrfs_scan_one_device(const char *path, blk_mode_t flags,
					   bool mount_arg_dev)
{
	struct btrfs_super_block *disk_super;
	bool new_device_added = false;
	struct btrfs_device *device = NULL;
	struct file *bdev_file;
	dev_t devt;

	lockdep_assert_held(&uuid_mutex);

	/*
	 * Avoid an exclusive open here, as the systemd-udev may initiate the
	 * device scan which may race with the user's mount or mkfs command,
	 * resulting in failure.
	 * Since the device scan is solely for reading purposes, there is no
	 * need for an exclusive open. Additionally, the devices are read again
	 * during the mount process. It is ok to get some inconsistent
	 * values temporarily, as the device paths of the fsid are the only
	 * required information for assembling the volume.
	 */
	bdev_file = bdev_file_open_by_path(path, flags, NULL, NULL);
	if (IS_ERR(bdev_file))
		return ERR_CAST(bdev_file);

	disk_super = btrfs_read_disk_super(file_bdev(bdev_file), 0, false);
	if (IS_ERR(disk_super)) {
		device = ERR_CAST(disk_super);
		goto error_bdev_put;
	}

	devt = file_bdev(bdev_file)->bd_dev;
	if (btrfs_skip_registration(disk_super, path, devt, mount_arg_dev)) {
		pr_debug("BTRFS: skip registering single non-seed device %s (%d:%d)\n",
			  path, MAJOR(devt), MINOR(devt));

		btrfs_free_stale_devices(devt, NULL);

		device = NULL;
		goto free_disk_super;
	}

	device = device_list_add(path, disk_super, &new_device_added);
	if (!IS_ERR(device) && new_device_added)
		btrfs_free_stale_devices(device->devt, device);

free_disk_super:
	btrfs_release_disk_super(disk_super);

error_bdev_put:
	fput(bdev_file);

	return device;
}

/*
 * Try to find a chunk that intersects [start, start + len] range and when one
 * such is found, record the end of it in *start
 */
static bool contains_pending_extent(struct btrfs_device *device, u64 *start,
				    u64 len)
{
	u64 physical_start, physical_end;

	lockdep_assert_held(&device->fs_info->chunk_mutex);

	if (btrfs_find_first_extent_bit(&device->alloc_state, *start,
					&physical_start, &physical_end,
					CHUNK_ALLOCATED, NULL)) {

		if (in_range(physical_start, *start, len) ||
		    in_range(*start, physical_start,
			     physical_end + 1 - physical_start)) {
			*start = physical_end + 1;
			return true;
		}
	}
	return false;
}

static u64 dev_extent_search_start(struct btrfs_device *device)
{
	switch (device->fs_devices->chunk_alloc_policy) {
	default:
		btrfs_warn_unknown_chunk_allocation(device->fs_devices->chunk_alloc_policy);
		fallthrough;
	case BTRFS_CHUNK_ALLOC_REGULAR:
		return BTRFS_DEVICE_RANGE_RESERVED;
	case BTRFS_CHUNK_ALLOC_ZONED:
		/*
		 * We don't care about the starting region like regular
		 * allocator, because we anyway use/reserve the first two zones
		 * for superblock logging.
		 */
		return 0;
	}
}

static bool dev_extent_hole_check_zoned(struct btrfs_device *device,
					u64 *hole_start, u64 *hole_size,
					u64 num_bytes)
{
	u64 zone_size = device->zone_info->zone_size;
	u64 pos;
	int ret;
	bool changed = false;

	ASSERT(IS_ALIGNED(*hole_start, zone_size),
	       "hole_start=%llu zone_size=%llu", *hole_start, zone_size);

	while (*hole_size > 0) {
		pos = btrfs_find_allocatable_zones(device, *hole_start,
						   *hole_start + *hole_size,
						   num_bytes);
		if (pos != *hole_start) {
			*hole_size = *hole_start + *hole_size - pos;
			*hole_start = pos;
			changed = true;
			if (*hole_size < num_bytes)
				break;
		}

		ret = btrfs_ensure_empty_zones(device, pos, num_bytes);

		/* Range is ensured to be empty */
		if (!ret)
			return changed;

		/* Given hole range was invalid (outside of device) */
		if (ret == -ERANGE) {
			*hole_start += *hole_size;
			*hole_size = 0;
			return true;
		}

		*hole_start += zone_size;
		*hole_size -= zone_size;
		changed = true;
	}

	return changed;
}

/*
 * Check if specified hole is suitable for allocation.
 *
 * @device:	the device which we have the hole
 * @hole_start: starting position of the hole
 * @hole_size:	the size of the hole
 * @num_bytes:	the size of the free space that we need
 *
 * This function may modify @hole_start and @hole_size to reflect the suitable
 * position for allocation. Returns 1 if hole position is updated, 0 otherwise.
 */
static bool dev_extent_hole_check(struct btrfs_device *device, u64 *hole_start,
				  u64 *hole_size, u64 num_bytes)
{
	bool changed = false;
	u64 hole_end = *hole_start + *hole_size;

	for (;;) {
		/*
		 * Check before we set max_hole_start, otherwise we could end up
		 * sending back this offset anyway.
		 */
		if (contains_pending_extent(device, hole_start, *hole_size)) {
			if (hole_end >= *hole_start)
				*hole_size = hole_end - *hole_start;
			else
				*hole_size = 0;
			changed = true;
		}

		switch (device->fs_devices->chunk_alloc_policy) {
		default:
			btrfs_warn_unknown_chunk_allocation(device->fs_devices->chunk_alloc_policy);
			fallthrough;
		case BTRFS_CHUNK_ALLOC_REGULAR:
			/* No extra check */
			break;
		case BTRFS_CHUNK_ALLOC_ZONED:
			if (dev_extent_hole_check_zoned(device, hole_start,
							hole_size, num_bytes)) {
				changed = true;
				/*
				 * The changed hole can contain pending extent.
				 * Loop again to check that.
				 */
				continue;
			}
			break;
		}

		break;
	}

	return changed;
}

/*
 * Find free space in the specified device.
 *
 * @device:	  the device which we search the free space in
 * @num_bytes:	  the size of the free space that we need
 * @search_start: the position from which to begin the search
 * @start:	  store the start of the free space.
 * @len:	  the size of the free space. that we find, or the size
 *		  of the max free space if we don't find suitable free space
 *
 * This does a pretty simple search, the expectation is that it is called very
 * infrequently and that a given device has a small number of extents.
 *
 * @start is used to store the start of the free space if we find. But if we
 * don't find suitable free space, it will be used to store the start position
 * of the max free space.
 *
 * @len is used to store the size of the free space that we find.
 * But if we don't find suitable free space, it is used to store the size of
 * the max free space.
 *
 * NOTE: This function will search *commit* root of device tree, and does extra
 * check to ensure dev extents are not double allocated.
 * This makes the function safe to allocate dev extents but may not report
 * correct usable device space, as device extent freed in current transaction
 * is not reported as available.
 */
static int find_free_dev_extent(struct btrfs_device *device, u64 num_bytes,
				u64 *start, u64 *len)
{
	struct btrfs_fs_info *fs_info = device->fs_info;
	struct btrfs_root *root = fs_info->dev_root;
	struct btrfs_key key;
	struct btrfs_dev_extent *dev_extent;
	struct btrfs_path *path;
	u64 search_start;
	u64 hole_size;
	u64 max_hole_start;
	u64 max_hole_size = 0;
	u64 extent_end;
	u64 search_end = device->total_bytes;
	int ret;
	int slot;
	struct extent_buffer *l;

	search_start = dev_extent_search_start(device);
	max_hole_start = search_start;

	WARN_ON(device->zone_info &&
		!IS_ALIGNED(num_bytes, device->zone_info->zone_size));

	path = btrfs_alloc_path();
	if (!path) {
		ret = -ENOMEM;
		goto out;
	}
again:
	if (search_start >= search_end ||
		test_bit(BTRFS_DEV_STATE_REPLACE_TGT, &device->dev_state)) {
		ret = -ENOSPC;
		goto out;
	}

	path->reada = READA_FORWARD;
	path->search_commit_root = 1;
	path->skip_locking = 1;

	key.objectid = device->devid;
	key.type = BTRFS_DEV_EXTENT_KEY;
	key.offset = search_start;

	ret = btrfs_search_backwards(root, &key, path);
	if (ret < 0)
		goto out;

	while (search_start < search_end) {
		l = path->nodes[0];
		slot = path->slots[0];
		if (slot >= btrfs_header_nritems(l)) {
			ret = btrfs_next_leaf(root, path);
			if (ret == 0)
				continue;
			if (ret < 0)
				goto out;

			break;
		}
		btrfs_item_key_to_cpu(l, &key, slot);

		if (key.objectid < device->devid)
			goto next;

		if (key.objectid > device->devid)
			break;

		if (key.type != BTRFS_DEV_EXTENT_KEY)
			goto next;

		if (key.offset > search_end)
			break;

		if (key.offset > search_start) {
			hole_size = key.offset - search_start;
			dev_extent_hole_check(device, &search_start, &hole_size,
					      num_bytes);

			if (hole_size > max_hole_size) {
				max_hole_start = search_start;
				max_hole_size = hole_size;
			}

			/*
			 * If this free space is greater than which we need,
			 * it must be the max free space that we have found
			 * until now, so max_hole_start must point to the start
			 * of this free space and the length of this free space
			 * is stored in max_hole_size. Thus, we return
			 * max_hole_start and max_hole_size and go back to the
			 * caller.
			 */
			if (hole_size >= num_bytes) {
				ret = 0;
				goto out;
			}
		}

		dev_extent = btrfs_item_ptr(l, slot, struct btrfs_dev_extent);
		extent_end = key.offset + btrfs_dev_extent_length(l,
								  dev_extent);
		if (extent_end > search_start)
			search_start = extent_end;
next:
		path->slots[0]++;
		cond_resched();
	}

	/*
	 * At this point, search_start should be the end of
	 * allocated dev extents, and when shrinking the device,
	 * search_end may be smaller than search_start.
	 */
	if (search_end > search_start) {
		hole_size = search_end - search_start;
		if (dev_extent_hole_check(device, &search_start, &hole_size,
					  num_bytes)) {
			btrfs_release_path(path);
			goto again;
		}

		if (hole_size > max_hole_size) {
			max_hole_start = search_start;
			max_hole_size = hole_size;
		}
	}

	/* See above. */
	if (max_hole_size < num_bytes)
		ret = -ENOSPC;
	else
		ret = 0;

	ASSERT(max_hole_start + max_hole_size <= search_end,
	       "max_hole_start=%llu max_hole_size=%llu search_end=%llu",
	       max_hole_start, max_hole_size, search_end);
out:
	btrfs_free_path(path);
	*start = max_hole_start;
	if (len)
		*len = max_hole_size;
	return ret;
}

static int btrfs_free_dev_extent(struct btrfs_trans_handle *trans,
			  struct btrfs_device *device,
			  u64 start, u64 *dev_extent_len)
{
	struct btrfs_fs_info *fs_info = device->fs_info;
	struct btrfs_root *root = fs_info->dev_root;
	int ret;
	struct btrfs_path *path;
	struct btrfs_key key;
	struct btrfs_key found_key;
	struct extent_buffer *leaf = NULL;
	struct btrfs_dev_extent *extent = NULL;

	path = btrfs_alloc_path();
	if (!path)
		return -ENOMEM;

	key.objectid = device->devid;
	key.type = BTRFS_DEV_EXTENT_KEY;
	key.offset = start;
again:
	ret = btrfs_search_slot(trans, root, &key, path, -1, 1);
	if (ret > 0) {
		ret = btrfs_previous_item(root, path, key.objectid,
					  BTRFS_DEV_EXTENT_KEY);
		if (ret)
			goto out;
		leaf = path->nodes[0];
		btrfs_item_key_to_cpu(leaf, &found_key, path->slots[0]);
		extent = btrfs_item_ptr(leaf, path->slots[0],
					struct btrfs_dev_extent);
		BUG_ON(found_key.offset > start || found_key.offset +
		       btrfs_dev_extent_length(leaf, extent) < start);
		key = found_key;
		btrfs_release_path(path);
		goto again;
	} else if (ret == 0) {
		leaf = path->nodes[0];
		extent = btrfs_item_ptr(leaf, path->slots[0],
					struct btrfs_dev_extent);
	} else {
		goto out;
	}

	*dev_extent_len = btrfs_dev_extent_length(leaf, extent);

	ret = btrfs_del_item(trans, root, path);
	if (ret == 0)
		set_bit(BTRFS_TRANS_HAVE_FREE_BGS, &trans->transaction->flags);
out:
	btrfs_free_path(path);
	return ret;
}

static u64 find_next_chunk(struct btrfs_fs_info *fs_info)
{
	struct rb_node *n;
	u64 ret = 0;

	read_lock(&fs_info->mapping_tree_lock);
	n = rb_last(&fs_info->mapping_tree.rb_root);
	if (n) {
		struct btrfs_chunk_map *map;

		map = rb_entry(n, struct btrfs_chunk_map, rb_node);
		ret = map->start + map->chunk_len;
	}
	read_unlock(&fs_info->mapping_tree_lock);

	return ret;
}

static noinline int find_next_devid(struct btrfs_fs_info *fs_info,
				    u64 *devid_ret)
{
	int ret;
	struct btrfs_key key;
	struct btrfs_key found_key;
	struct btrfs_path *path;

	path = btrfs_alloc_path();
	if (!path)
		return -ENOMEM;

	key.objectid = BTRFS_DEV_ITEMS_OBJECTID;
	key.type = BTRFS_DEV_ITEM_KEY;
	key.offset = (u64)-1;

	ret = btrfs_search_slot(NULL, fs_info->chunk_root, &key, path, 0, 0);
	if (ret < 0)
		goto error;

	if (ret == 0) {
		/* Corruption */
		btrfs_err(fs_info, "corrupted chunk tree devid -1 matched");
		ret = -EUCLEAN;
		goto error;
	}

	ret = btrfs_previous_item(fs_info->chunk_root, path,
				  BTRFS_DEV_ITEMS_OBJECTID,
				  BTRFS_DEV_ITEM_KEY);
	if (ret) {
		*devid_ret = 1;
	} else {
		btrfs_item_key_to_cpu(path->nodes[0], &found_key,
				      path->slots[0]);
		*devid_ret = found_key.offset + 1;
	}
	ret = 0;
error:
	btrfs_free_path(path);
	return ret;
}

/*
 * the device information is stored in the chunk root
 * the btrfs_device struct should be fully filled in
 */
static int btrfs_add_dev_item(struct btrfs_trans_handle *trans,
			    struct btrfs_device *device)
{
	int ret;
	struct btrfs_path *path;
	struct btrfs_dev_item *dev_item;
	struct extent_buffer *leaf;
	struct btrfs_key key;
	unsigned long ptr;

	path = btrfs_alloc_path();
	if (!path)
		return -ENOMEM;

	key.objectid = BTRFS_DEV_ITEMS_OBJECTID;
	key.type = BTRFS_DEV_ITEM_KEY;
	key.offset = device->devid;

	btrfs_reserve_chunk_metadata(trans, true);
	ret = btrfs_insert_empty_item(trans, trans->fs_info->chunk_root, path,
				      &key, sizeof(*dev_item));
	btrfs_trans_release_chunk_metadata(trans);
	if (ret)
		goto out;

	leaf = path->nodes[0];
	dev_item = btrfs_item_ptr(leaf, path->slots[0], struct btrfs_dev_item);

	btrfs_set_device_id(leaf, dev_item, device->devid);
	btrfs_set_device_generation(leaf, dev_item, 0);
	btrfs_set_device_type(leaf, dev_item, device->type);
	btrfs_set_device_io_align(leaf, dev_item, device->io_align);
	btrfs_set_device_io_width(leaf, dev_item, device->io_width);
	btrfs_set_device_sector_size(leaf, dev_item, device->sector_size);
	btrfs_set_device_total_bytes(leaf, dev_item,
				     btrfs_device_get_disk_total_bytes(device));
	btrfs_set_device_bytes_used(leaf, dev_item,
				    btrfs_device_get_bytes_used(device));
	btrfs_set_device_group(leaf, dev_item, 0);
	btrfs_set_device_seek_speed(leaf, dev_item, 0);
	btrfs_set_device_bandwidth(leaf, dev_item, 0);
	btrfs_set_device_start_offset(leaf, dev_item, 0);

	ptr = btrfs_device_uuid(dev_item);
	write_extent_buffer(leaf, device->uuid, ptr, BTRFS_UUID_SIZE);
	ptr = btrfs_device_fsid(dev_item);
	write_extent_buffer(leaf, trans->fs_info->fs_devices->metadata_uuid,
			    ptr, BTRFS_FSID_SIZE);

	ret = 0;
out:
	btrfs_free_path(path);
	return ret;
}

/*
 * Function to update ctime/mtime for a given device path.
 * Mainly used for ctime/mtime based probe like libblkid.
 *
 * We don't care about errors here, this is just to be kind to userspace.
 */
static void update_dev_time(const char *device_path)
{
	struct path path;
	int ret;

	ret = kern_path(device_path, LOOKUP_FOLLOW, &path);
	if (ret)
		return;

	inode_update_time(d_inode(path.dentry), S_MTIME | S_CTIME | S_VERSION);
	path_put(&path);
}

static int btrfs_rm_dev_item(struct btrfs_trans_handle *trans,
			     struct btrfs_device *device)
{
	struct btrfs_root *root = device->fs_info->chunk_root;
	int ret;
	struct btrfs_path *path;
	struct btrfs_key key;

	path = btrfs_alloc_path();
	if (!path)
		return -ENOMEM;

	key.objectid = BTRFS_DEV_ITEMS_OBJECTID;
	key.type = BTRFS_DEV_ITEM_KEY;
	key.offset = device->devid;

	btrfs_reserve_chunk_metadata(trans, false);
	ret = btrfs_search_slot(trans, root, &key, path, -1, 1);
	btrfs_trans_release_chunk_metadata(trans);
	if (ret) {
		if (ret > 0)
			ret = -ENOENT;
		goto out;
	}

	ret = btrfs_del_item(trans, root, path);
out:
	btrfs_free_path(path);
	return ret;
}

/*
 * Verify that @num_devices satisfies the RAID profile constraints in the whole
 * filesystem. It's up to the caller to adjust that number regarding eg. device
 * replace.
 */
static int btrfs_check_raid_min_devices(struct btrfs_fs_info *fs_info,
		u64 num_devices)
{
	u64 all_avail;
	unsigned seq;
	int i;

	do {
		seq = read_seqbegin(&fs_info->profiles_lock);

		all_avail = fs_info->avail_data_alloc_bits |
			    fs_info->avail_system_alloc_bits |
			    fs_info->avail_metadata_alloc_bits;
	} while (read_seqretry(&fs_info->profiles_lock, seq));

	for (i = 0; i < BTRFS_NR_RAID_TYPES; i++) {
		if (!(all_avail & btrfs_raid_array[i].bg_flag))
			continue;

		if (num_devices < btrfs_raid_array[i].devs_min)
			return btrfs_raid_array[i].mindev_error;
	}

	return 0;
}

static struct btrfs_device * btrfs_find_next_active_device(
		struct btrfs_fs_devices *fs_devs, struct btrfs_device *device)
{
	struct btrfs_device *next_device;

	list_for_each_entry(next_device, &fs_devs->devices, dev_list) {
		if (next_device != device &&
		    !test_bit(BTRFS_DEV_STATE_MISSING, &next_device->dev_state)
		    && next_device->bdev)
			return next_device;
	}

	return NULL;
}

/*
 * Helper function to check if the given device is part of s_bdev / latest_dev
 * and replace it with the provided or the next active device, in the context
 * where this function called, there should be always be another device (or
 * this_dev) which is active.
 */
void __cold btrfs_assign_next_active_device(struct btrfs_device *device,
					    struct btrfs_device *next_device)
{
	struct btrfs_fs_info *fs_info = device->fs_info;

	if (!next_device)
		next_device = btrfs_find_next_active_device(fs_info->fs_devices,
							    device);
	ASSERT(next_device);

	if (fs_info->sb->s_bdev &&
			(fs_info->sb->s_bdev == device->bdev))
		fs_info->sb->s_bdev = next_device->bdev;

	if (fs_info->fs_devices->latest_dev->bdev == device->bdev)
		fs_info->fs_devices->latest_dev = next_device;
}

/*
 * Return btrfs_fs_devices::num_devices excluding the device that's being
 * currently replaced.
 */
static u64 btrfs_num_devices(struct btrfs_fs_info *fs_info)
{
	u64 num_devices = fs_info->fs_devices->num_devices;

	down_read(&fs_info->dev_replace.rwsem);
	if (btrfs_dev_replace_is_ongoing(&fs_info->dev_replace)) {
		ASSERT(num_devices > 1, "num_devices=%llu", num_devices);
		num_devices--;
	}
	up_read(&fs_info->dev_replace.rwsem);

	return num_devices;
}

static void btrfs_scratch_superblock(struct btrfs_fs_info *fs_info,
				     struct block_device *bdev, int copy_num)
{
	struct btrfs_super_block *disk_super;
	const size_t len = sizeof(disk_super->magic);
	const u64 bytenr = btrfs_sb_offset(copy_num);
	int ret;

	disk_super = btrfs_read_disk_super(bdev, copy_num, false);
	if (IS_ERR(disk_super))
		return;

	memset(&disk_super->magic, 0, len);
	folio_mark_dirty(virt_to_folio(disk_super));
	btrfs_release_disk_super(disk_super);

	ret = sync_blockdev_range(bdev, bytenr, bytenr + len - 1);
	if (ret)
		btrfs_warn(fs_info, "error clearing superblock number %d (%d)",
			copy_num, ret);
}

void btrfs_scratch_superblocks(struct btrfs_fs_info *fs_info, struct btrfs_device *device)
{
	int copy_num;
	struct block_device *bdev = device->bdev;

	if (!bdev)
		return;

	for (copy_num = 0; copy_num < BTRFS_SUPER_MIRROR_MAX; copy_num++) {
		if (bdev_is_zoned(bdev))
			btrfs_reset_sb_log_zones(bdev, copy_num);
		else
			btrfs_scratch_superblock(fs_info, bdev, copy_num);
	}

	/* Notify udev that device has changed */
	btrfs_kobject_uevent(bdev, KOBJ_CHANGE);

	/* Update ctime/mtime for device path for libblkid */
	update_dev_time(device->name->str);
}

int btrfs_rm_device(struct btrfs_fs_info *fs_info,
		    struct btrfs_dev_lookup_args *args,
		    struct file **bdev_file)
{
	struct btrfs_trans_handle *trans;
	struct btrfs_device *device;
	struct btrfs_fs_devices *cur_devices;
	struct btrfs_fs_devices *fs_devices = fs_info->fs_devices;
	u64 num_devices;
	int ret = 0;

	if (btrfs_fs_incompat(fs_info, EXTENT_TREE_V2)) {
		btrfs_err(fs_info, "device remove not supported on extent tree v2 yet");
		return -EINVAL;
	}

	/*
	 * The device list in fs_devices is accessed without locks (neither
	 * uuid_mutex nor device_list_mutex) as it won't change on a mounted
	 * filesystem and another device rm cannot run.
	 */
	num_devices = btrfs_num_devices(fs_info);

	ret = btrfs_check_raid_min_devices(fs_info, num_devices - 1);
	if (ret)
		return ret;

	device = btrfs_find_device(fs_info->fs_devices, args);
	if (!device) {
		if (args->missing)
			ret = BTRFS_ERROR_DEV_MISSING_NOT_FOUND;
		else
			ret = -ENOENT;
		return ret;
	}

	if (btrfs_pinned_by_swapfile(fs_info, device)) {
		btrfs_warn_in_rcu(fs_info,
		  "cannot remove device %s (devid %llu) due to active swapfile",
				  btrfs_dev_name(device), device->devid);
		return -ETXTBSY;
	}

	if (test_bit(BTRFS_DEV_STATE_REPLACE_TGT, &device->dev_state))
		return BTRFS_ERROR_DEV_TGT_REPLACE;

	if (test_bit(BTRFS_DEV_STATE_WRITEABLE, &device->dev_state) &&
	    fs_info->fs_devices->rw_devices == 1)
		return BTRFS_ERROR_DEV_ONLY_WRITABLE;

	if (test_bit(BTRFS_DEV_STATE_WRITEABLE, &device->dev_state)) {
		mutex_lock(&fs_info->chunk_mutex);
		list_del_init(&device->dev_alloc_list);
		device->fs_devices->rw_devices--;
		mutex_unlock(&fs_info->chunk_mutex);
	}

	ret = btrfs_shrink_device(device, 0);
	if (ret)
		goto error_undo;

	trans = btrfs_start_transaction(fs_info->chunk_root, 0);
	if (IS_ERR(trans)) {
		ret = PTR_ERR(trans);
		goto error_undo;
	}

	ret = btrfs_rm_dev_item(trans, device);
	if (ret) {
		/* Any error in dev item removal is critical */
		btrfs_crit(fs_info,
			   "failed to remove device item for devid %llu: %d",
			   device->devid, ret);
		btrfs_abort_transaction(trans, ret);
		btrfs_end_transaction(trans);
		return ret;
	}

	clear_bit(BTRFS_DEV_STATE_IN_FS_METADATA, &device->dev_state);
	btrfs_scrub_cancel_dev(device);

	/*
	 * the device list mutex makes sure that we don't change
	 * the device list while someone else is writing out all
	 * the device supers. Whoever is writing all supers, should
	 * lock the device list mutex before getting the number of
	 * devices in the super block (super_copy). Conversely,
	 * whoever updates the number of devices in the super block
	 * (super_copy) should hold the device list mutex.
	 */

	/*
	 * In normal cases the cur_devices == fs_devices. But in case
	 * of deleting a seed device, the cur_devices should point to
	 * its own fs_devices listed under the fs_devices->seed_list.
	 */
	cur_devices = device->fs_devices;
	mutex_lock(&fs_devices->device_list_mutex);
	list_del_rcu(&device->dev_list);

	cur_devices->num_devices--;
	cur_devices->total_devices--;
	/* Update total_devices of the parent fs_devices if it's seed */
	if (cur_devices != fs_devices)
		fs_devices->total_devices--;

	if (test_bit(BTRFS_DEV_STATE_MISSING, &device->dev_state))
		cur_devices->missing_devices--;

	btrfs_assign_next_active_device(device, NULL);

	if (device->bdev_file) {
		cur_devices->open_devices--;
		/* remove sysfs entry */
		btrfs_sysfs_remove_device(device);
	}

	num_devices = btrfs_super_num_devices(fs_info->super_copy) - 1;
	btrfs_set_super_num_devices(fs_info->super_copy, num_devices);
	mutex_unlock(&fs_devices->device_list_mutex);

	/*
	 * At this point, the device is zero sized and detached from the
	 * devices list.  All that's left is to zero out the old supers and
	 * free the device.
	 *
	 * We cannot call btrfs_close_bdev() here because we're holding the sb
	 * write lock, and fput() on the block device will pull in the
	 * ->open_mutex on the block device and it's dependencies.  Instead
	 *  just flush the device and let the caller do the final bdev_release.
	 */
	if (test_bit(BTRFS_DEV_STATE_WRITEABLE, &device->dev_state)) {
		btrfs_scratch_superblocks(fs_info, device);
		if (device->bdev) {
			sync_blockdev(device->bdev);
			invalidate_bdev(device->bdev);
		}
	}

	*bdev_file = device->bdev_file;
	synchronize_rcu();
	btrfs_free_device(device);

	/*
	 * This can happen if cur_devices is the private seed devices list.  We
	 * cannot call close_fs_devices() here because it expects the uuid_mutex
	 * to be held, but in fact we don't need that for the private
	 * seed_devices, we can simply decrement cur_devices->opened and then
	 * remove it from our list and free the fs_devices.
	 */
	if (cur_devices->num_devices == 0) {
		list_del_init(&cur_devices->seed_list);
		ASSERT(cur_devices->opened == 1, "opened=%d", cur_devices->opened);
		cur_devices->opened--;
		free_fs_devices(cur_devices);
	}

	ret = btrfs_commit_transaction(trans);

	return ret;

error_undo:
	if (test_bit(BTRFS_DEV_STATE_WRITEABLE, &device->dev_state)) {
		mutex_lock(&fs_info->chunk_mutex);
		list_add(&device->dev_alloc_list,
			 &fs_devices->alloc_list);
		device->fs_devices->rw_devices++;
		mutex_unlock(&fs_info->chunk_mutex);
	}
	return ret;
}

void btrfs_rm_dev_replace_remove_srcdev(struct btrfs_device *srcdev)
{
	struct btrfs_fs_devices *fs_devices;

	lockdep_assert_held(&srcdev->fs_info->fs_devices->device_list_mutex);

	/*
	 * in case of fs with no seed, srcdev->fs_devices will point
	 * to fs_devices of fs_info. However when the dev being replaced is
	 * a seed dev it will point to the seed's local fs_devices. In short
	 * srcdev will have its correct fs_devices in both the cases.
	 */
	fs_devices = srcdev->fs_devices;

	list_del_rcu(&srcdev->dev_list);
	list_del(&srcdev->dev_alloc_list);
	fs_devices->num_devices--;
	if (test_bit(BTRFS_DEV_STATE_MISSING, &srcdev->dev_state))
		fs_devices->missing_devices--;

	if (test_bit(BTRFS_DEV_STATE_WRITEABLE, &srcdev->dev_state))
		fs_devices->rw_devices--;

	if (srcdev->bdev)
		fs_devices->open_devices--;
}

void btrfs_rm_dev_replace_free_srcdev(struct btrfs_device *srcdev)
{
	struct btrfs_fs_devices *fs_devices = srcdev->fs_devices;

	mutex_lock(&uuid_mutex);

	btrfs_close_bdev(srcdev);
	synchronize_rcu();
	btrfs_free_device(srcdev);

	/* if this is no devs we rather delete the fs_devices */
	if (!fs_devices->num_devices) {
		/*
		 * On a mounted FS, num_devices can't be zero unless it's a
		 * seed. In case of a seed device being replaced, the replace
		 * target added to the sprout FS, so there will be no more
		 * device left under the seed FS.
		 */
		ASSERT(fs_devices->seeding);

		list_del_init(&fs_devices->seed_list);
		close_fs_devices(fs_devices);
		free_fs_devices(fs_devices);
	}
	mutex_unlock(&uuid_mutex);
}

void btrfs_destroy_dev_replace_tgtdev(struct btrfs_device *tgtdev)
{
	struct btrfs_fs_devices *fs_devices = tgtdev->fs_info->fs_devices;

	mutex_lock(&fs_devices->device_list_mutex);

	btrfs_sysfs_remove_device(tgtdev);

	if (tgtdev->bdev)
		fs_devices->open_devices--;

	fs_devices->num_devices--;

	btrfs_assign_next_active_device(tgtdev, NULL);

	list_del_rcu(&tgtdev->dev_list);

	mutex_unlock(&fs_devices->device_list_mutex);

	btrfs_scratch_superblocks(tgtdev->fs_info, tgtdev);

	btrfs_close_bdev(tgtdev);
	synchronize_rcu();
	btrfs_free_device(tgtdev);
}

/*
 * Populate args from device at path.
 *
 * @fs_info:	the filesystem
 * @args:	the args to populate
 * @path:	the path to the device
 *
 * This will read the super block of the device at @path and populate @args with
 * the devid, fsid, and uuid.  This is meant to be used for ioctls that need to
 * lookup a device to operate on, but need to do it before we take any locks.
 * This properly handles the special case of "missing" that a user may pass in,
 * and does some basic sanity checks.  The caller must make sure that @path is
 * properly NUL terminated before calling in, and must call
 * btrfs_put_dev_args_from_path() in order to free up the temporary fsid and
 * uuid buffers.
 *
 * Return: 0 for success, -errno for failure
 */
int btrfs_get_dev_args_from_path(struct btrfs_fs_info *fs_info,
				 struct btrfs_dev_lookup_args *args,
				 const char *path)
{
	struct btrfs_super_block *disk_super;
	struct file *bdev_file;
	int ret;

	if (!path || !path[0])
		return -EINVAL;
	if (!strcmp(path, "missing")) {
		args->missing = true;
		return 0;
	}

	args->uuid = kzalloc(BTRFS_UUID_SIZE, GFP_KERNEL);
	args->fsid = kzalloc(BTRFS_FSID_SIZE, GFP_KERNEL);
	if (!args->uuid || !args->fsid) {
		btrfs_put_dev_args_from_path(args);
		return -ENOMEM;
	}

	ret = btrfs_get_bdev_and_sb(path, BLK_OPEN_READ, NULL, 0,
				    &bdev_file, &disk_super);
	if (ret) {
		btrfs_put_dev_args_from_path(args);
		return ret;
	}

	args->devid = btrfs_stack_device_id(&disk_super->dev_item);
	memcpy(args->uuid, disk_super->dev_item.uuid, BTRFS_UUID_SIZE);
	if (btrfs_fs_incompat(fs_info, METADATA_UUID))
		memcpy(args->fsid, disk_super->metadata_uuid, BTRFS_FSID_SIZE);
	else
		memcpy(args->fsid, disk_super->fsid, BTRFS_FSID_SIZE);
	btrfs_release_disk_super(disk_super);
	fput(bdev_file);
	return 0;
}

/*
 * Only use this jointly with btrfs_get_dev_args_from_path() because we will
 * allocate our ->uuid and ->fsid pointers, everybody else uses local variables
 * that don't need to be freed.
 */
void btrfs_put_dev_args_from_path(struct btrfs_dev_lookup_args *args)
{
	kfree(args->uuid);
	kfree(args->fsid);
	args->uuid = NULL;
	args->fsid = NULL;
}

struct btrfs_device *btrfs_find_device_by_devspec(
		struct btrfs_fs_info *fs_info, u64 devid,
		const char *device_path)
{
	BTRFS_DEV_LOOKUP_ARGS(args);
	struct btrfs_device *device;
	int ret;

	if (devid) {
		args.devid = devid;
		device = btrfs_find_device(fs_info->fs_devices, &args);
		if (!device)
			return ERR_PTR(-ENOENT);
		return device;
	}

	ret = btrfs_get_dev_args_from_path(fs_info, &args, device_path);
	if (ret)
		return ERR_PTR(ret);
	device = btrfs_find_device(fs_info->fs_devices, &args);
	btrfs_put_dev_args_from_path(&args);
	if (!device)
		return ERR_PTR(-ENOENT);
	return device;
}

static struct btrfs_fs_devices *btrfs_init_sprout(struct btrfs_fs_info *fs_info)
{
	struct btrfs_fs_devices *fs_devices = fs_info->fs_devices;
	struct btrfs_fs_devices *old_devices;
	struct btrfs_fs_devices *seed_devices;

	lockdep_assert_held(&uuid_mutex);
	if (!fs_devices->seeding)
		return ERR_PTR(-EINVAL);

	/*
	 * Private copy of the seed devices, anchored at
	 * fs_info->fs_devices->seed_list
	 */
	seed_devices = alloc_fs_devices(NULL);
	if (IS_ERR(seed_devices))
		return seed_devices;

	/*
	 * It's necessary to retain a copy of the original seed fs_devices in
	 * fs_uuids so that filesystems which have been seeded can successfully
	 * reference the seed device from open_seed_devices. This also supports
	 * multiple fs seed.
	 */
	old_devices = clone_fs_devices(fs_devices);
	if (IS_ERR(old_devices)) {
		kfree(seed_devices);
		return old_devices;
	}

	list_add(&old_devices->fs_list, &fs_uuids);

	memcpy(seed_devices, fs_devices, sizeof(*seed_devices));
	seed_devices->opened = 1;
	INIT_LIST_HEAD(&seed_devices->devices);
	INIT_LIST_HEAD(&seed_devices->alloc_list);
	mutex_init(&seed_devices->device_list_mutex);

	return seed_devices;
}

/*
 * Splice seed devices into the sprout fs_devices.
 * Generate a new fsid for the sprouted read-write filesystem.
 */
static void btrfs_setup_sprout(struct btrfs_fs_info *fs_info,
			       struct btrfs_fs_devices *seed_devices)
{
	struct btrfs_fs_devices *fs_devices = fs_info->fs_devices;
	struct btrfs_super_block *disk_super = fs_info->super_copy;
	struct btrfs_device *device;
	u64 super_flags;

	/*
	 * We are updating the fsid, the thread leading to device_list_add()
	 * could race, so uuid_mutex is needed.
	 */
	lockdep_assert_held(&uuid_mutex);

	/*
	 * The threads listed below may traverse dev_list but can do that without
	 * device_list_mutex:
	 * - All device ops and balance - as we are in btrfs_exclop_start.
	 * - Various dev_list readers - are using RCU.
	 * - btrfs_ioctl_fitrim() - is using RCU.
	 *
	 * For-read threads as below are using device_list_mutex:
	 * - Readonly scrub btrfs_scrub_dev()
	 * - Readonly scrub btrfs_scrub_progress()
	 * - btrfs_get_dev_stats()
	 */
	lockdep_assert_held(&fs_devices->device_list_mutex);

	list_splice_init_rcu(&fs_devices->devices, &seed_devices->devices,
			      synchronize_rcu);
	list_for_each_entry(device, &seed_devices->devices, dev_list)
		device->fs_devices = seed_devices;

	fs_devices->seeding = false;
	fs_devices->num_devices = 0;
	fs_devices->open_devices = 0;
	fs_devices->missing_devices = 0;
	fs_devices->rotating = false;
	list_add(&seed_devices->seed_list, &fs_devices->seed_list);

	generate_random_uuid(fs_devices->fsid);
	memcpy(fs_devices->metadata_uuid, fs_devices->fsid, BTRFS_FSID_SIZE);
	memcpy(disk_super->fsid, fs_devices->fsid, BTRFS_FSID_SIZE);

	super_flags = btrfs_super_flags(disk_super) &
		      ~BTRFS_SUPER_FLAG_SEEDING;
	btrfs_set_super_flags(disk_super, super_flags);
}

/*
 * Store the expected generation for seed devices in device items.
 */
static int btrfs_finish_sprout(struct btrfs_trans_handle *trans)
{
	BTRFS_DEV_LOOKUP_ARGS(args);
	struct btrfs_fs_info *fs_info = trans->fs_info;
	struct btrfs_root *root = fs_info->chunk_root;
	struct btrfs_path *path;
	struct extent_buffer *leaf;
	struct btrfs_dev_item *dev_item;
	struct btrfs_device *device;
	struct btrfs_key key;
	u8 fs_uuid[BTRFS_FSID_SIZE];
	u8 dev_uuid[BTRFS_UUID_SIZE];
	int ret;

	path = btrfs_alloc_path();
	if (!path)
		return -ENOMEM;

	key.objectid = BTRFS_DEV_ITEMS_OBJECTID;
	key.type = BTRFS_DEV_ITEM_KEY;
	key.offset = 0;

	while (1) {
		btrfs_reserve_chunk_metadata(trans, false);
		ret = btrfs_search_slot(trans, root, &key, path, 0, 1);
		btrfs_trans_release_chunk_metadata(trans);
		if (ret < 0)
			goto error;

		leaf = path->nodes[0];
next_slot:
		if (path->slots[0] >= btrfs_header_nritems(leaf)) {
			ret = btrfs_next_leaf(root, path);
			if (ret > 0)
				break;
			if (ret < 0)
				goto error;
			leaf = path->nodes[0];
			btrfs_item_key_to_cpu(leaf, &key, path->slots[0]);
			btrfs_release_path(path);
			continue;
		}

		btrfs_item_key_to_cpu(leaf, &key, path->slots[0]);
		if (key.objectid != BTRFS_DEV_ITEMS_OBJECTID ||
		    key.type != BTRFS_DEV_ITEM_KEY)
			break;

		dev_item = btrfs_item_ptr(leaf, path->slots[0],
					  struct btrfs_dev_item);
		args.devid = btrfs_device_id(leaf, dev_item);
		read_extent_buffer(leaf, dev_uuid, btrfs_device_uuid(dev_item),
				   BTRFS_UUID_SIZE);
		read_extent_buffer(leaf, fs_uuid, btrfs_device_fsid(dev_item),
				   BTRFS_FSID_SIZE);
		args.uuid = dev_uuid;
		args.fsid = fs_uuid;
		device = btrfs_find_device(fs_info->fs_devices, &args);
		BUG_ON(!device); /* Logic error */

		if (device->fs_devices->seeding)
			btrfs_set_device_generation(leaf, dev_item,
						    device->generation);

		path->slots[0]++;
		goto next_slot;
	}
	ret = 0;
error:
	btrfs_free_path(path);
	return ret;
}

int btrfs_init_new_device(struct btrfs_fs_info *fs_info, const char *device_path)
{
	struct btrfs_root *root = fs_info->dev_root;
	struct btrfs_trans_handle *trans;
	struct btrfs_device *device;
	struct file *bdev_file;
	struct super_block *sb = fs_info->sb;
	struct btrfs_fs_devices *fs_devices = fs_info->fs_devices;
	struct btrfs_fs_devices *seed_devices = NULL;
	u64 orig_super_total_bytes;
	u64 orig_super_num_devices;
	int ret = 0;
	bool seeding_dev = false;
	bool locked = false;

	if (sb_rdonly(sb) && !fs_devices->seeding)
		return -EROFS;

	bdev_file = bdev_file_open_by_path(device_path, BLK_OPEN_WRITE,
					fs_info->bdev_holder, NULL);
	if (IS_ERR(bdev_file))
		return PTR_ERR(bdev_file);

	if (!btrfs_check_device_zone_type(fs_info, file_bdev(bdev_file))) {
		ret = -EINVAL;
		goto error;
	}

	if (fs_devices->seeding) {
		seeding_dev = true;
		down_write(&sb->s_umount);
		mutex_lock(&uuid_mutex);
		locked = true;
	}

	sync_blockdev(file_bdev(bdev_file));

	rcu_read_lock();
	list_for_each_entry_rcu(device, &fs_devices->devices, dev_list) {
		if (device->bdev == file_bdev(bdev_file)) {
			ret = -EEXIST;
			rcu_read_unlock();
			goto error;
		}
	}
	rcu_read_unlock();

	device = btrfs_alloc_device(fs_info, NULL, NULL, device_path);
	if (IS_ERR(device)) {
		/* we can safely leave the fs_devices entry around */
		ret = PTR_ERR(device);
		goto error;
	}

	device->fs_info = fs_info;
	device->bdev_file = bdev_file;
	device->bdev = file_bdev(bdev_file);
	ret = lookup_bdev(device_path, &device->devt);
	if (ret)
		goto error_free_device;

	ret = btrfs_get_dev_zone_info(device, false);
	if (ret)
		goto error_free_device;

	trans = btrfs_start_transaction(root, 0);
	if (IS_ERR(trans)) {
		ret = PTR_ERR(trans);
		goto error_free_zone;
	}

	set_bit(BTRFS_DEV_STATE_WRITEABLE, &device->dev_state);
	device->generation = trans->transid;
	device->io_width = fs_info->sectorsize;
	device->io_align = fs_info->sectorsize;
	device->sector_size = fs_info->sectorsize;
	device->total_bytes =
		round_down(bdev_nr_bytes(device->bdev), fs_info->sectorsize);
	device->disk_total_bytes = device->total_bytes;
	device->commit_total_bytes = device->total_bytes;
	set_bit(BTRFS_DEV_STATE_IN_FS_METADATA, &device->dev_state);
	clear_bit(BTRFS_DEV_STATE_REPLACE_TGT, &device->dev_state);
	device->dev_stats_valid = 1;
	set_blocksize(device->bdev_file, BTRFS_BDEV_BLOCKSIZE);

	if (seeding_dev) {
		/* GFP_KERNEL allocation must not be under device_list_mutex */
		seed_devices = btrfs_init_sprout(fs_info);
		if (IS_ERR(seed_devices)) {
			ret = PTR_ERR(seed_devices);
			btrfs_abort_transaction(trans, ret);
			goto error_trans;
		}
	}

	mutex_lock(&fs_devices->device_list_mutex);
	if (seeding_dev) {
		btrfs_setup_sprout(fs_info, seed_devices);
		btrfs_assign_next_active_device(fs_info->fs_devices->latest_dev,
						device);
	}

	device->fs_devices = fs_devices;

	mutex_lock(&fs_info->chunk_mutex);
	list_add_rcu(&device->dev_list, &fs_devices->devices);
	list_add(&device->dev_alloc_list, &fs_devices->alloc_list);
	fs_devices->num_devices++;
	fs_devices->open_devices++;
	fs_devices->rw_devices++;
	fs_devices->total_devices++;
	fs_devices->total_rw_bytes += device->total_bytes;

	atomic64_add(device->total_bytes, &fs_info->free_chunk_space);

	if (!bdev_nonrot(device->bdev))
		fs_devices->rotating = true;

	orig_super_total_bytes = btrfs_super_total_bytes(fs_info->super_copy);
	btrfs_set_super_total_bytes(fs_info->super_copy,
		round_down(orig_super_total_bytes + device->total_bytes,
			   fs_info->sectorsize));

	orig_super_num_devices = btrfs_super_num_devices(fs_info->super_copy);
	btrfs_set_super_num_devices(fs_info->super_copy,
				    orig_super_num_devices + 1);

	/*
	 * we've got more storage, clear any full flags on the space
	 * infos
	 */
	btrfs_clear_space_info_full(fs_info);

	mutex_unlock(&fs_info->chunk_mutex);

	/* Add sysfs device entry */
	btrfs_sysfs_add_device(device);

	mutex_unlock(&fs_devices->device_list_mutex);

	if (seeding_dev) {
		mutex_lock(&fs_info->chunk_mutex);
		ret = init_first_rw_device(trans);
		mutex_unlock(&fs_info->chunk_mutex);
		if (ret) {
			btrfs_abort_transaction(trans, ret);
			goto error_sysfs;
		}
	}

	ret = btrfs_add_dev_item(trans, device);
	if (ret) {
		btrfs_abort_transaction(trans, ret);
		goto error_sysfs;
	}

	if (seeding_dev) {
		ret = btrfs_finish_sprout(trans);
		if (ret) {
			btrfs_abort_transaction(trans, ret);
			goto error_sysfs;
		}

		/*
		 * fs_devices now represents the newly sprouted filesystem and
		 * its fsid has been changed by btrfs_sprout_splice().
		 */
		btrfs_sysfs_update_sprout_fsid(fs_devices);
	}

	ret = btrfs_commit_transaction(trans);

	if (seeding_dev) {
		mutex_unlock(&uuid_mutex);
		up_write(&sb->s_umount);
		locked = false;

		if (ret) /* transaction commit */
			return ret;

		ret = btrfs_relocate_sys_chunks(fs_info);
		if (ret < 0)
			btrfs_handle_fs_error(fs_info, ret,
				    "Failed to relocate sys chunks after device initialization. This can be fixed using the \"btrfs balance\" command.");
		trans = btrfs_attach_transaction(root);
		if (IS_ERR(trans)) {
			if (PTR_ERR(trans) == -ENOENT)
				return 0;
			ret = PTR_ERR(trans);
			trans = NULL;
			goto error_sysfs;
		}
		ret = btrfs_commit_transaction(trans);
	}

	/*
	 * Now that we have written a new super block to this device, check all
	 * other fs_devices list if device_path alienates any other scanned
	 * device.
	 * We can ignore the return value as it typically returns -EINVAL and
	 * only succeeds if the device was an alien.
	 */
	btrfs_forget_devices(device->devt);

	/* Update ctime/mtime for blkid or udev */
	update_dev_time(device_path);

	return ret;

error_sysfs:
	btrfs_sysfs_remove_device(device);
	mutex_lock(&fs_info->fs_devices->device_list_mutex);
	mutex_lock(&fs_info->chunk_mutex);
	list_del_rcu(&device->dev_list);
	list_del(&device->dev_alloc_list);
	fs_info->fs_devices->num_devices--;
	fs_info->fs_devices->open_devices--;
	fs_info->fs_devices->rw_devices--;
	fs_info->fs_devices->total_devices--;
	fs_info->fs_devices->total_rw_bytes -= device->total_bytes;
	atomic64_sub(device->total_bytes, &fs_info->free_chunk_space);
	btrfs_set_super_total_bytes(fs_info->super_copy,
				    orig_super_total_bytes);
	btrfs_set_super_num_devices(fs_info->super_copy,
				    orig_super_num_devices);
	mutex_unlock(&fs_info->chunk_mutex);
	mutex_unlock(&fs_info->fs_devices->device_list_mutex);
error_trans:
	if (trans)
		btrfs_end_transaction(trans);
error_free_zone:
	btrfs_destroy_dev_zone_info(device);
error_free_device:
	btrfs_free_device(device);
error:
	fput(bdev_file);
	if (locked) {
		mutex_unlock(&uuid_mutex);
		up_write(&sb->s_umount);
	}
	return ret;
}

static noinline int btrfs_update_device(struct btrfs_trans_handle *trans,
					struct btrfs_device *device)
{
	int ret;
	struct btrfs_path *path;
	struct btrfs_root *root = device->fs_info->chunk_root;
	struct btrfs_dev_item *dev_item;
	struct extent_buffer *leaf;
	struct btrfs_key key;

	path = btrfs_alloc_path();
	if (!path)
		return -ENOMEM;

	key.objectid = BTRFS_DEV_ITEMS_OBJECTID;
	key.type = BTRFS_DEV_ITEM_KEY;
	key.offset = device->devid;

	ret = btrfs_search_slot(trans, root, &key, path, 0, 1);
	if (ret < 0)
		goto out;

	if (ret > 0) {
		ret = -ENOENT;
		goto out;
	}

	leaf = path->nodes[0];
	dev_item = btrfs_item_ptr(leaf, path->slots[0], struct btrfs_dev_item);

	btrfs_set_device_id(leaf, dev_item, device->devid);
	btrfs_set_device_type(leaf, dev_item, device->type);
	btrfs_set_device_io_align(leaf, dev_item, device->io_align);
	btrfs_set_device_io_width(leaf, dev_item, device->io_width);
	btrfs_set_device_sector_size(leaf, dev_item, device->sector_size);
	btrfs_set_device_total_bytes(leaf, dev_item,
				     btrfs_device_get_disk_total_bytes(device));
	btrfs_set_device_bytes_used(leaf, dev_item,
				    btrfs_device_get_bytes_used(device));
out:
	btrfs_free_path(path);
	return ret;
}

int btrfs_grow_device(struct btrfs_trans_handle *trans,
		      struct btrfs_device *device, u64 new_size)
{
	struct btrfs_fs_info *fs_info = device->fs_info;
	struct btrfs_super_block *super_copy = fs_info->super_copy;
	u64 old_total;
	u64 diff;
	int ret;

	if (!test_bit(BTRFS_DEV_STATE_WRITEABLE, &device->dev_state))
		return -EACCES;

	new_size = round_down(new_size, fs_info->sectorsize);

	mutex_lock(&fs_info->chunk_mutex);
	old_total = btrfs_super_total_bytes(super_copy);
	diff = round_down(new_size - device->total_bytes, fs_info->sectorsize);

	if (new_size <= device->total_bytes ||
	    test_bit(BTRFS_DEV_STATE_REPLACE_TGT, &device->dev_state)) {
		mutex_unlock(&fs_info->chunk_mutex);
		return -EINVAL;
	}

	btrfs_set_super_total_bytes(super_copy,
			round_down(old_total + diff, fs_info->sectorsize));
	device->fs_devices->total_rw_bytes += diff;
	atomic64_add(diff, &fs_info->free_chunk_space);

	btrfs_device_set_total_bytes(device, new_size);
	btrfs_device_set_disk_total_bytes(device, new_size);
	btrfs_clear_space_info_full(device->fs_info);
	if (list_empty(&device->post_commit_list))
		list_add_tail(&device->post_commit_list,
			      &trans->transaction->dev_update_list);
	mutex_unlock(&fs_info->chunk_mutex);

	btrfs_reserve_chunk_metadata(trans, false);
	ret = btrfs_update_device(trans, device);
	btrfs_trans_release_chunk_metadata(trans);

	return ret;
}

static int btrfs_free_chunk(struct btrfs_trans_handle *trans, u64 chunk_offset)
{
	struct btrfs_fs_info *fs_info = trans->fs_info;
	struct btrfs_root *root = fs_info->chunk_root;
	int ret;
	struct btrfs_path *path;
	struct btrfs_key key;

	path = btrfs_alloc_path();
	if (!path)
		return -ENOMEM;

	key.objectid = BTRFS_FIRST_CHUNK_TREE_OBJECTID;
	key.type = BTRFS_CHUNK_ITEM_KEY;
	key.offset = chunk_offset;

	ret = btrfs_search_slot(trans, root, &key, path, -1, 1);
	if (ret < 0)
		goto out;
	else if (ret > 0) { /* Logic error or corruption */
		btrfs_err(fs_info, "failed to lookup chunk %llu when freeing",
			  chunk_offset);
		btrfs_abort_transaction(trans, -ENOENT);
		ret = -EUCLEAN;
		goto out;
	}

	ret = btrfs_del_item(trans, root, path);
	if (ret < 0) {
		btrfs_err(fs_info, "failed to delete chunk %llu item", chunk_offset);
		btrfs_abort_transaction(trans, ret);
		goto out;
	}
out:
	btrfs_free_path(path);
	return ret;
}

static int btrfs_del_sys_chunk(struct btrfs_fs_info *fs_info, u64 chunk_offset)
{
	struct btrfs_super_block *super_copy = fs_info->super_copy;
	struct btrfs_disk_key *disk_key;
	struct btrfs_chunk *chunk;
	u8 *ptr;
	int ret = 0;
	u32 num_stripes;
	u32 array_size;
	u32 len = 0;
	u32 cur;
	struct btrfs_key key;

	lockdep_assert_held(&fs_info->chunk_mutex);
	array_size = btrfs_super_sys_array_size(super_copy);

	ptr = super_copy->sys_chunk_array;
	cur = 0;

	while (cur < array_size) {
		disk_key = (struct btrfs_disk_key *)ptr;
		btrfs_disk_key_to_cpu(&key, disk_key);

		len = sizeof(*disk_key);

		if (key.type == BTRFS_CHUNK_ITEM_KEY) {
			chunk = (struct btrfs_chunk *)(ptr + len);
			num_stripes = btrfs_stack_chunk_num_stripes(chunk);
			len += btrfs_chunk_item_size(num_stripes);
		} else {
			ret = -EIO;
			break;
		}
		if (key.objectid == BTRFS_FIRST_CHUNK_TREE_OBJECTID &&
		    key.offset == chunk_offset) {
			memmove(ptr, ptr + len, array_size - (cur + len));
			array_size -= len;
			btrfs_set_super_sys_array_size(super_copy, array_size);
		} else {
			ptr += len;
			cur += len;
		}
	}
	return ret;
}

struct btrfs_chunk_map *btrfs_find_chunk_map_nolock(struct btrfs_fs_info *fs_info,
						    u64 logical, u64 length)
{
	struct rb_node *node = fs_info->mapping_tree.rb_root.rb_node;
	struct rb_node *prev = NULL;
	struct rb_node *orig_prev;
	struct btrfs_chunk_map *map;
	struct btrfs_chunk_map *prev_map = NULL;

	while (node) {
		map = rb_entry(node, struct btrfs_chunk_map, rb_node);
		prev = node;
		prev_map = map;

		if (logical < map->start) {
			node = node->rb_left;
		} else if (logical >= map->start + map->chunk_len) {
			node = node->rb_right;
		} else {
			refcount_inc(&map->refs);
			return map;
		}
	}

	if (!prev)
		return NULL;

	orig_prev = prev;
	while (prev && logical >= prev_map->start + prev_map->chunk_len) {
		prev = rb_next(prev);
		prev_map = rb_entry(prev, struct btrfs_chunk_map, rb_node);
	}

	if (!prev) {
		prev = orig_prev;
		prev_map = rb_entry(prev, struct btrfs_chunk_map, rb_node);
		while (prev && logical < prev_map->start) {
			prev = rb_prev(prev);
			prev_map = rb_entry(prev, struct btrfs_chunk_map, rb_node);
		}
	}

	if (prev) {
		u64 end = logical + length;

		/*
		 * Caller can pass a U64_MAX length when it wants to get any
		 * chunk starting at an offset of 'logical' or higher, so deal
		 * with underflow by resetting the end offset to U64_MAX.
		 */
		if (end < logical)
			end = U64_MAX;

		if (end > prev_map->start &&
		    logical < prev_map->start + prev_map->chunk_len) {
			refcount_inc(&prev_map->refs);
			return prev_map;
		}
	}

	return NULL;
}

struct btrfs_chunk_map *btrfs_find_chunk_map(struct btrfs_fs_info *fs_info,
					     u64 logical, u64 length)
{
	struct btrfs_chunk_map *map;

	read_lock(&fs_info->mapping_tree_lock);
	map = btrfs_find_chunk_map_nolock(fs_info, logical, length);
	read_unlock(&fs_info->mapping_tree_lock);

	return map;
}

/*
 * Find the mapping containing the given logical extent.
 *
 * @logical: Logical block offset in bytes.
 * @length: Length of extent in bytes.
 *
 * Return: Chunk mapping or ERR_PTR.
 */
struct btrfs_chunk_map *btrfs_get_chunk_map(struct btrfs_fs_info *fs_info,
					    u64 logical, u64 length)
{
	struct btrfs_chunk_map *map;

	map = btrfs_find_chunk_map(fs_info, logical, length);

	if (unlikely(!map)) {
		btrfs_crit(fs_info,
			   "unable to find chunk map for logical %llu length %llu",
			   logical, length);
		return ERR_PTR(-EINVAL);
	}

	if (unlikely(map->start > logical || map->start + map->chunk_len <= logical)) {
		btrfs_crit(fs_info,
			   "found a bad chunk map, wanted %llu-%llu, found %llu-%llu",
			   logical, logical + length, map->start,
			   map->start + map->chunk_len);
		btrfs_free_chunk_map(map);
		return ERR_PTR(-EINVAL);
	}

	/* Callers are responsible for dropping the reference. */
	return map;
}

static int remove_chunk_item(struct btrfs_trans_handle *trans,
			     struct btrfs_chunk_map *map, u64 chunk_offset)
{
	int i;

	/*
	 * Removing chunk items and updating the device items in the chunks btree
	 * requires holding the chunk_mutex.
	 * See the comment at btrfs_chunk_alloc() for the details.
	 */
	lockdep_assert_held(&trans->fs_info->chunk_mutex);

	for (i = 0; i < map->num_stripes; i++) {
		int ret;

		ret = btrfs_update_device(trans, map->stripes[i].dev);
		if (ret)
			return ret;
	}

	return btrfs_free_chunk(trans, chunk_offset);
}

int btrfs_remove_chunk(struct btrfs_trans_handle *trans, u64 chunk_offset)
{
	struct btrfs_fs_info *fs_info = trans->fs_info;
	struct btrfs_chunk_map *map;
	u64 dev_extent_len = 0;
	int i, ret = 0;
	struct btrfs_fs_devices *fs_devices = fs_info->fs_devices;

	map = btrfs_get_chunk_map(fs_info, chunk_offset, 1);
	if (IS_ERR(map)) {
		/*
		 * This is a logic error, but we don't want to just rely on the
		 * user having built with ASSERT enabled, so if ASSERT doesn't
		 * do anything we still error out.
		 */
		DEBUG_WARN("errr %ld reading chunk map at offset %llu",
			   PTR_ERR(map), chunk_offset);
		return PTR_ERR(map);
	}

	/*
	 * First delete the device extent items from the devices btree.
	 * We take the device_list_mutex to avoid racing with the finishing phase
	 * of a device replace operation. See the comment below before acquiring
	 * fs_info->chunk_mutex. Note that here we do not acquire the chunk_mutex
	 * because that can result in a deadlock when deleting the device extent
	 * items from the devices btree - COWing an extent buffer from the btree
	 * may result in allocating a new metadata chunk, which would attempt to
	 * lock again fs_info->chunk_mutex.
	 */
	mutex_lock(&fs_devices->device_list_mutex);
	for (i = 0; i < map->num_stripes; i++) {
		struct btrfs_device *device = map->stripes[i].dev;
		ret = btrfs_free_dev_extent(trans, device,
					    map->stripes[i].physical,
					    &dev_extent_len);
		if (ret) {
			mutex_unlock(&fs_devices->device_list_mutex);
			btrfs_abort_transaction(trans, ret);
			goto out;
		}

		if (device->bytes_used > 0) {
			mutex_lock(&fs_info->chunk_mutex);
			btrfs_device_set_bytes_used(device,
					device->bytes_used - dev_extent_len);
			atomic64_add(dev_extent_len, &fs_info->free_chunk_space);
			btrfs_clear_space_info_full(fs_info);

			if (list_empty(&device->post_commit_list)) {
				list_add_tail(&device->post_commit_list,
					      &trans->transaction->dev_update_list);
			}

			mutex_unlock(&fs_info->chunk_mutex);
		}
	}
	mutex_unlock(&fs_devices->device_list_mutex);

	/*
	 * We acquire fs_info->chunk_mutex for 2 reasons:
	 *
	 * 1) Just like with the first phase of the chunk allocation, we must
	 *    reserve system space, do all chunk btree updates and deletions, and
	 *    update the system chunk array in the superblock while holding this
	 *    mutex. This is for similar reasons as explained on the comment at
	 *    the top of btrfs_chunk_alloc();
	 *
	 * 2) Prevent races with the final phase of a device replace operation
	 *    that replaces the device object associated with the map's stripes,
	 *    because the device object's id can change at any time during that
	 *    final phase of the device replace operation
	 *    (dev-replace.c:btrfs_dev_replace_finishing()), so we could grab the
	 *    replaced device and then see it with an ID of
	 *    BTRFS_DEV_REPLACE_DEVID, which would cause a failure when updating
	 *    the device item, which does not exists on the chunk btree.
	 *    The finishing phase of device replace acquires both the
	 *    device_list_mutex and the chunk_mutex, in that order, so we are
	 *    safe by just acquiring the chunk_mutex.
	 */
	trans->removing_chunk = true;
	mutex_lock(&fs_info->chunk_mutex);

	check_system_chunk(trans, map->type);

	ret = remove_chunk_item(trans, map, chunk_offset);
	/*
	 * Normally we should not get -ENOSPC since we reserved space before
	 * through the call to check_system_chunk().
	 *
	 * Despite our system space_info having enough free space, we may not
	 * be able to allocate extents from its block groups, because all have
	 * an incompatible profile, which will force us to allocate a new system
	 * block group with the right profile, or right after we called
	 * check_system_space() above, a scrub turned the only system block group
	 * with enough free space into RO mode.
	 * This is explained with more detail at do_chunk_alloc().
	 *
	 * So if we get -ENOSPC, allocate a new system chunk and retry once.
	 */
	if (ret == -ENOSPC) {
		const u64 sys_flags = btrfs_system_alloc_profile(fs_info);
		struct btrfs_block_group *sys_bg;
		struct btrfs_space_info *space_info;
<<<<<<< HEAD

		space_info = btrfs_find_space_info(fs_info, sys_flags);
		if (!space_info) {
			ret = -EINVAL;
			btrfs_abort_transaction(trans, ret);
			goto out;
		}

=======

		space_info = btrfs_find_space_info(fs_info, sys_flags);
		if (!space_info) {
			ret = -EINVAL;
			btrfs_abort_transaction(trans, ret);
			goto out;
		}

>>>>>>> 63ad072f
		sys_bg = btrfs_create_chunk(trans, space_info, sys_flags);
		if (IS_ERR(sys_bg)) {
			ret = PTR_ERR(sys_bg);
			btrfs_abort_transaction(trans, ret);
			goto out;
		}

		ret = btrfs_chunk_alloc_add_chunk_item(trans, sys_bg);
		if (ret) {
			btrfs_abort_transaction(trans, ret);
			goto out;
		}

		ret = remove_chunk_item(trans, map, chunk_offset);
		if (ret) {
			btrfs_abort_transaction(trans, ret);
			goto out;
		}
	} else if (ret) {
		btrfs_abort_transaction(trans, ret);
		goto out;
	}

	trace_btrfs_chunk_free(fs_info, map, chunk_offset, map->chunk_len);

	if (map->type & BTRFS_BLOCK_GROUP_SYSTEM) {
		ret = btrfs_del_sys_chunk(fs_info, chunk_offset);
		if (ret) {
			btrfs_abort_transaction(trans, ret);
			goto out;
		}
	}

	mutex_unlock(&fs_info->chunk_mutex);
	trans->removing_chunk = false;

	/*
	 * We are done with chunk btree updates and deletions, so release the
	 * system space we previously reserved (with check_system_chunk()).
	 */
	btrfs_trans_release_chunk_metadata(trans);

	ret = btrfs_remove_block_group(trans, map);
	if (ret) {
		btrfs_abort_transaction(trans, ret);
		goto out;
	}

out:
	if (trans->removing_chunk) {
		mutex_unlock(&fs_info->chunk_mutex);
		trans->removing_chunk = false;
	}
	/* once for us */
	btrfs_free_chunk_map(map);
	return ret;
}

int btrfs_relocate_chunk(struct btrfs_fs_info *fs_info, u64 chunk_offset)
{
	struct btrfs_root *root = fs_info->chunk_root;
	struct btrfs_trans_handle *trans;
	struct btrfs_block_group *block_group;
	u64 length;
	int ret;

	if (btrfs_fs_incompat(fs_info, EXTENT_TREE_V2)) {
		btrfs_err(fs_info,
			  "relocate: not supported on extent tree v2 yet");
		return -EINVAL;
	}

	/*
	 * Prevent races with automatic removal of unused block groups.
	 * After we relocate and before we remove the chunk with offset
	 * chunk_offset, automatic removal of the block group can kick in,
	 * resulting in a failure when calling btrfs_remove_chunk() below.
	 *
	 * Make sure to acquire this mutex before doing a tree search (dev
	 * or chunk trees) to find chunks. Otherwise the cleaner kthread might
	 * call btrfs_remove_chunk() (through btrfs_delete_unused_bgs()) after
	 * we release the path used to search the chunk/dev tree and before
	 * the current task acquires this mutex and calls us.
	 */
	lockdep_assert_held(&fs_info->reclaim_bgs_lock);

	/* step one, relocate all the extents inside this chunk */
	btrfs_scrub_pause(fs_info);
	ret = btrfs_relocate_block_group(fs_info, chunk_offset);
	btrfs_scrub_continue(fs_info);
	if (ret) {
		/*
		 * If we had a transaction abort, stop all running scrubs.
		 * See transaction.c:cleanup_transaction() why we do it here.
		 */
		if (BTRFS_FS_ERROR(fs_info))
			btrfs_scrub_cancel(fs_info);
		return ret;
	}

	block_group = btrfs_lookup_block_group(fs_info, chunk_offset);
	if (!block_group)
		return -ENOENT;
	btrfs_discard_cancel_work(&fs_info->discard_ctl, block_group);
	length = block_group->length;
	btrfs_put_block_group(block_group);

	/*
	 * On a zoned file system, discard the whole block group, this will
	 * trigger a REQ_OP_ZONE_RESET operation on the device zone. If
	 * resetting the zone fails, don't treat it as a fatal problem from the
	 * filesystem's point of view.
	 */
	if (btrfs_is_zoned(fs_info)) {
		ret = btrfs_discard_extent(fs_info, chunk_offset, length, NULL);
		if (ret)
			btrfs_info(fs_info,
				"failed to reset zone %llu after relocation",
				chunk_offset);
	}

	trans = btrfs_start_trans_remove_block_group(root->fs_info,
						     chunk_offset);
	if (IS_ERR(trans)) {
		ret = PTR_ERR(trans);
		btrfs_handle_fs_error(root->fs_info, ret, NULL);
		return ret;
	}

	/*
	 * step two, delete the device extents and the
	 * chunk tree entries
	 */
	ret = btrfs_remove_chunk(trans, chunk_offset);
	btrfs_end_transaction(trans);
	return ret;
}

static int btrfs_relocate_sys_chunks(struct btrfs_fs_info *fs_info)
{
	struct btrfs_root *chunk_root = fs_info->chunk_root;
	struct btrfs_path *path;
	struct extent_buffer *leaf;
	struct btrfs_chunk *chunk;
	struct btrfs_key key;
	struct btrfs_key found_key;
	u64 chunk_type;
	bool retried = false;
	int failed = 0;
	int ret;

	path = btrfs_alloc_path();
	if (!path)
		return -ENOMEM;

again:
	key.objectid = BTRFS_FIRST_CHUNK_TREE_OBJECTID;
	key.type = BTRFS_CHUNK_ITEM_KEY;
	key.offset = (u64)-1;

	while (1) {
		mutex_lock(&fs_info->reclaim_bgs_lock);
		ret = btrfs_search_slot(NULL, chunk_root, &key, path, 0, 0);
		if (ret < 0) {
			mutex_unlock(&fs_info->reclaim_bgs_lock);
			goto error;
		}
		if (ret == 0) {
			/*
			 * On the first search we would find chunk tree with
			 * offset -1, which is not possible. On subsequent
			 * loops this would find an existing item on an invalid
			 * offset (one less than the previous one, wrong
			 * alignment and size).
			 */
			ret = -EUCLEAN;
			mutex_unlock(&fs_info->reclaim_bgs_lock);
			goto error;
		}

		ret = btrfs_previous_item(chunk_root, path, key.objectid,
					  key.type);
		if (ret)
			mutex_unlock(&fs_info->reclaim_bgs_lock);
		if (ret < 0)
			goto error;
		if (ret > 0)
			break;

		leaf = path->nodes[0];
		btrfs_item_key_to_cpu(leaf, &found_key, path->slots[0]);

		chunk = btrfs_item_ptr(leaf, path->slots[0],
				       struct btrfs_chunk);
		chunk_type = btrfs_chunk_type(leaf, chunk);
		btrfs_release_path(path);

		if (chunk_type & BTRFS_BLOCK_GROUP_SYSTEM) {
			ret = btrfs_relocate_chunk(fs_info, found_key.offset);
			if (ret == -ENOSPC)
				failed++;
			else
				BUG_ON(ret);
		}
		mutex_unlock(&fs_info->reclaim_bgs_lock);

		if (found_key.offset == 0)
			break;
		key.offset = found_key.offset - 1;
	}
	ret = 0;
	if (failed && !retried) {
		failed = 0;
		retried = true;
		goto again;
	} else if (WARN_ON(failed && retried)) {
		ret = -ENOSPC;
	}
error:
	btrfs_free_path(path);
	return ret;
}

/*
 * return 1 : allocate a data chunk successfully,
 * return <0: errors during allocating a data chunk,
 * return 0 : no need to allocate a data chunk.
 */
static int btrfs_may_alloc_data_chunk(struct btrfs_fs_info *fs_info,
				      u64 chunk_offset)
{
	struct btrfs_block_group *cache;
	u64 bytes_used;
	u64 chunk_type;

	cache = btrfs_lookup_block_group(fs_info, chunk_offset);
	ASSERT(cache);
	chunk_type = cache->flags;
	btrfs_put_block_group(cache);

	if (!(chunk_type & BTRFS_BLOCK_GROUP_DATA))
		return 0;

	spin_lock(&fs_info->data_sinfo->lock);
	bytes_used = fs_info->data_sinfo->bytes_used;
	spin_unlock(&fs_info->data_sinfo->lock);

	if (!bytes_used) {
		struct btrfs_trans_handle *trans;
		int ret;

		trans =	btrfs_join_transaction(fs_info->tree_root);
		if (IS_ERR(trans))
			return PTR_ERR(trans);

		ret = btrfs_force_chunk_alloc(trans, BTRFS_BLOCK_GROUP_DATA);
		btrfs_end_transaction(trans);
		if (ret < 0)
			return ret;
		return 1;
	}

	return 0;
}

static void btrfs_disk_balance_args_to_cpu(struct btrfs_balance_args *cpu,
					   const struct btrfs_disk_balance_args *disk)
{
	memset(cpu, 0, sizeof(*cpu));

	cpu->profiles = le64_to_cpu(disk->profiles);
	cpu->usage = le64_to_cpu(disk->usage);
	cpu->devid = le64_to_cpu(disk->devid);
	cpu->pstart = le64_to_cpu(disk->pstart);
	cpu->pend = le64_to_cpu(disk->pend);
	cpu->vstart = le64_to_cpu(disk->vstart);
	cpu->vend = le64_to_cpu(disk->vend);
	cpu->target = le64_to_cpu(disk->target);
	cpu->flags = le64_to_cpu(disk->flags);
	cpu->limit = le64_to_cpu(disk->limit);
	cpu->stripes_min = le32_to_cpu(disk->stripes_min);
	cpu->stripes_max = le32_to_cpu(disk->stripes_max);
}

static void btrfs_cpu_balance_args_to_disk(struct btrfs_disk_balance_args *disk,
					   const struct btrfs_balance_args *cpu)
{
	memset(disk, 0, sizeof(*disk));

	disk->profiles = cpu_to_le64(cpu->profiles);
	disk->usage = cpu_to_le64(cpu->usage);
	disk->devid = cpu_to_le64(cpu->devid);
	disk->pstart = cpu_to_le64(cpu->pstart);
	disk->pend = cpu_to_le64(cpu->pend);
	disk->vstart = cpu_to_le64(cpu->vstart);
	disk->vend = cpu_to_le64(cpu->vend);
	disk->target = cpu_to_le64(cpu->target);
	disk->flags = cpu_to_le64(cpu->flags);
	disk->limit = cpu_to_le64(cpu->limit);
	disk->stripes_min = cpu_to_le32(cpu->stripes_min);
	disk->stripes_max = cpu_to_le32(cpu->stripes_max);
}

static int insert_balance_item(struct btrfs_fs_info *fs_info,
			       struct btrfs_balance_control *bctl)
{
	struct btrfs_root *root = fs_info->tree_root;
	struct btrfs_trans_handle *trans;
	struct btrfs_balance_item *item;
	struct btrfs_disk_balance_args disk_bargs;
	struct btrfs_path *path;
	struct extent_buffer *leaf;
	struct btrfs_key key;
	int ret, err;

	path = btrfs_alloc_path();
	if (!path)
		return -ENOMEM;

	trans = btrfs_start_transaction(root, 0);
	if (IS_ERR(trans)) {
		btrfs_free_path(path);
		return PTR_ERR(trans);
	}

	key.objectid = BTRFS_BALANCE_OBJECTID;
	key.type = BTRFS_TEMPORARY_ITEM_KEY;
	key.offset = 0;

	ret = btrfs_insert_empty_item(trans, root, path, &key,
				      sizeof(*item));
	if (ret)
		goto out;

	leaf = path->nodes[0];
	item = btrfs_item_ptr(leaf, path->slots[0], struct btrfs_balance_item);

	memzero_extent_buffer(leaf, (unsigned long)item, sizeof(*item));

	btrfs_cpu_balance_args_to_disk(&disk_bargs, &bctl->data);
	btrfs_set_balance_data(leaf, item, &disk_bargs);
	btrfs_cpu_balance_args_to_disk(&disk_bargs, &bctl->meta);
	btrfs_set_balance_meta(leaf, item, &disk_bargs);
	btrfs_cpu_balance_args_to_disk(&disk_bargs, &bctl->sys);
	btrfs_set_balance_sys(leaf, item, &disk_bargs);
	btrfs_set_balance_flags(leaf, item, bctl->flags);
out:
	btrfs_free_path(path);
	err = btrfs_commit_transaction(trans);
	if (err && !ret)
		ret = err;
	return ret;
}

static int del_balance_item(struct btrfs_fs_info *fs_info)
{
	struct btrfs_root *root = fs_info->tree_root;
	struct btrfs_trans_handle *trans;
	struct btrfs_path *path;
	struct btrfs_key key;
	int ret, err;

	path = btrfs_alloc_path();
	if (!path)
		return -ENOMEM;

	trans = btrfs_start_transaction_fallback_global_rsv(root, 0);
	if (IS_ERR(trans)) {
		btrfs_free_path(path);
		return PTR_ERR(trans);
	}

	key.objectid = BTRFS_BALANCE_OBJECTID;
	key.type = BTRFS_TEMPORARY_ITEM_KEY;
	key.offset = 0;

	ret = btrfs_search_slot(trans, root, &key, path, -1, 1);
	if (ret < 0)
		goto out;
	if (ret > 0) {
		ret = -ENOENT;
		goto out;
	}

	ret = btrfs_del_item(trans, root, path);
out:
	btrfs_free_path(path);
	err = btrfs_commit_transaction(trans);
	if (err && !ret)
		ret = err;
	return ret;
}

/*
 * This is a heuristic used to reduce the number of chunks balanced on
 * resume after balance was interrupted.
 */
static void update_balance_args(struct btrfs_balance_control *bctl)
{
	/*
	 * Turn on soft mode for chunk types that were being converted.
	 */
	if (bctl->data.flags & BTRFS_BALANCE_ARGS_CONVERT)
		bctl->data.flags |= BTRFS_BALANCE_ARGS_SOFT;
	if (bctl->sys.flags & BTRFS_BALANCE_ARGS_CONVERT)
		bctl->sys.flags |= BTRFS_BALANCE_ARGS_SOFT;
	if (bctl->meta.flags & BTRFS_BALANCE_ARGS_CONVERT)
		bctl->meta.flags |= BTRFS_BALANCE_ARGS_SOFT;

	/*
	 * Turn on usage filter if is not already used.  The idea is
	 * that chunks that we have already balanced should be
	 * reasonably full.  Don't do it for chunks that are being
	 * converted - that will keep us from relocating unconverted
	 * (albeit full) chunks.
	 */
	if (!(bctl->data.flags & BTRFS_BALANCE_ARGS_USAGE) &&
	    !(bctl->data.flags & BTRFS_BALANCE_ARGS_USAGE_RANGE) &&
	    !(bctl->data.flags & BTRFS_BALANCE_ARGS_CONVERT)) {
		bctl->data.flags |= BTRFS_BALANCE_ARGS_USAGE;
		bctl->data.usage = 90;
	}
	if (!(bctl->sys.flags & BTRFS_BALANCE_ARGS_USAGE) &&
	    !(bctl->sys.flags & BTRFS_BALANCE_ARGS_USAGE_RANGE) &&
	    !(bctl->sys.flags & BTRFS_BALANCE_ARGS_CONVERT)) {
		bctl->sys.flags |= BTRFS_BALANCE_ARGS_USAGE;
		bctl->sys.usage = 90;
	}
	if (!(bctl->meta.flags & BTRFS_BALANCE_ARGS_USAGE) &&
	    !(bctl->meta.flags & BTRFS_BALANCE_ARGS_USAGE_RANGE) &&
	    !(bctl->meta.flags & BTRFS_BALANCE_ARGS_CONVERT)) {
		bctl->meta.flags |= BTRFS_BALANCE_ARGS_USAGE;
		bctl->meta.usage = 90;
	}
}

/*
 * Clear the balance status in fs_info and delete the balance item from disk.
 */
static void reset_balance_state(struct btrfs_fs_info *fs_info)
{
	struct btrfs_balance_control *bctl = fs_info->balance_ctl;
	int ret;

	ASSERT(fs_info->balance_ctl);

	spin_lock(&fs_info->balance_lock);
	fs_info->balance_ctl = NULL;
	spin_unlock(&fs_info->balance_lock);

	kfree(bctl);
	ret = del_balance_item(fs_info);
	if (ret)
		btrfs_handle_fs_error(fs_info, ret, NULL);
}

/*
 * Balance filters.  Return 1 if chunk should be filtered out
 * (should not be balanced).
 */
static bool chunk_profiles_filter(u64 chunk_type, struct btrfs_balance_args *bargs)
{
	chunk_type = chunk_to_extended(chunk_type) &
				BTRFS_EXTENDED_PROFILE_MASK;

	if (bargs->profiles & chunk_type)
		return false;

	return true;
}

static bool chunk_usage_range_filter(struct btrfs_fs_info *fs_info, u64 chunk_offset,
				     struct btrfs_balance_args *bargs)
{
	struct btrfs_block_group *cache;
	u64 chunk_used;
	u64 user_thresh_min;
	u64 user_thresh_max;
	bool ret = true;

	cache = btrfs_lookup_block_group(fs_info, chunk_offset);
	chunk_used = cache->used;

	if (bargs->usage_min == 0)
		user_thresh_min = 0;
	else
		user_thresh_min = mult_perc(cache->length, bargs->usage_min);

	if (bargs->usage_max == 0)
		user_thresh_max = 1;
	else if (bargs->usage_max > 100)
		user_thresh_max = cache->length;
	else
		user_thresh_max = mult_perc(cache->length, bargs->usage_max);

	if (user_thresh_min <= chunk_used && chunk_used < user_thresh_max)
		ret = false;

	btrfs_put_block_group(cache);
	return ret;
}

static bool chunk_usage_filter(struct btrfs_fs_info *fs_info, u64 chunk_offset,
			       struct btrfs_balance_args *bargs)
{
	struct btrfs_block_group *cache;
	u64 chunk_used, user_thresh;
	bool ret = true;

	cache = btrfs_lookup_block_group(fs_info, chunk_offset);
	chunk_used = cache->used;

	if (bargs->usage_min == 0)
		user_thresh = 1;
	else if (bargs->usage > 100)
		user_thresh = cache->length;
	else
		user_thresh = mult_perc(cache->length, bargs->usage);

	if (chunk_used < user_thresh)
		ret = false;

	btrfs_put_block_group(cache);
	return ret;
}

static bool chunk_devid_filter(struct extent_buffer *leaf, struct btrfs_chunk *chunk,
			       struct btrfs_balance_args *bargs)
{
	struct btrfs_stripe *stripe;
	int num_stripes = btrfs_chunk_num_stripes(leaf, chunk);
	int i;

	for (i = 0; i < num_stripes; i++) {
		stripe = btrfs_stripe_nr(chunk, i);
		if (btrfs_stripe_devid(leaf, stripe) == bargs->devid)
			return false;
	}

	return true;
}

static u64 calc_data_stripes(u64 type, int num_stripes)
{
	const int index = btrfs_bg_flags_to_raid_index(type);
	const int ncopies = btrfs_raid_array[index].ncopies;
	const int nparity = btrfs_raid_array[index].nparity;

	return (num_stripes - nparity) / ncopies;
}

/* [pstart, pend) */
static bool chunk_drange_filter(struct extent_buffer *leaf, struct btrfs_chunk *chunk,
				struct btrfs_balance_args *bargs)
{
	struct btrfs_stripe *stripe;
	int num_stripes = btrfs_chunk_num_stripes(leaf, chunk);
	u64 stripe_offset;
	u64 stripe_length;
	u64 type;
	int factor;
	int i;

	if (!(bargs->flags & BTRFS_BALANCE_ARGS_DEVID))
		return false;

	type = btrfs_chunk_type(leaf, chunk);
	factor = calc_data_stripes(type, num_stripes);

	for (i = 0; i < num_stripes; i++) {
		stripe = btrfs_stripe_nr(chunk, i);
		if (btrfs_stripe_devid(leaf, stripe) != bargs->devid)
			continue;

		stripe_offset = btrfs_stripe_offset(leaf, stripe);
		stripe_length = btrfs_chunk_length(leaf, chunk);
		stripe_length = div_u64(stripe_length, factor);

		if (stripe_offset < bargs->pend &&
		    stripe_offset + stripe_length > bargs->pstart)
			return false;
	}

	return true;
}

/* [vstart, vend) */
static bool chunk_vrange_filter(struct extent_buffer *leaf, struct btrfs_chunk *chunk,
				u64 chunk_offset, struct btrfs_balance_args *bargs)
{
	if (chunk_offset < bargs->vend &&
	    chunk_offset + btrfs_chunk_length(leaf, chunk) > bargs->vstart)
		/* at least part of the chunk is inside this vrange */
		return false;

	return true;
}

static bool chunk_stripes_range_filter(struct extent_buffer *leaf,
				       struct btrfs_chunk *chunk,
				       struct btrfs_balance_args *bargs)
{
	int num_stripes = btrfs_chunk_num_stripes(leaf, chunk);

	if (bargs->stripes_min <= num_stripes
			&& num_stripes <= bargs->stripes_max)
		return false;

	return true;
}

static bool chunk_soft_convert_filter(u64 chunk_type, struct btrfs_balance_args *bargs)
{
	if (!(bargs->flags & BTRFS_BALANCE_ARGS_CONVERT))
		return false;

	chunk_type = chunk_to_extended(chunk_type) &
				BTRFS_EXTENDED_PROFILE_MASK;

	if (bargs->target == chunk_type)
		return true;

	return false;
}

static bool should_balance_chunk(struct extent_buffer *leaf, struct btrfs_chunk *chunk,
				 u64 chunk_offset)
{
	struct btrfs_fs_info *fs_info = leaf->fs_info;
	struct btrfs_balance_control *bctl = fs_info->balance_ctl;
	struct btrfs_balance_args *bargs = NULL;
	u64 chunk_type = btrfs_chunk_type(leaf, chunk);

	/* type filter */
	if (!((chunk_type & BTRFS_BLOCK_GROUP_TYPE_MASK) &
	      (bctl->flags & BTRFS_BALANCE_TYPE_MASK))) {
		return false;
	}

	if (chunk_type & BTRFS_BLOCK_GROUP_DATA)
		bargs = &bctl->data;
	else if (chunk_type & BTRFS_BLOCK_GROUP_SYSTEM)
		bargs = &bctl->sys;
	else if (chunk_type & BTRFS_BLOCK_GROUP_METADATA)
		bargs = &bctl->meta;

	/* profiles filter */
	if ((bargs->flags & BTRFS_BALANCE_ARGS_PROFILES) &&
	    chunk_profiles_filter(chunk_type, bargs)) {
		return false;
	}

	/* usage filter */
	if ((bargs->flags & BTRFS_BALANCE_ARGS_USAGE) &&
	    chunk_usage_filter(fs_info, chunk_offset, bargs)) {
		return false;
	} else if ((bargs->flags & BTRFS_BALANCE_ARGS_USAGE_RANGE) &&
	    chunk_usage_range_filter(fs_info, chunk_offset, bargs)) {
		return false;
	}

	/* devid filter */
	if ((bargs->flags & BTRFS_BALANCE_ARGS_DEVID) &&
	    chunk_devid_filter(leaf, chunk, bargs)) {
		return false;
	}

	/* drange filter, makes sense only with devid filter */
	if ((bargs->flags & BTRFS_BALANCE_ARGS_DRANGE) &&
	    chunk_drange_filter(leaf, chunk, bargs)) {
		return false;
	}

	/* vrange filter */
	if ((bargs->flags & BTRFS_BALANCE_ARGS_VRANGE) &&
	    chunk_vrange_filter(leaf, chunk, chunk_offset, bargs)) {
		return false;
	}

	/* stripes filter */
	if ((bargs->flags & BTRFS_BALANCE_ARGS_STRIPES_RANGE) &&
	    chunk_stripes_range_filter(leaf, chunk, bargs)) {
		return false;
	}

	/* soft profile changing mode */
	if ((bargs->flags & BTRFS_BALANCE_ARGS_SOFT) &&
	    chunk_soft_convert_filter(chunk_type, bargs)) {
		return false;
	}

	/*
	 * limited by count, must be the last filter
	 */
	if ((bargs->flags & BTRFS_BALANCE_ARGS_LIMIT)) {
		if (bargs->limit == 0)
			return false;
		else
			bargs->limit--;
	} else if ((bargs->flags & BTRFS_BALANCE_ARGS_LIMIT_RANGE)) {
		/*
		 * Same logic as the 'limit' filter; the minimum cannot be
		 * determined here because we do not have the global information
		 * about the count of all chunks that satisfy the filters.
		 */
		if (bargs->limit_max == 0)
			return false;
		else
			bargs->limit_max--;
	}

	return true;
}

static int __btrfs_balance(struct btrfs_fs_info *fs_info)
{
	struct btrfs_balance_control *bctl = fs_info->balance_ctl;
	struct btrfs_root *chunk_root = fs_info->chunk_root;
	u64 chunk_type;
	struct btrfs_chunk *chunk;
	struct btrfs_path *path = NULL;
	struct btrfs_key key;
	struct btrfs_key found_key;
	struct extent_buffer *leaf;
	int slot;
	int ret;
	int enospc_errors = 0;
	bool counting = true;
	/* The single value limit and min/max limits use the same bytes in the */
	u64 limit_data = bctl->data.limit;
	u64 limit_meta = bctl->meta.limit;
	u64 limit_sys = bctl->sys.limit;
	u32 count_data = 0;
	u32 count_meta = 0;
	u32 count_sys = 0;
	int chunk_reserved = 0;

	path = btrfs_alloc_path();
	if (!path) {
		ret = -ENOMEM;
		goto error;
	}

	/* zero out stat counters */
	spin_lock(&fs_info->balance_lock);
	memset(&bctl->stat, 0, sizeof(bctl->stat));
	spin_unlock(&fs_info->balance_lock);
again:
	if (!counting) {
		/*
		 * The single value limit and min/max limits use the same bytes
		 * in the
		 */
		bctl->data.limit = limit_data;
		bctl->meta.limit = limit_meta;
		bctl->sys.limit = limit_sys;
	}
	key.objectid = BTRFS_FIRST_CHUNK_TREE_OBJECTID;
	key.type = BTRFS_CHUNK_ITEM_KEY;
	key.offset = (u64)-1;

	while (1) {
		if ((!counting && atomic_read(&fs_info->balance_pause_req)) ||
		    atomic_read(&fs_info->balance_cancel_req)) {
			ret = -ECANCELED;
			goto error;
		}

		mutex_lock(&fs_info->reclaim_bgs_lock);
		ret = btrfs_search_slot(NULL, chunk_root, &key, path, 0, 0);
		if (ret < 0) {
			mutex_unlock(&fs_info->reclaim_bgs_lock);
			goto error;
		}

		/*
		 * this shouldn't happen, it means the last relocate
		 * failed
		 */
		if (ret == 0)
			BUG(); /* FIXME break ? */

		ret = btrfs_previous_item(chunk_root, path, 0,
					  BTRFS_CHUNK_ITEM_KEY);
		if (ret) {
			mutex_unlock(&fs_info->reclaim_bgs_lock);
			ret = 0;
			break;
		}

		leaf = path->nodes[0];
		slot = path->slots[0];
		btrfs_item_key_to_cpu(leaf, &found_key, slot);

		if (found_key.objectid != key.objectid) {
			mutex_unlock(&fs_info->reclaim_bgs_lock);
			break;
		}

		chunk = btrfs_item_ptr(leaf, slot, struct btrfs_chunk);
		chunk_type = btrfs_chunk_type(leaf, chunk);

		if (!counting) {
			spin_lock(&fs_info->balance_lock);
			bctl->stat.considered++;
			spin_unlock(&fs_info->balance_lock);
		}

		ret = should_balance_chunk(leaf, chunk, found_key.offset);

		btrfs_release_path(path);
		if (!ret) {
			mutex_unlock(&fs_info->reclaim_bgs_lock);
			goto loop;
		}

		if (counting) {
			mutex_unlock(&fs_info->reclaim_bgs_lock);
			spin_lock(&fs_info->balance_lock);
			bctl->stat.expected++;
			spin_unlock(&fs_info->balance_lock);

			if (chunk_type & BTRFS_BLOCK_GROUP_DATA)
				count_data++;
			else if (chunk_type & BTRFS_BLOCK_GROUP_SYSTEM)
				count_sys++;
			else if (chunk_type & BTRFS_BLOCK_GROUP_METADATA)
				count_meta++;

			goto loop;
		}

		/*
		 * Apply limit_min filter, no need to check if the LIMITS
		 * filter is used, limit_min is 0 by default
		 */
		if (((chunk_type & BTRFS_BLOCK_GROUP_DATA) &&
					count_data < bctl->data.limit_min)
				|| ((chunk_type & BTRFS_BLOCK_GROUP_METADATA) &&
					count_meta < bctl->meta.limit_min)
				|| ((chunk_type & BTRFS_BLOCK_GROUP_SYSTEM) &&
					count_sys < bctl->sys.limit_min)) {
			mutex_unlock(&fs_info->reclaim_bgs_lock);
			goto loop;
		}

		if (!chunk_reserved) {
			/*
			 * We may be relocating the only data chunk we have,
			 * which could potentially end up with losing data's
			 * raid profile, so lets allocate an empty one in
			 * advance.
			 */
			ret = btrfs_may_alloc_data_chunk(fs_info,
							 found_key.offset);
			if (ret < 0) {
				mutex_unlock(&fs_info->reclaim_bgs_lock);
				goto error;
			} else if (ret == 1) {
				chunk_reserved = 1;
			}
		}

		ret = btrfs_relocate_chunk(fs_info, found_key.offset);
		mutex_unlock(&fs_info->reclaim_bgs_lock);
		if (ret == -ENOSPC) {
			enospc_errors++;
		} else if (ret == -ETXTBSY) {
			btrfs_info(fs_info,
	   "skipping relocation of block group %llu due to active swapfile",
				   found_key.offset);
			ret = 0;
		} else if (ret) {
			goto error;
		} else {
			spin_lock(&fs_info->balance_lock);
			bctl->stat.completed++;
			spin_unlock(&fs_info->balance_lock);
		}
loop:
		if (found_key.offset == 0)
			break;
		key.offset = found_key.offset - 1;
	}

	if (counting) {
		btrfs_release_path(path);
		counting = false;
		goto again;
	}
error:
	btrfs_free_path(path);
	if (enospc_errors) {
		btrfs_info(fs_info, "%d enospc errors during balance",
			   enospc_errors);
		if (!ret)
			ret = -ENOSPC;
	}

	return ret;
}

/*
 * See if a given profile is valid and reduced.
 *
 * @flags:     profile to validate
 * @extended:  if true @flags is treated as an extended profile
 */
static int alloc_profile_is_valid(u64 flags, int extended)
{
	u64 mask = (extended ? BTRFS_EXTENDED_PROFILE_MASK :
			       BTRFS_BLOCK_GROUP_PROFILE_MASK);

	flags &= ~BTRFS_BLOCK_GROUP_TYPE_MASK;

	/* 1) check that all other bits are zeroed */
	if (flags & ~mask)
		return 0;

	/* 2) see if profile is reduced */
	if (flags == 0)
		return !extended; /* "0" is valid for usual profiles */

	return has_single_bit_set(flags);
}

/*
 * Validate target profile against allowed profiles and return true if it's OK.
 * Otherwise print the error message and return false.
 */
static inline int validate_convert_profile(struct btrfs_fs_info *fs_info,
		const struct btrfs_balance_args *bargs,
		u64 allowed, const char *type)
{
	if (!(bargs->flags & BTRFS_BALANCE_ARGS_CONVERT))
		return true;

	/* Profile is valid and does not have bits outside of the allowed set */
	if (alloc_profile_is_valid(bargs->target, 1) &&
	    (bargs->target & ~allowed) == 0)
		return true;

	btrfs_err(fs_info, "balance: invalid convert %s profile %s",
			type, btrfs_bg_type_to_raid_name(bargs->target));
	return false;
}

/*
 * Fill @buf with textual description of balance filter flags @bargs, up to
 * @size_buf including the terminating null. The output may be trimmed if it
 * does not fit into the provided buffer.
 */
static void describe_balance_args(struct btrfs_balance_args *bargs, char *buf,
				 u32 size_buf)
{
	int ret;
	u32 size_bp = size_buf;
	char *bp = buf;
	u64 flags = bargs->flags;
	char tmp_buf[128] = {'\0'};

	if (!flags)
		return;

#define CHECK_APPEND_NOARG(a)						\
	do {								\
		ret = snprintf(bp, size_bp, (a));			\
		if (ret < 0 || ret >= size_bp)				\
			goto out_overflow;				\
		size_bp -= ret;						\
		bp += ret;						\
	} while (0)

#define CHECK_APPEND_1ARG(a, v1)					\
	do {								\
		ret = snprintf(bp, size_bp, (a), (v1));			\
		if (ret < 0 || ret >= size_bp)				\
			goto out_overflow;				\
		size_bp -= ret;						\
		bp += ret;						\
	} while (0)

#define CHECK_APPEND_2ARG(a, v1, v2)					\
	do {								\
		ret = snprintf(bp, size_bp, (a), (v1), (v2));		\
		if (ret < 0 || ret >= size_bp)				\
			goto out_overflow;				\
		size_bp -= ret;						\
		bp += ret;						\
	} while (0)

	if (flags & BTRFS_BALANCE_ARGS_CONVERT)
		CHECK_APPEND_1ARG("convert=%s,",
				  btrfs_bg_type_to_raid_name(bargs->target));

	if (flags & BTRFS_BALANCE_ARGS_SOFT)
		CHECK_APPEND_NOARG("soft,");

	if (flags & BTRFS_BALANCE_ARGS_PROFILES) {
		btrfs_describe_block_groups(bargs->profiles, tmp_buf,
					    sizeof(tmp_buf));
		CHECK_APPEND_1ARG("profiles=%s,", tmp_buf);
	}

	if (flags & BTRFS_BALANCE_ARGS_USAGE)
		CHECK_APPEND_1ARG("usage=%llu,", bargs->usage);

	if (flags & BTRFS_BALANCE_ARGS_USAGE_RANGE)
		CHECK_APPEND_2ARG("usage=%u..%u,",
				  bargs->usage_min, bargs->usage_max);

	if (flags & BTRFS_BALANCE_ARGS_DEVID)
		CHECK_APPEND_1ARG("devid=%llu,", bargs->devid);

	if (flags & BTRFS_BALANCE_ARGS_DRANGE)
		CHECK_APPEND_2ARG("drange=%llu..%llu,",
				  bargs->pstart, bargs->pend);

	if (flags & BTRFS_BALANCE_ARGS_VRANGE)
		CHECK_APPEND_2ARG("vrange=%llu..%llu,",
				  bargs->vstart, bargs->vend);

	if (flags & BTRFS_BALANCE_ARGS_LIMIT)
		CHECK_APPEND_1ARG("limit=%llu,", bargs->limit);

	if (flags & BTRFS_BALANCE_ARGS_LIMIT_RANGE)
		CHECK_APPEND_2ARG("limit=%u..%u,",
				bargs->limit_min, bargs->limit_max);

	if (flags & BTRFS_BALANCE_ARGS_STRIPES_RANGE)
		CHECK_APPEND_2ARG("stripes=%u..%u,",
				  bargs->stripes_min, bargs->stripes_max);

#undef CHECK_APPEND_2ARG
#undef CHECK_APPEND_1ARG
#undef CHECK_APPEND_NOARG

out_overflow:

	if (size_bp < size_buf)
		buf[size_buf - size_bp - 1] = '\0'; /* remove last , */
	else
		buf[0] = '\0';
}

static void describe_balance_start_or_resume(struct btrfs_fs_info *fs_info)
{
	u32 size_buf = 1024;
	char tmp_buf[192] = {'\0'};
	char *buf;
	char *bp;
	u32 size_bp = size_buf;
	int ret;
	struct btrfs_balance_control *bctl = fs_info->balance_ctl;

	buf = kzalloc(size_buf, GFP_KERNEL);
	if (!buf)
		return;

	bp = buf;

#define CHECK_APPEND_1ARG(a, v1)					\
	do {								\
		ret = snprintf(bp, size_bp, (a), (v1));			\
		if (ret < 0 || ret >= size_bp)				\
			goto out_overflow;				\
		size_bp -= ret;						\
		bp += ret;						\
	} while (0)

	if (bctl->flags & BTRFS_BALANCE_FORCE)
		CHECK_APPEND_1ARG("%s", "-f ");

	if (bctl->flags & BTRFS_BALANCE_DATA) {
		describe_balance_args(&bctl->data, tmp_buf, sizeof(tmp_buf));
		CHECK_APPEND_1ARG("-d%s ", tmp_buf);
	}

	if (bctl->flags & BTRFS_BALANCE_METADATA) {
		describe_balance_args(&bctl->meta, tmp_buf, sizeof(tmp_buf));
		CHECK_APPEND_1ARG("-m%s ", tmp_buf);
	}

	if (bctl->flags & BTRFS_BALANCE_SYSTEM) {
		describe_balance_args(&bctl->sys, tmp_buf, sizeof(tmp_buf));
		CHECK_APPEND_1ARG("-s%s ", tmp_buf);
	}

#undef CHECK_APPEND_1ARG

out_overflow:

	if (size_bp < size_buf)
		buf[size_buf - size_bp - 1] = '\0'; /* remove last " " */
	btrfs_info(fs_info, "balance: %s %s",
		   (bctl->flags & BTRFS_BALANCE_RESUME) ?
		   "resume" : "start", buf);

	kfree(buf);
}

/*
 * Should be called with balance mutexe held
 */
int btrfs_balance(struct btrfs_fs_info *fs_info,
		  struct btrfs_balance_control *bctl,
		  struct btrfs_ioctl_balance_args *bargs)
{
	u64 meta_target, data_target;
	u64 allowed;
	int mixed = 0;
	int ret;
	u64 num_devices;
	unsigned seq;
	bool reducing_redundancy;
	bool paused = false;
	int i;

	if (btrfs_fs_closing(fs_info) ||
	    atomic_read(&fs_info->balance_pause_req) ||
	    btrfs_should_cancel_balance(fs_info)) {
		ret = -EINVAL;
		goto out;
	}

	allowed = btrfs_super_incompat_flags(fs_info->super_copy);
	if (allowed & BTRFS_FEATURE_INCOMPAT_MIXED_GROUPS)
		mixed = 1;

	/*
	 * In case of mixed groups both data and meta should be picked,
	 * and identical options should be given for both of them.
	 */
	allowed = BTRFS_BALANCE_DATA | BTRFS_BALANCE_METADATA;
	if (mixed && (bctl->flags & allowed)) {
		if (!(bctl->flags & BTRFS_BALANCE_DATA) ||
		    !(bctl->flags & BTRFS_BALANCE_METADATA) ||
		    memcmp(&bctl->data, &bctl->meta, sizeof(bctl->data))) {
			btrfs_err(fs_info,
	  "balance: mixed groups data and metadata options must be the same");
			ret = -EINVAL;
			goto out;
		}
	}

	/*
	 * rw_devices will not change at the moment, device add/delete/replace
	 * are exclusive
	 */
	num_devices = fs_info->fs_devices->rw_devices;

	/*
	 * SINGLE profile on-disk has no profile bit, but in-memory we have a
	 * special bit for it, to make it easier to distinguish.  Thus we need
	 * to set it manually, or balance would refuse the profile.
	 */
	allowed = BTRFS_AVAIL_ALLOC_BIT_SINGLE;
	for (i = 0; i < ARRAY_SIZE(btrfs_raid_array); i++)
		if (num_devices >= btrfs_raid_array[i].devs_min)
			allowed |= btrfs_raid_array[i].bg_flag;

	if (!validate_convert_profile(fs_info, &bctl->data, allowed, "data") ||
	    !validate_convert_profile(fs_info, &bctl->meta, allowed, "metadata") ||
	    !validate_convert_profile(fs_info, &bctl->sys,  allowed, "system")) {
		ret = -EINVAL;
		goto out;
	}

	/*
	 * Allow to reduce metadata or system integrity only if force set for
	 * profiles with redundancy (copies, parity)
	 */
	allowed = 0;
	for (i = 0; i < ARRAY_SIZE(btrfs_raid_array); i++) {
		if (btrfs_raid_array[i].ncopies >= 2 ||
		    btrfs_raid_array[i].tolerated_failures >= 1)
			allowed |= btrfs_raid_array[i].bg_flag;
	}
	do {
		seq = read_seqbegin(&fs_info->profiles_lock);

		if (((bctl->sys.flags & BTRFS_BALANCE_ARGS_CONVERT) &&
		     (fs_info->avail_system_alloc_bits & allowed) &&
		     !(bctl->sys.target & allowed)) ||
		    ((bctl->meta.flags & BTRFS_BALANCE_ARGS_CONVERT) &&
		     (fs_info->avail_metadata_alloc_bits & allowed) &&
		     !(bctl->meta.target & allowed)))
			reducing_redundancy = true;
		else
			reducing_redundancy = false;

		/* if we're not converting, the target field is uninitialized */
		meta_target = (bctl->meta.flags & BTRFS_BALANCE_ARGS_CONVERT) ?
			bctl->meta.target : fs_info->avail_metadata_alloc_bits;
		data_target = (bctl->data.flags & BTRFS_BALANCE_ARGS_CONVERT) ?
			bctl->data.target : fs_info->avail_data_alloc_bits;
	} while (read_seqretry(&fs_info->profiles_lock, seq));

	if (reducing_redundancy) {
		if (bctl->flags & BTRFS_BALANCE_FORCE) {
			btrfs_info(fs_info,
			   "balance: force reducing metadata redundancy");
		} else {
			btrfs_err(fs_info,
	"balance: reduces metadata redundancy, use --force if you want this");
			ret = -EINVAL;
			goto out;
		}
	}

	if (btrfs_get_num_tolerated_disk_barrier_failures(meta_target) <
		btrfs_get_num_tolerated_disk_barrier_failures(data_target)) {
		btrfs_warn(fs_info,
	"balance: metadata profile %s has lower redundancy than data profile %s",
				btrfs_bg_type_to_raid_name(meta_target),
				btrfs_bg_type_to_raid_name(data_target));
	}

	ret = insert_balance_item(fs_info, bctl);
	if (ret && ret != -EEXIST)
		goto out;

	if (!(bctl->flags & BTRFS_BALANCE_RESUME)) {
		BUG_ON(ret == -EEXIST);
		BUG_ON(fs_info->balance_ctl);
		spin_lock(&fs_info->balance_lock);
		fs_info->balance_ctl = bctl;
		spin_unlock(&fs_info->balance_lock);
	} else {
		BUG_ON(ret != -EEXIST);
		spin_lock(&fs_info->balance_lock);
		update_balance_args(bctl);
		spin_unlock(&fs_info->balance_lock);
	}

	ASSERT(!test_bit(BTRFS_FS_BALANCE_RUNNING, &fs_info->flags));
	set_bit(BTRFS_FS_BALANCE_RUNNING, &fs_info->flags);
	describe_balance_start_or_resume(fs_info);
	mutex_unlock(&fs_info->balance_mutex);

	ret = __btrfs_balance(fs_info);

	mutex_lock(&fs_info->balance_mutex);
	if (ret == -ECANCELED && atomic_read(&fs_info->balance_pause_req)) {
		btrfs_info(fs_info, "balance: paused");
		btrfs_exclop_balance(fs_info, BTRFS_EXCLOP_BALANCE_PAUSED);
		paused = true;
	}
	/*
	 * Balance can be canceled by:
	 *
	 * - Regular cancel request
	 *   Then ret == -ECANCELED and balance_cancel_req > 0
	 *
	 * - Fatal signal to "btrfs" process
	 *   Either the signal caught by wait_reserve_ticket() and callers
	 *   got -EINTR, or caught by btrfs_should_cancel_balance() and
	 *   got -ECANCELED.
	 *   Either way, in this case balance_cancel_req = 0, and
	 *   ret == -EINTR or ret == -ECANCELED.
	 *
	 * So here we only check the return value to catch canceled balance.
	 */
	else if (ret == -ECANCELED || ret == -EINTR)
		btrfs_info(fs_info, "balance: canceled");
	else
		btrfs_info(fs_info, "balance: ended with status: %d", ret);

	clear_bit(BTRFS_FS_BALANCE_RUNNING, &fs_info->flags);

	if (bargs) {
		memset(bargs, 0, sizeof(*bargs));
		btrfs_update_ioctl_balance_args(fs_info, bargs);
	}

	/* We didn't pause, we can clean everything up. */
	if (!paused) {
		reset_balance_state(fs_info);
		btrfs_exclop_finish(fs_info);
	}

	wake_up(&fs_info->balance_wait_q);

	return ret;
out:
	if (bctl->flags & BTRFS_BALANCE_RESUME)
		reset_balance_state(fs_info);
	else
		kfree(bctl);
	btrfs_exclop_finish(fs_info);

	return ret;
}

static int balance_kthread(void *data)
{
	struct btrfs_fs_info *fs_info = data;
	int ret = 0;

	sb_start_write(fs_info->sb);
	mutex_lock(&fs_info->balance_mutex);
	if (fs_info->balance_ctl)
		ret = btrfs_balance(fs_info, fs_info->balance_ctl, NULL);
	mutex_unlock(&fs_info->balance_mutex);
	sb_end_write(fs_info->sb);

	return ret;
}

int btrfs_resume_balance_async(struct btrfs_fs_info *fs_info)
{
	struct task_struct *tsk;

	mutex_lock(&fs_info->balance_mutex);
	if (!fs_info->balance_ctl) {
		mutex_unlock(&fs_info->balance_mutex);
		return 0;
	}
	mutex_unlock(&fs_info->balance_mutex);

	if (btrfs_test_opt(fs_info, SKIP_BALANCE)) {
		btrfs_info(fs_info, "balance: resume skipped");
		return 0;
	}

	spin_lock(&fs_info->super_lock);
	ASSERT(fs_info->exclusive_operation == BTRFS_EXCLOP_BALANCE_PAUSED,
	       "exclusive_operation=%d", fs_info->exclusive_operation);
	fs_info->exclusive_operation = BTRFS_EXCLOP_BALANCE;
	spin_unlock(&fs_info->super_lock);
	/*
	 * A ro->rw remount sequence should continue with the paused balance
	 * regardless of who pauses it, system or the user as of now, so set
	 * the resume flag.
	 */
	spin_lock(&fs_info->balance_lock);
	fs_info->balance_ctl->flags |= BTRFS_BALANCE_RESUME;
	spin_unlock(&fs_info->balance_lock);

	tsk = kthread_run(balance_kthread, fs_info, "btrfs-balance");
	return PTR_ERR_OR_ZERO(tsk);
}

int btrfs_recover_balance(struct btrfs_fs_info *fs_info)
{
	struct btrfs_balance_control *bctl;
	struct btrfs_balance_item *item;
	struct btrfs_disk_balance_args disk_bargs;
	struct btrfs_path *path;
	struct extent_buffer *leaf;
	struct btrfs_key key;
	int ret;

	path = btrfs_alloc_path();
	if (!path)
		return -ENOMEM;

	key.objectid = BTRFS_BALANCE_OBJECTID;
	key.type = BTRFS_TEMPORARY_ITEM_KEY;
	key.offset = 0;

	ret = btrfs_search_slot(NULL, fs_info->tree_root, &key, path, 0, 0);
	if (ret < 0)
		goto out;
	if (ret > 0) { /* ret = -ENOENT; */
		ret = 0;
		goto out;
	}

	bctl = kzalloc(sizeof(*bctl), GFP_NOFS);
	if (!bctl) {
		ret = -ENOMEM;
		goto out;
	}

	leaf = path->nodes[0];
	item = btrfs_item_ptr(leaf, path->slots[0], struct btrfs_balance_item);

	bctl->flags = btrfs_balance_flags(leaf, item);
	bctl->flags |= BTRFS_BALANCE_RESUME;

	btrfs_balance_data(leaf, item, &disk_bargs);
	btrfs_disk_balance_args_to_cpu(&bctl->data, &disk_bargs);
	btrfs_balance_meta(leaf, item, &disk_bargs);
	btrfs_disk_balance_args_to_cpu(&bctl->meta, &disk_bargs);
	btrfs_balance_sys(leaf, item, &disk_bargs);
	btrfs_disk_balance_args_to_cpu(&bctl->sys, &disk_bargs);

	/*
	 * This should never happen, as the paused balance state is recovered
	 * during mount without any chance of other exclusive ops to collide.
	 *
	 * This gives the exclusive op status to balance and keeps in paused
	 * state until user intervention (cancel or umount). If the ownership
	 * cannot be assigned, show a message but do not fail. The balance
	 * is in a paused state and must have fs_info::balance_ctl properly
	 * set up.
	 */
	if (!btrfs_exclop_start(fs_info, BTRFS_EXCLOP_BALANCE_PAUSED))
		btrfs_warn(fs_info,
	"balance: cannot set exclusive op status, resume manually");

	btrfs_release_path(path);

	mutex_lock(&fs_info->balance_mutex);
	BUG_ON(fs_info->balance_ctl);
	spin_lock(&fs_info->balance_lock);
	fs_info->balance_ctl = bctl;
	spin_unlock(&fs_info->balance_lock);
	mutex_unlock(&fs_info->balance_mutex);
out:
	btrfs_free_path(path);
	return ret;
}

int btrfs_pause_balance(struct btrfs_fs_info *fs_info)
{
	int ret = 0;

	mutex_lock(&fs_info->balance_mutex);
	if (!fs_info->balance_ctl) {
		mutex_unlock(&fs_info->balance_mutex);
		return -ENOTCONN;
	}

	if (test_bit(BTRFS_FS_BALANCE_RUNNING, &fs_info->flags)) {
		atomic_inc(&fs_info->balance_pause_req);
		mutex_unlock(&fs_info->balance_mutex);

		wait_event(fs_info->balance_wait_q,
			   !test_bit(BTRFS_FS_BALANCE_RUNNING, &fs_info->flags));

		mutex_lock(&fs_info->balance_mutex);
		/* we are good with balance_ctl ripped off from under us */
		BUG_ON(test_bit(BTRFS_FS_BALANCE_RUNNING, &fs_info->flags));
		atomic_dec(&fs_info->balance_pause_req);
	} else {
		ret = -ENOTCONN;
	}

	mutex_unlock(&fs_info->balance_mutex);
	return ret;
}

int btrfs_cancel_balance(struct btrfs_fs_info *fs_info)
{
	mutex_lock(&fs_info->balance_mutex);
	if (!fs_info->balance_ctl) {
		mutex_unlock(&fs_info->balance_mutex);
		return -ENOTCONN;
	}

	/*
	 * A paused balance with the item stored on disk can be resumed at
	 * mount time if the mount is read-write. Otherwise it's still paused
	 * and we must not allow cancelling as it deletes the item.
	 */
	if (sb_rdonly(fs_info->sb)) {
		mutex_unlock(&fs_info->balance_mutex);
		return -EROFS;
	}

	atomic_inc(&fs_info->balance_cancel_req);
	/*
	 * if we are running just wait and return, balance item is
	 * deleted in btrfs_balance in this case
	 */
	if (test_bit(BTRFS_FS_BALANCE_RUNNING, &fs_info->flags)) {
		mutex_unlock(&fs_info->balance_mutex);
		wait_event(fs_info->balance_wait_q,
			   !test_bit(BTRFS_FS_BALANCE_RUNNING, &fs_info->flags));
		mutex_lock(&fs_info->balance_mutex);
	} else {
		mutex_unlock(&fs_info->balance_mutex);
		/*
		 * Lock released to allow other waiters to continue, we'll
		 * reexamine the status again.
		 */
		mutex_lock(&fs_info->balance_mutex);

		if (fs_info->balance_ctl) {
			reset_balance_state(fs_info);
			btrfs_exclop_finish(fs_info);
			btrfs_info(fs_info, "balance: canceled");
		}
	}

	ASSERT(!test_bit(BTRFS_FS_BALANCE_RUNNING, &fs_info->flags));
	atomic_dec(&fs_info->balance_cancel_req);
	mutex_unlock(&fs_info->balance_mutex);
	return 0;
}

/*
 * shrinking a device means finding all of the device extents past
 * the new size, and then following the back refs to the chunks.
 * The chunk relocation code actually frees the device extent
 */
int btrfs_shrink_device(struct btrfs_device *device, u64 new_size)
{
	struct btrfs_fs_info *fs_info = device->fs_info;
	struct btrfs_root *root = fs_info->dev_root;
	struct btrfs_trans_handle *trans;
	struct btrfs_dev_extent *dev_extent = NULL;
	struct btrfs_path *path;
	u64 length;
	u64 chunk_offset;
	int ret;
	int slot;
	int failed = 0;
	bool retried = false;
	struct extent_buffer *l;
	struct btrfs_key key;
	struct btrfs_super_block *super_copy = fs_info->super_copy;
	u64 old_total = btrfs_super_total_bytes(super_copy);
	u64 old_size = btrfs_device_get_total_bytes(device);
	u64 diff;
	u64 start;
	u64 free_diff = 0;

	new_size = round_down(new_size, fs_info->sectorsize);
	start = new_size;
	diff = round_down(old_size - new_size, fs_info->sectorsize);

	if (test_bit(BTRFS_DEV_STATE_REPLACE_TGT, &device->dev_state))
		return -EINVAL;

	path = btrfs_alloc_path();
	if (!path)
		return -ENOMEM;

	path->reada = READA_BACK;

	trans = btrfs_start_transaction(root, 0);
	if (IS_ERR(trans)) {
		btrfs_free_path(path);
		return PTR_ERR(trans);
	}

	mutex_lock(&fs_info->chunk_mutex);

	btrfs_device_set_total_bytes(device, new_size);
	if (test_bit(BTRFS_DEV_STATE_WRITEABLE, &device->dev_state)) {
		device->fs_devices->total_rw_bytes -= diff;

		/*
		 * The new free_chunk_space is new_size - used, so we have to
		 * subtract the delta of the old free_chunk_space which included
		 * old_size - used.  If used > new_size then just subtract this
		 * entire device's free space.
		 */
		if (device->bytes_used < new_size)
			free_diff = (old_size - device->bytes_used) -
				    (new_size - device->bytes_used);
		else
			free_diff = old_size - device->bytes_used;
		atomic64_sub(free_diff, &fs_info->free_chunk_space);
	}

	/*
	 * Once the device's size has been set to the new size, ensure all
	 * in-memory chunks are synced to disk so that the loop below sees them
	 * and relocates them accordingly.
	 */
	if (contains_pending_extent(device, &start, diff)) {
		mutex_unlock(&fs_info->chunk_mutex);
		ret = btrfs_commit_transaction(trans);
		if (ret)
			goto done;
	} else {
		mutex_unlock(&fs_info->chunk_mutex);
		btrfs_end_transaction(trans);
	}

again:
	key.objectid = device->devid;
	key.type = BTRFS_DEV_EXTENT_KEY;
	key.offset = (u64)-1;

	do {
		mutex_lock(&fs_info->reclaim_bgs_lock);
		ret = btrfs_search_slot(NULL, root, &key, path, 0, 0);
		if (ret < 0) {
			mutex_unlock(&fs_info->reclaim_bgs_lock);
			goto done;
		}

		ret = btrfs_previous_item(root, path, 0, key.type);
		if (ret) {
			mutex_unlock(&fs_info->reclaim_bgs_lock);
			if (ret < 0)
				goto done;
			ret = 0;
			btrfs_release_path(path);
			break;
		}

		l = path->nodes[0];
		slot = path->slots[0];
		btrfs_item_key_to_cpu(l, &key, path->slots[0]);

		if (key.objectid != device->devid) {
			mutex_unlock(&fs_info->reclaim_bgs_lock);
			btrfs_release_path(path);
			break;
		}

		dev_extent = btrfs_item_ptr(l, slot, struct btrfs_dev_extent);
		length = btrfs_dev_extent_length(l, dev_extent);

		if (key.offset + length <= new_size) {
			mutex_unlock(&fs_info->reclaim_bgs_lock);
			btrfs_release_path(path);
			break;
		}

		chunk_offset = btrfs_dev_extent_chunk_offset(l, dev_extent);
		btrfs_release_path(path);

		/*
		 * We may be relocating the only data chunk we have,
		 * which could potentially end up with losing data's
		 * raid profile, so lets allocate an empty one in
		 * advance.
		 */
		ret = btrfs_may_alloc_data_chunk(fs_info, chunk_offset);
		if (ret < 0) {
			mutex_unlock(&fs_info->reclaim_bgs_lock);
			goto done;
		}

		ret = btrfs_relocate_chunk(fs_info, chunk_offset);
		mutex_unlock(&fs_info->reclaim_bgs_lock);
		if (ret == -ENOSPC) {
			failed++;
		} else if (ret) {
			if (ret == -ETXTBSY) {
				btrfs_warn(fs_info,
		   "could not shrink block group %llu due to active swapfile",
					   chunk_offset);
			}
			goto done;
		}
	} while (key.offset-- > 0);

	if (failed && !retried) {
		failed = 0;
		retried = true;
		goto again;
	} else if (failed && retried) {
		ret = -ENOSPC;
		goto done;
	}

	/* Shrinking succeeded, else we would be at "done". */
	trans = btrfs_start_transaction(root, 0);
	if (IS_ERR(trans)) {
		ret = PTR_ERR(trans);
		goto done;
	}

	mutex_lock(&fs_info->chunk_mutex);
	/* Clear all state bits beyond the shrunk device size */
	btrfs_clear_extent_bits(&device->alloc_state, new_size, (u64)-1,
				CHUNK_STATE_MASK);

	btrfs_device_set_disk_total_bytes(device, new_size);
	if (list_empty(&device->post_commit_list))
		list_add_tail(&device->post_commit_list,
			      &trans->transaction->dev_update_list);

	WARN_ON(diff > old_total);
	btrfs_set_super_total_bytes(super_copy,
			round_down(old_total - diff, fs_info->sectorsize));
	mutex_unlock(&fs_info->chunk_mutex);

	btrfs_reserve_chunk_metadata(trans, false);
	/* Now btrfs_update_device() will change the on-disk size. */
	ret = btrfs_update_device(trans, device);
	btrfs_trans_release_chunk_metadata(trans);
	if (ret < 0) {
		btrfs_abort_transaction(trans, ret);
		btrfs_end_transaction(trans);
	} else {
		ret = btrfs_commit_transaction(trans);
	}
done:
	btrfs_free_path(path);
	if (ret) {
		mutex_lock(&fs_info->chunk_mutex);
		btrfs_device_set_total_bytes(device, old_size);
		if (test_bit(BTRFS_DEV_STATE_WRITEABLE, &device->dev_state)) {
			device->fs_devices->total_rw_bytes += diff;
			atomic64_add(free_diff, &fs_info->free_chunk_space);
		}
		mutex_unlock(&fs_info->chunk_mutex);
	}
	return ret;
}

static int btrfs_add_system_chunk(struct btrfs_fs_info *fs_info,
			   struct btrfs_key *key,
			   struct btrfs_chunk *chunk, int item_size)
{
	struct btrfs_super_block *super_copy = fs_info->super_copy;
	struct btrfs_disk_key disk_key;
	u32 array_size;
	u8 *ptr;

	lockdep_assert_held(&fs_info->chunk_mutex);

	array_size = btrfs_super_sys_array_size(super_copy);
	if (array_size + item_size + sizeof(disk_key)
			> BTRFS_SYSTEM_CHUNK_ARRAY_SIZE)
		return -EFBIG;

	ptr = super_copy->sys_chunk_array + array_size;
	btrfs_cpu_key_to_disk(&disk_key, key);
	memcpy(ptr, &disk_key, sizeof(disk_key));
	ptr += sizeof(disk_key);
	memcpy(ptr, chunk, item_size);
	item_size += sizeof(disk_key);
	btrfs_set_super_sys_array_size(super_copy, array_size + item_size);

	return 0;
}

/*
 * sort the devices in descending order by max_avail, total_avail
 */
static int btrfs_cmp_device_info(const void *a, const void *b)
{
	const struct btrfs_device_info *di_a = a;
	const struct btrfs_device_info *di_b = b;

	if (di_a->max_avail > di_b->max_avail)
		return -1;
	if (di_a->max_avail < di_b->max_avail)
		return 1;
	if (di_a->total_avail > di_b->total_avail)
		return -1;
	if (di_a->total_avail < di_b->total_avail)
		return 1;
	return 0;
}

static void check_raid56_incompat_flag(struct btrfs_fs_info *info, u64 type)
{
	if (!(type & BTRFS_BLOCK_GROUP_RAID56_MASK))
		return;

	btrfs_set_fs_incompat(info, RAID56);
}

static void check_raid1c34_incompat_flag(struct btrfs_fs_info *info, u64 type)
{
	if (!(type & (BTRFS_BLOCK_GROUP_RAID1C3 | BTRFS_BLOCK_GROUP_RAID1C4)))
		return;

	btrfs_set_fs_incompat(info, RAID1C34);
}

/*
 * Structure used internally for btrfs_create_chunk() function.
 * Wraps needed parameters.
 */
struct alloc_chunk_ctl {
	u64 start;
	u64 type;
	/* Total number of stripes to allocate */
	int num_stripes;
	/* sub_stripes info for map */
	int sub_stripes;
	/* Stripes per device */
	int dev_stripes;
	/* Maximum number of devices to use */
	int devs_max;
	/* Minimum number of devices to use */
	int devs_min;
	/* ndevs has to be a multiple of this */
	int devs_increment;
	/* Number of copies */
	int ncopies;
	/* Number of stripes worth of bytes to store parity information */
	int nparity;
	u64 max_stripe_size;
	u64 max_chunk_size;
	u64 dev_extent_min;
	u64 stripe_size;
	u64 chunk_size;
	int ndevs;
	/* Space_info the block group is going to belong. */
	struct btrfs_space_info *space_info;
};

static void init_alloc_chunk_ctl_policy_regular(
				struct btrfs_fs_devices *fs_devices,
				struct alloc_chunk_ctl *ctl)
{
	struct btrfs_space_info *space_info;

	space_info = btrfs_find_space_info(fs_devices->fs_info, ctl->type);
	ASSERT(space_info);

	ctl->max_chunk_size = READ_ONCE(space_info->chunk_size);
	ctl->max_stripe_size = min_t(u64, ctl->max_chunk_size, SZ_1G);

	if (ctl->type & BTRFS_BLOCK_GROUP_SYSTEM)
		ctl->devs_max = min_t(int, ctl->devs_max, BTRFS_MAX_DEVS_SYS_CHUNK);

	/* We don't want a chunk larger than 10% of writable space */
	ctl->max_chunk_size = min(mult_perc(fs_devices->total_rw_bytes, 10),
				  ctl->max_chunk_size);
	ctl->dev_extent_min = btrfs_stripe_nr_to_offset(ctl->dev_stripes);
}

static void init_alloc_chunk_ctl_policy_zoned(
				      struct btrfs_fs_devices *fs_devices,
				      struct alloc_chunk_ctl *ctl)
{
	u64 zone_size = fs_devices->fs_info->zone_size;
	u64 limit;
	int min_num_stripes = ctl->devs_min * ctl->dev_stripes;
	int min_data_stripes = (min_num_stripes - ctl->nparity) / ctl->ncopies;
	u64 min_chunk_size = min_data_stripes * zone_size;
	u64 type = ctl->type;

	ctl->max_stripe_size = zone_size;
	if (type & BTRFS_BLOCK_GROUP_DATA) {
		ctl->max_chunk_size = round_down(BTRFS_MAX_DATA_CHUNK_SIZE,
						 zone_size);
	} else if (type & BTRFS_BLOCK_GROUP_METADATA) {
		ctl->max_chunk_size = ctl->max_stripe_size;
	} else if (type & BTRFS_BLOCK_GROUP_SYSTEM) {
		ctl->max_chunk_size = 2 * ctl->max_stripe_size;
		ctl->devs_max = min_t(int, ctl->devs_max,
				      BTRFS_MAX_DEVS_SYS_CHUNK);
	} else {
		BUG();
	}

	/* We don't want a chunk larger than 10% of writable space */
	limit = max(round_down(mult_perc(fs_devices->total_rw_bytes, 10),
			       zone_size),
		    min_chunk_size);
	ctl->max_chunk_size = min(limit, ctl->max_chunk_size);
	ctl->dev_extent_min = zone_size * ctl->dev_stripes;
}

static void init_alloc_chunk_ctl(struct btrfs_fs_devices *fs_devices,
				 struct alloc_chunk_ctl *ctl)
{
	int index = btrfs_bg_flags_to_raid_index(ctl->type);

	ctl->sub_stripes = btrfs_raid_array[index].sub_stripes;
	ctl->dev_stripes = btrfs_raid_array[index].dev_stripes;
	ctl->devs_max = btrfs_raid_array[index].devs_max;
	if (!ctl->devs_max)
		ctl->devs_max = BTRFS_MAX_DEVS(fs_devices->fs_info);
	ctl->devs_min = btrfs_raid_array[index].devs_min;
	ctl->devs_increment = btrfs_raid_array[index].devs_increment;
	ctl->ncopies = btrfs_raid_array[index].ncopies;
	ctl->nparity = btrfs_raid_array[index].nparity;
	ctl->ndevs = 0;

	switch (fs_devices->chunk_alloc_policy) {
	default:
		btrfs_warn_unknown_chunk_allocation(fs_devices->chunk_alloc_policy);
		fallthrough;
	case BTRFS_CHUNK_ALLOC_REGULAR:
		init_alloc_chunk_ctl_policy_regular(fs_devices, ctl);
		break;
	case BTRFS_CHUNK_ALLOC_ZONED:
		init_alloc_chunk_ctl_policy_zoned(fs_devices, ctl);
		break;
	}
}

static int gather_device_info(struct btrfs_fs_devices *fs_devices,
			      struct alloc_chunk_ctl *ctl,
			      struct btrfs_device_info *devices_info)
{
	struct btrfs_fs_info *info = fs_devices->fs_info;
	struct btrfs_device *device;
	u64 total_avail;
	u64 dev_extent_want = ctl->max_stripe_size * ctl->dev_stripes;
	int ret;
	int ndevs = 0;
	u64 max_avail;
	u64 dev_offset;

	/*
	 * in the first pass through the devices list, we gather information
	 * about the available holes on each device.
	 */
	list_for_each_entry(device, &fs_devices->alloc_list, dev_alloc_list) {
		if (!test_bit(BTRFS_DEV_STATE_WRITEABLE, &device->dev_state)) {
			WARN(1, KERN_ERR
			       "BTRFS: read-only device in alloc_list\n");
			continue;
		}

		if (!test_bit(BTRFS_DEV_STATE_IN_FS_METADATA,
					&device->dev_state) ||
		    test_bit(BTRFS_DEV_STATE_REPLACE_TGT, &device->dev_state))
			continue;

		if (device->total_bytes > device->bytes_used)
			total_avail = device->total_bytes - device->bytes_used;
		else
			total_avail = 0;

		/* If there is no space on this device, skip it. */
		if (total_avail < ctl->dev_extent_min)
			continue;

		ret = find_free_dev_extent(device, dev_extent_want, &dev_offset,
					   &max_avail);
		if (ret && ret != -ENOSPC)
			return ret;

		if (ret == 0)
			max_avail = dev_extent_want;

		if (max_avail < ctl->dev_extent_min) {
			if (btrfs_test_opt(info, ENOSPC_DEBUG))
				btrfs_debug(info,
			"%s: devid %llu has no free space, have=%llu want=%llu",
					    __func__, device->devid, max_avail,
					    ctl->dev_extent_min);
			continue;
		}

		if (ndevs == fs_devices->rw_devices) {
			WARN(1, "%s: found more than %llu devices\n",
			     __func__, fs_devices->rw_devices);
			break;
		}
		devices_info[ndevs].dev_offset = dev_offset;
		devices_info[ndevs].max_avail = max_avail;
		devices_info[ndevs].total_avail = total_avail;
		devices_info[ndevs].dev = device;
		++ndevs;
	}
	ctl->ndevs = ndevs;

	/*
	 * now sort the devices by hole size / available space
	 */
	sort(devices_info, ndevs, sizeof(struct btrfs_device_info),
	     btrfs_cmp_device_info, NULL);

	return 0;
}

static int decide_stripe_size_regular(struct alloc_chunk_ctl *ctl,
				      struct btrfs_device_info *devices_info)
{
	/* Number of stripes that count for block group size */
	int data_stripes;

	/*
	 * The primary goal is to maximize the number of stripes, so use as
	 * many devices as possible, even if the stripes are not maximum sized.
	 *
	 * The DUP profile stores more than one stripe per device, the
	 * max_avail is the total size so we have to adjust.
	 */
	ctl->stripe_size = div_u64(devices_info[ctl->ndevs - 1].max_avail,
				   ctl->dev_stripes);
	ctl->num_stripes = ctl->ndevs * ctl->dev_stripes;

	/* This will have to be fixed for RAID1 and RAID10 over more drives */
	data_stripes = (ctl->num_stripes - ctl->nparity) / ctl->ncopies;

	/*
	 * Use the number of data stripes to figure out how big this chunk is
	 * really going to be in terms of logical address space, and compare
	 * that answer with the max chunk size. If it's higher, we try to
	 * reduce stripe_size.
	 */
	if (ctl->stripe_size * data_stripes > ctl->max_chunk_size) {
		/*
		 * Reduce stripe_size, round it up to a 16MB boundary again and
		 * then use it, unless it ends up being even bigger than the
		 * previous value we had already.
		 */
		ctl->stripe_size = min(round_up(div_u64(ctl->max_chunk_size,
							data_stripes), SZ_16M),
				       ctl->stripe_size);
	}

	/* Stripe size should not go beyond 1G. */
	ctl->stripe_size = min_t(u64, ctl->stripe_size, SZ_1G);

	/* Align to BTRFS_STRIPE_LEN */
	ctl->stripe_size = round_down(ctl->stripe_size, BTRFS_STRIPE_LEN);
	ctl->chunk_size = ctl->stripe_size * data_stripes;

	return 0;
}

static int decide_stripe_size_zoned(struct alloc_chunk_ctl *ctl,
				    struct btrfs_device_info *devices_info)
{
	u64 zone_size = devices_info[0].dev->zone_info->zone_size;
	/* Number of stripes that count for block group size */
	int data_stripes;

	/*
	 * It should hold because:
	 *    dev_extent_min == dev_extent_want == zone_size * dev_stripes
	 */
	ASSERT(devices_info[ctl->ndevs - 1].max_avail == ctl->dev_extent_min,
	       "ndevs=%d max_avail=%llu dev_extent_min=%llu", ctl->ndevs,
	       devices_info[ctl->ndevs - 1].max_avail, ctl->dev_extent_min);

	ctl->stripe_size = zone_size;
	ctl->num_stripes = ctl->ndevs * ctl->dev_stripes;
	data_stripes = (ctl->num_stripes - ctl->nparity) / ctl->ncopies;

	/* stripe_size is fixed in zoned filesystem. Reduce ndevs instead. */
	if (ctl->stripe_size * data_stripes > ctl->max_chunk_size) {
		ctl->ndevs = div_u64(div_u64(ctl->max_chunk_size * ctl->ncopies,
					     ctl->stripe_size) + ctl->nparity,
				     ctl->dev_stripes);
		ctl->num_stripes = ctl->ndevs * ctl->dev_stripes;
		data_stripes = (ctl->num_stripes - ctl->nparity) / ctl->ncopies;
		ASSERT(ctl->stripe_size * data_stripes <= ctl->max_chunk_size,
		       "stripe_size=%llu data_stripes=%d max_chunk_size=%llu",
		       ctl->stripe_size, data_stripes, ctl->max_chunk_size);
	}

	ctl->chunk_size = ctl->stripe_size * data_stripes;

	return 0;
}

static int decide_stripe_size(struct btrfs_fs_devices *fs_devices,
			      struct alloc_chunk_ctl *ctl,
			      struct btrfs_device_info *devices_info)
{
	struct btrfs_fs_info *info = fs_devices->fs_info;

	/*
	 * Round down to number of usable stripes, devs_increment can be any
	 * number so we can't use round_down() that requires power of 2, while
	 * rounddown is safe.
	 */
	ctl->ndevs = rounddown(ctl->ndevs, ctl->devs_increment);

	if (ctl->ndevs < ctl->devs_min) {
		if (btrfs_test_opt(info, ENOSPC_DEBUG)) {
			btrfs_debug(info,
	"%s: not enough devices with free space: have=%d minimum required=%d",
				    __func__, ctl->ndevs, ctl->devs_min);
		}
		return -ENOSPC;
	}

	ctl->ndevs = min(ctl->ndevs, ctl->devs_max);

	switch (fs_devices->chunk_alloc_policy) {
	default:
		btrfs_warn_unknown_chunk_allocation(fs_devices->chunk_alloc_policy);
		fallthrough;
	case BTRFS_CHUNK_ALLOC_REGULAR:
		return decide_stripe_size_regular(ctl, devices_info);
	case BTRFS_CHUNK_ALLOC_ZONED:
		return decide_stripe_size_zoned(ctl, devices_info);
	}
}

static void chunk_map_device_set_bits(struct btrfs_chunk_map *map, unsigned int bits)
{
	for (int i = 0; i < map->num_stripes; i++) {
		struct btrfs_io_stripe *stripe = &map->stripes[i];
		struct btrfs_device *device = stripe->dev;

		btrfs_set_extent_bit(&device->alloc_state, stripe->physical,
				     stripe->physical + map->stripe_size - 1,
				     bits | EXTENT_NOWAIT, NULL);
	}
}

static void chunk_map_device_clear_bits(struct btrfs_chunk_map *map, unsigned int bits)
{
	for (int i = 0; i < map->num_stripes; i++) {
		struct btrfs_io_stripe *stripe = &map->stripes[i];
		struct btrfs_device *device = stripe->dev;

		btrfs_clear_extent_bits(&device->alloc_state, stripe->physical,
					stripe->physical + map->stripe_size - 1,
					bits | EXTENT_NOWAIT);
	}
}

void btrfs_remove_chunk_map(struct btrfs_fs_info *fs_info, struct btrfs_chunk_map *map)
{
	write_lock(&fs_info->mapping_tree_lock);
	rb_erase_cached(&map->rb_node, &fs_info->mapping_tree);
	RB_CLEAR_NODE(&map->rb_node);
	chunk_map_device_clear_bits(map, CHUNK_ALLOCATED);
	write_unlock(&fs_info->mapping_tree_lock);

	/* Once for the tree reference. */
	btrfs_free_chunk_map(map);
}

static int btrfs_chunk_map_cmp(const struct rb_node *new,
			       const struct rb_node *exist)
{
	const struct btrfs_chunk_map *new_map =
		rb_entry(new, struct btrfs_chunk_map, rb_node);
	const struct btrfs_chunk_map *exist_map =
		rb_entry(exist, struct btrfs_chunk_map, rb_node);

	if (new_map->start == exist_map->start)
		return 0;
	if (new_map->start < exist_map->start)
		return -1;
	return 1;
}

EXPORT_FOR_TESTS
int btrfs_add_chunk_map(struct btrfs_fs_info *fs_info, struct btrfs_chunk_map *map)
{
	struct rb_node *exist;

	write_lock(&fs_info->mapping_tree_lock);
	exist = rb_find_add_cached(&map->rb_node, &fs_info->mapping_tree,
				   btrfs_chunk_map_cmp);

	if (exist) {
		write_unlock(&fs_info->mapping_tree_lock);
		return -EEXIST;
	}
	chunk_map_device_set_bits(map, CHUNK_ALLOCATED);
	chunk_map_device_clear_bits(map, CHUNK_TRIMMED);
	write_unlock(&fs_info->mapping_tree_lock);

	return 0;
}

EXPORT_FOR_TESTS
struct btrfs_chunk_map *btrfs_alloc_chunk_map(int num_stripes, gfp_t gfp)
{
	struct btrfs_chunk_map *map;

	map = kmalloc(btrfs_chunk_map_size(num_stripes), gfp);
	if (!map)
		return NULL;

	refcount_set(&map->refs, 1);
	RB_CLEAR_NODE(&map->rb_node);

	return map;
}

static struct btrfs_block_group *create_chunk(struct btrfs_trans_handle *trans,
			struct alloc_chunk_ctl *ctl,
			struct btrfs_device_info *devices_info)
{
	struct btrfs_fs_info *info = trans->fs_info;
	struct btrfs_chunk_map *map;
	struct btrfs_block_group *block_group;
	u64 start = ctl->start;
	u64 type = ctl->type;
	int ret;

	map = btrfs_alloc_chunk_map(ctl->num_stripes, GFP_NOFS);
	if (!map)
		return ERR_PTR(-ENOMEM);

	map->start = start;
	map->chunk_len = ctl->chunk_size;
	map->stripe_size = ctl->stripe_size;
	map->type = type;
	map->io_align = BTRFS_STRIPE_LEN;
	map->io_width = BTRFS_STRIPE_LEN;
	map->sub_stripes = ctl->sub_stripes;
	map->num_stripes = ctl->num_stripes;

	for (int i = 0; i < ctl->ndevs; i++) {
		for (int j = 0; j < ctl->dev_stripes; j++) {
			int s = i * ctl->dev_stripes + j;
			map->stripes[s].dev = devices_info[i].dev;
			map->stripes[s].physical = devices_info[i].dev_offset +
						   j * ctl->stripe_size;
		}
	}

	trace_btrfs_chunk_alloc(info, map, start, ctl->chunk_size);

	ret = btrfs_add_chunk_map(info, map);
	if (ret) {
		btrfs_free_chunk_map(map);
		return ERR_PTR(ret);
	}

	block_group = btrfs_make_block_group(trans, ctl->space_info, type, start,
					     ctl->chunk_size);
	if (IS_ERR(block_group)) {
		btrfs_remove_chunk_map(info, map);
		return block_group;
	}

	for (int i = 0; i < map->num_stripes; i++) {
		struct btrfs_device *dev = map->stripes[i].dev;

		btrfs_device_set_bytes_used(dev,
					    dev->bytes_used + ctl->stripe_size);
		if (list_empty(&dev->post_commit_list))
			list_add_tail(&dev->post_commit_list,
				      &trans->transaction->dev_update_list);
	}

	atomic64_sub(ctl->stripe_size * map->num_stripes,
		     &info->free_chunk_space);

	check_raid56_incompat_flag(info, type);
	check_raid1c34_incompat_flag(info, type);

	return block_group;
}

struct btrfs_block_group *btrfs_create_chunk(struct btrfs_trans_handle *trans,
					     struct btrfs_space_info *space_info,
					     u64 type)
{
	struct btrfs_fs_info *info = trans->fs_info;
	struct btrfs_fs_devices *fs_devices = info->fs_devices;
	struct btrfs_device_info *devices_info = NULL;
	struct alloc_chunk_ctl ctl;
	struct btrfs_block_group *block_group;
	int ret;

	lockdep_assert_held(&info->chunk_mutex);

	if (!alloc_profile_is_valid(type, 0)) {
		DEBUG_WARN("invalid alloc profile for type %llu", type);
		return ERR_PTR(-EINVAL);
	}

	if (list_empty(&fs_devices->alloc_list)) {
		if (btrfs_test_opt(info, ENOSPC_DEBUG))
			btrfs_debug(info, "%s: no writable device", __func__);
		return ERR_PTR(-ENOSPC);
	}

	if (!(type & BTRFS_BLOCK_GROUP_TYPE_MASK)) {
		btrfs_err(info, "invalid chunk type 0x%llx requested", type);
		DEBUG_WARN();
		return ERR_PTR(-EINVAL);
	}

	ctl.start = find_next_chunk(info);
	ctl.type = type;
	ctl.space_info = space_info;
	init_alloc_chunk_ctl(fs_devices, &ctl);

	devices_info = kcalloc(fs_devices->rw_devices, sizeof(*devices_info),
			       GFP_NOFS);
	if (!devices_info)
		return ERR_PTR(-ENOMEM);

	ret = gather_device_info(fs_devices, &ctl, devices_info);
	if (ret < 0) {
		block_group = ERR_PTR(ret);
		goto out;
	}

	ret = decide_stripe_size(fs_devices, &ctl, devices_info);
	if (ret < 0) {
		block_group = ERR_PTR(ret);
		goto out;
	}

	block_group = create_chunk(trans, &ctl, devices_info);

out:
	kfree(devices_info);
	return block_group;
}

/*
 * This function, btrfs_chunk_alloc_add_chunk_item(), typically belongs to the
 * phase 1 of chunk allocation. It belongs to phase 2 only when allocating system
 * chunks.
 *
 * See the comment at btrfs_chunk_alloc() for details about the chunk allocation
 * phases.
 */
int btrfs_chunk_alloc_add_chunk_item(struct btrfs_trans_handle *trans,
				     struct btrfs_block_group *bg)
{
	struct btrfs_fs_info *fs_info = trans->fs_info;
	struct btrfs_root *chunk_root = fs_info->chunk_root;
	struct btrfs_key key;
	struct btrfs_chunk *chunk;
	struct btrfs_stripe *stripe;
	struct btrfs_chunk_map *map;
	size_t item_size;
	int i;
	int ret;

	/*
	 * We take the chunk_mutex for 2 reasons:
	 *
	 * 1) Updates and insertions in the chunk btree must be done while holding
	 *    the chunk_mutex, as well as updating the system chunk array in the
	 *    superblock. See the comment on top of btrfs_chunk_alloc() for the
	 *    details;
	 *
	 * 2) To prevent races with the final phase of a device replace operation
	 *    that replaces the device object associated with the map's stripes,
	 *    because the device object's id can change at any time during that
	 *    final phase of the device replace operation
	 *    (dev-replace.c:btrfs_dev_replace_finishing()), so we could grab the
	 *    replaced device and then see it with an ID of BTRFS_DEV_REPLACE_DEVID,
	 *    which would cause a failure when updating the device item, which does
	 *    not exists, or persisting a stripe of the chunk item with such ID.
	 *    Here we can't use the device_list_mutex because our caller already
	 *    has locked the chunk_mutex, and the final phase of device replace
	 *    acquires both mutexes - first the device_list_mutex and then the
	 *    chunk_mutex. Using any of those two mutexes protects us from a
	 *    concurrent device replace.
	 */
	lockdep_assert_held(&fs_info->chunk_mutex);

	map = btrfs_get_chunk_map(fs_info, bg->start, bg->length);
	if (IS_ERR(map)) {
		ret = PTR_ERR(map);
		btrfs_abort_transaction(trans, ret);
		return ret;
	}

	item_size = btrfs_chunk_item_size(map->num_stripes);

	chunk = kzalloc(item_size, GFP_NOFS);
	if (!chunk) {
		ret = -ENOMEM;
		btrfs_abort_transaction(trans, ret);
		goto out;
	}

	for (i = 0; i < map->num_stripes; i++) {
		struct btrfs_device *device = map->stripes[i].dev;

		ret = btrfs_update_device(trans, device);
		if (ret)
			goto out;
	}

	stripe = &chunk->stripe;
	for (i = 0; i < map->num_stripes; i++) {
		struct btrfs_device *device = map->stripes[i].dev;
		const u64 dev_offset = map->stripes[i].physical;

		btrfs_set_stack_stripe_devid(stripe, device->devid);
		btrfs_set_stack_stripe_offset(stripe, dev_offset);
		memcpy(stripe->dev_uuid, device->uuid, BTRFS_UUID_SIZE);
		stripe++;
	}

	btrfs_set_stack_chunk_length(chunk, bg->length);
	btrfs_set_stack_chunk_owner(chunk, BTRFS_EXTENT_TREE_OBJECTID);
	btrfs_set_stack_chunk_stripe_len(chunk, BTRFS_STRIPE_LEN);
	btrfs_set_stack_chunk_type(chunk, map->type);
	btrfs_set_stack_chunk_num_stripes(chunk, map->num_stripes);
	btrfs_set_stack_chunk_io_align(chunk, BTRFS_STRIPE_LEN);
	btrfs_set_stack_chunk_io_width(chunk, BTRFS_STRIPE_LEN);
	btrfs_set_stack_chunk_sector_size(chunk, fs_info->sectorsize);
	btrfs_set_stack_chunk_sub_stripes(chunk, map->sub_stripes);

	key.objectid = BTRFS_FIRST_CHUNK_TREE_OBJECTID;
	key.type = BTRFS_CHUNK_ITEM_KEY;
	key.offset = bg->start;

	ret = btrfs_insert_item(trans, chunk_root, &key, chunk, item_size);
	if (ret)
		goto out;

	set_bit(BLOCK_GROUP_FLAG_CHUNK_ITEM_INSERTED, &bg->runtime_flags);

	if (map->type & BTRFS_BLOCK_GROUP_SYSTEM) {
		ret = btrfs_add_system_chunk(fs_info, &key, chunk, item_size);
		if (ret)
			goto out;
	}

out:
	kfree(chunk);
	btrfs_free_chunk_map(map);
	return ret;
}

static noinline int init_first_rw_device(struct btrfs_trans_handle *trans)
{
	struct btrfs_fs_info *fs_info = trans->fs_info;
	u64 alloc_profile;
	struct btrfs_block_group *meta_bg;
	struct btrfs_space_info *meta_space_info;
	struct btrfs_block_group *sys_bg;
	struct btrfs_space_info *sys_space_info;

	/*
	 * When adding a new device for sprouting, the seed device is read-only
	 * so we must first allocate a metadata and a system chunk. But before
	 * adding the block group items to the extent, device and chunk btrees,
	 * we must first:
	 *
	 * 1) Create both chunks without doing any changes to the btrees, as
	 *    otherwise we would get -ENOSPC since the block groups from the
	 *    seed device are read-only;
	 *
	 * 2) Add the device item for the new sprout device - finishing the setup
	 *    of a new block group requires updating the device item in the chunk
	 *    btree, so it must exist when we attempt to do it. The previous step
	 *    ensures this does not fail with -ENOSPC.
	 *
	 * After that we can add the block group items to their btrees:
	 * update existing device item in the chunk btree, add a new block group
	 * item to the extent btree, add a new chunk item to the chunk btree and
	 * finally add the new device extent items to the devices btree.
	 */

	alloc_profile = btrfs_metadata_alloc_profile(fs_info);
	meta_space_info = btrfs_find_space_info(fs_info, alloc_profile);
	if (!meta_space_info) {
		DEBUG_WARN();
		return -EINVAL;
	}
	meta_bg = btrfs_create_chunk(trans, meta_space_info, alloc_profile);
	if (IS_ERR(meta_bg))
		return PTR_ERR(meta_bg);

	alloc_profile = btrfs_system_alloc_profile(fs_info);
	sys_space_info = btrfs_find_space_info(fs_info, alloc_profile);
	if (!sys_space_info) {
		DEBUG_WARN();
		return -EINVAL;
	}
	sys_bg = btrfs_create_chunk(trans, sys_space_info, alloc_profile);
	if (IS_ERR(sys_bg))
		return PTR_ERR(sys_bg);

	return 0;
}

static inline int btrfs_chunk_max_errors(struct btrfs_chunk_map *map)
{
	const int index = btrfs_bg_flags_to_raid_index(map->type);

	return btrfs_raid_array[index].tolerated_failures;
}

bool btrfs_chunk_writeable(struct btrfs_fs_info *fs_info, u64 chunk_offset)
{
	struct btrfs_chunk_map *map;
	int miss_ndevs = 0;
	int i;
	bool ret = true;

	map = btrfs_get_chunk_map(fs_info, chunk_offset, 1);
	if (IS_ERR(map))
		return false;

	for (i = 0; i < map->num_stripes; i++) {
		if (test_bit(BTRFS_DEV_STATE_MISSING,
					&map->stripes[i].dev->dev_state)) {
			miss_ndevs++;
			continue;
		}
		if (!test_bit(BTRFS_DEV_STATE_WRITEABLE,
					&map->stripes[i].dev->dev_state)) {
			ret = false;
			goto end;
		}
	}

	/*
	 * If the number of missing devices is larger than max errors, we can
	 * not write the data into that chunk successfully.
	 */
	if (miss_ndevs > btrfs_chunk_max_errors(map))
		ret = false;
end:
	btrfs_free_chunk_map(map);
	return ret;
}

void btrfs_mapping_tree_free(struct btrfs_fs_info *fs_info)
{
	write_lock(&fs_info->mapping_tree_lock);
	while (!RB_EMPTY_ROOT(&fs_info->mapping_tree.rb_root)) {
		struct btrfs_chunk_map *map;
		struct rb_node *node;

		node = rb_first_cached(&fs_info->mapping_tree);
		map = rb_entry(node, struct btrfs_chunk_map, rb_node);
		rb_erase_cached(&map->rb_node, &fs_info->mapping_tree);
		RB_CLEAR_NODE(&map->rb_node);
		chunk_map_device_clear_bits(map, CHUNK_ALLOCATED);
		/* Once for the tree ref. */
		btrfs_free_chunk_map(map);
		cond_resched_rwlock_write(&fs_info->mapping_tree_lock);
	}
	write_unlock(&fs_info->mapping_tree_lock);
}

static int btrfs_chunk_map_num_copies(const struct btrfs_chunk_map *map)
{
	enum btrfs_raid_types index = btrfs_bg_flags_to_raid_index(map->type);

	if (map->type & BTRFS_BLOCK_GROUP_RAID5)
		return 2;

	/*
	 * There could be two corrupted data stripes, we need to loop retry in
	 * order to rebuild the correct data.
	 *
	 * Fail a stripe at a time on every retry except the stripe under
	 * reconstruction.
	 */
	if (map->type & BTRFS_BLOCK_GROUP_RAID6)
		return map->num_stripes;

	/* Non-RAID56, use their ncopies from btrfs_raid_array. */
	return btrfs_raid_array[index].ncopies;
}

int btrfs_num_copies(struct btrfs_fs_info *fs_info, u64 logical, u64 len)
{
	struct btrfs_chunk_map *map;
	int ret;

	map = btrfs_get_chunk_map(fs_info, logical, len);
	if (IS_ERR(map))
		/*
		 * We could return errors for these cases, but that could get
		 * ugly and we'd probably do the same thing which is just not do
		 * anything else and exit, so return 1 so the callers don't try
		 * to use other copies.
		 */
		return 1;

	ret = btrfs_chunk_map_num_copies(map);
	btrfs_free_chunk_map(map);
	return ret;
}

unsigned long btrfs_full_stripe_len(struct btrfs_fs_info *fs_info,
				    u64 logical)
{
	struct btrfs_chunk_map *map;
	unsigned long len = fs_info->sectorsize;

	if (!btrfs_fs_incompat(fs_info, RAID56))
		return len;

	map = btrfs_get_chunk_map(fs_info, logical, len);

	if (!WARN_ON(IS_ERR(map))) {
		if (map->type & BTRFS_BLOCK_GROUP_RAID56_MASK)
			len = btrfs_stripe_nr_to_offset(nr_data_stripes(map));
		btrfs_free_chunk_map(map);
	}
	return len;
}

#ifdef CONFIG_BTRFS_EXPERIMENTAL
static int btrfs_read_preferred(struct btrfs_chunk_map *map, int first, int num_stripes)
{
	for (int index = first; index < first + num_stripes; index++) {
		const struct btrfs_device *device = map->stripes[index].dev;

		if (device->devid == READ_ONCE(device->fs_devices->read_devid))
			return index;
	}

	/* If no read-preferred device is set use the first stripe. */
	return first;
}

struct stripe_mirror {
	u64 devid;
	int num;
};

static int btrfs_cmp_devid(const void *a, const void *b)
{
	const struct stripe_mirror *s1 = (const struct stripe_mirror *)a;
	const struct stripe_mirror *s2 = (const struct stripe_mirror *)b;

	if (s1->devid < s2->devid)
		return -1;
	if (s1->devid > s2->devid)
		return 1;
	return 0;
}

/*
 * Select a stripe for reading using the round-robin algorithm.
 *
 *  1. Compute the read cycle as the total sectors read divided by the minimum
 *     sectors per device.
 *  2. Determine the stripe number for the current read by taking the modulus
 *     of the read cycle with the total number of stripes:
 *
 *      stripe index = (total sectors / min sectors per dev) % num stripes
 *
 * The calculated stripe index is then used to select the corresponding device
 * from the list of devices, which is ordered by devid.
 */
static int btrfs_read_rr(const struct btrfs_chunk_map *map, int first, int num_stripes)
{
	struct stripe_mirror stripes[BTRFS_RAID1_MAX_MIRRORS] = { 0 };
	struct btrfs_device *device  = map->stripes[first].dev;
	struct btrfs_fs_info *fs_info = device->fs_devices->fs_info;
	unsigned int read_cycle;
	unsigned int total_reads;
	unsigned int min_reads_per_dev;

	total_reads = percpu_counter_sum(&fs_info->stats_read_blocks);
	min_reads_per_dev = READ_ONCE(fs_info->fs_devices->rr_min_contig_read) >>
						       fs_info->sectorsize_bits;

	for (int index = 0, i = first; i < first + num_stripes; i++) {
		stripes[index].devid = map->stripes[i].dev->devid;
		stripes[index].num = i;
		index++;
	}
	sort(stripes, num_stripes, sizeof(struct stripe_mirror),
	     btrfs_cmp_devid, NULL);

	read_cycle = total_reads / min_reads_per_dev;
	return stripes[read_cycle % num_stripes].num;
}
#endif

static int find_live_mirror(struct btrfs_fs_info *fs_info,
			    struct btrfs_chunk_map *map, int first,
			    bool dev_replace_is_ongoing)
{
	const enum btrfs_read_policy policy = READ_ONCE(fs_info->fs_devices->read_policy);
	int i;
	int num_stripes;
	int preferred_mirror;
	int tolerance;
	struct btrfs_device *srcdev;

	ASSERT((map->type & (BTRFS_BLOCK_GROUP_RAID1_MASK | BTRFS_BLOCK_GROUP_RAID10)),
	       "type=%llu", map->type);

	if (map->type & BTRFS_BLOCK_GROUP_RAID10)
		num_stripes = map->sub_stripes;
	else
		num_stripes = map->num_stripes;

	switch (policy) {
	default:
		/* Shouldn't happen, just warn and use pid instead of failing */
		btrfs_warn_rl(fs_info, "unknown read_policy type %u, reset to pid",
			      policy);
		WRITE_ONCE(fs_info->fs_devices->read_policy, BTRFS_READ_POLICY_PID);
		fallthrough;
	case BTRFS_READ_POLICY_PID:
		preferred_mirror = first + (current->pid % num_stripes);
		break;
#ifdef CONFIG_BTRFS_EXPERIMENTAL
	case BTRFS_READ_POLICY_RR:
		preferred_mirror = btrfs_read_rr(map, first, num_stripes);
		break;
	case BTRFS_READ_POLICY_DEVID:
		preferred_mirror = btrfs_read_preferred(map, first, num_stripes);
		break;
#endif
	}

	if (dev_replace_is_ongoing &&
	    fs_info->dev_replace.cont_reading_from_srcdev_mode ==
	     BTRFS_DEV_REPLACE_ITEM_CONT_READING_FROM_SRCDEV_MODE_AVOID)
		srcdev = fs_info->dev_replace.srcdev;
	else
		srcdev = NULL;

	/*
	 * try to avoid the drive that is the source drive for a
	 * dev-replace procedure, only choose it if no other non-missing
	 * mirror is available
	 */
	for (tolerance = 0; tolerance < 2; tolerance++) {
		if (map->stripes[preferred_mirror].dev->bdev &&
		    (tolerance || map->stripes[preferred_mirror].dev != srcdev))
			return preferred_mirror;
		for (i = first; i < first + num_stripes; i++) {
			if (map->stripes[i].dev->bdev &&
			    (tolerance || map->stripes[i].dev != srcdev))
				return i;
		}
	}

	/* we couldn't find one that doesn't fail.  Just return something
	 * and the io error handling code will clean up eventually
	 */
	return preferred_mirror;
}

EXPORT_FOR_TESTS
struct btrfs_io_context *alloc_btrfs_io_context(struct btrfs_fs_info *fs_info,
						u64 logical, u16 total_stripes)
{
	struct btrfs_io_context *bioc;

	bioc = kzalloc(
		 /* The size of btrfs_io_context */
		sizeof(struct btrfs_io_context) +
		/* Plus the variable array for the stripes */
		sizeof(struct btrfs_io_stripe) * (total_stripes),
		GFP_NOFS);

	if (!bioc)
		return NULL;

	refcount_set(&bioc->refs, 1);

	bioc->fs_info = fs_info;
	bioc->replace_stripe_src = -1;
	bioc->full_stripe_logical = (u64)-1;
	bioc->logical = logical;

	return bioc;
}

void btrfs_get_bioc(struct btrfs_io_context *bioc)
{
	WARN_ON(!refcount_read(&bioc->refs));
	refcount_inc(&bioc->refs);
}

void btrfs_put_bioc(struct btrfs_io_context *bioc)
{
	if (!bioc)
		return;
	if (refcount_dec_and_test(&bioc->refs))
		kfree(bioc);
}

/*
 * Please note that, discard won't be sent to target device of device
 * replace.
 */
struct btrfs_discard_stripe *btrfs_map_discard(struct btrfs_fs_info *fs_info,
					       u64 logical, u64 *length_ret,
					       u32 *num_stripes)
{
	struct btrfs_chunk_map *map;
	struct btrfs_discard_stripe *stripes;
	u64 length = *length_ret;
	u64 offset;
	u32 stripe_nr;
	u32 stripe_nr_end;
	u32 stripe_cnt;
	u64 stripe_end_offset;
	u64 stripe_offset;
	u32 stripe_index;
	u32 factor = 0;
	u32 sub_stripes = 0;
	u32 stripes_per_dev = 0;
	u32 remaining_stripes = 0;
	u32 last_stripe = 0;
	int ret;
	int i;

	map = btrfs_get_chunk_map(fs_info, logical, length);
	if (IS_ERR(map))
		return ERR_CAST(map);

	/* we don't discard raid56 yet */
	if (map->type & BTRFS_BLOCK_GROUP_RAID56_MASK) {
		ret = -EOPNOTSUPP;
		goto out_free_map;
	}

	offset = logical - map->start;
	length = min_t(u64, map->start + map->chunk_len - logical, length);
	*length_ret = length;

	/*
	 * stripe_nr counts the total number of stripes we have to stride
	 * to get to this block
	 */
	stripe_nr = offset >> BTRFS_STRIPE_LEN_SHIFT;

	/* stripe_offset is the offset of this block in its stripe */
	stripe_offset = offset - btrfs_stripe_nr_to_offset(stripe_nr);

	stripe_nr_end = round_up(offset + length, BTRFS_STRIPE_LEN) >>
			BTRFS_STRIPE_LEN_SHIFT;
	stripe_cnt = stripe_nr_end - stripe_nr;
	stripe_end_offset = btrfs_stripe_nr_to_offset(stripe_nr_end) -
			    (offset + length);
	/*
	 * after this, stripe_nr is the number of stripes on this
	 * device we have to walk to find the data, and stripe_index is
	 * the number of our device in the stripe array
	 */
	*num_stripes = 1;
	stripe_index = 0;
	if (map->type & (BTRFS_BLOCK_GROUP_RAID0 |
			 BTRFS_BLOCK_GROUP_RAID10)) {
		if (map->type & BTRFS_BLOCK_GROUP_RAID0)
			sub_stripes = 1;
		else
			sub_stripes = map->sub_stripes;

		factor = map->num_stripes / sub_stripes;
		*num_stripes = min_t(u64, map->num_stripes,
				    sub_stripes * stripe_cnt);
		stripe_index = stripe_nr % factor;
		stripe_nr /= factor;
		stripe_index *= sub_stripes;

		remaining_stripes = stripe_cnt % factor;
		stripes_per_dev = stripe_cnt / factor;
		last_stripe = ((stripe_nr_end - 1) % factor) * sub_stripes;
	} else if (map->type & (BTRFS_BLOCK_GROUP_RAID1_MASK |
				BTRFS_BLOCK_GROUP_DUP)) {
		*num_stripes = map->num_stripes;
	} else {
		stripe_index = stripe_nr % map->num_stripes;
		stripe_nr /= map->num_stripes;
	}

	stripes = kcalloc(*num_stripes, sizeof(*stripes), GFP_NOFS);
	if (!stripes) {
		ret = -ENOMEM;
		goto out_free_map;
	}

	for (i = 0; i < *num_stripes; i++) {
		stripes[i].physical =
			map->stripes[stripe_index].physical +
			stripe_offset + btrfs_stripe_nr_to_offset(stripe_nr);
		stripes[i].dev = map->stripes[stripe_index].dev;

		if (map->type & (BTRFS_BLOCK_GROUP_RAID0 |
				 BTRFS_BLOCK_GROUP_RAID10)) {
			stripes[i].length = btrfs_stripe_nr_to_offset(stripes_per_dev);

			if (i / sub_stripes < remaining_stripes)
				stripes[i].length += BTRFS_STRIPE_LEN;

			/*
			 * Special for the first stripe and
			 * the last stripe:
			 *
			 * |-------|...|-------|
			 *     |----------|
			 *    off     end_off
			 */
			if (i < sub_stripes)
				stripes[i].length -= stripe_offset;

			if (stripe_index >= last_stripe &&
			    stripe_index <= (last_stripe +
					     sub_stripes - 1))
				stripes[i].length -= stripe_end_offset;

			if (i == sub_stripes - 1)
				stripe_offset = 0;
		} else {
			stripes[i].length = length;
		}

		stripe_index++;
		if (stripe_index == map->num_stripes) {
			stripe_index = 0;
			stripe_nr++;
		}
	}

	btrfs_free_chunk_map(map);
	return stripes;
out_free_map:
	btrfs_free_chunk_map(map);
	return ERR_PTR(ret);
}

static bool is_block_group_to_copy(struct btrfs_fs_info *fs_info, u64 logical)
{
	struct btrfs_block_group *cache;
	bool ret;

	/* Non zoned filesystem does not use "to_copy" flag */
	if (!btrfs_is_zoned(fs_info))
		return false;

	cache = btrfs_lookup_block_group(fs_info, logical);

	ret = test_bit(BLOCK_GROUP_FLAG_TO_COPY, &cache->runtime_flags);

	btrfs_put_block_group(cache);
	return ret;
}

static void handle_ops_on_dev_replace(struct btrfs_io_context *bioc,
				      struct btrfs_dev_replace *dev_replace,
				      u64 logical,
				      struct btrfs_io_geometry *io_geom)
{
	u64 srcdev_devid = dev_replace->srcdev->devid;
	/*
	 * At this stage, num_stripes is still the real number of stripes,
	 * excluding the duplicated stripes.
	 */
	int num_stripes = io_geom->num_stripes;
	int max_errors = io_geom->max_errors;
	int nr_extra_stripes = 0;
	int i;

	/*
	 * A block group which has "to_copy" set will eventually be copied by
	 * the dev-replace process. We can avoid cloning IO here.
	 */
	if (is_block_group_to_copy(dev_replace->srcdev->fs_info, logical))
		return;

	/*
	 * Duplicate the write operations while the dev-replace procedure is
	 * running. Since the copying of the old disk to the new disk takes
	 * place at run time while the filesystem is mounted writable, the
	 * regular write operations to the old disk have to be duplicated to go
	 * to the new disk as well.
	 *
	 * Note that device->missing is handled by the caller, and that the
	 * write to the old disk is already set up in the stripes array.
	 */
	for (i = 0; i < num_stripes; i++) {
		struct btrfs_io_stripe *old = &bioc->stripes[i];
		struct btrfs_io_stripe *new = &bioc->stripes[num_stripes + nr_extra_stripes];

		if (old->dev->devid != srcdev_devid)
			continue;

		new->physical = old->physical;
		new->dev = dev_replace->tgtdev;
		if (bioc->map_type & BTRFS_BLOCK_GROUP_RAID56_MASK)
			bioc->replace_stripe_src = i;
		nr_extra_stripes++;
	}

	/* We can only have at most 2 extra nr_stripes (for DUP). */
	ASSERT(nr_extra_stripes <= 2, "nr_extra_stripes=%d", nr_extra_stripes);
	/*
	 * For GET_READ_MIRRORS, we can only return at most 1 extra stripe for
	 * replace.
	 * If we have 2 extra stripes, only choose the one with smaller physical.
	 */
	if (io_geom->op == BTRFS_MAP_GET_READ_MIRRORS && nr_extra_stripes == 2) {
		struct btrfs_io_stripe *first = &bioc->stripes[num_stripes];
		struct btrfs_io_stripe *second = &bioc->stripes[num_stripes + 1];

		/* Only DUP can have two extra stripes. */
		ASSERT(bioc->map_type & BTRFS_BLOCK_GROUP_DUP,
		       "map_type=%llu", bioc->map_type);

		/*
		 * Swap the last stripe stripes and reduce @nr_extra_stripes.
		 * The extra stripe would still be there, but won't be accessed.
		 */
		if (first->physical > second->physical) {
			swap(second->physical, first->physical);
			swap(second->dev, first->dev);
			nr_extra_stripes--;
		}
	}

	io_geom->num_stripes = num_stripes + nr_extra_stripes;
	io_geom->max_errors = max_errors + nr_extra_stripes;
	bioc->replace_nr_stripes = nr_extra_stripes;
}

static u64 btrfs_max_io_len(struct btrfs_chunk_map *map, u64 offset,
			    struct btrfs_io_geometry *io_geom)
{
	/*
	 * Stripe_nr is the stripe where this block falls.  stripe_offset is
	 * the offset of this block in its stripe.
	 */
	io_geom->stripe_offset = offset & BTRFS_STRIPE_LEN_MASK;
	io_geom->stripe_nr = offset >> BTRFS_STRIPE_LEN_SHIFT;
	ASSERT(io_geom->stripe_offset < U32_MAX,
	       "stripe_offset=%llu", io_geom->stripe_offset);

	if (map->type & BTRFS_BLOCK_GROUP_RAID56_MASK) {
		unsigned long full_stripe_len =
			btrfs_stripe_nr_to_offset(nr_data_stripes(map));

		/*
		 * For full stripe start, we use previously calculated
		 * @stripe_nr. Align it to nr_data_stripes, then multiply with
		 * STRIPE_LEN.
		 *
		 * By this we can avoid u64 division completely.  And we have
		 * to go rounddown(), not round_down(), as nr_data_stripes is
		 * not ensured to be power of 2.
		 */
		io_geom->raid56_full_stripe_start = btrfs_stripe_nr_to_offset(
			rounddown(io_geom->stripe_nr, nr_data_stripes(map)));

		ASSERT(io_geom->raid56_full_stripe_start + full_stripe_len > offset,
		       "raid56_full_stripe_start=%llu full_stripe_len=%lu offset=%llu",
		       io_geom->raid56_full_stripe_start, full_stripe_len, offset);
		ASSERT(io_geom->raid56_full_stripe_start <= offset,
		       "raid56_full_stripe_start=%llu offset=%llu",
		       io_geom->raid56_full_stripe_start, offset);
		/*
		 * For writes to RAID56, allow to write a full stripe set, but
		 * no straddling of stripe sets.
		 */
		if (io_geom->op == BTRFS_MAP_WRITE)
			return full_stripe_len - (offset - io_geom->raid56_full_stripe_start);
	}

	/*
	 * For other RAID types and for RAID56 reads, allow a single stripe (on
	 * a single disk).
	 */
	if (map->type & BTRFS_BLOCK_GROUP_STRIPE_MASK)
		return BTRFS_STRIPE_LEN - io_geom->stripe_offset;
	return U64_MAX;
}

static int set_io_stripe(struct btrfs_fs_info *fs_info, u64 logical,
			 u64 *length, struct btrfs_io_stripe *dst,
			 struct btrfs_chunk_map *map,
			 struct btrfs_io_geometry *io_geom)
{
	dst->dev = map->stripes[io_geom->stripe_index].dev;

	if (io_geom->op == BTRFS_MAP_READ && io_geom->use_rst)
		return btrfs_get_raid_extent_offset(fs_info, logical, length,
						    map->type,
						    io_geom->stripe_index, dst);

	dst->physical = map->stripes[io_geom->stripe_index].physical +
			io_geom->stripe_offset +
			btrfs_stripe_nr_to_offset(io_geom->stripe_nr);
	return 0;
}

static bool is_single_device_io(struct btrfs_fs_info *fs_info,
				const struct btrfs_io_stripe *smap,
				const struct btrfs_chunk_map *map,
				int num_alloc_stripes,
				struct btrfs_io_geometry *io_geom)
{
	if (!smap)
		return false;

	if (num_alloc_stripes != 1)
		return false;

	if (io_geom->use_rst && io_geom->op != BTRFS_MAP_READ)
		return false;

	if ((map->type & BTRFS_BLOCK_GROUP_RAID56_MASK) && io_geom->mirror_num > 1)
		return false;

	return true;
}

static void map_blocks_raid0(const struct btrfs_chunk_map *map,
			     struct btrfs_io_geometry *io_geom)
{
	io_geom->stripe_index = io_geom->stripe_nr % map->num_stripes;
	io_geom->stripe_nr /= map->num_stripes;
	if (io_geom->op == BTRFS_MAP_READ)
		io_geom->mirror_num = 1;
}

static void map_blocks_raid1(struct btrfs_fs_info *fs_info,
			     struct btrfs_chunk_map *map,
			     struct btrfs_io_geometry *io_geom,
			     bool dev_replace_is_ongoing)
{
	if (io_geom->op != BTRFS_MAP_READ) {
		io_geom->num_stripes = map->num_stripes;
		return;
	}

	if (io_geom->mirror_num) {
		io_geom->stripe_index = io_geom->mirror_num - 1;
		return;
	}

	io_geom->stripe_index = find_live_mirror(fs_info, map, 0,
						 dev_replace_is_ongoing);
	io_geom->mirror_num = io_geom->stripe_index + 1;
}

static void map_blocks_dup(const struct btrfs_chunk_map *map,
			   struct btrfs_io_geometry *io_geom)
{
	if (io_geom->op != BTRFS_MAP_READ) {
		io_geom->num_stripes = map->num_stripes;
		return;
	}

	if (io_geom->mirror_num) {
		io_geom->stripe_index = io_geom->mirror_num - 1;
		return;
	}

	io_geom->mirror_num = 1;
}

static void map_blocks_raid10(struct btrfs_fs_info *fs_info,
			      struct btrfs_chunk_map *map,
			      struct btrfs_io_geometry *io_geom,
			      bool dev_replace_is_ongoing)
{
	u32 factor = map->num_stripes / map->sub_stripes;
	int old_stripe_index;

	io_geom->stripe_index = (io_geom->stripe_nr % factor) * map->sub_stripes;
	io_geom->stripe_nr /= factor;

	if (io_geom->op != BTRFS_MAP_READ) {
		io_geom->num_stripes = map->sub_stripes;
		return;
	}

	if (io_geom->mirror_num) {
		io_geom->stripe_index += io_geom->mirror_num - 1;
		return;
	}

	old_stripe_index = io_geom->stripe_index;
	io_geom->stripe_index = find_live_mirror(fs_info, map,
						 io_geom->stripe_index,
						 dev_replace_is_ongoing);
	io_geom->mirror_num = io_geom->stripe_index - old_stripe_index + 1;
}

static void map_blocks_raid56_write(struct btrfs_chunk_map *map,
				    struct btrfs_io_geometry *io_geom,
				    u64 logical, u64 *length)
{
	int data_stripes = nr_data_stripes(map);

	/*
	 * Needs full stripe mapping.
	 *
	 * Push stripe_nr back to the start of the full stripe For those cases
	 * needing a full stripe, @stripe_nr is the full stripe number.
	 *
	 * Originally we go raid56_full_stripe_start / full_stripe_len, but
	 * that can be expensive.  Here we just divide @stripe_nr with
	 * @data_stripes.
	 */
	io_geom->stripe_nr /= data_stripes;

	/* RAID[56] write or recovery. Return all stripes */
	io_geom->num_stripes = map->num_stripes;
	io_geom->max_errors = btrfs_chunk_max_errors(map);

	/* Return the length to the full stripe end. */
	*length = min(logical + *length,
		      io_geom->raid56_full_stripe_start + map->start +
		      btrfs_stripe_nr_to_offset(data_stripes)) -
		logical;
	io_geom->stripe_index = 0;
	io_geom->stripe_offset = 0;
}

static void map_blocks_raid56_read(struct btrfs_chunk_map *map,
				   struct btrfs_io_geometry *io_geom)
{
	int data_stripes = nr_data_stripes(map);

	ASSERT(io_geom->mirror_num <= 1, "mirror_num=%d", io_geom->mirror_num);
	/* Just grab the data stripe directly. */
	io_geom->stripe_index = io_geom->stripe_nr % data_stripes;
	io_geom->stripe_nr /= data_stripes;

	/* We distribute the parity blocks across stripes. */
	io_geom->stripe_index =
		(io_geom->stripe_nr + io_geom->stripe_index) % map->num_stripes;

	if (io_geom->op == BTRFS_MAP_READ && io_geom->mirror_num < 1)
		io_geom->mirror_num = 1;
}

static void map_blocks_single(const struct btrfs_chunk_map *map,
			      struct btrfs_io_geometry *io_geom)
{
	io_geom->stripe_index = io_geom->stripe_nr % map->num_stripes;
	io_geom->stripe_nr /= map->num_stripes;
	io_geom->mirror_num = io_geom->stripe_index + 1;
}

/*
 * Map one logical range to one or more physical ranges.
 *
 * @length:		(Mandatory) mapped length of this run.
 *			One logical range can be split into different segments
 *			due to factors like zones and RAID0/5/6/10 stripe
 *			boundaries.
 *
 * @bioc_ret:		(Mandatory) returned btrfs_io_context structure.
 *			which has one or more physical ranges (btrfs_io_stripe)
 *			recorded inside.
 *			Caller should call btrfs_put_bioc() to free it after use.
 *
 * @smap:		(Optional) single physical range optimization.
 *			If the map request can be fulfilled by one single
 *			physical range, and this is parameter is not NULL,
 *			then @bioc_ret would be NULL, and @smap would be
 *			updated.
 *
 * @mirror_num_ret:	(Mandatory) returned mirror number if the original
 *			value is 0.
 *
 *			Mirror number 0 means to choose any live mirrors.
 *
 *			For non-RAID56 profiles, non-zero mirror_num means
 *			the Nth mirror. (e.g. mirror_num 1 means the first
 *			copy).
 *
 *			For RAID56 profile, mirror 1 means rebuild from P and
 *			the remaining data stripes.
 *
 *			For RAID6 profile, mirror > 2 means mark another
 *			data/P stripe error and rebuild from the remaining
 *			stripes..
 */
int btrfs_map_block(struct btrfs_fs_info *fs_info, enum btrfs_map_op op,
		    u64 logical, u64 *length,
		    struct btrfs_io_context **bioc_ret,
		    struct btrfs_io_stripe *smap, int *mirror_num_ret)
{
	struct btrfs_chunk_map *map;
	struct btrfs_io_geometry io_geom = { 0 };
	u64 map_offset;
	int ret = 0;
	int num_copies;
	struct btrfs_io_context *bioc = NULL;
	struct btrfs_dev_replace *dev_replace = &fs_info->dev_replace;
	bool dev_replace_is_ongoing = false;
	u16 num_alloc_stripes;
	u64 max_len;

	ASSERT(bioc_ret);

	io_geom.mirror_num = (mirror_num_ret ? *mirror_num_ret : 0);
	io_geom.num_stripes = 1;
	io_geom.stripe_index = 0;
	io_geom.op = op;

	map = btrfs_get_chunk_map(fs_info, logical, *length);
	if (IS_ERR(map))
		return PTR_ERR(map);

	num_copies = btrfs_chunk_map_num_copies(map);
	if (io_geom.mirror_num > num_copies)
		return -EINVAL;

	map_offset = logical - map->start;
	io_geom.raid56_full_stripe_start = (u64)-1;
	max_len = btrfs_max_io_len(map, map_offset, &io_geom);
	*length = min_t(u64, map->chunk_len - map_offset, max_len);
	io_geom.use_rst = btrfs_need_stripe_tree_update(fs_info, map->type);

	if (dev_replace->replace_task != current)
		down_read(&dev_replace->rwsem);

	dev_replace_is_ongoing = btrfs_dev_replace_is_ongoing(dev_replace);
	/*
	 * Hold the semaphore for read during the whole operation, write is
	 * requested at commit time but must wait.
	 */
	if (!dev_replace_is_ongoing && dev_replace->replace_task != current)
		up_read(&dev_replace->rwsem);

	switch (map->type & BTRFS_BLOCK_GROUP_PROFILE_MASK) {
	case BTRFS_BLOCK_GROUP_RAID0:
		map_blocks_raid0(map, &io_geom);
		break;
	case BTRFS_BLOCK_GROUP_RAID1:
	case BTRFS_BLOCK_GROUP_RAID1C3:
	case BTRFS_BLOCK_GROUP_RAID1C4:
		map_blocks_raid1(fs_info, map, &io_geom, dev_replace_is_ongoing);
		break;
	case BTRFS_BLOCK_GROUP_DUP:
		map_blocks_dup(map, &io_geom);
		break;
	case BTRFS_BLOCK_GROUP_RAID10:
		map_blocks_raid10(fs_info, map, &io_geom, dev_replace_is_ongoing);
		break;
	case BTRFS_BLOCK_GROUP_RAID5:
	case BTRFS_BLOCK_GROUP_RAID6:
		if (op != BTRFS_MAP_READ || io_geom.mirror_num > 1)
			map_blocks_raid56_write(map, &io_geom, logical, length);
		else
			map_blocks_raid56_read(map, &io_geom);
		break;
	default:
		/*
		 * After this, stripe_nr is the number of stripes on this
		 * device we have to walk to find the data, and stripe_index is
		 * the number of our device in the stripe array
		 */
		map_blocks_single(map, &io_geom);
		break;
	}
	if (io_geom.stripe_index >= map->num_stripes) {
		btrfs_crit(fs_info,
			   "stripe index math went horribly wrong, got stripe_index=%u, num_stripes=%u",
			   io_geom.stripe_index, map->num_stripes);
		ret = -EINVAL;
		goto out;
	}

	num_alloc_stripes = io_geom.num_stripes;
	if (dev_replace_is_ongoing && dev_replace->tgtdev != NULL &&
	    op != BTRFS_MAP_READ)
		/*
		 * For replace case, we need to add extra stripes for extra
		 * duplicated stripes.
		 *
		 * For both WRITE and GET_READ_MIRRORS, we may have at most
		 * 2 more stripes (DUP types, otherwise 1).
		 */
		num_alloc_stripes += 2;

	/*
	 * If this I/O maps to a single device, try to return the device and
	 * physical block information on the stack instead of allocating an
	 * I/O context structure.
	 */
	if (is_single_device_io(fs_info, smap, map, num_alloc_stripes, &io_geom)) {
		ret = set_io_stripe(fs_info, logical, length, smap, map, &io_geom);
		if (mirror_num_ret)
			*mirror_num_ret = io_geom.mirror_num;
		*bioc_ret = NULL;
		goto out;
	}

	bioc = alloc_btrfs_io_context(fs_info, logical, num_alloc_stripes);
	if (!bioc) {
		ret = -ENOMEM;
		goto out;
	}
	bioc->map_type = map->type;
	bioc->use_rst = io_geom.use_rst;

	/*
	 * For RAID56 full map, we need to make sure the stripes[] follows the
	 * rule that data stripes are all ordered, then followed with P and Q
	 * (if we have).
	 *
	 * It's still mostly the same as other profiles, just with extra rotation.
	 */
	if (map->type & BTRFS_BLOCK_GROUP_RAID56_MASK &&
	    (op != BTRFS_MAP_READ || io_geom.mirror_num > 1)) {
		/*
		 * For RAID56 @stripe_nr is already the number of full stripes
		 * before us, which is also the rotation value (needs to modulo
		 * with num_stripes).
		 *
		 * In this case, we just add @stripe_nr with @i, then do the
		 * modulo, to reduce one modulo call.
		 */
		bioc->full_stripe_logical = map->start +
			btrfs_stripe_nr_to_offset(io_geom.stripe_nr *
						  nr_data_stripes(map));
		for (int i = 0; i < io_geom.num_stripes; i++) {
			struct btrfs_io_stripe *dst = &bioc->stripes[i];
			u32 stripe_index;

			stripe_index = (i + io_geom.stripe_nr) % io_geom.num_stripes;
			dst->dev = map->stripes[stripe_index].dev;
			dst->physical =
				map->stripes[stripe_index].physical +
				io_geom.stripe_offset +
				btrfs_stripe_nr_to_offset(io_geom.stripe_nr);
		}
	} else {
		/*
		 * For all other non-RAID56 profiles, just copy the target
		 * stripe into the bioc.
		 */
		for (int i = 0; i < io_geom.num_stripes; i++) {
			ret = set_io_stripe(fs_info, logical, length,
					    &bioc->stripes[i], map, &io_geom);
			if (ret < 0)
				break;
			io_geom.stripe_index++;
		}
	}

	if (ret) {
		*bioc_ret = NULL;
		btrfs_put_bioc(bioc);
		goto out;
	}

	if (op != BTRFS_MAP_READ)
		io_geom.max_errors = btrfs_chunk_max_errors(map);

	if (dev_replace_is_ongoing && dev_replace->tgtdev != NULL &&
	    op != BTRFS_MAP_READ) {
		handle_ops_on_dev_replace(bioc, dev_replace, logical, &io_geom);
	}

	*bioc_ret = bioc;
	bioc->num_stripes = io_geom.num_stripes;
	bioc->max_errors = io_geom.max_errors;
	bioc->mirror_num = io_geom.mirror_num;

out:
	if (dev_replace_is_ongoing && dev_replace->replace_task != current) {
		lockdep_assert_held(&dev_replace->rwsem);
		/* Unlock and let waiting writers proceed */
		up_read(&dev_replace->rwsem);
	}
	btrfs_free_chunk_map(map);
	return ret;
}

static bool dev_args_match_fs_devices(const struct btrfs_dev_lookup_args *args,
				      const struct btrfs_fs_devices *fs_devices)
{
	if (args->fsid == NULL)
		return true;
	if (memcmp(fs_devices->metadata_uuid, args->fsid, BTRFS_FSID_SIZE) == 0)
		return true;
	return false;
}

static bool dev_args_match_device(const struct btrfs_dev_lookup_args *args,
				  const struct btrfs_device *device)
{
	if (args->missing) {
		if (test_bit(BTRFS_DEV_STATE_IN_FS_METADATA, &device->dev_state) &&
		    !device->bdev)
			return true;
		return false;
	}

	if (device->devid != args->devid)
		return false;
	if (args->uuid && memcmp(device->uuid, args->uuid, BTRFS_UUID_SIZE) != 0)
		return false;
	return true;
}

/*
 * Find a device specified by @devid or @uuid in the list of @fs_devices, or
 * return NULL.
 *
 * If devid and uuid are both specified, the match must be exact, otherwise
 * only devid is used.
 */
struct btrfs_device *btrfs_find_device(const struct btrfs_fs_devices *fs_devices,
				       const struct btrfs_dev_lookup_args *args)
{
	struct btrfs_device *device;
	struct btrfs_fs_devices *seed_devs;

	if (dev_args_match_fs_devices(args, fs_devices)) {
		list_for_each_entry(device, &fs_devices->devices, dev_list) {
			if (dev_args_match_device(args, device))
				return device;
		}
	}

	list_for_each_entry(seed_devs, &fs_devices->seed_list, seed_list) {
		if (!dev_args_match_fs_devices(args, seed_devs))
			continue;
		list_for_each_entry(device, &seed_devs->devices, dev_list) {
			if (dev_args_match_device(args, device))
				return device;
		}
	}

	return NULL;
}

static struct btrfs_device *add_missing_dev(struct btrfs_fs_devices *fs_devices,
					    u64 devid, u8 *dev_uuid)
{
	struct btrfs_device *device;
	unsigned int nofs_flag;

	/*
	 * We call this under the chunk_mutex, so we want to use NOFS for this
	 * allocation, however we don't want to change btrfs_alloc_device() to
	 * always do NOFS because we use it in a lot of other GFP_KERNEL safe
	 * places.
	 */

	nofs_flag = memalloc_nofs_save();
	device = btrfs_alloc_device(NULL, &devid, dev_uuid, NULL);
	memalloc_nofs_restore(nofs_flag);
	if (IS_ERR(device))
		return device;

	list_add(&device->dev_list, &fs_devices->devices);
	device->fs_devices = fs_devices;
	fs_devices->num_devices++;

	set_bit(BTRFS_DEV_STATE_MISSING, &device->dev_state);
	fs_devices->missing_devices++;

	return device;
}

/*
 * Allocate new device struct, set up devid and UUID.
 *
 * @fs_info:	used only for generating a new devid, can be NULL if
 *		devid is provided (i.e. @devid != NULL).
 * @devid:	a pointer to devid for this device.  If NULL a new devid
 *		is generated.
 * @uuid:	a pointer to UUID for this device.  If NULL a new UUID
 *		is generated.
 * @path:	a pointer to device path if available, NULL otherwise.
 *
 * Return: a pointer to a new &struct btrfs_device on success; ERR_PTR()
 * on error.  Returned struct is not linked onto any lists and must be
 * destroyed with btrfs_free_device.
 */
struct btrfs_device *btrfs_alloc_device(struct btrfs_fs_info *fs_info,
					const u64 *devid, const u8 *uuid,
					const char *path)
{
	struct btrfs_device *dev;
	u64 tmp;

	if (WARN_ON(!devid && !fs_info))
		return ERR_PTR(-EINVAL);

	dev = kzalloc(sizeof(*dev), GFP_KERNEL);
	if (!dev)
		return ERR_PTR(-ENOMEM);

	INIT_LIST_HEAD(&dev->dev_list);
	INIT_LIST_HEAD(&dev->dev_alloc_list);
	INIT_LIST_HEAD(&dev->post_commit_list);

	atomic_set(&dev->dev_stats_ccnt, 0);
	btrfs_device_data_ordered_init(dev);
	btrfs_extent_io_tree_init(fs_info, &dev->alloc_state, IO_TREE_DEVICE_ALLOC_STATE);

	if (devid)
		tmp = *devid;
	else {
		int ret;

		ret = find_next_devid(fs_info, &tmp);
		if (ret) {
			btrfs_free_device(dev);
			return ERR_PTR(ret);
		}
	}
	dev->devid = tmp;

	if (uuid)
		memcpy(dev->uuid, uuid, BTRFS_UUID_SIZE);
	else
		generate_random_uuid(dev->uuid);

	if (path) {
		struct rcu_string *name;

		name = rcu_string_strdup(path, GFP_KERNEL);
		if (!name) {
			btrfs_free_device(dev);
			return ERR_PTR(-ENOMEM);
		}
		rcu_assign_pointer(dev->name, name);
	}

	return dev;
}

static void btrfs_report_missing_device(struct btrfs_fs_info *fs_info,
					u64 devid, u8 *uuid, bool error)
{
	if (error)
		btrfs_err_rl(fs_info, "devid %llu uuid %pU is missing",
			      devid, uuid);
	else
		btrfs_warn_rl(fs_info, "devid %llu uuid %pU is missing",
			      devid, uuid);
}

u64 btrfs_calc_stripe_length(const struct btrfs_chunk_map *map)
{
	const int data_stripes = calc_data_stripes(map->type, map->num_stripes);

	return div_u64(map->chunk_len, data_stripes);
}

#if BITS_PER_LONG == 32
/*
 * Due to page cache limit, metadata beyond BTRFS_32BIT_MAX_FILE_SIZE
 * can't be accessed on 32bit systems.
 *
 * This function do mount time check to reject the fs if it already has
 * metadata chunk beyond that limit.
 */
static int check_32bit_meta_chunk(struct btrfs_fs_info *fs_info,
				  u64 logical, u64 length, u64 type)
{
	if (!(type & BTRFS_BLOCK_GROUP_METADATA))
		return 0;

	if (logical + length < MAX_LFS_FILESIZE)
		return 0;

	btrfs_err_32bit_limit(fs_info);
	return -EOVERFLOW;
}

/*
 * This is to give early warning for any metadata chunk reaching
 * BTRFS_32BIT_EARLY_WARN_THRESHOLD.
 * Although we can still access the metadata, it's not going to be possible
 * once the limit is reached.
 */
static void warn_32bit_meta_chunk(struct btrfs_fs_info *fs_info,
				  u64 logical, u64 length, u64 type)
{
	if (!(type & BTRFS_BLOCK_GROUP_METADATA))
		return;

	if (logical + length < BTRFS_32BIT_EARLY_WARN_THRESHOLD)
		return;

	btrfs_warn_32bit_limit(fs_info);
}
#endif

static struct btrfs_device *handle_missing_device(struct btrfs_fs_info *fs_info,
						  u64 devid, u8 *uuid)
{
	struct btrfs_device *dev;

	if (!btrfs_test_opt(fs_info, DEGRADED)) {
		btrfs_report_missing_device(fs_info, devid, uuid, true);
		return ERR_PTR(-ENOENT);
	}

	dev = add_missing_dev(fs_info->fs_devices, devid, uuid);
	if (IS_ERR(dev)) {
		btrfs_err(fs_info, "failed to init missing device %llu: %ld",
			  devid, PTR_ERR(dev));
		return dev;
	}
	btrfs_report_missing_device(fs_info, devid, uuid, false);

	return dev;
}

static int read_one_chunk(struct btrfs_key *key, struct extent_buffer *leaf,
			  struct btrfs_chunk *chunk)
{
	BTRFS_DEV_LOOKUP_ARGS(args);
	struct btrfs_fs_info *fs_info = leaf->fs_info;
	struct btrfs_chunk_map *map;
	u64 logical;
	u64 length;
	u64 devid;
	u64 type;
	u8 uuid[BTRFS_UUID_SIZE];
	int index;
	int num_stripes;
	int ret;
	int i;

	logical = key->offset;
	length = btrfs_chunk_length(leaf, chunk);
	type = btrfs_chunk_type(leaf, chunk);
	index = btrfs_bg_flags_to_raid_index(type);
	num_stripes = btrfs_chunk_num_stripes(leaf, chunk);

#if BITS_PER_LONG == 32
	ret = check_32bit_meta_chunk(fs_info, logical, length, type);
	if (ret < 0)
		return ret;
	warn_32bit_meta_chunk(fs_info, logical, length, type);
#endif

	map = btrfs_find_chunk_map(fs_info, logical, 1);

	/* already mapped? */
	if (map && map->start <= logical && map->start + map->chunk_len > logical) {
		btrfs_free_chunk_map(map);
		return 0;
	} else if (map) {
		btrfs_free_chunk_map(map);
	}

	map = btrfs_alloc_chunk_map(num_stripes, GFP_NOFS);
	if (!map)
		return -ENOMEM;

	map->start = logical;
	map->chunk_len = length;
	map->num_stripes = num_stripes;
	map->io_width = btrfs_chunk_io_width(leaf, chunk);
	map->io_align = btrfs_chunk_io_align(leaf, chunk);
	map->type = type;
	/*
	 * We can't use the sub_stripes value, as for profiles other than
	 * RAID10, they may have 0 as sub_stripes for filesystems created by
	 * older mkfs (<v5.4).
	 * In that case, it can cause divide-by-zero errors later.
	 * Since currently sub_stripes is fixed for each profile, let's
	 * use the trusted value instead.
	 */
	map->sub_stripes = btrfs_raid_array[index].sub_stripes;
	map->verified_stripes = 0;
	map->stripe_size = btrfs_calc_stripe_length(map);
	for (i = 0; i < num_stripes; i++) {
		map->stripes[i].physical =
			btrfs_stripe_offset_nr(leaf, chunk, i);
		devid = btrfs_stripe_devid_nr(leaf, chunk, i);
		args.devid = devid;
		read_extent_buffer(leaf, uuid, (unsigned long)
				   btrfs_stripe_dev_uuid_nr(chunk, i),
				   BTRFS_UUID_SIZE);
		args.uuid = uuid;
		map->stripes[i].dev = btrfs_find_device(fs_info->fs_devices, &args);
		if (!map->stripes[i].dev) {
			map->stripes[i].dev = handle_missing_device(fs_info,
								    devid, uuid);
			if (IS_ERR(map->stripes[i].dev)) {
				ret = PTR_ERR(map->stripes[i].dev);
				btrfs_free_chunk_map(map);
				return ret;
			}
		}

		set_bit(BTRFS_DEV_STATE_IN_FS_METADATA,
				&(map->stripes[i].dev->dev_state));
	}

	ret = btrfs_add_chunk_map(fs_info, map);
	if (ret < 0) {
		btrfs_err(fs_info,
			  "failed to add chunk map, start=%llu len=%llu: %d",
			  map->start, map->chunk_len, ret);
		btrfs_free_chunk_map(map);
	}

	return ret;
}

static void fill_device_from_item(struct extent_buffer *leaf,
				 struct btrfs_dev_item *dev_item,
				 struct btrfs_device *device)
{
	unsigned long ptr;

	device->devid = btrfs_device_id(leaf, dev_item);
	device->disk_total_bytes = btrfs_device_total_bytes(leaf, dev_item);
	device->total_bytes = device->disk_total_bytes;
	device->commit_total_bytes = device->disk_total_bytes;
	device->bytes_used = btrfs_device_bytes_used(leaf, dev_item);
	device->commit_bytes_used = device->bytes_used;
	device->type = btrfs_device_type(leaf, dev_item);
	device->io_align = btrfs_device_io_align(leaf, dev_item);
	device->io_width = btrfs_device_io_width(leaf, dev_item);
	device->sector_size = btrfs_device_sector_size(leaf, dev_item);
	WARN_ON(device->devid == BTRFS_DEV_REPLACE_DEVID);
	clear_bit(BTRFS_DEV_STATE_REPLACE_TGT, &device->dev_state);

	ptr = btrfs_device_uuid(dev_item);
	read_extent_buffer(leaf, device->uuid, ptr, BTRFS_UUID_SIZE);
}

static struct btrfs_fs_devices *open_seed_devices(struct btrfs_fs_info *fs_info,
						  u8 *fsid)
{
	struct btrfs_fs_devices *fs_devices;
	int ret;

	lockdep_assert_held(&uuid_mutex);
	ASSERT(fsid);

	/* This will match only for multi-device seed fs */
	list_for_each_entry(fs_devices, &fs_info->fs_devices->seed_list, seed_list)
		if (!memcmp(fs_devices->fsid, fsid, BTRFS_FSID_SIZE))
			return fs_devices;


	fs_devices = find_fsid(fsid, NULL);
	if (!fs_devices) {
		if (!btrfs_test_opt(fs_info, DEGRADED)) {
			btrfs_err(fs_info,
		"failed to find fsid %pU when attempting to open seed devices",
				  fsid);
			return ERR_PTR(-ENOENT);
		}

		fs_devices = alloc_fs_devices(fsid);
		if (IS_ERR(fs_devices))
			return fs_devices;

		fs_devices->seeding = true;
		fs_devices->opened = 1;
		return fs_devices;
	}

	/*
	 * Upon first call for a seed fs fsid, just create a private copy of the
	 * respective fs_devices and anchor it at fs_info->fs_devices->seed_list
	 */
	fs_devices = clone_fs_devices(fs_devices);
	if (IS_ERR(fs_devices))
		return fs_devices;

	ret = open_fs_devices(fs_devices, BLK_OPEN_READ, fs_info->bdev_holder);
	if (ret) {
		free_fs_devices(fs_devices);
		return ERR_PTR(ret);
	}

	if (!fs_devices->seeding) {
		close_fs_devices(fs_devices);
		free_fs_devices(fs_devices);
		return ERR_PTR(-EINVAL);
	}

	list_add(&fs_devices->seed_list, &fs_info->fs_devices->seed_list);

	return fs_devices;
}

static int read_one_dev(struct extent_buffer *leaf,
			struct btrfs_dev_item *dev_item)
{
	BTRFS_DEV_LOOKUP_ARGS(args);
	struct btrfs_fs_info *fs_info = leaf->fs_info;
	struct btrfs_fs_devices *fs_devices = fs_info->fs_devices;
	struct btrfs_device *device;
	u64 devid;
	int ret;
	u8 fs_uuid[BTRFS_FSID_SIZE];
	u8 dev_uuid[BTRFS_UUID_SIZE];

	devid = btrfs_device_id(leaf, dev_item);
	args.devid = devid;
	read_extent_buffer(leaf, dev_uuid, btrfs_device_uuid(dev_item),
			   BTRFS_UUID_SIZE);
	read_extent_buffer(leaf, fs_uuid, btrfs_device_fsid(dev_item),
			   BTRFS_FSID_SIZE);
	args.uuid = dev_uuid;
	args.fsid = fs_uuid;

	if (memcmp(fs_uuid, fs_devices->metadata_uuid, BTRFS_FSID_SIZE)) {
		fs_devices = open_seed_devices(fs_info, fs_uuid);
		if (IS_ERR(fs_devices))
			return PTR_ERR(fs_devices);
	}

	device = btrfs_find_device(fs_info->fs_devices, &args);
	if (!device) {
		if (!btrfs_test_opt(fs_info, DEGRADED)) {
			btrfs_report_missing_device(fs_info, devid,
							dev_uuid, true);
			return -ENOENT;
		}

		device = add_missing_dev(fs_devices, devid, dev_uuid);
		if (IS_ERR(device)) {
			btrfs_err(fs_info,
				"failed to add missing dev %llu: %ld",
				devid, PTR_ERR(device));
			return PTR_ERR(device);
		}
		btrfs_report_missing_device(fs_info, devid, dev_uuid, false);
	} else {
		if (!device->bdev) {
			if (!btrfs_test_opt(fs_info, DEGRADED)) {
				btrfs_report_missing_device(fs_info,
						devid, dev_uuid, true);
				return -ENOENT;
			}
			btrfs_report_missing_device(fs_info, devid,
							dev_uuid, false);
		}

		if (!device->bdev &&
		    !test_bit(BTRFS_DEV_STATE_MISSING, &device->dev_state)) {
			/*
			 * this happens when a device that was properly setup
			 * in the device info lists suddenly goes bad.
			 * device->bdev is NULL, and so we have to set
			 * device->missing to one here
			 */
			device->fs_devices->missing_devices++;
			set_bit(BTRFS_DEV_STATE_MISSING, &device->dev_state);
		}

		/* Move the device to its own fs_devices */
		if (device->fs_devices != fs_devices) {
			ASSERT(test_bit(BTRFS_DEV_STATE_MISSING,
							&device->dev_state));

			list_move(&device->dev_list, &fs_devices->devices);
			device->fs_devices->num_devices--;
			fs_devices->num_devices++;

			device->fs_devices->missing_devices--;
			fs_devices->missing_devices++;

			device->fs_devices = fs_devices;
		}
	}

	if (device->fs_devices != fs_info->fs_devices) {
		BUG_ON(test_bit(BTRFS_DEV_STATE_WRITEABLE, &device->dev_state));
		if (device->generation !=
		    btrfs_device_generation(leaf, dev_item))
			return -EINVAL;
	}

	fill_device_from_item(leaf, dev_item, device);
	if (device->bdev) {
		u64 max_total_bytes = bdev_nr_bytes(device->bdev);

		if (device->total_bytes > max_total_bytes) {
			btrfs_err(fs_info,
			"device total_bytes should be at most %llu but found %llu",
				  max_total_bytes, device->total_bytes);
			return -EINVAL;
		}
	}
	set_bit(BTRFS_DEV_STATE_IN_FS_METADATA, &device->dev_state);
	if (test_bit(BTRFS_DEV_STATE_WRITEABLE, &device->dev_state) &&
	   !test_bit(BTRFS_DEV_STATE_REPLACE_TGT, &device->dev_state)) {
		device->fs_devices->total_rw_bytes += device->total_bytes;
		atomic64_add(device->total_bytes - device->bytes_used,
				&fs_info->free_chunk_space);
	}
	ret = 0;
	return ret;
}

int btrfs_read_sys_array(struct btrfs_fs_info *fs_info)
{
	struct btrfs_super_block *super_copy = fs_info->super_copy;
	struct extent_buffer *sb;
	u8 *array_ptr;
	unsigned long sb_array_offset;
	int ret = 0;
	u32 array_size;
	u32 cur_offset;
	struct btrfs_key key;

	ASSERT(BTRFS_SUPER_INFO_SIZE <= fs_info->nodesize);

	/*
	 * We allocated a dummy extent, just to use extent buffer accessors.
	 * There will be unused space after BTRFS_SUPER_INFO_SIZE, but
	 * that's fine, we will not go beyond system chunk array anyway.
	 */
	sb = alloc_dummy_extent_buffer(fs_info, BTRFS_SUPER_INFO_OFFSET);
	if (!sb)
		return -ENOMEM;
	set_extent_buffer_uptodate(sb);

	write_extent_buffer(sb, super_copy, 0, BTRFS_SUPER_INFO_SIZE);
	array_size = btrfs_super_sys_array_size(super_copy);

	array_ptr = super_copy->sys_chunk_array;
	sb_array_offset = offsetof(struct btrfs_super_block, sys_chunk_array);
	cur_offset = 0;

	while (cur_offset < array_size) {
		struct btrfs_chunk *chunk;
		struct btrfs_disk_key *disk_key = (struct btrfs_disk_key *)array_ptr;
		u32 len = sizeof(*disk_key);

		/*
		 * The sys_chunk_array has been already verified at super block
		 * read time.  Only do ASSERT()s for basic checks.
		 */
		ASSERT(cur_offset + len <= array_size);

		btrfs_disk_key_to_cpu(&key, disk_key);

		array_ptr += len;
		sb_array_offset += len;
		cur_offset += len;

		ASSERT(key.type == BTRFS_CHUNK_ITEM_KEY);

		chunk = (struct btrfs_chunk *)sb_array_offset;
		ASSERT(btrfs_chunk_type(sb, chunk) & BTRFS_BLOCK_GROUP_SYSTEM);

		len = btrfs_chunk_item_size(btrfs_chunk_num_stripes(sb, chunk));

		ASSERT(cur_offset + len <= array_size);

		ret = read_one_chunk(&key, sb, chunk);
		if (ret)
			break;

		array_ptr += len;
		sb_array_offset += len;
		cur_offset += len;
	}
	clear_extent_buffer_uptodate(sb);
	free_extent_buffer_stale(sb);
	return ret;
}

/*
 * Check if all chunks in the fs are OK for read-write degraded mount
 *
 * If the @failing_dev is specified, it's accounted as missing.
 *
 * Return true if all chunks meet the minimal RW mount requirements.
 * Return false if any chunk doesn't meet the minimal RW mount requirements.
 */
bool btrfs_check_rw_degradable(struct btrfs_fs_info *fs_info,
					struct btrfs_device *failing_dev)
{
	struct btrfs_chunk_map *map;
	u64 next_start;
	bool ret = true;

	map = btrfs_find_chunk_map(fs_info, 0, U64_MAX);
	/* No chunk at all? Return false anyway */
	if (!map) {
		ret = false;
		goto out;
	}
	while (map) {
		int missing = 0;
		int max_tolerated;
		int i;

		max_tolerated =
			btrfs_get_num_tolerated_disk_barrier_failures(
					map->type);
		for (i = 0; i < map->num_stripes; i++) {
			struct btrfs_device *dev = map->stripes[i].dev;

			if (!dev || !dev->bdev ||
			    test_bit(BTRFS_DEV_STATE_MISSING, &dev->dev_state) ||
			    dev->last_flush_error)
				missing++;
			else if (failing_dev && failing_dev == dev)
				missing++;
		}
		if (missing > max_tolerated) {
			if (!failing_dev)
				btrfs_warn(fs_info,
	"chunk %llu missing %d devices, max tolerance is %d for writable mount",
				   map->start, missing, max_tolerated);
			btrfs_free_chunk_map(map);
			ret = false;
			goto out;
		}
		next_start = map->start + map->chunk_len;
		btrfs_free_chunk_map(map);

		map = btrfs_find_chunk_map(fs_info, next_start, U64_MAX - next_start);
	}
out:
	return ret;
}

static void readahead_tree_node_children(struct extent_buffer *node)
{
	int i;
	const int nr_items = btrfs_header_nritems(node);

	for (i = 0; i < nr_items; i++)
		btrfs_readahead_node_child(node, i);
}

int btrfs_read_chunk_tree(struct btrfs_fs_info *fs_info)
{
	struct btrfs_root *root = fs_info->chunk_root;
	struct btrfs_path *path;
	struct extent_buffer *leaf;
	struct btrfs_key key;
	struct btrfs_key found_key;
	int ret;
	int slot;
	int iter_ret = 0;
	u64 total_dev = 0;
	u64 last_ra_node = 0;

	path = btrfs_alloc_path();
	if (!path)
		return -ENOMEM;

	/*
	 * uuid_mutex is needed only if we are mounting a sprout FS
	 * otherwise we don't need it.
	 */
	mutex_lock(&uuid_mutex);

	/*
	 * It is possible for mount and umount to race in such a way that
	 * we execute this code path, but open_fs_devices failed to clear
	 * total_rw_bytes. We certainly want it cleared before reading the
	 * device items, so clear it here.
	 */
	fs_info->fs_devices->total_rw_bytes = 0;

	/*
	 * Lockdep complains about possible circular locking dependency between
	 * a disk's open_mutex (struct gendisk.open_mutex), the rw semaphores
	 * used for freeze procection of a fs (struct super_block.s_writers),
	 * which we take when starting a transaction, and extent buffers of the
	 * chunk tree if we call read_one_dev() while holding a lock on an
	 * extent buffer of the chunk tree. Since we are mounting the filesystem
	 * and at this point there can't be any concurrent task modifying the
	 * chunk tree, to keep it simple, just skip locking on the chunk tree.
	 */
	ASSERT(!test_bit(BTRFS_FS_OPEN, &fs_info->flags));
	path->skip_locking = 1;

	/*
	 * Read all device items, and then all the chunk items. All
	 * device items are found before any chunk item (their object id
	 * is smaller than the lowest possible object id for a chunk
	 * item - BTRFS_FIRST_CHUNK_TREE_OBJECTID).
	 */
	key.objectid = BTRFS_DEV_ITEMS_OBJECTID;
	key.type = 0;
	key.offset = 0;
	btrfs_for_each_slot(root, &key, &found_key, path, iter_ret) {
		struct extent_buffer *node = path->nodes[1];

		leaf = path->nodes[0];
		slot = path->slots[0];

		if (node) {
			if (last_ra_node != node->start) {
				readahead_tree_node_children(node);
				last_ra_node = node->start;
			}
		}
		if (found_key.type == BTRFS_DEV_ITEM_KEY) {
			struct btrfs_dev_item *dev_item;
			dev_item = btrfs_item_ptr(leaf, slot,
						  struct btrfs_dev_item);
			ret = read_one_dev(leaf, dev_item);
			if (ret)
				goto error;
			total_dev++;
		} else if (found_key.type == BTRFS_CHUNK_ITEM_KEY) {
			struct btrfs_chunk *chunk;

			/*
			 * We are only called at mount time, so no need to take
			 * fs_info->chunk_mutex. Plus, to avoid lockdep warnings,
			 * we always lock first fs_info->chunk_mutex before
			 * acquiring any locks on the chunk tree. This is a
			 * requirement for chunk allocation, see the comment on
			 * top of btrfs_chunk_alloc() for details.
			 */
			chunk = btrfs_item_ptr(leaf, slot, struct btrfs_chunk);
			ret = read_one_chunk(&found_key, leaf, chunk);
			if (ret)
				goto error;
		}
	}
	/* Catch error found during iteration */
	if (iter_ret < 0) {
		ret = iter_ret;
		goto error;
	}

	/*
	 * After loading chunk tree, we've got all device information,
	 * do another round of validation checks.
	 */
	if (total_dev != fs_info->fs_devices->total_devices) {
		btrfs_warn(fs_info,
"super block num_devices %llu mismatch with DEV_ITEM count %llu, will be repaired on next transaction commit",
			  btrfs_super_num_devices(fs_info->super_copy),
			  total_dev);
		fs_info->fs_devices->total_devices = total_dev;
		btrfs_set_super_num_devices(fs_info->super_copy, total_dev);
	}
	if (btrfs_super_total_bytes(fs_info->super_copy) <
	    fs_info->fs_devices->total_rw_bytes) {
		btrfs_err(fs_info,
	"super_total_bytes %llu mismatch with fs_devices total_rw_bytes %llu",
			  btrfs_super_total_bytes(fs_info->super_copy),
			  fs_info->fs_devices->total_rw_bytes);
		ret = -EINVAL;
		goto error;
	}
	ret = 0;
error:
	mutex_unlock(&uuid_mutex);

	btrfs_free_path(path);
	return ret;
}

int btrfs_init_devices_late(struct btrfs_fs_info *fs_info)
{
	struct btrfs_fs_devices *fs_devices = fs_info->fs_devices, *seed_devs;
	struct btrfs_device *device;
	int ret = 0;

	mutex_lock(&fs_devices->device_list_mutex);
	list_for_each_entry(device, &fs_devices->devices, dev_list)
		device->fs_info = fs_info;

	list_for_each_entry(seed_devs, &fs_devices->seed_list, seed_list) {
		list_for_each_entry(device, &seed_devs->devices, dev_list) {
			device->fs_info = fs_info;
			ret = btrfs_get_dev_zone_info(device, false);
			if (ret)
				break;
		}

		seed_devs->fs_info = fs_info;
	}
	mutex_unlock(&fs_devices->device_list_mutex);

	return ret;
}

static u64 btrfs_dev_stats_value(const struct extent_buffer *eb,
				 const struct btrfs_dev_stats_item *ptr,
				 int index)
{
	u64 val;

	read_extent_buffer(eb, &val,
			   offsetof(struct btrfs_dev_stats_item, values) +
			    ((unsigned long)ptr) + (index * sizeof(u64)),
			   sizeof(val));
	return val;
}

static void btrfs_set_dev_stats_value(struct extent_buffer *eb,
				      struct btrfs_dev_stats_item *ptr,
				      int index, u64 val)
{
	write_extent_buffer(eb, &val,
			    offsetof(struct btrfs_dev_stats_item, values) +
			     ((unsigned long)ptr) + (index * sizeof(u64)),
			    sizeof(val));
}

static int btrfs_device_init_dev_stats(struct btrfs_device *device,
				       struct btrfs_path *path)
{
	struct btrfs_dev_stats_item *ptr;
	struct extent_buffer *eb;
	struct btrfs_key key;
	int item_size;
	int i, ret, slot;

	if (!device->fs_info->dev_root)
		return 0;

	key.objectid = BTRFS_DEV_STATS_OBJECTID;
	key.type = BTRFS_PERSISTENT_ITEM_KEY;
	key.offset = device->devid;
	ret = btrfs_search_slot(NULL, device->fs_info->dev_root, &key, path, 0, 0);
	if (ret) {
		for (i = 0; i < BTRFS_DEV_STAT_VALUES_MAX; i++)
			btrfs_dev_stat_set(device, i, 0);
		device->dev_stats_valid = 1;
		btrfs_release_path(path);
		return ret < 0 ? ret : 0;
	}
	slot = path->slots[0];
	eb = path->nodes[0];
	item_size = btrfs_item_size(eb, slot);

	ptr = btrfs_item_ptr(eb, slot, struct btrfs_dev_stats_item);

	for (i = 0; i < BTRFS_DEV_STAT_VALUES_MAX; i++) {
		if (item_size >= (1 + i) * sizeof(__le64))
			btrfs_dev_stat_set(device, i,
					   btrfs_dev_stats_value(eb, ptr, i));
		else
			btrfs_dev_stat_set(device, i, 0);
	}

	device->dev_stats_valid = 1;
	btrfs_dev_stat_print_on_load(device);
	btrfs_release_path(path);

	return 0;
}

int btrfs_init_dev_stats(struct btrfs_fs_info *fs_info)
{
	struct btrfs_fs_devices *fs_devices = fs_info->fs_devices, *seed_devs;
	struct btrfs_device *device;
	struct btrfs_path *path = NULL;
	int ret = 0;

	path = btrfs_alloc_path();
	if (!path)
		return -ENOMEM;

	mutex_lock(&fs_devices->device_list_mutex);
	list_for_each_entry(device, &fs_devices->devices, dev_list) {
		ret = btrfs_device_init_dev_stats(device, path);
		if (ret)
			goto out;
	}
	list_for_each_entry(seed_devs, &fs_devices->seed_list, seed_list) {
		list_for_each_entry(device, &seed_devs->devices, dev_list) {
			ret = btrfs_device_init_dev_stats(device, path);
			if (ret)
				goto out;
		}
	}
out:
	mutex_unlock(&fs_devices->device_list_mutex);

	btrfs_free_path(path);
	return ret;
}

static int update_dev_stat_item(struct btrfs_trans_handle *trans,
				struct btrfs_device *device)
{
	struct btrfs_fs_info *fs_info = trans->fs_info;
	struct btrfs_root *dev_root = fs_info->dev_root;
	struct btrfs_path *path;
	struct btrfs_key key;
	struct extent_buffer *eb;
	struct btrfs_dev_stats_item *ptr;
	int ret;
	int i;

	key.objectid = BTRFS_DEV_STATS_OBJECTID;
	key.type = BTRFS_PERSISTENT_ITEM_KEY;
	key.offset = device->devid;

	path = btrfs_alloc_path();
	if (!path)
		return -ENOMEM;
	ret = btrfs_search_slot(trans, dev_root, &key, path, -1, 1);
	if (ret < 0) {
		btrfs_warn_in_rcu(fs_info,
			"error %d while searching for dev_stats item for device %s",
				  ret, btrfs_dev_name(device));
		goto out;
	}

	if (ret == 0 &&
	    btrfs_item_size(path->nodes[0], path->slots[0]) < sizeof(*ptr)) {
		/* need to delete old one and insert a new one */
		ret = btrfs_del_item(trans, dev_root, path);
		if (ret != 0) {
			btrfs_warn_in_rcu(fs_info,
				"delete too small dev_stats item for device %s failed %d",
					  btrfs_dev_name(device), ret);
			goto out;
		}
		ret = 1;
	}

	if (ret == 1) {
		/* need to insert a new item */
		btrfs_release_path(path);
		ret = btrfs_insert_empty_item(trans, dev_root, path,
					      &key, sizeof(*ptr));
		if (ret < 0) {
			btrfs_warn_in_rcu(fs_info,
				"insert dev_stats item for device %s failed %d",
				btrfs_dev_name(device), ret);
			goto out;
		}
	}

	eb = path->nodes[0];
	ptr = btrfs_item_ptr(eb, path->slots[0], struct btrfs_dev_stats_item);
	for (i = 0; i < BTRFS_DEV_STAT_VALUES_MAX; i++)
		btrfs_set_dev_stats_value(eb, ptr, i,
					  btrfs_dev_stat_read(device, i));
out:
	btrfs_free_path(path);
	return ret;
}

/*
 * called from commit_transaction. Writes all changed device stats to disk.
 */
int btrfs_run_dev_stats(struct btrfs_trans_handle *trans)
{
	struct btrfs_fs_info *fs_info = trans->fs_info;
	struct btrfs_fs_devices *fs_devices = fs_info->fs_devices;
	struct btrfs_device *device;
	int stats_cnt;
	int ret = 0;

	mutex_lock(&fs_devices->device_list_mutex);
	list_for_each_entry(device, &fs_devices->devices, dev_list) {
		stats_cnt = atomic_read(&device->dev_stats_ccnt);
		if (!device->dev_stats_valid || stats_cnt == 0)
			continue;


		/*
		 * There is a LOAD-LOAD control dependency between the value of
		 * dev_stats_ccnt and updating the on-disk values which requires
		 * reading the in-memory counters. Such control dependencies
		 * require explicit read memory barriers.
		 *
		 * This memory barriers pairs with smp_mb__before_atomic in
		 * btrfs_dev_stat_inc/btrfs_dev_stat_set and with the full
		 * barrier implied by atomic_xchg in
		 * btrfs_dev_stats_read_and_reset
		 */
		smp_rmb();

		ret = update_dev_stat_item(trans, device);
		if (!ret)
			atomic_sub(stats_cnt, &device->dev_stats_ccnt);
	}
	mutex_unlock(&fs_devices->device_list_mutex);

	return ret;
}

void btrfs_dev_stat_inc_and_print(struct btrfs_device *dev, int index)
{
	btrfs_dev_stat_inc(dev, index);

	if (!dev->dev_stats_valid)
		return;
	btrfs_err_rl_in_rcu(dev->fs_info,
		"bdev %s errs: wr %u, rd %u, flush %u, corrupt %u, gen %u",
			   btrfs_dev_name(dev),
			   btrfs_dev_stat_read(dev, BTRFS_DEV_STAT_WRITE_ERRS),
			   btrfs_dev_stat_read(dev, BTRFS_DEV_STAT_READ_ERRS),
			   btrfs_dev_stat_read(dev, BTRFS_DEV_STAT_FLUSH_ERRS),
			   btrfs_dev_stat_read(dev, BTRFS_DEV_STAT_CORRUPTION_ERRS),
			   btrfs_dev_stat_read(dev, BTRFS_DEV_STAT_GENERATION_ERRS));
}

static void btrfs_dev_stat_print_on_load(struct btrfs_device *dev)
{
	int i;

	for (i = 0; i < BTRFS_DEV_STAT_VALUES_MAX; i++)
		if (btrfs_dev_stat_read(dev, i) != 0)
			break;
	if (i == BTRFS_DEV_STAT_VALUES_MAX)
		return; /* all values == 0, suppress message */

	btrfs_info_in_rcu(dev->fs_info,
		"bdev %s errs: wr %u, rd %u, flush %u, corrupt %u, gen %u",
	       btrfs_dev_name(dev),
	       btrfs_dev_stat_read(dev, BTRFS_DEV_STAT_WRITE_ERRS),
	       btrfs_dev_stat_read(dev, BTRFS_DEV_STAT_READ_ERRS),
	       btrfs_dev_stat_read(dev, BTRFS_DEV_STAT_FLUSH_ERRS),
	       btrfs_dev_stat_read(dev, BTRFS_DEV_STAT_CORRUPTION_ERRS),
	       btrfs_dev_stat_read(dev, BTRFS_DEV_STAT_GENERATION_ERRS));
}

int btrfs_get_dev_stats(struct btrfs_fs_info *fs_info,
			struct btrfs_ioctl_get_dev_stats *stats)
{
	BTRFS_DEV_LOOKUP_ARGS(args);
	struct btrfs_device *dev;
	struct btrfs_fs_devices *fs_devices = fs_info->fs_devices;
	int i;

	mutex_lock(&fs_devices->device_list_mutex);
	args.devid = stats->devid;
	dev = btrfs_find_device(fs_info->fs_devices, &args);
	mutex_unlock(&fs_devices->device_list_mutex);

	if (!dev) {
		btrfs_warn(fs_info, "get dev_stats failed, device not found");
		return -ENODEV;
	} else if (!dev->dev_stats_valid) {
		btrfs_warn(fs_info, "get dev_stats failed, not yet valid");
		return -ENODEV;
	} else if (stats->flags & BTRFS_DEV_STATS_RESET) {
		for (i = 0; i < BTRFS_DEV_STAT_VALUES_MAX; i++) {
			if (stats->nr_items > i)
				stats->values[i] =
					btrfs_dev_stat_read_and_reset(dev, i);
			else
				btrfs_dev_stat_set(dev, i, 0);
		}
		btrfs_info(fs_info, "device stats zeroed by %s (%d)",
			   current->comm, task_pid_nr(current));
	} else {
		for (i = 0; i < BTRFS_DEV_STAT_VALUES_MAX; i++)
			if (stats->nr_items > i)
				stats->values[i] = btrfs_dev_stat_read(dev, i);
	}
	if (stats->nr_items > BTRFS_DEV_STAT_VALUES_MAX)
		stats->nr_items = BTRFS_DEV_STAT_VALUES_MAX;
	return 0;
}

/*
 * Update the size and bytes used for each device where it changed.  This is
 * delayed since we would otherwise get errors while writing out the
 * superblocks.
 *
 * Must be invoked during transaction commit.
 */
void btrfs_commit_device_sizes(struct btrfs_transaction *trans)
{
	struct btrfs_device *curr, *next;

	ASSERT(trans->state == TRANS_STATE_COMMIT_DOING, "state=%d" , trans->state);

	if (list_empty(&trans->dev_update_list))
		return;

	/*
	 * We don't need the device_list_mutex here.  This list is owned by the
	 * transaction and the transaction must complete before the device is
	 * released.
	 */
	mutex_lock(&trans->fs_info->chunk_mutex);
	list_for_each_entry_safe(curr, next, &trans->dev_update_list,
				 post_commit_list) {
		list_del_init(&curr->post_commit_list);
		curr->commit_total_bytes = curr->disk_total_bytes;
		curr->commit_bytes_used = curr->bytes_used;
	}
	mutex_unlock(&trans->fs_info->chunk_mutex);
}

/*
 * Multiplicity factor for simple profiles: DUP, RAID1-like and RAID10.
 */
int btrfs_bg_type_to_factor(u64 flags)
{
	const int index = btrfs_bg_flags_to_raid_index(flags);

	return btrfs_raid_array[index].ncopies;
}



static int verify_one_dev_extent(struct btrfs_fs_info *fs_info,
				 u64 chunk_offset, u64 devid,
				 u64 physical_offset, u64 physical_len)
{
	struct btrfs_dev_lookup_args args = { .devid = devid };
	struct btrfs_chunk_map *map;
	struct btrfs_device *dev;
	u64 stripe_len;
	bool found = false;
	int ret = 0;
	int i;

	map = btrfs_find_chunk_map(fs_info, chunk_offset, 1);
	if (!map) {
		btrfs_err(fs_info,
"dev extent physical offset %llu on devid %llu doesn't have corresponding chunk",
			  physical_offset, devid);
		ret = -EUCLEAN;
		goto out;
	}

	stripe_len = btrfs_calc_stripe_length(map);
	if (physical_len != stripe_len) {
		btrfs_err(fs_info,
"dev extent physical offset %llu on devid %llu length doesn't match chunk %llu, have %llu expect %llu",
			  physical_offset, devid, map->start, physical_len,
			  stripe_len);
		ret = -EUCLEAN;
		goto out;
	}

	/*
	 * Very old mkfs.btrfs (before v4.1) will not respect the reserved
	 * space. Although kernel can handle it without problem, better to warn
	 * the users.
	 */
	if (physical_offset < BTRFS_DEVICE_RANGE_RESERVED)
		btrfs_warn(fs_info,
		"devid %llu physical %llu len %llu inside the reserved space",
			   devid, physical_offset, physical_len);

	for (i = 0; i < map->num_stripes; i++) {
		if (map->stripes[i].dev->devid == devid &&
		    map->stripes[i].physical == physical_offset) {
			found = true;
			if (map->verified_stripes >= map->num_stripes) {
				btrfs_err(fs_info,
				"too many dev extents for chunk %llu found",
					  map->start);
				ret = -EUCLEAN;
				goto out;
			}
			map->verified_stripes++;
			break;
		}
	}
	if (!found) {
		btrfs_err(fs_info,
	"dev extent physical offset %llu devid %llu has no corresponding chunk",
			physical_offset, devid);
		ret = -EUCLEAN;
	}

	/* Make sure no dev extent is beyond device boundary */
	dev = btrfs_find_device(fs_info->fs_devices, &args);
	if (!dev) {
		btrfs_err(fs_info, "failed to find devid %llu", devid);
		ret = -EUCLEAN;
		goto out;
	}

	if (physical_offset + physical_len > dev->disk_total_bytes) {
		btrfs_err(fs_info,
"dev extent devid %llu physical offset %llu len %llu is beyond device boundary %llu",
			  devid, physical_offset, physical_len,
			  dev->disk_total_bytes);
		ret = -EUCLEAN;
		goto out;
	}

	if (dev->zone_info) {
		u64 zone_size = dev->zone_info->zone_size;

		if (!IS_ALIGNED(physical_offset, zone_size) ||
		    !IS_ALIGNED(physical_len, zone_size)) {
			btrfs_err(fs_info,
"zoned: dev extent devid %llu physical offset %llu len %llu is not aligned to device zone",
				  devid, physical_offset, physical_len);
			ret = -EUCLEAN;
			goto out;
		}
	}

out:
	btrfs_free_chunk_map(map);
	return ret;
}

static int verify_chunk_dev_extent_mapping(struct btrfs_fs_info *fs_info)
{
	struct rb_node *node;
	int ret = 0;

	read_lock(&fs_info->mapping_tree_lock);
	for (node = rb_first_cached(&fs_info->mapping_tree); node; node = rb_next(node)) {
		struct btrfs_chunk_map *map;

		map = rb_entry(node, struct btrfs_chunk_map, rb_node);
		if (map->num_stripes != map->verified_stripes) {
			btrfs_err(fs_info,
			"chunk %llu has missing dev extent, have %d expect %d",
				  map->start, map->verified_stripes, map->num_stripes);
			ret = -EUCLEAN;
			goto out;
		}
	}
out:
	read_unlock(&fs_info->mapping_tree_lock);
	return ret;
}

/*
 * Ensure that all dev extents are mapped to correct chunk, otherwise
 * later chunk allocation/free would cause unexpected behavior.
 *
 * NOTE: This will iterate through the whole device tree, which should be of
 * the same size level as the chunk tree.  This slightly increases mount time.
 */
int btrfs_verify_dev_extents(struct btrfs_fs_info *fs_info)
{
	struct btrfs_path *path;
	struct btrfs_root *root = fs_info->dev_root;
	struct btrfs_key key;
	u64 prev_devid = 0;
	u64 prev_dev_ext_end = 0;
	int ret = 0;

	/*
	 * We don't have a dev_root because we mounted with ignorebadroots and
	 * failed to load the root, so we want to skip the verification in this
	 * case for sure.
	 *
	 * However if the dev root is fine, but the tree itself is corrupted
	 * we'd still fail to mount.  This verification is only to make sure
	 * writes can happen safely, so instead just bypass this check
	 * completely in the case of IGNOREBADROOTS.
	 */
	if (btrfs_test_opt(fs_info, IGNOREBADROOTS))
		return 0;

	key.objectid = 1;
	key.type = BTRFS_DEV_EXTENT_KEY;
	key.offset = 0;

	path = btrfs_alloc_path();
	if (!path)
		return -ENOMEM;

	path->reada = READA_FORWARD;
	ret = btrfs_search_slot(NULL, root, &key, path, 0, 0);
	if (ret < 0)
		goto out;

	if (path->slots[0] >= btrfs_header_nritems(path->nodes[0])) {
		ret = btrfs_next_leaf(root, path);
		if (ret < 0)
			goto out;
		/* No dev extents at all? Not good */
		if (ret > 0) {
			ret = -EUCLEAN;
			goto out;
		}
	}
	while (1) {
		struct extent_buffer *leaf = path->nodes[0];
		struct btrfs_dev_extent *dext;
		int slot = path->slots[0];
		u64 chunk_offset;
		u64 physical_offset;
		u64 physical_len;
		u64 devid;

		btrfs_item_key_to_cpu(leaf, &key, slot);
		if (key.type != BTRFS_DEV_EXTENT_KEY)
			break;
		devid = key.objectid;
		physical_offset = key.offset;

		dext = btrfs_item_ptr(leaf, slot, struct btrfs_dev_extent);
		chunk_offset = btrfs_dev_extent_chunk_offset(leaf, dext);
		physical_len = btrfs_dev_extent_length(leaf, dext);

		/* Check if this dev extent overlaps with the previous one */
		if (devid == prev_devid && physical_offset < prev_dev_ext_end) {
			btrfs_err(fs_info,
"dev extent devid %llu physical offset %llu overlap with previous dev extent end %llu",
				  devid, physical_offset, prev_dev_ext_end);
			ret = -EUCLEAN;
			goto out;
		}

		ret = verify_one_dev_extent(fs_info, chunk_offset, devid,
					    physical_offset, physical_len);
		if (ret < 0)
			goto out;
		prev_devid = devid;
		prev_dev_ext_end = physical_offset + physical_len;

		ret = btrfs_next_item(root, path);
		if (ret < 0)
			goto out;
		if (ret > 0) {
			ret = 0;
			break;
		}
	}

	/* Ensure all chunks have corresponding dev extents */
	ret = verify_chunk_dev_extent_mapping(fs_info);
out:
	btrfs_free_path(path);
	return ret;
}

/*
 * Check whether the given block group or device is pinned by any inode being
 * used as a swapfile.
 */
bool btrfs_pinned_by_swapfile(struct btrfs_fs_info *fs_info, void *ptr)
{
	struct btrfs_swapfile_pin *sp;
	struct rb_node *node;

	spin_lock(&fs_info->swapfile_pins_lock);
	node = fs_info->swapfile_pins.rb_node;
	while (node) {
		sp = rb_entry(node, struct btrfs_swapfile_pin, node);
		if (ptr < sp->ptr)
			node = node->rb_left;
		else if (ptr > sp->ptr)
			node = node->rb_right;
		else
			break;
	}
	spin_unlock(&fs_info->swapfile_pins_lock);
	return node != NULL;
}

static int relocating_repair_kthread(void *data)
{
	struct btrfs_block_group *cache = data;
	struct btrfs_fs_info *fs_info = cache->fs_info;
	u64 target;
	int ret = 0;

	target = cache->start;
	btrfs_put_block_group(cache);

	sb_start_write(fs_info->sb);
	if (!btrfs_exclop_start(fs_info, BTRFS_EXCLOP_BALANCE)) {
		btrfs_info(fs_info,
			   "zoned: skip relocating block group %llu to repair: EBUSY",
			   target);
		sb_end_write(fs_info->sb);
		return -EBUSY;
	}

	mutex_lock(&fs_info->reclaim_bgs_lock);

	/* Ensure block group still exists */
	cache = btrfs_lookup_block_group(fs_info, target);
	if (!cache)
		goto out;

	if (!test_bit(BLOCK_GROUP_FLAG_RELOCATING_REPAIR, &cache->runtime_flags))
		goto out;

	ret = btrfs_may_alloc_data_chunk(fs_info, target);
	if (ret < 0)
		goto out;

	btrfs_info(fs_info,
		   "zoned: relocating block group %llu to repair IO failure",
		   target);
	ret = btrfs_relocate_chunk(fs_info, target);

out:
	if (cache)
		btrfs_put_block_group(cache);
	mutex_unlock(&fs_info->reclaim_bgs_lock);
	btrfs_exclop_finish(fs_info);
	sb_end_write(fs_info->sb);

	return ret;
}

bool btrfs_repair_one_zone(struct btrfs_fs_info *fs_info, u64 logical)
{
	struct btrfs_block_group *cache;

	if (!btrfs_is_zoned(fs_info))
		return false;

	/* Do not attempt to repair in degraded state */
	if (btrfs_test_opt(fs_info, DEGRADED))
		return true;

	cache = btrfs_lookup_block_group(fs_info, logical);
	if (!cache)
		return true;

	if (test_and_set_bit(BLOCK_GROUP_FLAG_RELOCATING_REPAIR, &cache->runtime_flags)) {
		btrfs_put_block_group(cache);
		return true;
	}

	kthread_run(relocating_repair_kthread, cache,
		    "btrfs-relocating-repair");

	return true;
}

static void map_raid56_repair_block(struct btrfs_io_context *bioc,
				    struct btrfs_io_stripe *smap,
				    u64 logical)
{
	int data_stripes = nr_bioc_data_stripes(bioc);
	int i;

	for (i = 0; i < data_stripes; i++) {
		u64 stripe_start = bioc->full_stripe_logical +
				   btrfs_stripe_nr_to_offset(i);

		if (logical >= stripe_start &&
		    logical < stripe_start + BTRFS_STRIPE_LEN)
			break;
	}
	ASSERT(i < data_stripes, "i=%d data_stripes=%d", i, data_stripes);
	smap->dev = bioc->stripes[i].dev;
	smap->physical = bioc->stripes[i].physical +
			((logical - bioc->full_stripe_logical) &
			 BTRFS_STRIPE_LEN_MASK);
}

/*
 * Map a repair write into a single device.
 *
 * A repair write is triggered by read time repair or scrub, which would only
 * update the contents of a single device.
 * Not update any other mirrors nor go through RMW path.
 *
 * Callers should ensure:
 *
 * - Call btrfs_bio_counter_inc_blocked() first
 * - The range does not cross stripe boundary
 * - Has a valid @mirror_num passed in.
 */
int btrfs_map_repair_block(struct btrfs_fs_info *fs_info,
			   struct btrfs_io_stripe *smap, u64 logical,
			   u32 length, int mirror_num)
{
	struct btrfs_io_context *bioc = NULL;
	u64 map_length = length;
	int mirror_ret = mirror_num;
	int ret;

	ASSERT(mirror_num > 0, "mirror_num=%d", mirror_num);

	ret = btrfs_map_block(fs_info, BTRFS_MAP_WRITE, logical, &map_length,
			      &bioc, smap, &mirror_ret);
	if (ret < 0)
		return ret;

	/* The map range should not cross stripe boundary. */
	ASSERT(map_length >= length, "map_length=%llu length=%u", map_length, length);

	/* Already mapped to single stripe. */
	if (!bioc)
		goto out;

	/* Map the RAID56 multi-stripe writes to a single one. */
	if (bioc->map_type & BTRFS_BLOCK_GROUP_RAID56_MASK) {
		map_raid56_repair_block(bioc, smap, logical);
		goto out;
	}

	ASSERT(mirror_num <= bioc->num_stripes,
	       "mirror_num=%d num_stripes=%d", mirror_num,  bioc->num_stripes);
	smap->dev = bioc->stripes[mirror_num - 1].dev;
	smap->physical = bioc->stripes[mirror_num - 1].physical;
out:
	btrfs_put_bioc(bioc);
	ASSERT(smap->dev);
	return 0;
}<|MERGE_RESOLUTION|>--- conflicted
+++ resolved
@@ -3338,7 +3338,6 @@
 		const u64 sys_flags = btrfs_system_alloc_profile(fs_info);
 		struct btrfs_block_group *sys_bg;
 		struct btrfs_space_info *space_info;
-<<<<<<< HEAD
 
 		space_info = btrfs_find_space_info(fs_info, sys_flags);
 		if (!space_info) {
@@ -3347,16 +3346,6 @@
 			goto out;
 		}
 
-=======
-
-		space_info = btrfs_find_space_info(fs_info, sys_flags);
-		if (!space_info) {
-			ret = -EINVAL;
-			btrfs_abort_transaction(trans, ret);
-			goto out;
-		}
-
->>>>>>> 63ad072f
 		sys_bg = btrfs_create_chunk(trans, space_info, sys_flags);
 		if (IS_ERR(sys_bg)) {
 			ret = PTR_ERR(sys_bg);
