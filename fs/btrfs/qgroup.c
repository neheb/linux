// SPDX-License-Identifier: GPL-2.0
/*
 * Copyright (C) 2011 STRATO.  All rights reserved.
 */

#include <linux/sched.h>
#include <linux/pagemap.h>
#include <linux/writeback.h>
#include <linux/blkdev.h>
#include <linux/rbtree.h>
#include <linux/slab.h>
#include <linux/workqueue.h>
#include <linux/btrfs.h>
#include <linux/sched/mm.h>

#include "ctree.h"
#include "transaction.h"
#include "disk-io.h"
#include "locking.h"
#include "ulist.h"
#include "backref.h"
#include "extent_io.h"
#include "qgroup.h"
#include "block-group.h"
#include "sysfs.h"
#include "tree-mod-log.h"
#include "fs.h"
#include "accessors.h"
#include "extent-tree.h"
#include "root-tree.h"
#include "tree-checker.h"

enum btrfs_qgroup_mode btrfs_qgroup_mode(const struct btrfs_fs_info *fs_info)
{
	if (!test_bit(BTRFS_FS_QUOTA_ENABLED, &fs_info->flags))
		return BTRFS_QGROUP_MODE_DISABLED;
	if (fs_info->qgroup_flags & BTRFS_QGROUP_STATUS_FLAG_SIMPLE_MODE)
		return BTRFS_QGROUP_MODE_SIMPLE;
	return BTRFS_QGROUP_MODE_FULL;
}

bool btrfs_qgroup_enabled(const struct btrfs_fs_info *fs_info)
{
	return btrfs_qgroup_mode(fs_info) != BTRFS_QGROUP_MODE_DISABLED;
}

bool btrfs_qgroup_full_accounting(const struct btrfs_fs_info *fs_info)
{
	return btrfs_qgroup_mode(fs_info) == BTRFS_QGROUP_MODE_FULL;
}

/*
 * Helpers to access qgroup reservation
 *
 * Callers should ensure the lock context and type are valid
 */

static u64 qgroup_rsv_total(const struct btrfs_qgroup *qgroup)
{
	u64 ret = 0;
	int i;

	for (i = 0; i < BTRFS_QGROUP_RSV_LAST; i++)
		ret += qgroup->rsv.values[i];

	return ret;
}

#ifdef CONFIG_BTRFS_DEBUG
static const char *qgroup_rsv_type_str(enum btrfs_qgroup_rsv_type type)
{
	if (type == BTRFS_QGROUP_RSV_DATA)
		return "data";
	if (type == BTRFS_QGROUP_RSV_META_PERTRANS)
		return "meta_pertrans";
	if (type == BTRFS_QGROUP_RSV_META_PREALLOC)
		return "meta_prealloc";
	return NULL;
}
#endif

static void qgroup_rsv_add(struct btrfs_fs_info *fs_info,
			   struct btrfs_qgroup *qgroup, u64 num_bytes,
			   enum btrfs_qgroup_rsv_type type)
{
	trace_qgroup_update_reserve(fs_info, qgroup, num_bytes, type);
	qgroup->rsv.values[type] += num_bytes;
}

static void qgroup_rsv_release(struct btrfs_fs_info *fs_info,
			       struct btrfs_qgroup *qgroup, u64 num_bytes,
			       enum btrfs_qgroup_rsv_type type)
{
	trace_qgroup_update_reserve(fs_info, qgroup, -(s64)num_bytes, type);
	if (qgroup->rsv.values[type] >= num_bytes) {
		qgroup->rsv.values[type] -= num_bytes;
		return;
	}
#ifdef CONFIG_BTRFS_DEBUG
	WARN_RATELIMIT(1,
		"qgroup %llu %s reserved space underflow, have %llu to free %llu",
		qgroup->qgroupid, qgroup_rsv_type_str(type),
		qgroup->rsv.values[type], num_bytes);
#endif
	qgroup->rsv.values[type] = 0;
}

static void qgroup_rsv_add_by_qgroup(struct btrfs_fs_info *fs_info,
				     struct btrfs_qgroup *dest,
				     const struct btrfs_qgroup *src)
{
	int i;

	for (i = 0; i < BTRFS_QGROUP_RSV_LAST; i++)
		qgroup_rsv_add(fs_info, dest, src->rsv.values[i], i);
}

static void qgroup_rsv_release_by_qgroup(struct btrfs_fs_info *fs_info,
					 struct btrfs_qgroup *dest,
					 const struct btrfs_qgroup *src)
{
	int i;

	for (i = 0; i < BTRFS_QGROUP_RSV_LAST; i++)
		qgroup_rsv_release(fs_info, dest, src->rsv.values[i], i);
}

static void btrfs_qgroup_update_old_refcnt(struct btrfs_qgroup *qg, u64 seq,
					   int mod)
{
	if (qg->old_refcnt < seq)
		qg->old_refcnt = seq;
	qg->old_refcnt += mod;
}

static void btrfs_qgroup_update_new_refcnt(struct btrfs_qgroup *qg, u64 seq,
					   int mod)
{
	if (qg->new_refcnt < seq)
		qg->new_refcnt = seq;
	qg->new_refcnt += mod;
}

static inline u64 btrfs_qgroup_get_old_refcnt(const struct btrfs_qgroup *qg, u64 seq)
{
	if (qg->old_refcnt < seq)
		return 0;
	return qg->old_refcnt - seq;
}

static inline u64 btrfs_qgroup_get_new_refcnt(const struct btrfs_qgroup *qg, u64 seq)
{
	if (qg->new_refcnt < seq)
		return 0;
	return qg->new_refcnt - seq;
}

static int
qgroup_rescan_init(struct btrfs_fs_info *fs_info, u64 progress_objectid,
		   int init_flags);
static void qgroup_rescan_zero_tracking(struct btrfs_fs_info *fs_info);

/* must be called with qgroup_ioctl_lock held */
static struct btrfs_qgroup *find_qgroup_rb(const struct btrfs_fs_info *fs_info,
					   u64 qgroupid)
{
	struct rb_node *n = fs_info->qgroup_tree.rb_node;
	struct btrfs_qgroup *qgroup;

	while (n) {
		qgroup = rb_entry(n, struct btrfs_qgroup, node);
		if (qgroup->qgroupid < qgroupid)
			n = n->rb_left;
		else if (qgroup->qgroupid > qgroupid)
			n = n->rb_right;
		else
			return qgroup;
	}
	return NULL;
}

/*
 * Add qgroup to the filesystem's qgroup tree.
 *
 * Must be called with qgroup_lock held and @prealloc preallocated.
 *
 * The control on the lifespan of @prealloc would be transferred to this
 * function, thus caller should no longer touch @prealloc.
 */
static struct btrfs_qgroup *add_qgroup_rb(struct btrfs_fs_info *fs_info,
					  struct btrfs_qgroup *prealloc,
					  u64 qgroupid)
{
	struct rb_node **p = &fs_info->qgroup_tree.rb_node;
	struct rb_node *parent = NULL;
	struct btrfs_qgroup *qgroup;

	/* Caller must have pre-allocated @prealloc. */
	ASSERT(prealloc);

	while (*p) {
		parent = *p;
		qgroup = rb_entry(parent, struct btrfs_qgroup, node);

		if (qgroup->qgroupid < qgroupid) {
			p = &(*p)->rb_left;
		} else if (qgroup->qgroupid > qgroupid) {
			p = &(*p)->rb_right;
		} else {
			kfree(prealloc);
			return qgroup;
		}
	}

	qgroup = prealloc;
	qgroup->qgroupid = qgroupid;
	INIT_LIST_HEAD(&qgroup->groups);
	INIT_LIST_HEAD(&qgroup->members);
	INIT_LIST_HEAD(&qgroup->dirty);
	INIT_LIST_HEAD(&qgroup->iterator);
	INIT_LIST_HEAD(&qgroup->nested_iterator);

	rb_link_node(&qgroup->node, parent, p);
	rb_insert_color(&qgroup->node, &fs_info->qgroup_tree);

	return qgroup;
}

static void __del_qgroup_rb(struct btrfs_fs_info *fs_info,
			    struct btrfs_qgroup *qgroup)
{
	struct btrfs_qgroup_list *list;

	list_del(&qgroup->dirty);
	while (!list_empty(&qgroup->groups)) {
		list = list_first_entry(&qgroup->groups,
					struct btrfs_qgroup_list, next_group);
		list_del(&list->next_group);
		list_del(&list->next_member);
		kfree(list);
	}

	while (!list_empty(&qgroup->members)) {
		list = list_first_entry(&qgroup->members,
					struct btrfs_qgroup_list, next_member);
		list_del(&list->next_group);
		list_del(&list->next_member);
		kfree(list);
	}
}

/* must be called with qgroup_lock held */
static int del_qgroup_rb(struct btrfs_fs_info *fs_info, u64 qgroupid)
{
	struct btrfs_qgroup *qgroup = find_qgroup_rb(fs_info, qgroupid);

	if (!qgroup)
		return -ENOENT;

	rb_erase(&qgroup->node, &fs_info->qgroup_tree);
	__del_qgroup_rb(fs_info, qgroup);
	return 0;
}

/*
 * Add relation specified by two qgroups.
 *
 * Must be called with qgroup_lock held, the ownership of @prealloc is
 * transferred to this function and caller should not touch it anymore.
 *
 * Return: 0        on success
 *         -ENOENT  if one of the qgroups is NULL
 *         <0       other errors
 */
static int __add_relation_rb(struct btrfs_qgroup_list *prealloc,
			     struct btrfs_qgroup *member,
			     struct btrfs_qgroup *parent)
{
	if (!member || !parent) {
		kfree(prealloc);
		return -ENOENT;
	}

	prealloc->group = parent;
	prealloc->member = member;
	list_add_tail(&prealloc->next_group, &member->groups);
	list_add_tail(&prealloc->next_member, &parent->members);

	return 0;
}

/*
 * Add relation specified by two qgroup ids.
 *
 * Must be called with qgroup_lock held.
 *
 * Return: 0        on success
 *         -ENOENT  if one of the ids does not exist
 *         <0       other errors
 */
static int add_relation_rb(struct btrfs_fs_info *fs_info,
			   struct btrfs_qgroup_list *prealloc,
			   u64 memberid, u64 parentid)
{
	struct btrfs_qgroup *member;
	struct btrfs_qgroup *parent;

	member = find_qgroup_rb(fs_info, memberid);
	parent = find_qgroup_rb(fs_info, parentid);

	return __add_relation_rb(prealloc, member, parent);
}

/* Must be called with qgroup_lock held */
static int del_relation_rb(struct btrfs_fs_info *fs_info,
			   u64 memberid, u64 parentid)
{
	struct btrfs_qgroup *member;
	struct btrfs_qgroup *parent;
	struct btrfs_qgroup_list *list;

	member = find_qgroup_rb(fs_info, memberid);
	parent = find_qgroup_rb(fs_info, parentid);
	if (!member || !parent)
		return -ENOENT;

	list_for_each_entry(list, &member->groups, next_group) {
		if (list->group == parent) {
			list_del(&list->next_group);
			list_del(&list->next_member);
			kfree(list);
			return 0;
		}
	}
	return -ENOENT;
}

#ifdef CONFIG_BTRFS_FS_RUN_SANITY_TESTS
int btrfs_verify_qgroup_counts(const struct btrfs_fs_info *fs_info, u64 qgroupid,
			       u64 rfer, u64 excl)
{
	struct btrfs_qgroup *qgroup;

	qgroup = find_qgroup_rb(fs_info, qgroupid);
	if (!qgroup)
		return -EINVAL;
	if (qgroup->rfer != rfer || qgroup->excl != excl)
		return -EINVAL;
	return 0;
}
#endif

static void qgroup_mark_inconsistent(struct btrfs_fs_info *fs_info)
{
	if (btrfs_qgroup_mode(fs_info) == BTRFS_QGROUP_MODE_SIMPLE)
		return;
	fs_info->qgroup_flags |= (BTRFS_QGROUP_STATUS_FLAG_INCONSISTENT |
				  BTRFS_QGROUP_RUNTIME_FLAG_CANCEL_RESCAN |
				  BTRFS_QGROUP_RUNTIME_FLAG_NO_ACCOUNTING);
}

static void qgroup_read_enable_gen(struct btrfs_fs_info *fs_info,
				   struct extent_buffer *leaf, int slot,
				   struct btrfs_qgroup_status_item *ptr)
{
	ASSERT(btrfs_fs_incompat(fs_info, SIMPLE_QUOTA));
	ASSERT(btrfs_item_size(leaf, slot) >= sizeof(*ptr));
	fs_info->qgroup_enable_gen = btrfs_qgroup_status_enable_gen(leaf, ptr);
}

/*
 * The full config is read in one go, only called from open_ctree()
 * It doesn't use any locking, as at this point we're still single-threaded
 */
int btrfs_read_qgroup_config(struct btrfs_fs_info *fs_info)
{
	struct btrfs_key key;
	struct btrfs_key found_key;
	struct btrfs_root *quota_root = fs_info->quota_root;
	struct btrfs_path *path = NULL;
	struct extent_buffer *l;
	int slot;
	int ret = 0;
	u64 flags = 0;
	u64 rescan_progress = 0;

	if (!fs_info->quota_root)
		return 0;

	fs_info->qgroup_ulist = ulist_alloc(GFP_KERNEL);
	if (!fs_info->qgroup_ulist) {
		ret = -ENOMEM;
		goto out;
	}

	path = btrfs_alloc_path();
	if (!path) {
		ret = -ENOMEM;
		goto out;
	}

	ret = btrfs_sysfs_add_qgroups(fs_info);
	if (ret < 0)
		goto out;
	/* default this to quota off, in case no status key is found */
	fs_info->qgroup_flags = 0;

	/*
	 * pass 1: read status, all qgroup infos and limits
	 */
	key.objectid = 0;
	key.type = 0;
	key.offset = 0;
	ret = btrfs_search_slot_for_read(quota_root, &key, path, 1, 1);
	if (ret)
		goto out;

	while (1) {
		struct btrfs_qgroup *qgroup;

		slot = path->slots[0];
		l = path->nodes[0];
		btrfs_item_key_to_cpu(l, &found_key, slot);

		if (found_key.type == BTRFS_QGROUP_STATUS_KEY) {
			struct btrfs_qgroup_status_item *ptr;

			ptr = btrfs_item_ptr(l, slot,
					     struct btrfs_qgroup_status_item);

			if (btrfs_qgroup_status_version(l, ptr) !=
			    BTRFS_QGROUP_STATUS_VERSION) {
				btrfs_err(fs_info,
				 "old qgroup version, quota disabled");
				goto out;
			}
			fs_info->qgroup_flags = btrfs_qgroup_status_flags(l, ptr);
			if (fs_info->qgroup_flags & BTRFS_QGROUP_STATUS_FLAG_SIMPLE_MODE) {
				qgroup_read_enable_gen(fs_info, l, slot, ptr);
			} else if (btrfs_qgroup_status_generation(l, ptr) != fs_info->generation) {
				qgroup_mark_inconsistent(fs_info);
				btrfs_err(fs_info,
					"qgroup generation mismatch, marked as inconsistent");
			}
			rescan_progress = btrfs_qgroup_status_rescan(l, ptr);
			goto next1;
		}

		if (found_key.type != BTRFS_QGROUP_INFO_KEY &&
		    found_key.type != BTRFS_QGROUP_LIMIT_KEY)
			goto next1;

		qgroup = find_qgroup_rb(fs_info, found_key.offset);
		if ((qgroup && found_key.type == BTRFS_QGROUP_INFO_KEY) ||
		    (!qgroup && found_key.type == BTRFS_QGROUP_LIMIT_KEY)) {
			btrfs_err(fs_info, "inconsistent qgroup config");
			qgroup_mark_inconsistent(fs_info);
		}
		if (!qgroup) {
			struct btrfs_qgroup *prealloc;
			struct btrfs_root *tree_root = fs_info->tree_root;

			prealloc = kzalloc(sizeof(*prealloc), GFP_KERNEL);
			if (!prealloc) {
				ret = -ENOMEM;
				goto out;
			}
			qgroup = add_qgroup_rb(fs_info, prealloc, found_key.offset);
			/*
			 * If a qgroup exists for a subvolume ID, it is possible
			 * that subvolume has been deleted, in which case
			 * re-using that ID would lead to incorrect accounting.
			 *
			 * Ensure that we skip any such subvol ids.
			 *
			 * We don't need to lock because this is only called
			 * during mount before we start doing things like creating
			 * subvolumes.
			 */
			if (is_fstree(qgroup->qgroupid) &&
			    qgroup->qgroupid > tree_root->free_objectid)
				/*
				 * Don't need to check against BTRFS_LAST_FREE_OBJECTID,
				 * as it will get checked on the next call to
				 * btrfs_get_free_objectid.
				 */
				tree_root->free_objectid = qgroup->qgroupid + 1;
		}
		ret = btrfs_sysfs_add_one_qgroup(fs_info, qgroup);
		if (ret < 0)
			goto out;

		switch (found_key.type) {
		case BTRFS_QGROUP_INFO_KEY: {
			struct btrfs_qgroup_info_item *ptr;

			ptr = btrfs_item_ptr(l, slot,
					     struct btrfs_qgroup_info_item);
			qgroup->rfer = btrfs_qgroup_info_rfer(l, ptr);
			qgroup->rfer_cmpr = btrfs_qgroup_info_rfer_cmpr(l, ptr);
			qgroup->excl = btrfs_qgroup_info_excl(l, ptr);
			qgroup->excl_cmpr = btrfs_qgroup_info_excl_cmpr(l, ptr);
			/* generation currently unused */
			break;
		}
		case BTRFS_QGROUP_LIMIT_KEY: {
			struct btrfs_qgroup_limit_item *ptr;

			ptr = btrfs_item_ptr(l, slot,
					     struct btrfs_qgroup_limit_item);
			qgroup->lim_flags = btrfs_qgroup_limit_flags(l, ptr);
			qgroup->max_rfer = btrfs_qgroup_limit_max_rfer(l, ptr);
			qgroup->max_excl = btrfs_qgroup_limit_max_excl(l, ptr);
			qgroup->rsv_rfer = btrfs_qgroup_limit_rsv_rfer(l, ptr);
			qgroup->rsv_excl = btrfs_qgroup_limit_rsv_excl(l, ptr);
			break;
		}
		}
next1:
		ret = btrfs_next_item(quota_root, path);
		if (ret < 0)
			goto out;
		if (ret)
			break;
	}
	btrfs_release_path(path);

	/*
	 * pass 2: read all qgroup relations
	 */
	key.objectid = 0;
	key.type = BTRFS_QGROUP_RELATION_KEY;
	key.offset = 0;
	ret = btrfs_search_slot_for_read(quota_root, &key, path, 1, 0);
	if (ret)
		goto out;
	while (1) {
		struct btrfs_qgroup_list *list = NULL;

		slot = path->slots[0];
		l = path->nodes[0];
		btrfs_item_key_to_cpu(l, &found_key, slot);

		if (found_key.type != BTRFS_QGROUP_RELATION_KEY)
			goto next2;

		if (found_key.objectid > found_key.offset) {
			/* parent <- member, not needed to build config */
			/* FIXME should we omit the key completely? */
			goto next2;
		}

		list = kzalloc(sizeof(*list), GFP_KERNEL);
		if (!list) {
			ret = -ENOMEM;
			goto out;
		}
		ret = add_relation_rb(fs_info, list, found_key.objectid,
				      found_key.offset);
		list = NULL;
		if (ret == -ENOENT) {
			btrfs_warn(fs_info,
				"orphan qgroup relation 0x%llx->0x%llx",
				found_key.objectid, found_key.offset);
			ret = 0;	/* ignore the error */
		}
		if (ret)
			goto out;
next2:
		ret = btrfs_next_item(quota_root, path);
		if (ret < 0)
			goto out;
		if (ret)
			break;
	}
out:
	btrfs_free_path(path);
	fs_info->qgroup_flags |= flags;
	if (ret >= 0) {
		if (fs_info->qgroup_flags & BTRFS_QGROUP_STATUS_FLAG_ON)
			set_bit(BTRFS_FS_QUOTA_ENABLED, &fs_info->flags);
		if (fs_info->qgroup_flags & BTRFS_QGROUP_STATUS_FLAG_RESCAN)
			ret = qgroup_rescan_init(fs_info, rescan_progress, 0);
	} else {
		ulist_free(fs_info->qgroup_ulist);
		fs_info->qgroup_ulist = NULL;
		fs_info->qgroup_flags &= ~BTRFS_QGROUP_STATUS_FLAG_RESCAN;
		btrfs_sysfs_del_qgroups(fs_info);
	}

	return ret < 0 ? ret : 0;
}

/*
 * Called in close_ctree() when quota is still enabled.  This verifies we don't
 * leak some reserved space.
 *
 * Return false if no reserved space is left.
 * Return true if some reserved space is leaked.
 */
bool btrfs_check_quota_leak(const struct btrfs_fs_info *fs_info)
{
	struct rb_node *node;
	bool ret = false;

	if (btrfs_qgroup_mode(fs_info) == BTRFS_QGROUP_MODE_DISABLED)
		return ret;
	/*
	 * Since we're unmounting, there is no race and no need to grab qgroup
	 * lock.  And here we don't go post-order to provide a more user
	 * friendly sorted result.
	 */
	for (node = rb_first(&fs_info->qgroup_tree); node; node = rb_next(node)) {
		struct btrfs_qgroup *qgroup;
		int i;

		qgroup = rb_entry(node, struct btrfs_qgroup, node);
		for (i = 0; i < BTRFS_QGROUP_RSV_LAST; i++) {
			if (qgroup->rsv.values[i]) {
				ret = true;
				btrfs_warn(fs_info,
		"qgroup %hu/%llu has unreleased space, type %d rsv %llu",
				   btrfs_qgroup_level(qgroup->qgroupid),
				   btrfs_qgroup_subvolid(qgroup->qgroupid),
				   i, qgroup->rsv.values[i]);
			}
		}
	}
	return ret;
}

/*
 * This is called from close_ctree() or open_ctree() or btrfs_quota_disable(),
 * first two are in single-threaded paths.And for the third one, we have set
 * quota_root to be null with qgroup_lock held before, so it is safe to clean
 * up the in-memory structures without qgroup_lock held.
 */
void btrfs_free_qgroup_config(struct btrfs_fs_info *fs_info)
{
	struct rb_node *n;
	struct btrfs_qgroup *qgroup;

	while ((n = rb_first(&fs_info->qgroup_tree))) {
		qgroup = rb_entry(n, struct btrfs_qgroup, node);
		rb_erase(n, &fs_info->qgroup_tree);
		__del_qgroup_rb(fs_info, qgroup);
		btrfs_sysfs_del_one_qgroup(fs_info, qgroup);
		kfree(qgroup);
	}
	/*
	 * We call btrfs_free_qgroup_config() when unmounting
	 * filesystem and disabling quota, so we set qgroup_ulist
	 * to be null here to avoid double free.
	 */
	ulist_free(fs_info->qgroup_ulist);
	fs_info->qgroup_ulist = NULL;
	btrfs_sysfs_del_qgroups(fs_info);
}

static int add_qgroup_relation_item(struct btrfs_trans_handle *trans, u64 src,
				    u64 dst)
{
	int ret;
	struct btrfs_root *quota_root = trans->fs_info->quota_root;
	struct btrfs_path *path;
	struct btrfs_key key;

	path = btrfs_alloc_path();
	if (!path)
		return -ENOMEM;

	key.objectid = src;
	key.type = BTRFS_QGROUP_RELATION_KEY;
	key.offset = dst;

	ret = btrfs_insert_empty_item(trans, quota_root, path, &key, 0);

	btrfs_mark_buffer_dirty(trans, path->nodes[0]);

	btrfs_free_path(path);
	return ret;
}

static int del_qgroup_relation_item(struct btrfs_trans_handle *trans, u64 src,
				    u64 dst)
{
	int ret;
	struct btrfs_root *quota_root = trans->fs_info->quota_root;
	struct btrfs_path *path;
	struct btrfs_key key;

	path = btrfs_alloc_path();
	if (!path)
		return -ENOMEM;

	key.objectid = src;
	key.type = BTRFS_QGROUP_RELATION_KEY;
	key.offset = dst;

	ret = btrfs_search_slot(trans, quota_root, &key, path, -1, 1);
	if (ret < 0)
		goto out;

	if (ret > 0) {
		ret = -ENOENT;
		goto out;
	}

	ret = btrfs_del_item(trans, quota_root, path);
out:
	btrfs_free_path(path);
	return ret;
}

static int add_qgroup_item(struct btrfs_trans_handle *trans,
			   struct btrfs_root *quota_root, u64 qgroupid)
{
	int ret;
	struct btrfs_path *path;
	struct btrfs_qgroup_info_item *qgroup_info;
	struct btrfs_qgroup_limit_item *qgroup_limit;
	struct extent_buffer *leaf;
	struct btrfs_key key;

	if (btrfs_is_testing(quota_root->fs_info))
		return 0;

	path = btrfs_alloc_path();
	if (!path)
		return -ENOMEM;

	key.objectid = 0;
	key.type = BTRFS_QGROUP_INFO_KEY;
	key.offset = qgroupid;

	/*
	 * Avoid a transaction abort by catching -EEXIST here. In that
	 * case, we proceed by re-initializing the existing structure
	 * on disk.
	 */

	ret = btrfs_insert_empty_item(trans, quota_root, path, &key,
				      sizeof(*qgroup_info));
	if (ret && ret != -EEXIST)
		goto out;

	leaf = path->nodes[0];
	qgroup_info = btrfs_item_ptr(leaf, path->slots[0],
				 struct btrfs_qgroup_info_item);
	btrfs_set_qgroup_info_generation(leaf, qgroup_info, trans->transid);
	btrfs_set_qgroup_info_rfer(leaf, qgroup_info, 0);
	btrfs_set_qgroup_info_rfer_cmpr(leaf, qgroup_info, 0);
	btrfs_set_qgroup_info_excl(leaf, qgroup_info, 0);
	btrfs_set_qgroup_info_excl_cmpr(leaf, qgroup_info, 0);

	btrfs_mark_buffer_dirty(trans, leaf);

	btrfs_release_path(path);

	key.type = BTRFS_QGROUP_LIMIT_KEY;
	ret = btrfs_insert_empty_item(trans, quota_root, path, &key,
				      sizeof(*qgroup_limit));
	if (ret && ret != -EEXIST)
		goto out;

	leaf = path->nodes[0];
	qgroup_limit = btrfs_item_ptr(leaf, path->slots[0],
				  struct btrfs_qgroup_limit_item);
	btrfs_set_qgroup_limit_flags(leaf, qgroup_limit, 0);
	btrfs_set_qgroup_limit_max_rfer(leaf, qgroup_limit, 0);
	btrfs_set_qgroup_limit_max_excl(leaf, qgroup_limit, 0);
	btrfs_set_qgroup_limit_rsv_rfer(leaf, qgroup_limit, 0);
	btrfs_set_qgroup_limit_rsv_excl(leaf, qgroup_limit, 0);

	btrfs_mark_buffer_dirty(trans, leaf);

	ret = 0;
out:
	btrfs_free_path(path);
	return ret;
}

static int del_qgroup_item(struct btrfs_trans_handle *trans, u64 qgroupid)
{
	int ret;
	struct btrfs_root *quota_root = trans->fs_info->quota_root;
	struct btrfs_path *path;
	struct btrfs_key key;

	path = btrfs_alloc_path();
	if (!path)
		return -ENOMEM;

	key.objectid = 0;
	key.type = BTRFS_QGROUP_INFO_KEY;
	key.offset = qgroupid;
	ret = btrfs_search_slot(trans, quota_root, &key, path, -1, 1);
	if (ret < 0)
		goto out;

	if (ret > 0) {
		ret = -ENOENT;
		goto out;
	}

	ret = btrfs_del_item(trans, quota_root, path);
	if (ret)
		goto out;

	btrfs_release_path(path);

	key.type = BTRFS_QGROUP_LIMIT_KEY;
	ret = btrfs_search_slot(trans, quota_root, &key, path, -1, 1);
	if (ret < 0)
		goto out;

	if (ret > 0) {
		ret = -ENOENT;
		goto out;
	}

	ret = btrfs_del_item(trans, quota_root, path);

out:
	btrfs_free_path(path);
	return ret;
}

static int update_qgroup_limit_item(struct btrfs_trans_handle *trans,
				    struct btrfs_qgroup *qgroup)
{
	struct btrfs_root *quota_root = trans->fs_info->quota_root;
	struct btrfs_path *path;
	struct btrfs_key key;
	struct extent_buffer *l;
	struct btrfs_qgroup_limit_item *qgroup_limit;
	int ret;
	int slot;

	key.objectid = 0;
	key.type = BTRFS_QGROUP_LIMIT_KEY;
	key.offset = qgroup->qgroupid;

	path = btrfs_alloc_path();
	if (!path)
		return -ENOMEM;

	ret = btrfs_search_slot(trans, quota_root, &key, path, 0, 1);
	if (ret > 0)
		ret = -ENOENT;

	if (ret)
		goto out;

	l = path->nodes[0];
	slot = path->slots[0];
	qgroup_limit = btrfs_item_ptr(l, slot, struct btrfs_qgroup_limit_item);
	btrfs_set_qgroup_limit_flags(l, qgroup_limit, qgroup->lim_flags);
	btrfs_set_qgroup_limit_max_rfer(l, qgroup_limit, qgroup->max_rfer);
	btrfs_set_qgroup_limit_max_excl(l, qgroup_limit, qgroup->max_excl);
	btrfs_set_qgroup_limit_rsv_rfer(l, qgroup_limit, qgroup->rsv_rfer);
	btrfs_set_qgroup_limit_rsv_excl(l, qgroup_limit, qgroup->rsv_excl);

	btrfs_mark_buffer_dirty(trans, l);

out:
	btrfs_free_path(path);
	return ret;
}

static int update_qgroup_info_item(struct btrfs_trans_handle *trans,
				   struct btrfs_qgroup *qgroup)
{
	struct btrfs_fs_info *fs_info = trans->fs_info;
	struct btrfs_root *quota_root = fs_info->quota_root;
	struct btrfs_path *path;
	struct btrfs_key key;
	struct extent_buffer *l;
	struct btrfs_qgroup_info_item *qgroup_info;
	int ret;
	int slot;

	if (btrfs_is_testing(fs_info))
		return 0;

	key.objectid = 0;
	key.type = BTRFS_QGROUP_INFO_KEY;
	key.offset = qgroup->qgroupid;

	path = btrfs_alloc_path();
	if (!path)
		return -ENOMEM;

	ret = btrfs_search_slot(trans, quota_root, &key, path, 0, 1);
	if (ret > 0)
		ret = -ENOENT;

	if (ret)
		goto out;

	l = path->nodes[0];
	slot = path->slots[0];
	qgroup_info = btrfs_item_ptr(l, slot, struct btrfs_qgroup_info_item);
	btrfs_set_qgroup_info_generation(l, qgroup_info, trans->transid);
	btrfs_set_qgroup_info_rfer(l, qgroup_info, qgroup->rfer);
	btrfs_set_qgroup_info_rfer_cmpr(l, qgroup_info, qgroup->rfer_cmpr);
	btrfs_set_qgroup_info_excl(l, qgroup_info, qgroup->excl);
	btrfs_set_qgroup_info_excl_cmpr(l, qgroup_info, qgroup->excl_cmpr);

	btrfs_mark_buffer_dirty(trans, l);

out:
	btrfs_free_path(path);
	return ret;
}

static int update_qgroup_status_item(struct btrfs_trans_handle *trans)
{
	struct btrfs_fs_info *fs_info = trans->fs_info;
	struct btrfs_root *quota_root = fs_info->quota_root;
	struct btrfs_path *path;
	struct btrfs_key key;
	struct extent_buffer *l;
	struct btrfs_qgroup_status_item *ptr;
	int ret;
	int slot;

	key.objectid = 0;
	key.type = BTRFS_QGROUP_STATUS_KEY;
	key.offset = 0;

	path = btrfs_alloc_path();
	if (!path)
		return -ENOMEM;

	ret = btrfs_search_slot(trans, quota_root, &key, path, 0, 1);
	if (ret > 0)
		ret = -ENOENT;

	if (ret)
		goto out;

	l = path->nodes[0];
	slot = path->slots[0];
	ptr = btrfs_item_ptr(l, slot, struct btrfs_qgroup_status_item);
	btrfs_set_qgroup_status_flags(l, ptr, fs_info->qgroup_flags &
				      BTRFS_QGROUP_STATUS_FLAGS_MASK);
	btrfs_set_qgroup_status_generation(l, ptr, trans->transid);
	btrfs_set_qgroup_status_rescan(l, ptr,
				fs_info->qgroup_rescan_progress.objectid);

	btrfs_mark_buffer_dirty(trans, l);

out:
	btrfs_free_path(path);
	return ret;
}

/*
 * called with qgroup_lock held
 */
static int btrfs_clean_quota_tree(struct btrfs_trans_handle *trans,
				  struct btrfs_root *root)
{
	struct btrfs_path *path;
	struct btrfs_key key;
	struct extent_buffer *leaf = NULL;
	int ret;
	int nr = 0;

	path = btrfs_alloc_path();
	if (!path)
		return -ENOMEM;

	key.objectid = 0;
	key.offset = 0;
	key.type = 0;

	while (1) {
		ret = btrfs_search_slot(trans, root, &key, path, -1, 1);
		if (ret < 0)
			goto out;
		leaf = path->nodes[0];
		nr = btrfs_header_nritems(leaf);
		if (!nr)
			break;
		/*
		 * delete the leaf one by one
		 * since the whole tree is going
		 * to be deleted.
		 */
		path->slots[0] = 0;
		ret = btrfs_del_items(trans, root, path, 0, nr);
		if (ret)
			goto out;

		btrfs_release_path(path);
	}
	ret = 0;
out:
	btrfs_free_path(path);
	return ret;
}

int btrfs_quota_enable(struct btrfs_fs_info *fs_info,
		       struct btrfs_ioctl_quota_ctl_args *quota_ctl_args)
{
	struct btrfs_root *quota_root;
	struct btrfs_root *tree_root = fs_info->tree_root;
	struct btrfs_path *path = NULL;
	struct btrfs_qgroup_status_item *ptr;
	struct extent_buffer *leaf;
	struct btrfs_key key;
	struct btrfs_key found_key;
	struct btrfs_qgroup *qgroup = NULL;
	struct btrfs_qgroup *prealloc = NULL;
	struct btrfs_trans_handle *trans = NULL;
	struct ulist *ulist = NULL;
	const bool simple = (quota_ctl_args->cmd == BTRFS_QUOTA_CTL_ENABLE_SIMPLE_QUOTA);
	int ret = 0;
	int slot;

	/*
	 * We need to have subvol_sem write locked, to prevent races between
	 * concurrent tasks trying to enable quotas, because we will unlock
	 * and relock qgroup_ioctl_lock before setting fs_info->quota_root
	 * and before setting BTRFS_FS_QUOTA_ENABLED.
	 */
	lockdep_assert_held_write(&fs_info->subvol_sem);

	if (btrfs_fs_incompat(fs_info, EXTENT_TREE_V2)) {
		btrfs_err(fs_info,
			  "qgroups are currently unsupported in extent tree v2");
		return -EINVAL;
	}

	mutex_lock(&fs_info->qgroup_ioctl_lock);
	if (fs_info->quota_root)
		goto out;

	ulist = ulist_alloc(GFP_KERNEL);
	if (!ulist) {
		ret = -ENOMEM;
		goto out;
	}

	ret = btrfs_sysfs_add_qgroups(fs_info);
	if (ret < 0)
		goto out;

	/*
	 * Unlock qgroup_ioctl_lock before starting the transaction. This is to
	 * avoid lock acquisition inversion problems (reported by lockdep) between
	 * qgroup_ioctl_lock and the vfs freeze semaphores, acquired when we
	 * start a transaction.
	 * After we started the transaction lock qgroup_ioctl_lock again and
	 * check if someone else created the quota root in the meanwhile. If so,
	 * just return success and release the transaction handle.
	 *
	 * Also we don't need to worry about someone else calling
	 * btrfs_sysfs_add_qgroups() after we unlock and getting an error because
	 * that function returns 0 (success) when the sysfs entries already exist.
	 */
	mutex_unlock(&fs_info->qgroup_ioctl_lock);

	/*
	 * 1 for quota root item
	 * 1 for BTRFS_QGROUP_STATUS item
	 *
	 * Yet we also need 2*n items for a QGROUP_INFO/QGROUP_LIMIT items
	 * per subvolume. However those are not currently reserved since it
	 * would be a lot of overkill.
	 */
	trans = btrfs_start_transaction(tree_root, 2);

	mutex_lock(&fs_info->qgroup_ioctl_lock);
	if (IS_ERR(trans)) {
		ret = PTR_ERR(trans);
		trans = NULL;
		goto out;
	}

	if (fs_info->quota_root)
		goto out;

	fs_info->qgroup_ulist = ulist;
	ulist = NULL;

	/*
	 * initially create the quota tree
	 */
	quota_root = btrfs_create_tree(trans, BTRFS_QUOTA_TREE_OBJECTID);
	if (IS_ERR(quota_root)) {
		ret =  PTR_ERR(quota_root);
		btrfs_abort_transaction(trans, ret);
		goto out;
	}

	path = btrfs_alloc_path();
	if (!path) {
		ret = -ENOMEM;
		btrfs_abort_transaction(trans, ret);
		goto out_free_root;
	}

	key.objectid = 0;
	key.type = BTRFS_QGROUP_STATUS_KEY;
	key.offset = 0;

	ret = btrfs_insert_empty_item(trans, quota_root, path, &key,
				      sizeof(*ptr));
	if (ret) {
		btrfs_abort_transaction(trans, ret);
		goto out_free_path;
	}

	leaf = path->nodes[0];
	ptr = btrfs_item_ptr(leaf, path->slots[0],
				 struct btrfs_qgroup_status_item);
	btrfs_set_qgroup_status_generation(leaf, ptr, trans->transid);
	btrfs_set_qgroup_status_version(leaf, ptr, BTRFS_QGROUP_STATUS_VERSION);
	fs_info->qgroup_flags = BTRFS_QGROUP_STATUS_FLAG_ON;
	if (simple) {
		fs_info->qgroup_flags |= BTRFS_QGROUP_STATUS_FLAG_SIMPLE_MODE;
		btrfs_set_qgroup_status_enable_gen(leaf, ptr, trans->transid);
	} else {
		fs_info->qgroup_flags |= BTRFS_QGROUP_STATUS_FLAG_INCONSISTENT;
	}
	btrfs_set_qgroup_status_flags(leaf, ptr, fs_info->qgroup_flags &
				      BTRFS_QGROUP_STATUS_FLAGS_MASK);
	btrfs_set_qgroup_status_rescan(leaf, ptr, 0);

	btrfs_mark_buffer_dirty(trans, leaf);

	key.objectid = 0;
	key.type = BTRFS_ROOT_REF_KEY;
	key.offset = 0;

	btrfs_release_path(path);
	ret = btrfs_search_slot_for_read(tree_root, &key, path, 1, 0);
	if (ret > 0)
		goto out_add_root;
	if (ret < 0) {
		btrfs_abort_transaction(trans, ret);
		goto out_free_path;
	}

	while (1) {
		slot = path->slots[0];
		leaf = path->nodes[0];
		btrfs_item_key_to_cpu(leaf, &found_key, slot);

		if (found_key.type == BTRFS_ROOT_REF_KEY) {

			/* Release locks on tree_root before we access quota_root */
			btrfs_release_path(path);

			/* We should not have a stray @prealloc pointer. */
			ASSERT(prealloc == NULL);
			prealloc = kzalloc(sizeof(*prealloc), GFP_NOFS);
			if (!prealloc) {
				ret = -ENOMEM;
				btrfs_abort_transaction(trans, ret);
				goto out_free_path;
			}

			ret = add_qgroup_item(trans, quota_root,
					      found_key.offset);
			if (ret) {
				btrfs_abort_transaction(trans, ret);
				goto out_free_path;
			}

			qgroup = add_qgroup_rb(fs_info, prealloc, found_key.offset);
			prealloc = NULL;
			if (IS_ERR(qgroup)) {
				ret = PTR_ERR(qgroup);
				btrfs_abort_transaction(trans, ret);
				goto out_free_path;
			}
			ret = btrfs_sysfs_add_one_qgroup(fs_info, qgroup);
			if (ret < 0) {
				btrfs_abort_transaction(trans, ret);
				goto out_free_path;
			}
			ret = btrfs_search_slot_for_read(tree_root, &found_key,
							 path, 1, 0);
			if (ret < 0) {
				btrfs_abort_transaction(trans, ret);
				goto out_free_path;
			}
			if (ret > 0) {
				/*
				 * Shouldn't happen, but in case it does we
				 * don't need to do the btrfs_next_item, just
				 * continue.
				 */
				continue;
			}
		}
		ret = btrfs_next_item(tree_root, path);
		if (ret < 0) {
			btrfs_abort_transaction(trans, ret);
			goto out_free_path;
		}
		if (ret)
			break;
	}

out_add_root:
	btrfs_release_path(path);
	ret = add_qgroup_item(trans, quota_root, BTRFS_FS_TREE_OBJECTID);
	if (ret) {
		btrfs_abort_transaction(trans, ret);
		goto out_free_path;
	}

	ASSERT(prealloc == NULL);
	prealloc = kzalloc(sizeof(*prealloc), GFP_NOFS);
	if (!prealloc) {
		ret = -ENOMEM;
		goto out_free_path;
	}
	qgroup = add_qgroup_rb(fs_info, prealloc, BTRFS_FS_TREE_OBJECTID);
	prealloc = NULL;
	ret = btrfs_sysfs_add_one_qgroup(fs_info, qgroup);
	if (ret < 0) {
		btrfs_abort_transaction(trans, ret);
		goto out_free_path;
	}

	fs_info->qgroup_enable_gen = trans->transid;

	mutex_unlock(&fs_info->qgroup_ioctl_lock);
	/*
	 * Commit the transaction while not holding qgroup_ioctl_lock, to avoid
	 * a deadlock with tasks concurrently doing other qgroup operations, such
	 * adding/removing qgroups or adding/deleting qgroup relations for example,
	 * because all qgroup operations first start or join a transaction and then
	 * lock the qgroup_ioctl_lock mutex.
	 * We are safe from a concurrent task trying to enable quotas, by calling
	 * this function, since we are serialized by fs_info->subvol_sem.
	 */
	ret = btrfs_commit_transaction(trans);
	trans = NULL;
	mutex_lock(&fs_info->qgroup_ioctl_lock);
	if (ret)
		goto out_free_path;

	/*
	 * Set quota enabled flag after committing the transaction, to avoid
	 * deadlocks on fs_info->qgroup_ioctl_lock with concurrent snapshot
	 * creation.
	 */
	spin_lock(&fs_info->qgroup_lock);
	fs_info->quota_root = quota_root;
	set_bit(BTRFS_FS_QUOTA_ENABLED, &fs_info->flags);
	if (simple)
		btrfs_set_fs_incompat(fs_info, SIMPLE_QUOTA);
	spin_unlock(&fs_info->qgroup_lock);

	/* Skip rescan for simple qgroups. */
	if (btrfs_qgroup_mode(fs_info) == BTRFS_QGROUP_MODE_SIMPLE)
		goto out_free_path;

	ret = qgroup_rescan_init(fs_info, 0, 1);
	if (!ret) {
	        qgroup_rescan_zero_tracking(fs_info);
		fs_info->qgroup_rescan_running = true;
	        btrfs_queue_work(fs_info->qgroup_rescan_workers,
	                         &fs_info->qgroup_rescan_work);
	} else {
		/*
		 * We have set both BTRFS_FS_QUOTA_ENABLED and
		 * BTRFS_QGROUP_STATUS_FLAG_ON, so we can only fail with
		 * -EINPROGRESS. That can happen because someone started the
		 * rescan worker by calling quota rescan ioctl before we
		 * attempted to initialize the rescan worker. Failure due to
		 * quotas disabled in the meanwhile is not possible, because
		 * we are holding a write lock on fs_info->subvol_sem, which
		 * is also acquired when disabling quotas.
		 * Ignore such error, and any other error would need to undo
		 * everything we did in the transaction we just committed.
		 */
		ASSERT(ret == -EINPROGRESS);
		ret = 0;
	}

out_free_path:
	btrfs_free_path(path);
out_free_root:
	if (ret)
		btrfs_put_root(quota_root);
out:
	if (ret) {
		ulist_free(fs_info->qgroup_ulist);
		fs_info->qgroup_ulist = NULL;
		btrfs_sysfs_del_qgroups(fs_info);
	}
	mutex_unlock(&fs_info->qgroup_ioctl_lock);
	if (ret && trans)
		btrfs_end_transaction(trans);
	else if (trans)
		ret = btrfs_end_transaction(trans);
	ulist_free(ulist);
	kfree(prealloc);
	return ret;
}

/*
 * It is possible to have outstanding ordered extents which reserved bytes
 * before we disabled. We need to fully flush delalloc, ordered extents, and a
 * commit to ensure that we don't leak such reservations, only to have them
 * come back if we re-enable.
 *
 * - enable simple quotas
 * - reserve space
 * - release it, store rsv_bytes in OE
 * - disable quotas
 * - enable simple quotas (qgroup rsv are all 0)
 * - OE finishes
 * - run delayed refs
 * - free rsv_bytes, resulting in miscounting or even underflow
 */
static int flush_reservations(struct btrfs_fs_info *fs_info)
{
	int ret;

	ret = btrfs_start_delalloc_roots(fs_info, LONG_MAX, false);
	if (ret)
		return ret;
	btrfs_wait_ordered_roots(fs_info, U64_MAX, NULL);

	return btrfs_commit_current_transaction(fs_info->tree_root);
}

int btrfs_quota_disable(struct btrfs_fs_info *fs_info)
{
	struct btrfs_root *quota_root = NULL;
	struct btrfs_trans_handle *trans = NULL;
	int ret = 0;

	/*
	 * We need to have subvol_sem write locked to prevent races with
	 * snapshot creation.
	 */
	lockdep_assert_held_write(&fs_info->subvol_sem);

	/*
	 * Relocation will mess with backrefs, so make sure we have the
	 * cleaner_mutex held to protect us from relocate.
	 */
	lockdep_assert_held(&fs_info->cleaner_mutex);

	mutex_lock(&fs_info->qgroup_ioctl_lock);
	if (!fs_info->quota_root)
		goto out;

	/*
	 * Unlock the qgroup_ioctl_lock mutex before waiting for the rescan worker to
	 * complete. Otherwise we can deadlock because btrfs_remove_qgroup() needs
	 * to lock that mutex while holding a transaction handle and the rescan
	 * worker needs to commit a transaction.
	 */
	mutex_unlock(&fs_info->qgroup_ioctl_lock);

	/*
	 * Request qgroup rescan worker to complete and wait for it. This wait
	 * must be done before transaction start for quota disable since it may
	 * deadlock with transaction by the qgroup rescan worker.
	 */
	clear_bit(BTRFS_FS_QUOTA_ENABLED, &fs_info->flags);
	btrfs_qgroup_wait_for_completion(fs_info, false);

	/*
	 * We have nothing held here and no trans handle, just return the error
	 * if there is one.
	 */
	ret = flush_reservations(fs_info);
	if (ret)
		return ret;

	/*
	 * 1 For the root item
	 *
	 * We should also reserve enough items for the quota tree deletion in
	 * btrfs_clean_quota_tree but this is not done.
	 *
	 * Also, we must always start a transaction without holding the mutex
	 * qgroup_ioctl_lock, see btrfs_quota_enable().
	 */
	trans = btrfs_start_transaction(fs_info->tree_root, 1);

	mutex_lock(&fs_info->qgroup_ioctl_lock);
	if (IS_ERR(trans)) {
		ret = PTR_ERR(trans);
		trans = NULL;
		set_bit(BTRFS_FS_QUOTA_ENABLED, &fs_info->flags);
		goto out;
	}

	if (!fs_info->quota_root)
		goto out;

	spin_lock(&fs_info->qgroup_lock);
	quota_root = fs_info->quota_root;
	fs_info->quota_root = NULL;
	fs_info->qgroup_flags &= ~BTRFS_QGROUP_STATUS_FLAG_ON;
	fs_info->qgroup_flags &= ~BTRFS_QGROUP_STATUS_FLAG_SIMPLE_MODE;
	fs_info->qgroup_drop_subtree_thres = BTRFS_MAX_LEVEL;
	spin_unlock(&fs_info->qgroup_lock);

	btrfs_free_qgroup_config(fs_info);

	ret = btrfs_clean_quota_tree(trans, quota_root);
	if (ret) {
		btrfs_abort_transaction(trans, ret);
		goto out;
	}

	ret = btrfs_del_root(trans, &quota_root->root_key);
	if (ret) {
		btrfs_abort_transaction(trans, ret);
		goto out;
	}

	spin_lock(&fs_info->trans_lock);
	list_del(&quota_root->dirty_list);
	spin_unlock(&fs_info->trans_lock);

	btrfs_tree_lock(quota_root->node);
	btrfs_clear_buffer_dirty(trans, quota_root->node);
	btrfs_tree_unlock(quota_root->node);
	ret = btrfs_free_tree_block(trans, btrfs_root_id(quota_root),
				    quota_root->node, 0, 1);

<<<<<<< HEAD
=======
	if (ret < 0)
		btrfs_abort_transaction(trans, ret);
>>>>>>> de9c2c66

out:
	btrfs_put_root(quota_root);
	mutex_unlock(&fs_info->qgroup_ioctl_lock);
	if (ret && trans)
		btrfs_end_transaction(trans);
	else if (trans)
		ret = btrfs_commit_transaction(trans);
	return ret;
}

static void qgroup_dirty(struct btrfs_fs_info *fs_info,
			 struct btrfs_qgroup *qgroup)
{
	if (list_empty(&qgroup->dirty))
		list_add(&qgroup->dirty, &fs_info->dirty_qgroups);
}

static void qgroup_iterator_add(struct list_head *head, struct btrfs_qgroup *qgroup)
{
	if (!list_empty(&qgroup->iterator))
		return;

	list_add_tail(&qgroup->iterator, head);
}

static void qgroup_iterator_clean(struct list_head *head)
{
	while (!list_empty(head)) {
		struct btrfs_qgroup *qgroup;

		qgroup = list_first_entry(head, struct btrfs_qgroup, iterator);
		list_del_init(&qgroup->iterator);
	}
}

/*
 * The easy accounting, we're updating qgroup relationship whose child qgroup
 * only has exclusive extents.
 *
 * In this case, all exclusive extents will also be exclusive for parent, so
 * excl/rfer just get added/removed.
 *
 * So is qgroup reservation space, which should also be added/removed to
 * parent.
 * Or when child tries to release reservation space, parent will underflow its
 * reservation (for relationship adding case).
 *
 * Caller should hold fs_info->qgroup_lock.
 */
static int __qgroup_excl_accounting(struct btrfs_fs_info *fs_info, u64 ref_root,
				    struct btrfs_qgroup *src, int sign)
{
	struct btrfs_qgroup *qgroup;
	struct btrfs_qgroup *cur;
	LIST_HEAD(qgroup_list);
	u64 num_bytes = src->excl;
	int ret = 0;

	qgroup = find_qgroup_rb(fs_info, ref_root);
	if (!qgroup)
		goto out;

	qgroup_iterator_add(&qgroup_list, qgroup);
	list_for_each_entry(cur, &qgroup_list, iterator) {
		struct btrfs_qgroup_list *glist;

		qgroup->rfer += sign * num_bytes;
		qgroup->rfer_cmpr += sign * num_bytes;

		WARN_ON(sign < 0 && qgroup->excl < num_bytes);
		qgroup->excl += sign * num_bytes;
		qgroup->excl_cmpr += sign * num_bytes;

		if (sign > 0)
			qgroup_rsv_add_by_qgroup(fs_info, qgroup, src);
		else
			qgroup_rsv_release_by_qgroup(fs_info, qgroup, src);
		qgroup_dirty(fs_info, qgroup);

		/* Append parent qgroups to @qgroup_list. */
		list_for_each_entry(glist, &qgroup->groups, next_group)
			qgroup_iterator_add(&qgroup_list, glist->group);
	}
	ret = 0;
out:
	qgroup_iterator_clean(&qgroup_list);
	return ret;
}


/*
 * Quick path for updating qgroup with only excl refs.
 *
 * In that case, just update all parent will be enough.
 * Or we needs to do a full rescan.
 * Caller should also hold fs_info->qgroup_lock.
 *
 * Return 0 for quick update, return >0 for need to full rescan
 * and mark INCONSISTENT flag.
 * Return < 0 for other error.
 */
static int quick_update_accounting(struct btrfs_fs_info *fs_info,
				   u64 src, u64 dst, int sign)
{
	struct btrfs_qgroup *qgroup;
	int ret = 1;

	qgroup = find_qgroup_rb(fs_info, src);
	if (!qgroup)
		goto out;
	if (qgroup->excl == qgroup->rfer) {
		ret = __qgroup_excl_accounting(fs_info, dst, qgroup, sign);
		if (ret < 0)
			goto out;
		ret = 0;
	}
out:
	if (ret)
		fs_info->qgroup_flags |= BTRFS_QGROUP_STATUS_FLAG_INCONSISTENT;
	return ret;
}

/*
 * Add relation between @src and @dst qgroup. The @prealloc is allocated by the
 * callers and transferred here (either used or freed on error).
 */
int btrfs_add_qgroup_relation(struct btrfs_trans_handle *trans, u64 src, u64 dst,
			      struct btrfs_qgroup_list *prealloc)
{
	struct btrfs_fs_info *fs_info = trans->fs_info;
	struct btrfs_qgroup *parent;
	struct btrfs_qgroup *member;
	struct btrfs_qgroup_list *list;
	int ret = 0;

	ASSERT(prealloc);

	/* Check the level of src and dst first */
	if (btrfs_qgroup_level(src) >= btrfs_qgroup_level(dst))
		return -EINVAL;

	mutex_lock(&fs_info->qgroup_ioctl_lock);
	if (!fs_info->quota_root) {
		ret = -ENOTCONN;
		goto out;
	}
	member = find_qgroup_rb(fs_info, src);
	parent = find_qgroup_rb(fs_info, dst);
	if (!member || !parent) {
		ret = -EINVAL;
		goto out;
	}

	/* check if such qgroup relation exist firstly */
	list_for_each_entry(list, &member->groups, next_group) {
		if (list->group == parent) {
			ret = -EEXIST;
			goto out;
		}
	}

	ret = add_qgroup_relation_item(trans, src, dst);
	if (ret)
		goto out;

	ret = add_qgroup_relation_item(trans, dst, src);
	if (ret) {
		del_qgroup_relation_item(trans, src, dst);
		goto out;
	}

	spin_lock(&fs_info->qgroup_lock);
	ret = __add_relation_rb(prealloc, member, parent);
	prealloc = NULL;
	if (ret < 0) {
		spin_unlock(&fs_info->qgroup_lock);
		goto out;
	}
	ret = quick_update_accounting(fs_info, src, dst, 1);
	spin_unlock(&fs_info->qgroup_lock);
out:
	kfree(prealloc);
	mutex_unlock(&fs_info->qgroup_ioctl_lock);
	return ret;
}

static int __del_qgroup_relation(struct btrfs_trans_handle *trans, u64 src,
				 u64 dst)
{
	struct btrfs_fs_info *fs_info = trans->fs_info;
	struct btrfs_qgroup *parent;
	struct btrfs_qgroup *member;
	struct btrfs_qgroup_list *list;
	bool found = false;
	int ret = 0;
	int ret2;

	if (!fs_info->quota_root) {
		ret = -ENOTCONN;
		goto out;
	}

	member = find_qgroup_rb(fs_info, src);
	parent = find_qgroup_rb(fs_info, dst);
	/*
	 * The parent/member pair doesn't exist, then try to delete the dead
	 * relation items only.
	 */
	if (!member || !parent)
		goto delete_item;

	/* check if such qgroup relation exist firstly */
	list_for_each_entry(list, &member->groups, next_group) {
		if (list->group == parent) {
			found = true;
			break;
		}
	}

delete_item:
	ret = del_qgroup_relation_item(trans, src, dst);
	if (ret < 0 && ret != -ENOENT)
		goto out;
	ret2 = del_qgroup_relation_item(trans, dst, src);
	if (ret2 < 0 && ret2 != -ENOENT)
		goto out;

	/* At least one deletion succeeded, return 0 */
	if (!ret || !ret2)
		ret = 0;

	if (found) {
		spin_lock(&fs_info->qgroup_lock);
		del_relation_rb(fs_info, src, dst);
		ret = quick_update_accounting(fs_info, src, dst, -1);
		spin_unlock(&fs_info->qgroup_lock);
	}
out:
	return ret;
}

int btrfs_del_qgroup_relation(struct btrfs_trans_handle *trans, u64 src,
			      u64 dst)
{
	struct btrfs_fs_info *fs_info = trans->fs_info;
	int ret = 0;

	mutex_lock(&fs_info->qgroup_ioctl_lock);
	ret = __del_qgroup_relation(trans, src, dst);
	mutex_unlock(&fs_info->qgroup_ioctl_lock);

	return ret;
}

int btrfs_create_qgroup(struct btrfs_trans_handle *trans, u64 qgroupid)
{
	struct btrfs_fs_info *fs_info = trans->fs_info;
	struct btrfs_root *quota_root;
	struct btrfs_qgroup *qgroup;
	struct btrfs_qgroup *prealloc = NULL;
	int ret = 0;

	if (btrfs_qgroup_mode(fs_info) == BTRFS_QGROUP_MODE_DISABLED)
		return 0;

	mutex_lock(&fs_info->qgroup_ioctl_lock);
	if (!fs_info->quota_root) {
		ret = -ENOTCONN;
		goto out;
	}
	quota_root = fs_info->quota_root;
	qgroup = find_qgroup_rb(fs_info, qgroupid);
	if (qgroup) {
		ret = -EEXIST;
		goto out;
	}

	prealloc = kzalloc(sizeof(*prealloc), GFP_NOFS);
	if (!prealloc) {
		ret = -ENOMEM;
		goto out;
	}

	ret = add_qgroup_item(trans, quota_root, qgroupid);
	if (ret)
		goto out;

	spin_lock(&fs_info->qgroup_lock);
	qgroup = add_qgroup_rb(fs_info, prealloc, qgroupid);
	spin_unlock(&fs_info->qgroup_lock);
	prealloc = NULL;

	ret = btrfs_sysfs_add_one_qgroup(fs_info, qgroup);
out:
	mutex_unlock(&fs_info->qgroup_ioctl_lock);
	kfree(prealloc);
	return ret;
}

/*
 * Return 0 if we can not delete the qgroup (not empty or has children etc).
 * Return >0 if we can delete the qgroup.
 * Return <0 for other errors during tree search.
 */
static int can_delete_qgroup(struct btrfs_fs_info *fs_info, struct btrfs_qgroup *qgroup)
{
	struct btrfs_key key;
	struct btrfs_path *path;
	int ret;

	/*
	 * Squota would never be inconsistent, but there can still be case
	 * where a dropped subvolume still has qgroup numbers, and squota
	 * relies on such qgroup for future accounting.
	 *
	 * So for squota, do not allow dropping any non-zero qgroup.
	 */
	if (btrfs_qgroup_mode(fs_info) == BTRFS_QGROUP_MODE_SIMPLE &&
	    (qgroup->rfer || qgroup->excl || qgroup->excl_cmpr || qgroup->rfer_cmpr))
		return 0;

	/* For higher level qgroup, we can only delete it if it has no child. */
	if (btrfs_qgroup_level(qgroup->qgroupid)) {
		if (!list_empty(&qgroup->members))
			return 0;
		return 1;
	}

	/*
	 * For level-0 qgroups, we can only delete it if it has no subvolume
	 * for it.
	 * This means even a subvolume is unlinked but not yet fully dropped,
	 * we can not delete the qgroup.
	 */
	key.objectid = qgroup->qgroupid;
	key.type = BTRFS_ROOT_ITEM_KEY;
	key.offset = -1ULL;
	path = btrfs_alloc_path();
	if (!path)
		return -ENOMEM;

	ret = btrfs_find_root(fs_info->tree_root, &key, path, NULL, NULL);
	btrfs_free_path(path);
	/*
	 * The @ret from btrfs_find_root() exactly matches our definition for
	 * the return value, thus can be returned directly.
	 */
	return ret;
}

int btrfs_remove_qgroup(struct btrfs_trans_handle *trans, u64 qgroupid)
{
	struct btrfs_fs_info *fs_info = trans->fs_info;
	struct btrfs_qgroup *qgroup;
	struct btrfs_qgroup_list *list;
	int ret = 0;

	mutex_lock(&fs_info->qgroup_ioctl_lock);
	if (!fs_info->quota_root) {
		ret = -ENOTCONN;
		goto out;
	}

	qgroup = find_qgroup_rb(fs_info, qgroupid);
	if (!qgroup) {
		ret = -ENOENT;
		goto out;
	}

	ret = can_delete_qgroup(fs_info, qgroup);
	if (ret < 0)
		goto out;
	if (ret == 0) {
		ret = -EBUSY;
		goto out;
	}

	/* Check if there are no children of this qgroup */
	if (!list_empty(&qgroup->members)) {
		ret = -EBUSY;
		goto out;
	}

	ret = del_qgroup_item(trans, qgroupid);
	if (ret && ret != -ENOENT)
		goto out;

	while (!list_empty(&qgroup->groups)) {
		list = list_first_entry(&qgroup->groups,
					struct btrfs_qgroup_list, next_group);
		ret = __del_qgroup_relation(trans, qgroupid,
					    list->group->qgroupid);
		if (ret)
			goto out;
	}

	spin_lock(&fs_info->qgroup_lock);
	/*
	 * Warn on reserved space. The subvolume should has no child nor
	 * corresponding subvolume.
	 * Thus its reserved space should all be zero, no matter if qgroup
	 * is consistent or the mode.
	 */
	WARN_ON(qgroup->rsv.values[BTRFS_QGROUP_RSV_DATA] ||
		qgroup->rsv.values[BTRFS_QGROUP_RSV_META_PREALLOC] ||
		qgroup->rsv.values[BTRFS_QGROUP_RSV_META_PERTRANS]);
	/*
	 * The same for rfer/excl numbers, but that's only if our qgroup is
	 * consistent and if it's in regular qgroup mode.
	 * For simple mode it's not as accurate thus we can hit non-zero values
	 * very frequently.
	 */
	if (btrfs_qgroup_mode(fs_info) == BTRFS_QGROUP_MODE_FULL &&
	    !(fs_info->qgroup_flags & BTRFS_QGROUP_STATUS_FLAG_INCONSISTENT)) {
		if (WARN_ON(qgroup->rfer || qgroup->excl ||
			    qgroup->rfer_cmpr || qgroup->excl_cmpr)) {
			btrfs_warn_rl(fs_info,
"to be deleted qgroup %u/%llu has non-zero numbers, rfer %llu rfer_cmpr %llu excl %llu excl_cmpr %llu",
				      btrfs_qgroup_level(qgroup->qgroupid),
				      btrfs_qgroup_subvolid(qgroup->qgroupid),
				      qgroup->rfer, qgroup->rfer_cmpr,
				      qgroup->excl, qgroup->excl_cmpr);
			qgroup_mark_inconsistent(fs_info);
		}
	}
	del_qgroup_rb(fs_info, qgroupid);
	spin_unlock(&fs_info->qgroup_lock);

	/*
	 * Remove the qgroup from sysfs now without holding the qgroup_lock
	 * spinlock, since the sysfs_remove_group() function needs to take
	 * the mutex kernfs_mutex through kernfs_remove_by_name_ns().
	 */
	btrfs_sysfs_del_one_qgroup(fs_info, qgroup);
	kfree(qgroup);
out:
	mutex_unlock(&fs_info->qgroup_ioctl_lock);
	return ret;
}

int btrfs_qgroup_cleanup_dropped_subvolume(struct btrfs_fs_info *fs_info, u64 subvolid)
{
	struct btrfs_trans_handle *trans;
	int ret;

	if (!is_fstree(subvolid) || !btrfs_qgroup_enabled(fs_info) || !fs_info->quota_root)
		return 0;

	/*
	 * Commit current transaction to make sure all the rfer/excl numbers
	 * get updated.
	 */
	trans = btrfs_start_transaction(fs_info->quota_root, 0);
	if (IS_ERR(trans))
		return PTR_ERR(trans);

	ret = btrfs_commit_transaction(trans);
	if (ret < 0)
		return ret;

	/* Start new trans to delete the qgroup info and limit items. */
	trans = btrfs_start_transaction(fs_info->quota_root, 2);
	if (IS_ERR(trans))
		return PTR_ERR(trans);
	ret = btrfs_remove_qgroup(trans, subvolid);
	btrfs_end_transaction(trans);
	/*
	 * It's squota and the subvolume still has numbers needed for future
	 * accounting, in this case we can not delete it.  Just skip it.
	 */
	if (ret == -EBUSY)
		ret = 0;
	return ret;
}

int btrfs_limit_qgroup(struct btrfs_trans_handle *trans, u64 qgroupid,
		       struct btrfs_qgroup_limit *limit)
{
	struct btrfs_fs_info *fs_info = trans->fs_info;
	struct btrfs_qgroup *qgroup;
	int ret = 0;
	/* Sometimes we would want to clear the limit on this qgroup.
	 * To meet this requirement, we treat the -1 as a special value
	 * which tell kernel to clear the limit on this qgroup.
	 */
	const u64 CLEAR_VALUE = -1;

	mutex_lock(&fs_info->qgroup_ioctl_lock);
	if (!fs_info->quota_root) {
		ret = -ENOTCONN;
		goto out;
	}

	qgroup = find_qgroup_rb(fs_info, qgroupid);
	if (!qgroup) {
		ret = -ENOENT;
		goto out;
	}

	spin_lock(&fs_info->qgroup_lock);
	if (limit->flags & BTRFS_QGROUP_LIMIT_MAX_RFER) {
		if (limit->max_rfer == CLEAR_VALUE) {
			qgroup->lim_flags &= ~BTRFS_QGROUP_LIMIT_MAX_RFER;
			limit->flags &= ~BTRFS_QGROUP_LIMIT_MAX_RFER;
			qgroup->max_rfer = 0;
		} else {
			qgroup->max_rfer = limit->max_rfer;
		}
	}
	if (limit->flags & BTRFS_QGROUP_LIMIT_MAX_EXCL) {
		if (limit->max_excl == CLEAR_VALUE) {
			qgroup->lim_flags &= ~BTRFS_QGROUP_LIMIT_MAX_EXCL;
			limit->flags &= ~BTRFS_QGROUP_LIMIT_MAX_EXCL;
			qgroup->max_excl = 0;
		} else {
			qgroup->max_excl = limit->max_excl;
		}
	}
	if (limit->flags & BTRFS_QGROUP_LIMIT_RSV_RFER) {
		if (limit->rsv_rfer == CLEAR_VALUE) {
			qgroup->lim_flags &= ~BTRFS_QGROUP_LIMIT_RSV_RFER;
			limit->flags &= ~BTRFS_QGROUP_LIMIT_RSV_RFER;
			qgroup->rsv_rfer = 0;
		} else {
			qgroup->rsv_rfer = limit->rsv_rfer;
		}
	}
	if (limit->flags & BTRFS_QGROUP_LIMIT_RSV_EXCL) {
		if (limit->rsv_excl == CLEAR_VALUE) {
			qgroup->lim_flags &= ~BTRFS_QGROUP_LIMIT_RSV_EXCL;
			limit->flags &= ~BTRFS_QGROUP_LIMIT_RSV_EXCL;
			qgroup->rsv_excl = 0;
		} else {
			qgroup->rsv_excl = limit->rsv_excl;
		}
	}
	qgroup->lim_flags |= limit->flags;

	spin_unlock(&fs_info->qgroup_lock);

	ret = update_qgroup_limit_item(trans, qgroup);
	if (ret) {
		qgroup_mark_inconsistent(fs_info);
		btrfs_info(fs_info, "unable to update quota limit for %llu",
		       qgroupid);
	}

out:
	mutex_unlock(&fs_info->qgroup_ioctl_lock);
	return ret;
}

/*
 * Inform qgroup to trace one dirty extent, its info is recorded in @record.
 * So qgroup can account it at transaction committing time.
 *
 * No lock version, caller must acquire delayed ref lock and allocated memory,
 * then call btrfs_qgroup_trace_extent_post() after exiting lock context.
 *
 * Return 0 for success insert
 * Return >0 for existing record, caller can free @record safely.
 * Error is not possible
 */
int btrfs_qgroup_trace_extent_nolock(struct btrfs_fs_info *fs_info,
				struct btrfs_delayed_ref_root *delayed_refs,
				struct btrfs_qgroup_extent_record *record)
{
	struct rb_node **p = &delayed_refs->dirty_extent_root.rb_node;
	struct rb_node *parent_node = NULL;
	struct btrfs_qgroup_extent_record *entry;
	u64 bytenr = record->bytenr;

	if (!btrfs_qgroup_full_accounting(fs_info))
		return 1;

	lockdep_assert_held(&delayed_refs->lock);
	trace_btrfs_qgroup_trace_extent(fs_info, record);

	while (*p) {
		parent_node = *p;
		entry = rb_entry(parent_node, struct btrfs_qgroup_extent_record,
				 node);
		if (bytenr < entry->bytenr) {
			p = &(*p)->rb_left;
		} else if (bytenr > entry->bytenr) {
			p = &(*p)->rb_right;
		} else {
			if (record->data_rsv && !entry->data_rsv) {
				entry->data_rsv = record->data_rsv;
				entry->data_rsv_refroot =
					record->data_rsv_refroot;
			}
			return 1;
		}
	}

	rb_link_node(&record->node, parent_node, p);
	rb_insert_color(&record->node, &delayed_refs->dirty_extent_root);
	return 0;
}

/*
 * Post handler after qgroup_trace_extent_nolock().
 *
 * NOTE: Current qgroup does the expensive backref walk at transaction
 * committing time with TRANS_STATE_COMMIT_DOING, this blocks incoming
 * new transaction.
 * This is designed to allow btrfs_find_all_roots() to get correct new_roots
 * result.
 *
 * However for old_roots there is no need to do backref walk at that time,
 * since we search commit roots to walk backref and result will always be
 * correct.
 *
 * Due to the nature of no lock version, we can't do backref there.
 * So we must call btrfs_qgroup_trace_extent_post() after exiting
 * spinlock context.
 *
 * TODO: If we can fix and prove btrfs_find_all_roots() can get correct result
 * using current root, then we can move all expensive backref walk out of
 * transaction committing, but not now as qgroup accounting will be wrong again.
 */
int btrfs_qgroup_trace_extent_post(struct btrfs_trans_handle *trans,
				   struct btrfs_qgroup_extent_record *qrecord)
{
	struct btrfs_backref_walk_ctx ctx = { 0 };
	int ret;

	if (!btrfs_qgroup_full_accounting(trans->fs_info))
		return 0;
	/*
	 * We are always called in a context where we are already holding a
	 * transaction handle. Often we are called when adding a data delayed
	 * reference from btrfs_truncate_inode_items() (truncating or unlinking),
	 * in which case we will be holding a write lock on extent buffer from a
	 * subvolume tree. In this case we can't allow btrfs_find_all_roots() to
	 * acquire fs_info->commit_root_sem, because that is a higher level lock
	 * that must be acquired before locking any extent buffers.
	 *
	 * So we want btrfs_find_all_roots() to not acquire the commit_root_sem
	 * but we can't pass it a non-NULL transaction handle, because otherwise
	 * it would not use commit roots and would lock extent buffers, causing
	 * a deadlock if it ends up trying to read lock the same extent buffer
	 * that was previously write locked at btrfs_truncate_inode_items().
	 *
	 * So pass a NULL transaction handle to btrfs_find_all_roots() and
	 * explicitly tell it to not acquire the commit_root_sem - if we are
	 * holding a transaction handle we don't need its protection.
	 */
	ASSERT(trans != NULL);

	if (trans->fs_info->qgroup_flags & BTRFS_QGROUP_RUNTIME_FLAG_NO_ACCOUNTING)
		return 0;

	ctx.bytenr = qrecord->bytenr;
	ctx.fs_info = trans->fs_info;

	ret = btrfs_find_all_roots(&ctx, true);
	if (ret < 0) {
		qgroup_mark_inconsistent(trans->fs_info);
		btrfs_warn(trans->fs_info,
"error accounting new delayed refs extent (err code: %d), quota inconsistent",
			ret);
		return 0;
	}

	/*
	 * Here we don't need to get the lock of
	 * trans->transaction->delayed_refs, since inserted qrecord won't
	 * be deleted, only qrecord->node may be modified (new qrecord insert)
	 *
	 * So modifying qrecord->old_roots is safe here
	 */
	qrecord->old_roots = ctx.roots;
	return 0;
}

/*
 * Inform qgroup to trace one dirty extent, specified by @bytenr and
 * @num_bytes.
 * So qgroup can account it at commit trans time.
 *
 * Better encapsulated version, with memory allocation and backref walk for
 * commit roots.
 * So this can sleep.
 *
 * Return 0 if the operation is done.
 * Return <0 for error, like memory allocation failure or invalid parameter
 * (NULL trans)
 */
int btrfs_qgroup_trace_extent(struct btrfs_trans_handle *trans, u64 bytenr,
			      u64 num_bytes)
{
	struct btrfs_fs_info *fs_info = trans->fs_info;
	struct btrfs_qgroup_extent_record *record;
	struct btrfs_delayed_ref_root *delayed_refs;
	int ret;

	if (!btrfs_qgroup_full_accounting(fs_info) || bytenr == 0 || num_bytes == 0)
		return 0;
	record = kzalloc(sizeof(*record), GFP_NOFS);
	if (!record)
		return -ENOMEM;

	delayed_refs = &trans->transaction->delayed_refs;
	record->bytenr = bytenr;
	record->num_bytes = num_bytes;
	record->old_roots = NULL;

	spin_lock(&delayed_refs->lock);
	ret = btrfs_qgroup_trace_extent_nolock(fs_info, delayed_refs, record);
	spin_unlock(&delayed_refs->lock);
	if (ret > 0) {
		kfree(record);
		return 0;
	}
	return btrfs_qgroup_trace_extent_post(trans, record);
}

/*
 * Inform qgroup to trace all leaf items of data
 *
 * Return 0 for success
 * Return <0 for error(ENOMEM)
 */
int btrfs_qgroup_trace_leaf_items(struct btrfs_trans_handle *trans,
				  struct extent_buffer *eb)
{
	struct btrfs_fs_info *fs_info = trans->fs_info;
	int nr = btrfs_header_nritems(eb);
	int i, extent_type, ret;
	struct btrfs_key key;
	struct btrfs_file_extent_item *fi;
	u64 bytenr, num_bytes;

	/* We can be called directly from walk_up_proc() */
	if (!btrfs_qgroup_full_accounting(fs_info))
		return 0;

	for (i = 0; i < nr; i++) {
		btrfs_item_key_to_cpu(eb, &key, i);

		if (key.type != BTRFS_EXTENT_DATA_KEY)
			continue;

		fi = btrfs_item_ptr(eb, i, struct btrfs_file_extent_item);
		/* filter out non qgroup-accountable extents  */
		extent_type = btrfs_file_extent_type(eb, fi);

		if (extent_type == BTRFS_FILE_EXTENT_INLINE)
			continue;

		bytenr = btrfs_file_extent_disk_bytenr(eb, fi);
		if (!bytenr)
			continue;

		num_bytes = btrfs_file_extent_disk_num_bytes(eb, fi);

		ret = btrfs_qgroup_trace_extent(trans, bytenr, num_bytes);
		if (ret)
			return ret;
	}
	cond_resched();
	return 0;
}

/*
 * Walk up the tree from the bottom, freeing leaves and any interior
 * nodes which have had all slots visited. If a node (leaf or
 * interior) is freed, the node above it will have it's slot
 * incremented. The root node will never be freed.
 *
 * At the end of this function, we should have a path which has all
 * slots incremented to the next position for a search. If we need to
 * read a new node it will be NULL and the node above it will have the
 * correct slot selected for a later read.
 *
 * If we increment the root nodes slot counter past the number of
 * elements, 1 is returned to signal completion of the search.
 */
static int adjust_slots_upwards(struct btrfs_path *path, int root_level)
{
	int level = 0;
	int nr, slot;
	struct extent_buffer *eb;

	if (root_level == 0)
		return 1;

	while (level <= root_level) {
		eb = path->nodes[level];
		nr = btrfs_header_nritems(eb);
		path->slots[level]++;
		slot = path->slots[level];
		if (slot >= nr || level == 0) {
			/*
			 * Don't free the root -  we will detect this
			 * condition after our loop and return a
			 * positive value for caller to stop walking the tree.
			 */
			if (level != root_level) {
				btrfs_tree_unlock_rw(eb, path->locks[level]);
				path->locks[level] = 0;

				free_extent_buffer(eb);
				path->nodes[level] = NULL;
				path->slots[level] = 0;
			}
		} else {
			/*
			 * We have a valid slot to walk back down
			 * from. Stop here so caller can process these
			 * new nodes.
			 */
			break;
		}

		level++;
	}

	eb = path->nodes[root_level];
	if (path->slots[root_level] >= btrfs_header_nritems(eb))
		return 1;

	return 0;
}

/*
 * Helper function to trace a subtree tree block swap.
 *
 * The swap will happen in highest tree block, but there may be a lot of
 * tree blocks involved.
 *
 * For example:
 *  OO = Old tree blocks
 *  NN = New tree blocks allocated during balance
 *
 *           File tree (257)                  Reloc tree for 257
 * L2              OO                                NN
 *               /    \                            /    \
 * L1          OO      OO (a)                    OO      NN (a)
 *            / \     / \                       / \     / \
 * L0       OO   OO OO   OO                   OO   OO NN   NN
 *                  (b)  (c)                          (b)  (c)
 *
 * When calling qgroup_trace_extent_swap(), we will pass:
 * @src_eb = OO(a)
 * @dst_path = [ nodes[1] = NN(a), nodes[0] = NN(c) ]
 * @dst_level = 0
 * @root_level = 1
 *
 * In that case, qgroup_trace_extent_swap() will search from OO(a) to
 * reach OO(c), then mark both OO(c) and NN(c) as qgroup dirty.
 *
 * The main work of qgroup_trace_extent_swap() can be split into 3 parts:
 *
 * 1) Tree search from @src_eb
 *    It should acts as a simplified btrfs_search_slot().
 *    The key for search can be extracted from @dst_path->nodes[dst_level]
 *    (first key).
 *
 * 2) Mark the final tree blocks in @src_path and @dst_path qgroup dirty
 *    NOTE: In above case, OO(a) and NN(a) won't be marked qgroup dirty.
 *    They should be marked during previous (@dst_level = 1) iteration.
 *
 * 3) Mark file extents in leaves dirty
 *    We don't have good way to pick out new file extents only.
 *    So we still follow the old method by scanning all file extents in
 *    the leave.
 *
 * This function can free us from keeping two paths, thus later we only need
 * to care about how to iterate all new tree blocks in reloc tree.
 */
static int qgroup_trace_extent_swap(struct btrfs_trans_handle* trans,
				    struct extent_buffer *src_eb,
				    struct btrfs_path *dst_path,
				    int dst_level, int root_level,
				    bool trace_leaf)
{
	struct btrfs_key key;
	struct btrfs_path *src_path;
	struct btrfs_fs_info *fs_info = trans->fs_info;
	u32 nodesize = fs_info->nodesize;
	int cur_level = root_level;
	int ret;

	BUG_ON(dst_level > root_level);
	/* Level mismatch */
	if (btrfs_header_level(src_eb) != root_level)
		return -EINVAL;

	src_path = btrfs_alloc_path();
	if (!src_path) {
		ret = -ENOMEM;
		goto out;
	}

	if (dst_level)
		btrfs_node_key_to_cpu(dst_path->nodes[dst_level], &key, 0);
	else
		btrfs_item_key_to_cpu(dst_path->nodes[dst_level], &key, 0);

	/* For src_path */
	atomic_inc(&src_eb->refs);
	src_path->nodes[root_level] = src_eb;
	src_path->slots[root_level] = dst_path->slots[root_level];
	src_path->locks[root_level] = 0;

	/* A simplified version of btrfs_search_slot() */
	while (cur_level >= dst_level) {
		struct btrfs_key src_key;
		struct btrfs_key dst_key;

		if (src_path->nodes[cur_level] == NULL) {
			struct extent_buffer *eb;
			int parent_slot;

			eb = src_path->nodes[cur_level + 1];
			parent_slot = src_path->slots[cur_level + 1];

			eb = btrfs_read_node_slot(eb, parent_slot);
			if (IS_ERR(eb)) {
				ret = PTR_ERR(eb);
				goto out;
			}

			src_path->nodes[cur_level] = eb;

			btrfs_tree_read_lock(eb);
			src_path->locks[cur_level] = BTRFS_READ_LOCK;
		}

		src_path->slots[cur_level] = dst_path->slots[cur_level];
		if (cur_level) {
			btrfs_node_key_to_cpu(dst_path->nodes[cur_level],
					&dst_key, dst_path->slots[cur_level]);
			btrfs_node_key_to_cpu(src_path->nodes[cur_level],
					&src_key, src_path->slots[cur_level]);
		} else {
			btrfs_item_key_to_cpu(dst_path->nodes[cur_level],
					&dst_key, dst_path->slots[cur_level]);
			btrfs_item_key_to_cpu(src_path->nodes[cur_level],
					&src_key, src_path->slots[cur_level]);
		}
		/* Content mismatch, something went wrong */
		if (btrfs_comp_cpu_keys(&dst_key, &src_key)) {
			ret = -ENOENT;
			goto out;
		}
		cur_level--;
	}

	/*
	 * Now both @dst_path and @src_path have been populated, record the tree
	 * blocks for qgroup accounting.
	 */
	ret = btrfs_qgroup_trace_extent(trans, src_path->nodes[dst_level]->start,
					nodesize);
	if (ret < 0)
		goto out;
	ret = btrfs_qgroup_trace_extent(trans, dst_path->nodes[dst_level]->start,
					nodesize);
	if (ret < 0)
		goto out;

	/* Record leaf file extents */
	if (dst_level == 0 && trace_leaf) {
		ret = btrfs_qgroup_trace_leaf_items(trans, src_path->nodes[0]);
		if (ret < 0)
			goto out;
		ret = btrfs_qgroup_trace_leaf_items(trans, dst_path->nodes[0]);
	}
out:
	btrfs_free_path(src_path);
	return ret;
}

/*
 * Helper function to do recursive generation-aware depth-first search, to
 * locate all new tree blocks in a subtree of reloc tree.
 *
 * E.g. (OO = Old tree blocks, NN = New tree blocks, whose gen == last_snapshot)
 *         reloc tree
 * L2         NN (a)
 *          /    \
 * L1    OO        NN (b)
 *      /  \      /  \
 * L0  OO  OO    OO  NN
 *               (c) (d)
 * If we pass:
 * @dst_path = [ nodes[1] = NN(b), nodes[0] = NULL ],
 * @cur_level = 1
 * @root_level = 1
 *
 * We will iterate through tree blocks NN(b), NN(d) and info qgroup to trace
 * above tree blocks along with their counter parts in file tree.
 * While during search, old tree blocks OO(c) will be skipped as tree block swap
 * won't affect OO(c).
 */
static int qgroup_trace_new_subtree_blocks(struct btrfs_trans_handle* trans,
					   struct extent_buffer *src_eb,
					   struct btrfs_path *dst_path,
					   int cur_level, int root_level,
					   u64 last_snapshot, bool trace_leaf)
{
	struct btrfs_fs_info *fs_info = trans->fs_info;
	struct extent_buffer *eb;
	bool need_cleanup = false;
	int ret = 0;
	int i;

	/* Level sanity check */
	if (cur_level < 0 || cur_level >= BTRFS_MAX_LEVEL - 1 ||
	    root_level < 0 || root_level >= BTRFS_MAX_LEVEL - 1 ||
	    root_level < cur_level) {
		btrfs_err_rl(fs_info,
			"%s: bad levels, cur_level=%d root_level=%d",
			__func__, cur_level, root_level);
		return -EUCLEAN;
	}

	/* Read the tree block if needed */
	if (dst_path->nodes[cur_level] == NULL) {
		int parent_slot;
		u64 child_gen;

		/*
		 * dst_path->nodes[root_level] must be initialized before
		 * calling this function.
		 */
		if (cur_level == root_level) {
			btrfs_err_rl(fs_info,
	"%s: dst_path->nodes[%d] not initialized, root_level=%d cur_level=%d",
				__func__, root_level, root_level, cur_level);
			return -EUCLEAN;
		}

		/*
		 * We need to get child blockptr/gen from parent before we can
		 * read it.
		  */
		eb = dst_path->nodes[cur_level + 1];
		parent_slot = dst_path->slots[cur_level + 1];
		child_gen = btrfs_node_ptr_generation(eb, parent_slot);

		/* This node is old, no need to trace */
		if (child_gen < last_snapshot)
			goto out;

		eb = btrfs_read_node_slot(eb, parent_slot);
		if (IS_ERR(eb)) {
			ret = PTR_ERR(eb);
			goto out;
		}

		dst_path->nodes[cur_level] = eb;
		dst_path->slots[cur_level] = 0;

		btrfs_tree_read_lock(eb);
		dst_path->locks[cur_level] = BTRFS_READ_LOCK;
		need_cleanup = true;
	}

	/* Now record this tree block and its counter part for qgroups */
	ret = qgroup_trace_extent_swap(trans, src_eb, dst_path, cur_level,
				       root_level, trace_leaf);
	if (ret < 0)
		goto cleanup;

	eb = dst_path->nodes[cur_level];

	if (cur_level > 0) {
		/* Iterate all child tree blocks */
		for (i = 0; i < btrfs_header_nritems(eb); i++) {
			/* Skip old tree blocks as they won't be swapped */
			if (btrfs_node_ptr_generation(eb, i) < last_snapshot)
				continue;
			dst_path->slots[cur_level] = i;

			/* Recursive call (at most 7 times) */
			ret = qgroup_trace_new_subtree_blocks(trans, src_eb,
					dst_path, cur_level - 1, root_level,
					last_snapshot, trace_leaf);
			if (ret < 0)
				goto cleanup;
		}
	}

cleanup:
	if (need_cleanup) {
		/* Clean up */
		btrfs_tree_unlock_rw(dst_path->nodes[cur_level],
				     dst_path->locks[cur_level]);
		free_extent_buffer(dst_path->nodes[cur_level]);
		dst_path->nodes[cur_level] = NULL;
		dst_path->slots[cur_level] = 0;
		dst_path->locks[cur_level] = 0;
	}
out:
	return ret;
}

static int qgroup_trace_subtree_swap(struct btrfs_trans_handle *trans,
				struct extent_buffer *src_eb,
				struct extent_buffer *dst_eb,
				u64 last_snapshot, bool trace_leaf)
{
	struct btrfs_fs_info *fs_info = trans->fs_info;
	struct btrfs_path *dst_path = NULL;
	int level;
	int ret;

	if (!btrfs_qgroup_full_accounting(fs_info))
		return 0;

	/* Wrong parameter order */
	if (btrfs_header_generation(src_eb) > btrfs_header_generation(dst_eb)) {
		btrfs_err_rl(fs_info,
		"%s: bad parameter order, src_gen=%llu dst_gen=%llu", __func__,
			     btrfs_header_generation(src_eb),
			     btrfs_header_generation(dst_eb));
		return -EUCLEAN;
	}

	if (!extent_buffer_uptodate(src_eb) || !extent_buffer_uptodate(dst_eb)) {
		ret = -EIO;
		goto out;
	}

	level = btrfs_header_level(dst_eb);
	dst_path = btrfs_alloc_path();
	if (!dst_path) {
		ret = -ENOMEM;
		goto out;
	}
	/* For dst_path */
	atomic_inc(&dst_eb->refs);
	dst_path->nodes[level] = dst_eb;
	dst_path->slots[level] = 0;
	dst_path->locks[level] = 0;

	/* Do the generation aware breadth-first search */
	ret = qgroup_trace_new_subtree_blocks(trans, src_eb, dst_path, level,
					      level, last_snapshot, trace_leaf);
	if (ret < 0)
		goto out;
	ret = 0;

out:
	btrfs_free_path(dst_path);
	if (ret < 0)
		qgroup_mark_inconsistent(fs_info);
	return ret;
}

/*
 * Inform qgroup to trace a whole subtree, including all its child tree
 * blocks and data.
 * The root tree block is specified by @root_eb.
 *
 * Normally used by relocation(tree block swap) and subvolume deletion.
 *
 * Return 0 for success
 * Return <0 for error(ENOMEM or tree search error)
 */
int btrfs_qgroup_trace_subtree(struct btrfs_trans_handle *trans,
			       struct extent_buffer *root_eb,
			       u64 root_gen, int root_level)
{
	struct btrfs_fs_info *fs_info = trans->fs_info;
	int ret = 0;
	int level;
	u8 drop_subptree_thres;
	struct extent_buffer *eb = root_eb;
	struct btrfs_path *path = NULL;

	ASSERT(0 <= root_level && root_level < BTRFS_MAX_LEVEL);
	ASSERT(root_eb != NULL);

	if (!btrfs_qgroup_full_accounting(fs_info))
		return 0;

	spin_lock(&fs_info->qgroup_lock);
	drop_subptree_thres = fs_info->qgroup_drop_subtree_thres;
	spin_unlock(&fs_info->qgroup_lock);

	/*
	 * This function only gets called for snapshot drop, if we hit a high
	 * node here, it means we are going to change ownership for quite a lot
	 * of extents, which will greatly slow down btrfs_commit_transaction().
	 *
	 * So here if we find a high tree here, we just skip the accounting and
	 * mark qgroup inconsistent.
	 */
	if (root_level >= drop_subptree_thres) {
		qgroup_mark_inconsistent(fs_info);
		return 0;
	}

	if (!extent_buffer_uptodate(root_eb)) {
		struct btrfs_tree_parent_check check = {
			.has_first_key = false,
			.transid = root_gen,
			.level = root_level
		};

		ret = btrfs_read_extent_buffer(root_eb, &check);
		if (ret)
			goto out;
	}

	if (root_level == 0) {
		ret = btrfs_qgroup_trace_leaf_items(trans, root_eb);
		goto out;
	}

	path = btrfs_alloc_path();
	if (!path)
		return -ENOMEM;

	/*
	 * Walk down the tree.  Missing extent blocks are filled in as
	 * we go. Metadata is accounted every time we read a new
	 * extent block.
	 *
	 * When we reach a leaf, we account for file extent items in it,
	 * walk back up the tree (adjusting slot pointers as we go)
	 * and restart the search process.
	 */
	atomic_inc(&root_eb->refs);	/* For path */
	path->nodes[root_level] = root_eb;
	path->slots[root_level] = 0;
	path->locks[root_level] = 0; /* so release_path doesn't try to unlock */
walk_down:
	level = root_level;
	while (level >= 0) {
		if (path->nodes[level] == NULL) {
			int parent_slot;
			u64 child_bytenr;

			/*
			 * We need to get child blockptr from parent before we
			 * can read it.
			  */
			eb = path->nodes[level + 1];
			parent_slot = path->slots[level + 1];
			child_bytenr = btrfs_node_blockptr(eb, parent_slot);

			eb = btrfs_read_node_slot(eb, parent_slot);
			if (IS_ERR(eb)) {
				ret = PTR_ERR(eb);
				goto out;
			}

			path->nodes[level] = eb;
			path->slots[level] = 0;

			btrfs_tree_read_lock(eb);
			path->locks[level] = BTRFS_READ_LOCK;

			ret = btrfs_qgroup_trace_extent(trans, child_bytenr,
							fs_info->nodesize);
			if (ret)
				goto out;
		}

		if (level == 0) {
			ret = btrfs_qgroup_trace_leaf_items(trans,
							    path->nodes[level]);
			if (ret)
				goto out;

			/* Nonzero return here means we completed our search */
			ret = adjust_slots_upwards(path, root_level);
			if (ret)
				break;

			/* Restart search with new slots */
			goto walk_down;
		}

		level--;
	}

	ret = 0;
out:
	btrfs_free_path(path);

	return ret;
}

static void qgroup_iterator_nested_add(struct list_head *head, struct btrfs_qgroup *qgroup)
{
	if (!list_empty(&qgroup->nested_iterator))
		return;

	list_add_tail(&qgroup->nested_iterator, head);
}

static void qgroup_iterator_nested_clean(struct list_head *head)
{
	while (!list_empty(head)) {
		struct btrfs_qgroup *qgroup;

		qgroup = list_first_entry(head, struct btrfs_qgroup, nested_iterator);
		list_del_init(&qgroup->nested_iterator);
	}
}

#define UPDATE_NEW	0
#define UPDATE_OLD	1
/*
 * Walk all of the roots that points to the bytenr and adjust their refcnts.
 */
static void qgroup_update_refcnt(struct btrfs_fs_info *fs_info,
				 struct ulist *roots, struct list_head *qgroups,
				 u64 seq, int update_old)
{
	struct ulist_node *unode;
	struct ulist_iterator uiter;
	struct btrfs_qgroup *qg;

	if (!roots)
		return;
	ULIST_ITER_INIT(&uiter);
	while ((unode = ulist_next(roots, &uiter))) {
		LIST_HEAD(tmp);

		qg = find_qgroup_rb(fs_info, unode->val);
		if (!qg)
			continue;

		qgroup_iterator_nested_add(qgroups, qg);
		qgroup_iterator_add(&tmp, qg);
		list_for_each_entry(qg, &tmp, iterator) {
			struct btrfs_qgroup_list *glist;

			if (update_old)
				btrfs_qgroup_update_old_refcnt(qg, seq, 1);
			else
				btrfs_qgroup_update_new_refcnt(qg, seq, 1);

			list_for_each_entry(glist, &qg->groups, next_group) {
				qgroup_iterator_nested_add(qgroups, glist->group);
				qgroup_iterator_add(&tmp, glist->group);
			}
		}
		qgroup_iterator_clean(&tmp);
	}
}

/*
 * Update qgroup rfer/excl counters.
 * Rfer update is easy, codes can explain themselves.
 *
 * Excl update is tricky, the update is split into 2 parts.
 * Part 1: Possible exclusive <-> sharing detect:
 *	|	A	|	!A	|
 *  -------------------------------------
 *  B	|	*	|	-	|
 *  -------------------------------------
 *  !B	|	+	|	**	|
 *  -------------------------------------
 *
 * Conditions:
 * A:	cur_old_roots < nr_old_roots	(not exclusive before)
 * !A:	cur_old_roots == nr_old_roots	(possible exclusive before)
 * B:	cur_new_roots < nr_new_roots	(not exclusive now)
 * !B:	cur_new_roots == nr_new_roots	(possible exclusive now)
 *
 * Results:
 * +: Possible sharing -> exclusive	-: Possible exclusive -> sharing
 * *: Definitely not changed.		**: Possible unchanged.
 *
 * For !A and !B condition, the exception is cur_old/new_roots == 0 case.
 *
 * To make the logic clear, we first use condition A and B to split
 * combination into 4 results.
 *
 * Then, for result "+" and "-", check old/new_roots == 0 case, as in them
 * only on variant maybe 0.
 *
 * Lastly, check result **, since there are 2 variants maybe 0, split them
 * again(2x2).
 * But this time we don't need to consider other things, the codes and logic
 * is easy to understand now.
 */
static void qgroup_update_counters(struct btrfs_fs_info *fs_info,
				   struct list_head *qgroups, u64 nr_old_roots,
				   u64 nr_new_roots, u64 num_bytes, u64 seq)
{
	struct btrfs_qgroup *qg;

	list_for_each_entry(qg, qgroups, nested_iterator) {
		u64 cur_new_count, cur_old_count;
		bool dirty = false;

		cur_old_count = btrfs_qgroup_get_old_refcnt(qg, seq);
		cur_new_count = btrfs_qgroup_get_new_refcnt(qg, seq);

		trace_qgroup_update_counters(fs_info, qg, cur_old_count,
					     cur_new_count);

		/* Rfer update part */
		if (cur_old_count == 0 && cur_new_count > 0) {
			qg->rfer += num_bytes;
			qg->rfer_cmpr += num_bytes;
			dirty = true;
		}
		if (cur_old_count > 0 && cur_new_count == 0) {
			qg->rfer -= num_bytes;
			qg->rfer_cmpr -= num_bytes;
			dirty = true;
		}

		/* Excl update part */
		/* Exclusive/none -> shared case */
		if (cur_old_count == nr_old_roots &&
		    cur_new_count < nr_new_roots) {
			/* Exclusive -> shared */
			if (cur_old_count != 0) {
				qg->excl -= num_bytes;
				qg->excl_cmpr -= num_bytes;
				dirty = true;
			}
		}

		/* Shared -> exclusive/none case */
		if (cur_old_count < nr_old_roots &&
		    cur_new_count == nr_new_roots) {
			/* Shared->exclusive */
			if (cur_new_count != 0) {
				qg->excl += num_bytes;
				qg->excl_cmpr += num_bytes;
				dirty = true;
			}
		}

		/* Exclusive/none -> exclusive/none case */
		if (cur_old_count == nr_old_roots &&
		    cur_new_count == nr_new_roots) {
			if (cur_old_count == 0) {
				/* None -> exclusive/none */

				if (cur_new_count != 0) {
					/* None -> exclusive */
					qg->excl += num_bytes;
					qg->excl_cmpr += num_bytes;
					dirty = true;
				}
				/* None -> none, nothing changed */
			} else {
				/* Exclusive -> exclusive/none */

				if (cur_new_count == 0) {
					/* Exclusive -> none */
					qg->excl -= num_bytes;
					qg->excl_cmpr -= num_bytes;
					dirty = true;
				}
				/* Exclusive -> exclusive, nothing changed */
			}
		}

		if (dirty)
			qgroup_dirty(fs_info, qg);
	}
}

/*
 * Check if the @roots potentially is a list of fs tree roots
 *
 * Return 0 for definitely not a fs/subvol tree roots ulist
 * Return 1 for possible fs/subvol tree roots in the list (considering an empty
 *          one as well)
 */
static int maybe_fs_roots(struct ulist *roots)
{
	struct ulist_node *unode;
	struct ulist_iterator uiter;

	/* Empty one, still possible for fs roots */
	if (!roots || roots->nnodes == 0)
		return 1;

	ULIST_ITER_INIT(&uiter);
	unode = ulist_next(roots, &uiter);
	if (!unode)
		return 1;

	/*
	 * If it contains fs tree roots, then it must belong to fs/subvol
	 * trees.
	 * If it contains a non-fs tree, it won't be shared with fs/subvol trees.
	 */
	return is_fstree(unode->val);
}

int btrfs_qgroup_account_extent(struct btrfs_trans_handle *trans, u64 bytenr,
				u64 num_bytes, struct ulist *old_roots,
				struct ulist *new_roots)
{
	struct btrfs_fs_info *fs_info = trans->fs_info;
	LIST_HEAD(qgroups);
	u64 seq;
	u64 nr_new_roots = 0;
	u64 nr_old_roots = 0;
	int ret = 0;

	/*
	 * If quotas get disabled meanwhile, the resources need to be freed and
	 * we can't just exit here.
	 */
	if (!btrfs_qgroup_full_accounting(fs_info) ||
	    fs_info->qgroup_flags & BTRFS_QGROUP_RUNTIME_FLAG_NO_ACCOUNTING)
		goto out_free;

	if (new_roots) {
		if (!maybe_fs_roots(new_roots))
			goto out_free;
		nr_new_roots = new_roots->nnodes;
	}
	if (old_roots) {
		if (!maybe_fs_roots(old_roots))
			goto out_free;
		nr_old_roots = old_roots->nnodes;
	}

	/* Quick exit, either not fs tree roots, or won't affect any qgroup */
	if (nr_old_roots == 0 && nr_new_roots == 0)
		goto out_free;

	trace_btrfs_qgroup_account_extent(fs_info, trans->transid, bytenr,
					num_bytes, nr_old_roots, nr_new_roots);

	mutex_lock(&fs_info->qgroup_rescan_lock);
	if (fs_info->qgroup_flags & BTRFS_QGROUP_STATUS_FLAG_RESCAN) {
		if (fs_info->qgroup_rescan_progress.objectid <= bytenr) {
			mutex_unlock(&fs_info->qgroup_rescan_lock);
			ret = 0;
			goto out_free;
		}
	}
	mutex_unlock(&fs_info->qgroup_rescan_lock);

	spin_lock(&fs_info->qgroup_lock);
	seq = fs_info->qgroup_seq;

	/* Update old refcnts using old_roots */
	qgroup_update_refcnt(fs_info, old_roots, &qgroups, seq, UPDATE_OLD);

	/* Update new refcnts using new_roots */
	qgroup_update_refcnt(fs_info, new_roots, &qgroups, seq, UPDATE_NEW);

	qgroup_update_counters(fs_info, &qgroups, nr_old_roots, nr_new_roots,
			       num_bytes, seq);

	/*
	 * We're done using the iterator, release all its qgroups while holding
	 * fs_info->qgroup_lock so that we don't race with btrfs_remove_qgroup()
	 * and trigger use-after-free accesses to qgroups.
	 */
	qgroup_iterator_nested_clean(&qgroups);

	/*
	 * Bump qgroup_seq to avoid seq overlap
	 */
	fs_info->qgroup_seq += max(nr_old_roots, nr_new_roots) + 1;
	spin_unlock(&fs_info->qgroup_lock);
out_free:
	ulist_free(old_roots);
	ulist_free(new_roots);
	return ret;
}

int btrfs_qgroup_account_extents(struct btrfs_trans_handle *trans)
{
	struct btrfs_fs_info *fs_info = trans->fs_info;
	struct btrfs_qgroup_extent_record *record;
	struct btrfs_delayed_ref_root *delayed_refs;
	struct ulist *new_roots = NULL;
	struct rb_node *node;
	u64 num_dirty_extents = 0;
	u64 qgroup_to_skip;
	int ret = 0;

	if (btrfs_qgroup_mode(fs_info) == BTRFS_QGROUP_MODE_SIMPLE)
		return 0;

	delayed_refs = &trans->transaction->delayed_refs;
	qgroup_to_skip = delayed_refs->qgroup_to_skip;
	while ((node = rb_first(&delayed_refs->dirty_extent_root))) {
		record = rb_entry(node, struct btrfs_qgroup_extent_record,
				  node);

		num_dirty_extents++;
		trace_btrfs_qgroup_account_extents(fs_info, record);

		if (!ret && !(fs_info->qgroup_flags &
			      BTRFS_QGROUP_RUNTIME_FLAG_NO_ACCOUNTING)) {
			struct btrfs_backref_walk_ctx ctx = { 0 };

			ctx.bytenr = record->bytenr;
			ctx.fs_info = fs_info;

			/*
			 * Old roots should be searched when inserting qgroup
			 * extent record.
			 *
			 * But for INCONSISTENT (NO_ACCOUNTING) -> rescan case,
			 * we may have some record inserted during
			 * NO_ACCOUNTING (thus no old_roots populated), but
			 * later we start rescan, which clears NO_ACCOUNTING,
			 * leaving some inserted records without old_roots
			 * populated.
			 *
			 * Those cases are rare and should not cause too much
			 * time spent during commit_transaction().
			 */
			if (!record->old_roots) {
				/* Search commit root to find old_roots */
				ret = btrfs_find_all_roots(&ctx, false);
				if (ret < 0)
					goto cleanup;
				record->old_roots = ctx.roots;
				ctx.roots = NULL;
			}

			/*
			 * Use BTRFS_SEQ_LAST as time_seq to do special search,
			 * which doesn't lock tree or delayed_refs and search
			 * current root. It's safe inside commit_transaction().
			 */
			ctx.trans = trans;
			ctx.time_seq = BTRFS_SEQ_LAST;
			ret = btrfs_find_all_roots(&ctx, false);
			if (ret < 0)
				goto cleanup;
			new_roots = ctx.roots;
			if (qgroup_to_skip) {
				ulist_del(new_roots, qgroup_to_skip, 0);
				ulist_del(record->old_roots, qgroup_to_skip,
					  0);
			}
			ret = btrfs_qgroup_account_extent(trans, record->bytenr,
							  record->num_bytes,
							  record->old_roots,
							  new_roots);
			record->old_roots = NULL;
			new_roots = NULL;
		}
		/* Free the reserved data space */
		btrfs_qgroup_free_refroot(fs_info,
				record->data_rsv_refroot,
				record->data_rsv,
				BTRFS_QGROUP_RSV_DATA);
cleanup:
		ulist_free(record->old_roots);
		ulist_free(new_roots);
		new_roots = NULL;
		rb_erase(node, &delayed_refs->dirty_extent_root);
		kfree(record);

	}
	trace_qgroup_num_dirty_extents(fs_info, trans->transid,
				       num_dirty_extents);
	return ret;
}

/*
 * Writes all changed qgroups to disk.
 * Called by the transaction commit path and the qgroup assign ioctl.
 */
int btrfs_run_qgroups(struct btrfs_trans_handle *trans)
{
	struct btrfs_fs_info *fs_info = trans->fs_info;
	int ret = 0;

	/*
	 * In case we are called from the qgroup assign ioctl, assert that we
	 * are holding the qgroup_ioctl_lock, otherwise we can race with a quota
	 * disable operation (ioctl) and access a freed quota root.
	 */
	if (trans->transaction->state != TRANS_STATE_COMMIT_DOING)
		lockdep_assert_held(&fs_info->qgroup_ioctl_lock);

	if (!fs_info->quota_root)
		return ret;

	spin_lock(&fs_info->qgroup_lock);
	while (!list_empty(&fs_info->dirty_qgroups)) {
		struct btrfs_qgroup *qgroup;
		qgroup = list_first_entry(&fs_info->dirty_qgroups,
					  struct btrfs_qgroup, dirty);
		list_del_init(&qgroup->dirty);
		spin_unlock(&fs_info->qgroup_lock);
		ret = update_qgroup_info_item(trans, qgroup);
		if (ret)
			qgroup_mark_inconsistent(fs_info);
		ret = update_qgroup_limit_item(trans, qgroup);
		if (ret)
			qgroup_mark_inconsistent(fs_info);
		spin_lock(&fs_info->qgroup_lock);
	}
	if (btrfs_qgroup_enabled(fs_info))
		fs_info->qgroup_flags |= BTRFS_QGROUP_STATUS_FLAG_ON;
	else
		fs_info->qgroup_flags &= ~BTRFS_QGROUP_STATUS_FLAG_ON;
	spin_unlock(&fs_info->qgroup_lock);

	ret = update_qgroup_status_item(trans);
	if (ret)
		qgroup_mark_inconsistent(fs_info);

	return ret;
}

int btrfs_qgroup_check_inherit(struct btrfs_fs_info *fs_info,
			       struct btrfs_qgroup_inherit *inherit,
			       size_t size)
{
	if (inherit->flags & ~BTRFS_QGROUP_INHERIT_FLAGS_SUPP)
		return -EOPNOTSUPP;
	if (size < sizeof(*inherit) || size > PAGE_SIZE)
		return -EINVAL;

	/*
	 * In the past we allowed btrfs_qgroup_inherit to specify to copy
	 * rfer/excl numbers directly from other qgroups.  This behavior has
	 * been disabled in userspace for a very long time, but here we should
	 * also disable it in kernel, as this behavior is known to mark qgroup
	 * inconsistent, and a rescan would wipe out the changes anyway.
	 *
	 * Reject any btrfs_qgroup_inherit with num_ref_copies or num_excl_copies.
	 */
	if (inherit->num_ref_copies > 0 || inherit->num_excl_copies > 0)
		return -EINVAL;

	if (size != struct_size(inherit, qgroups, inherit->num_qgroups))
		return -EINVAL;

	/*
	 * Skip the inherit source qgroups check if qgroup is not enabled.
	 * Qgroup can still be later enabled causing problems, but in that case
	 * btrfs_qgroup_inherit() would just ignore those invalid ones.
	 */
	if (!btrfs_qgroup_enabled(fs_info))
		return 0;

	/*
	 * Now check all the remaining qgroups, they should all:
	 *
	 * - Exist
	 * - Be higher level qgroups.
	 */
	for (int i = 0; i < inherit->num_qgroups; i++) {
		struct btrfs_qgroup *qgroup;
		u64 qgroupid = inherit->qgroups[i];

		if (btrfs_qgroup_level(qgroupid) == 0)
			return -EINVAL;

		spin_lock(&fs_info->qgroup_lock);
		qgroup = find_qgroup_rb(fs_info, qgroupid);
		if (!qgroup) {
			spin_unlock(&fs_info->qgroup_lock);
			return -ENOENT;
		}
		spin_unlock(&fs_info->qgroup_lock);
	}
	return 0;
}

static int qgroup_auto_inherit(struct btrfs_fs_info *fs_info,
			       u64 inode_rootid,
			       struct btrfs_qgroup_inherit **inherit)
{
	int i = 0;
	u64 num_qgroups = 0;
	struct btrfs_qgroup *inode_qg;
	struct btrfs_qgroup_list *qg_list;
	struct btrfs_qgroup_inherit *res;
	size_t struct_sz;
	u64 *qgids;

	if (*inherit)
		return -EEXIST;

	inode_qg = find_qgroup_rb(fs_info, inode_rootid);
	if (!inode_qg)
		return -ENOENT;

	num_qgroups = list_count_nodes(&inode_qg->groups);

	if (!num_qgroups)
		return 0;

	struct_sz = struct_size(res, qgroups, num_qgroups);
	if (struct_sz == SIZE_MAX)
		return -ERANGE;

	res = kzalloc(struct_sz, GFP_NOFS);
	if (!res)
		return -ENOMEM;
	res->num_qgroups = num_qgroups;
	qgids = res->qgroups;

	list_for_each_entry(qg_list, &inode_qg->groups, next_group)
		qgids[i++] = qg_list->group->qgroupid;

	*inherit = res;
	return 0;
}

/*
 * Check if we can skip rescan when inheriting qgroups.  If @src has a single
 * @parent, and that @parent is owning all its bytes exclusively, we can skip
 * the full rescan, by just adding nodesize to the @parent's excl/rfer.
 *
 * Return <0 for fatal errors (like srcid/parentid has no qgroup).
 * Return 0 if a quick inherit is done.
 * Return >0 if a quick inherit is not possible, and a full rescan is needed.
 */
static int qgroup_snapshot_quick_inherit(struct btrfs_fs_info *fs_info,
					 u64 srcid, u64 parentid)
{
	struct btrfs_qgroup *src;
	struct btrfs_qgroup *parent;
	struct btrfs_qgroup_list *list;
	int nr_parents = 0;

	src = find_qgroup_rb(fs_info, srcid);
	if (!src)
		return -ENOENT;
	parent = find_qgroup_rb(fs_info, parentid);
	if (!parent)
		return -ENOENT;

	/*
	 * Source has no parent qgroup, but our new qgroup would have one.
	 * Qgroup numbers would become inconsistent.
	 */
	if (list_empty(&src->groups))
		return 1;

	list_for_each_entry(list, &src->groups, next_group) {
		/* The parent is not the same, quick update is not possible. */
		if (list->group->qgroupid != parentid)
			return 1;
		nr_parents++;
		/*
		 * More than one parent qgroup, we can't be sure about accounting
		 * consistency.
		 */
		if (nr_parents > 1)
			return 1;
	}

	/*
	 * The parent is not exclusively owning all its bytes.  We're not sure
	 * if the source has any bytes not fully owned by the parent.
	 */
	if (parent->excl != parent->rfer)
		return 1;

	parent->excl += fs_info->nodesize;
	parent->rfer += fs_info->nodesize;
	return 0;
}

/*
 * Copy the accounting information between qgroups. This is necessary
 * when a snapshot or a subvolume is created. Throwing an error will
 * cause a transaction abort so we take extra care here to only error
 * when a readonly fs is a reasonable outcome.
 */
int btrfs_qgroup_inherit(struct btrfs_trans_handle *trans, u64 srcid,
			 u64 objectid, u64 inode_rootid,
			 struct btrfs_qgroup_inherit *inherit)
{
	int ret = 0;
	u64 *i_qgroups;
	bool committing = false;
	struct btrfs_fs_info *fs_info = trans->fs_info;
	struct btrfs_root *quota_root;
	struct btrfs_qgroup *srcgroup;
	struct btrfs_qgroup *dstgroup;
	struct btrfs_qgroup *prealloc;
	struct btrfs_qgroup_list **qlist_prealloc = NULL;
	bool free_inherit = false;
	bool need_rescan = false;
	u32 level_size = 0;
	u64 nums;

	prealloc = kzalloc(sizeof(*prealloc), GFP_NOFS);
	if (!prealloc)
		return -ENOMEM;

	/*
	 * There are only two callers of this function.
	 *
	 * One in create_subvol() in the ioctl context, which needs to hold
	 * the qgroup_ioctl_lock.
	 *
	 * The other one in create_pending_snapshot() where no other qgroup
	 * code can modify the fs as they all need to either start a new trans
	 * or hold a trans handler, thus we don't need to hold
	 * qgroup_ioctl_lock.
	 * This would avoid long and complex lock chain and make lockdep happy.
	 */
	spin_lock(&fs_info->trans_lock);
	if (trans->transaction->state == TRANS_STATE_COMMIT_DOING)
		committing = true;
	spin_unlock(&fs_info->trans_lock);

	if (!committing)
		mutex_lock(&fs_info->qgroup_ioctl_lock);
	if (!btrfs_qgroup_enabled(fs_info))
		goto out;

	quota_root = fs_info->quota_root;
	if (!quota_root) {
		ret = -EINVAL;
		goto out;
	}

	if (btrfs_qgroup_mode(fs_info) == BTRFS_QGROUP_MODE_SIMPLE && !inherit) {
		ret = qgroup_auto_inherit(fs_info, inode_rootid, &inherit);
		if (ret)
			goto out;
		free_inherit = true;
	}

	if (inherit) {
		i_qgroups = (u64 *)(inherit + 1);
		nums = inherit->num_qgroups + 2 * inherit->num_ref_copies +
		       2 * inherit->num_excl_copies;
		for (int i = 0; i < nums; i++) {
			srcgroup = find_qgroup_rb(fs_info, *i_qgroups);

			/*
			 * Zero out invalid groups so we can ignore
			 * them later.
			 */
			if (!srcgroup ||
			    ((srcgroup->qgroupid >> 48) <= (objectid >> 48)))
				*i_qgroups = 0ULL;

			++i_qgroups;
		}
	}

	/*
	 * create a tracking group for the subvol itself
	 */
	ret = add_qgroup_item(trans, quota_root, objectid);
	if (ret)
		goto out;

	/*
	 * add qgroup to all inherited groups
	 */
	if (inherit) {
		i_qgroups = (u64 *)(inherit + 1);
		for (int i = 0; i < inherit->num_qgroups; i++, i_qgroups++) {
			if (*i_qgroups == 0)
				continue;
			ret = add_qgroup_relation_item(trans, objectid,
						       *i_qgroups);
			if (ret && ret != -EEXIST)
				goto out;
			ret = add_qgroup_relation_item(trans, *i_qgroups,
						       objectid);
			if (ret && ret != -EEXIST)
				goto out;
		}
		ret = 0;

		qlist_prealloc = kcalloc(inherit->num_qgroups,
					 sizeof(struct btrfs_qgroup_list *),
					 GFP_NOFS);
		if (!qlist_prealloc) {
			ret = -ENOMEM;
			goto out;
		}
		for (int i = 0; i < inherit->num_qgroups; i++) {
			qlist_prealloc[i] = kzalloc(sizeof(struct btrfs_qgroup_list),
						    GFP_NOFS);
			if (!qlist_prealloc[i]) {
				ret = -ENOMEM;
				goto out;
			}
		}
	}

	spin_lock(&fs_info->qgroup_lock);

	dstgroup = add_qgroup_rb(fs_info, prealloc, objectid);
	prealloc = NULL;

	if (inherit && inherit->flags & BTRFS_QGROUP_INHERIT_SET_LIMITS) {
		dstgroup->lim_flags = inherit->lim.flags;
		dstgroup->max_rfer = inherit->lim.max_rfer;
		dstgroup->max_excl = inherit->lim.max_excl;
		dstgroup->rsv_rfer = inherit->lim.rsv_rfer;
		dstgroup->rsv_excl = inherit->lim.rsv_excl;

		qgroup_dirty(fs_info, dstgroup);
	}

	if (srcid && btrfs_qgroup_mode(fs_info) == BTRFS_QGROUP_MODE_FULL) {
		srcgroup = find_qgroup_rb(fs_info, srcid);
		if (!srcgroup)
			goto unlock;

		/*
		 * We call inherit after we clone the root in order to make sure
		 * our counts don't go crazy, so at this point the only
		 * difference between the two roots should be the root node.
		 */
		level_size = fs_info->nodesize;
		dstgroup->rfer = srcgroup->rfer;
		dstgroup->rfer_cmpr = srcgroup->rfer_cmpr;
		dstgroup->excl = level_size;
		dstgroup->excl_cmpr = level_size;
		srcgroup->excl = level_size;
		srcgroup->excl_cmpr = level_size;

		/* inherit the limit info */
		dstgroup->lim_flags = srcgroup->lim_flags;
		dstgroup->max_rfer = srcgroup->max_rfer;
		dstgroup->max_excl = srcgroup->max_excl;
		dstgroup->rsv_rfer = srcgroup->rsv_rfer;
		dstgroup->rsv_excl = srcgroup->rsv_excl;

		qgroup_dirty(fs_info, dstgroup);
		qgroup_dirty(fs_info, srcgroup);

		/*
		 * If the source qgroup has parent but the new one doesn't,
		 * we need a full rescan.
		 */
		if (!inherit && !list_empty(&srcgroup->groups))
			need_rescan = true;
	}

	if (!inherit)
		goto unlock;

	i_qgroups = (u64 *)(inherit + 1);
	for (int i = 0; i < inherit->num_qgroups; i++) {
		if (*i_qgroups) {
			ret = add_relation_rb(fs_info, qlist_prealloc[i], objectid,
					      *i_qgroups);
			qlist_prealloc[i] = NULL;
			if (ret)
				goto unlock;
		}
		if (srcid) {
			/* Check if we can do a quick inherit. */
			ret = qgroup_snapshot_quick_inherit(fs_info, srcid, *i_qgroups);
			if (ret < 0)
				goto unlock;
			if (ret > 0)
				need_rescan = true;
			ret = 0;
		}
		++i_qgroups;
	}

	for (int i = 0; i < inherit->num_ref_copies; i++, i_qgroups += 2) {
		struct btrfs_qgroup *src;
		struct btrfs_qgroup *dst;

		if (!i_qgroups[0] || !i_qgroups[1])
			continue;

		src = find_qgroup_rb(fs_info, i_qgroups[0]);
		dst = find_qgroup_rb(fs_info, i_qgroups[1]);

		if (!src || !dst) {
			ret = -EINVAL;
			goto unlock;
		}

		dst->rfer = src->rfer - level_size;
		dst->rfer_cmpr = src->rfer_cmpr - level_size;

		/* Manually tweaking numbers certainly needs a rescan */
		need_rescan = true;
	}
	for (int i = 0; i < inherit->num_excl_copies; i++, i_qgroups += 2) {
		struct btrfs_qgroup *src;
		struct btrfs_qgroup *dst;

		if (!i_qgroups[0] || !i_qgroups[1])
			continue;

		src = find_qgroup_rb(fs_info, i_qgroups[0]);
		dst = find_qgroup_rb(fs_info, i_qgroups[1]);

		if (!src || !dst) {
			ret = -EINVAL;
			goto unlock;
		}

		dst->excl = src->excl + level_size;
		dst->excl_cmpr = src->excl_cmpr + level_size;
		need_rescan = true;
	}

unlock:
	spin_unlock(&fs_info->qgroup_lock);
	if (!ret)
		ret = btrfs_sysfs_add_one_qgroup(fs_info, dstgroup);
out:
	if (!committing)
		mutex_unlock(&fs_info->qgroup_ioctl_lock);
	if (need_rescan)
		qgroup_mark_inconsistent(fs_info);
	if (qlist_prealloc) {
		for (int i = 0; i < inherit->num_qgroups; i++)
			kfree(qlist_prealloc[i]);
		kfree(qlist_prealloc);
	}
	if (free_inherit)
		kfree(inherit);
	kfree(prealloc);
	return ret;
}

static bool qgroup_check_limits(const struct btrfs_qgroup *qg, u64 num_bytes)
{
	if ((qg->lim_flags & BTRFS_QGROUP_LIMIT_MAX_RFER) &&
	    qgroup_rsv_total(qg) + (s64)qg->rfer + num_bytes > qg->max_rfer)
		return false;

	if ((qg->lim_flags & BTRFS_QGROUP_LIMIT_MAX_EXCL) &&
	    qgroup_rsv_total(qg) + (s64)qg->excl + num_bytes > qg->max_excl)
		return false;

	return true;
}

static int qgroup_reserve(struct btrfs_root *root, u64 num_bytes, bool enforce,
			  enum btrfs_qgroup_rsv_type type)
{
	struct btrfs_qgroup *qgroup;
	struct btrfs_fs_info *fs_info = root->fs_info;
	u64 ref_root = btrfs_root_id(root);
	int ret = 0;
	LIST_HEAD(qgroup_list);

	if (!is_fstree(ref_root))
		return 0;

	if (num_bytes == 0)
		return 0;

	if (test_bit(BTRFS_FS_QUOTA_OVERRIDE, &fs_info->flags) &&
	    capable(CAP_SYS_RESOURCE))
		enforce = false;

	spin_lock(&fs_info->qgroup_lock);
	if (!fs_info->quota_root)
		goto out;

	qgroup = find_qgroup_rb(fs_info, ref_root);
	if (!qgroup)
		goto out;

	qgroup_iterator_add(&qgroup_list, qgroup);
	list_for_each_entry(qgroup, &qgroup_list, iterator) {
		struct btrfs_qgroup_list *glist;

		if (enforce && !qgroup_check_limits(qgroup, num_bytes)) {
			ret = -EDQUOT;
			goto out;
		}

		list_for_each_entry(glist, &qgroup->groups, next_group)
			qgroup_iterator_add(&qgroup_list, glist->group);
	}

	ret = 0;
	/*
	 * no limits exceeded, now record the reservation into all qgroups
	 */
	list_for_each_entry(qgroup, &qgroup_list, iterator)
		qgroup_rsv_add(fs_info, qgroup, num_bytes, type);

out:
	qgroup_iterator_clean(&qgroup_list);
	spin_unlock(&fs_info->qgroup_lock);
	return ret;
}

/*
 * Free @num_bytes of reserved space with @type for qgroup.  (Normally level 0
 * qgroup).
 *
 * Will handle all higher level qgroup too.
 *
 * NOTE: If @num_bytes is (u64)-1, this means to free all bytes of this qgroup.
 * This special case is only used for META_PERTRANS type.
 */
void btrfs_qgroup_free_refroot(struct btrfs_fs_info *fs_info,
			       u64 ref_root, u64 num_bytes,
			       enum btrfs_qgroup_rsv_type type)
{
	struct btrfs_qgroup *qgroup;
	LIST_HEAD(qgroup_list);

	if (!is_fstree(ref_root))
		return;

	if (num_bytes == 0)
		return;

	if (num_bytes == (u64)-1 && type != BTRFS_QGROUP_RSV_META_PERTRANS) {
		WARN(1, "%s: Invalid type to free", __func__);
		return;
	}
	spin_lock(&fs_info->qgroup_lock);

	if (!fs_info->quota_root)
		goto out;

	qgroup = find_qgroup_rb(fs_info, ref_root);
	if (!qgroup)
		goto out;

	if (num_bytes == (u64)-1)
		/*
		 * We're freeing all pertrans rsv, get reserved value from
		 * level 0 qgroup as real num_bytes to free.
		 */
		num_bytes = qgroup->rsv.values[type];

	qgroup_iterator_add(&qgroup_list, qgroup);
	list_for_each_entry(qgroup, &qgroup_list, iterator) {
		struct btrfs_qgroup_list *glist;

		qgroup_rsv_release(fs_info, qgroup, num_bytes, type);
		list_for_each_entry(glist, &qgroup->groups, next_group) {
			qgroup_iterator_add(&qgroup_list, glist->group);
		}
	}
out:
	qgroup_iterator_clean(&qgroup_list);
	spin_unlock(&fs_info->qgroup_lock);
}

/*
 * Check if the leaf is the last leaf. Which means all node pointers
 * are at their last position.
 */
static bool is_last_leaf(struct btrfs_path *path)
{
	int i;

	for (i = 1; i < BTRFS_MAX_LEVEL && path->nodes[i]; i++) {
		if (path->slots[i] != btrfs_header_nritems(path->nodes[i]) - 1)
			return false;
	}
	return true;
}

/*
 * returns < 0 on error, 0 when more leafs are to be scanned.
 * returns 1 when done.
 */
static int qgroup_rescan_leaf(struct btrfs_trans_handle *trans,
			      struct btrfs_path *path)
{
	struct btrfs_fs_info *fs_info = trans->fs_info;
	struct btrfs_root *extent_root;
	struct btrfs_key found;
	struct extent_buffer *scratch_leaf = NULL;
	u64 num_bytes;
	bool done;
	int slot;
	int ret;

	if (!btrfs_qgroup_full_accounting(fs_info))
		return 1;

	mutex_lock(&fs_info->qgroup_rescan_lock);
	extent_root = btrfs_extent_root(fs_info,
				fs_info->qgroup_rescan_progress.objectid);
	ret = btrfs_search_slot_for_read(extent_root,
					 &fs_info->qgroup_rescan_progress,
					 path, 1, 0);

	btrfs_debug(fs_info,
		"current progress key (%llu %u %llu), search_slot ret %d",
		fs_info->qgroup_rescan_progress.objectid,
		fs_info->qgroup_rescan_progress.type,
		fs_info->qgroup_rescan_progress.offset, ret);

	if (ret) {
		/*
		 * The rescan is about to end, we will not be scanning any
		 * further blocks. We cannot unset the RESCAN flag here, because
		 * we want to commit the transaction if everything went well.
		 * To make the live accounting work in this phase, we set our
		 * scan progress pointer such that every real extent objectid
		 * will be smaller.
		 */
		fs_info->qgroup_rescan_progress.objectid = (u64)-1;
		btrfs_release_path(path);
		mutex_unlock(&fs_info->qgroup_rescan_lock);
		return ret;
	}
	done = is_last_leaf(path);

	btrfs_item_key_to_cpu(path->nodes[0], &found,
			      btrfs_header_nritems(path->nodes[0]) - 1);
	fs_info->qgroup_rescan_progress.objectid = found.objectid + 1;

	scratch_leaf = btrfs_clone_extent_buffer(path->nodes[0]);
	if (!scratch_leaf) {
		ret = -ENOMEM;
		mutex_unlock(&fs_info->qgroup_rescan_lock);
		goto out;
	}
	slot = path->slots[0];
	btrfs_release_path(path);
	mutex_unlock(&fs_info->qgroup_rescan_lock);

	for (; slot < btrfs_header_nritems(scratch_leaf); ++slot) {
		struct btrfs_backref_walk_ctx ctx = { 0 };

		btrfs_item_key_to_cpu(scratch_leaf, &found, slot);
		if (found.type != BTRFS_EXTENT_ITEM_KEY &&
		    found.type != BTRFS_METADATA_ITEM_KEY)
			continue;
		if (found.type == BTRFS_METADATA_ITEM_KEY)
			num_bytes = fs_info->nodesize;
		else
			num_bytes = found.offset;

		ctx.bytenr = found.objectid;
		ctx.fs_info = fs_info;

		ret = btrfs_find_all_roots(&ctx, false);
		if (ret < 0)
			goto out;
		/* For rescan, just pass old_roots as NULL */
		ret = btrfs_qgroup_account_extent(trans, found.objectid,
						  num_bytes, NULL, ctx.roots);
		if (ret < 0)
			goto out;
	}
out:
	if (scratch_leaf)
		free_extent_buffer(scratch_leaf);

	if (done && !ret) {
		ret = 1;
		fs_info->qgroup_rescan_progress.objectid = (u64)-1;
	}
	return ret;
}

static bool rescan_should_stop(struct btrfs_fs_info *fs_info)
{
	if (btrfs_fs_closing(fs_info))
		return true;
	if (test_bit(BTRFS_FS_STATE_REMOUNTING, &fs_info->fs_state))
		return true;
	if (!btrfs_qgroup_enabled(fs_info))
		return true;
	if (fs_info->qgroup_flags & BTRFS_QGROUP_RUNTIME_FLAG_CANCEL_RESCAN)
		return true;
	return false;
}

static void btrfs_qgroup_rescan_worker(struct btrfs_work *work)
{
	struct btrfs_fs_info *fs_info = container_of(work, struct btrfs_fs_info,
						     qgroup_rescan_work);
	struct btrfs_path *path;
	struct btrfs_trans_handle *trans = NULL;
	int ret = 0;
	bool stopped = false;
	bool did_leaf_rescans = false;

	if (btrfs_qgroup_mode(fs_info) == BTRFS_QGROUP_MODE_SIMPLE)
		return;

	path = btrfs_alloc_path();
	if (!path) {
		ret = -ENOMEM;
		goto out;
	}
	/*
	 * Rescan should only search for commit root, and any later difference
	 * should be recorded by qgroup
	 */
	path->search_commit_root = 1;
	path->skip_locking = 1;

	while (!ret && !(stopped = rescan_should_stop(fs_info))) {
		trans = btrfs_start_transaction(fs_info->fs_root, 0);
		if (IS_ERR(trans)) {
			ret = PTR_ERR(trans);
			break;
		}

		ret = qgroup_rescan_leaf(trans, path);
		did_leaf_rescans = true;

		if (ret > 0)
			btrfs_commit_transaction(trans);
		else
			btrfs_end_transaction(trans);
	}

out:
	btrfs_free_path(path);

	mutex_lock(&fs_info->qgroup_rescan_lock);
	if (ret > 0 &&
	    fs_info->qgroup_flags & BTRFS_QGROUP_STATUS_FLAG_INCONSISTENT) {
		fs_info->qgroup_flags &= ~BTRFS_QGROUP_STATUS_FLAG_INCONSISTENT;
	} else if (ret < 0 || stopped) {
		fs_info->qgroup_flags |= BTRFS_QGROUP_STATUS_FLAG_INCONSISTENT;
	}
	mutex_unlock(&fs_info->qgroup_rescan_lock);

	/*
	 * Only update status, since the previous part has already updated the
	 * qgroup info, and only if we did any actual work. This also prevents
	 * race with a concurrent quota disable, which has already set
	 * fs_info->quota_root to NULL and cleared BTRFS_FS_QUOTA_ENABLED at
	 * btrfs_quota_disable().
	 */
	if (did_leaf_rescans) {
		trans = btrfs_start_transaction(fs_info->quota_root, 1);
		if (IS_ERR(trans)) {
			ret = PTR_ERR(trans);
			trans = NULL;
			btrfs_err(fs_info,
				  "fail to start transaction for status update: %d",
				  ret);
		}
	} else {
		trans = NULL;
	}

	mutex_lock(&fs_info->qgroup_rescan_lock);
	if (!stopped ||
	    fs_info->qgroup_flags & BTRFS_QGROUP_RUNTIME_FLAG_CANCEL_RESCAN)
		fs_info->qgroup_flags &= ~BTRFS_QGROUP_STATUS_FLAG_RESCAN;
	if (trans) {
		int ret2 = update_qgroup_status_item(trans);

		if (ret2 < 0) {
			ret = ret2;
			btrfs_err(fs_info, "fail to update qgroup status: %d", ret);
		}
	}
	fs_info->qgroup_rescan_running = false;
	fs_info->qgroup_flags &= ~BTRFS_QGROUP_RUNTIME_FLAG_CANCEL_RESCAN;
	complete_all(&fs_info->qgroup_rescan_completion);
	mutex_unlock(&fs_info->qgroup_rescan_lock);

	if (!trans)
		return;

	btrfs_end_transaction(trans);

	if (stopped) {
		btrfs_info(fs_info, "qgroup scan paused");
	} else if (fs_info->qgroup_flags & BTRFS_QGROUP_RUNTIME_FLAG_CANCEL_RESCAN) {
		btrfs_info(fs_info, "qgroup scan cancelled");
	} else if (ret >= 0) {
		btrfs_info(fs_info, "qgroup scan completed%s",
			ret > 0 ? " (inconsistency flag cleared)" : "");
	} else {
		btrfs_err(fs_info, "qgroup scan failed with %d", ret);
	}
}

/*
 * Checks that (a) no rescan is running and (b) quota is enabled. Allocates all
 * memory required for the rescan context.
 */
static int
qgroup_rescan_init(struct btrfs_fs_info *fs_info, u64 progress_objectid,
		   int init_flags)
{
	int ret = 0;

	if (btrfs_qgroup_mode(fs_info) == BTRFS_QGROUP_MODE_SIMPLE) {
		btrfs_warn(fs_info, "qgroup rescan init failed, running in simple mode");
		return -EINVAL;
	}

	if (!init_flags) {
		/* we're resuming qgroup rescan at mount time */
		if (!(fs_info->qgroup_flags &
		      BTRFS_QGROUP_STATUS_FLAG_RESCAN)) {
			btrfs_debug(fs_info,
			"qgroup rescan init failed, qgroup rescan is not queued");
			ret = -EINVAL;
		} else if (!(fs_info->qgroup_flags &
			     BTRFS_QGROUP_STATUS_FLAG_ON)) {
			btrfs_debug(fs_info,
			"qgroup rescan init failed, qgroup is not enabled");
			ret = -ENOTCONN;
		}

		if (ret)
			return ret;
	}

	mutex_lock(&fs_info->qgroup_rescan_lock);

	if (init_flags) {
		if (fs_info->qgroup_flags & BTRFS_QGROUP_STATUS_FLAG_RESCAN) {
			ret = -EINPROGRESS;
		} else if (!(fs_info->qgroup_flags &
			     BTRFS_QGROUP_STATUS_FLAG_ON)) {
			btrfs_debug(fs_info,
			"qgroup rescan init failed, qgroup is not enabled");
			ret = -ENOTCONN;
		} else if (btrfs_qgroup_mode(fs_info) == BTRFS_QGROUP_MODE_DISABLED) {
			/* Quota disable is in progress */
			ret = -EBUSY;
		}

		if (ret) {
			mutex_unlock(&fs_info->qgroup_rescan_lock);
			return ret;
		}
		fs_info->qgroup_flags |= BTRFS_QGROUP_STATUS_FLAG_RESCAN;
	}

	memset(&fs_info->qgroup_rescan_progress, 0,
		sizeof(fs_info->qgroup_rescan_progress));
	fs_info->qgroup_flags &= ~(BTRFS_QGROUP_RUNTIME_FLAG_CANCEL_RESCAN |
				   BTRFS_QGROUP_RUNTIME_FLAG_NO_ACCOUNTING);
	fs_info->qgroup_rescan_progress.objectid = progress_objectid;
	init_completion(&fs_info->qgroup_rescan_completion);
	mutex_unlock(&fs_info->qgroup_rescan_lock);

	btrfs_init_work(&fs_info->qgroup_rescan_work,
			btrfs_qgroup_rescan_worker, NULL);
	return 0;
}

static void
qgroup_rescan_zero_tracking(struct btrfs_fs_info *fs_info)
{
	struct rb_node *n;
	struct btrfs_qgroup *qgroup;

	spin_lock(&fs_info->qgroup_lock);
	/* clear all current qgroup tracking information */
	for (n = rb_first(&fs_info->qgroup_tree); n; n = rb_next(n)) {
		qgroup = rb_entry(n, struct btrfs_qgroup, node);
		qgroup->rfer = 0;
		qgroup->rfer_cmpr = 0;
		qgroup->excl = 0;
		qgroup->excl_cmpr = 0;
		qgroup_dirty(fs_info, qgroup);
	}
	spin_unlock(&fs_info->qgroup_lock);
}

int
btrfs_qgroup_rescan(struct btrfs_fs_info *fs_info)
{
	int ret = 0;

	ret = qgroup_rescan_init(fs_info, 0, 1);
	if (ret)
		return ret;

	/*
	 * We have set the rescan_progress to 0, which means no more
	 * delayed refs will be accounted by btrfs_qgroup_account_ref.
	 * However, btrfs_qgroup_account_ref may be right after its call
	 * to btrfs_find_all_roots, in which case it would still do the
	 * accounting.
	 * To solve this, we're committing the transaction, which will
	 * ensure we run all delayed refs and only after that, we are
	 * going to clear all tracking information for a clean start.
	 */

	ret = btrfs_commit_current_transaction(fs_info->fs_root);
	if (ret) {
		fs_info->qgroup_flags &= ~BTRFS_QGROUP_STATUS_FLAG_RESCAN;
		return ret;
	}

	qgroup_rescan_zero_tracking(fs_info);

	mutex_lock(&fs_info->qgroup_rescan_lock);
	fs_info->qgroup_rescan_running = true;
	btrfs_queue_work(fs_info->qgroup_rescan_workers,
			 &fs_info->qgroup_rescan_work);
	mutex_unlock(&fs_info->qgroup_rescan_lock);

	return 0;
}

int btrfs_qgroup_wait_for_completion(struct btrfs_fs_info *fs_info,
				     bool interruptible)
{
	int running;
	int ret = 0;

	mutex_lock(&fs_info->qgroup_rescan_lock);
	running = fs_info->qgroup_rescan_running;
	mutex_unlock(&fs_info->qgroup_rescan_lock);

	if (!running)
		return 0;

	if (interruptible)
		ret = wait_for_completion_interruptible(
					&fs_info->qgroup_rescan_completion);
	else
		wait_for_completion(&fs_info->qgroup_rescan_completion);

	return ret;
}

/*
 * this is only called from open_ctree where we're still single threaded, thus
 * locking is omitted here.
 */
void
btrfs_qgroup_rescan_resume(struct btrfs_fs_info *fs_info)
{
	if (fs_info->qgroup_flags & BTRFS_QGROUP_STATUS_FLAG_RESCAN) {
		mutex_lock(&fs_info->qgroup_rescan_lock);
		fs_info->qgroup_rescan_running = true;
		btrfs_queue_work(fs_info->qgroup_rescan_workers,
				 &fs_info->qgroup_rescan_work);
		mutex_unlock(&fs_info->qgroup_rescan_lock);
	}
}

#define rbtree_iterate_from_safe(node, next, start)				\
       for (node = start; node && ({ next = rb_next(node); 1;}); node = next)

static int qgroup_unreserve_range(struct btrfs_inode *inode,
				  struct extent_changeset *reserved, u64 start,
				  u64 len)
{
	struct rb_node *node;
	struct rb_node *next;
	struct ulist_node *entry;
	int ret = 0;

	node = reserved->range_changed.root.rb_node;
	if (!node)
		return 0;
	while (node) {
		entry = rb_entry(node, struct ulist_node, rb_node);
		if (entry->val < start)
			node = node->rb_right;
		else
			node = node->rb_left;
	}

	if (entry->val > start && rb_prev(&entry->rb_node))
		entry = rb_entry(rb_prev(&entry->rb_node), struct ulist_node,
				 rb_node);

	rbtree_iterate_from_safe(node, next, &entry->rb_node) {
		u64 entry_start;
		u64 entry_end;
		u64 entry_len;
		int clear_ret;

		entry = rb_entry(node, struct ulist_node, rb_node);
		entry_start = entry->val;
		entry_end = entry->aux;
		entry_len = entry_end - entry_start + 1;

		if (entry_start >= start + len)
			break;
		if (entry_start + entry_len <= start)
			continue;
		/*
		 * Now the entry is in [start, start + len), revert the
		 * EXTENT_QGROUP_RESERVED bit.
		 */
		clear_ret = clear_extent_bits(&inode->io_tree, entry_start,
					      entry_end, EXTENT_QGROUP_RESERVED);
		if (!ret && clear_ret < 0)
			ret = clear_ret;

		ulist_del(&reserved->range_changed, entry->val, entry->aux);
		if (likely(reserved->bytes_changed >= entry_len)) {
			reserved->bytes_changed -= entry_len;
		} else {
			WARN_ON(1);
			reserved->bytes_changed = 0;
		}
	}

	return ret;
}

/*
 * Try to free some space for qgroup.
 *
 * For qgroup, there are only 3 ways to free qgroup space:
 * - Flush nodatacow write
 *   Any nodatacow write will free its reserved data space at run_delalloc_range().
 *   In theory, we should only flush nodatacow inodes, but it's not yet
 *   possible, so we need to flush the whole root.
 *
 * - Wait for ordered extents
 *   When ordered extents are finished, their reserved metadata is finally
 *   converted to per_trans status, which can be freed by later commit
 *   transaction.
 *
 * - Commit transaction
 *   This would free the meta_per_trans space.
 *   In theory this shouldn't provide much space, but any more qgroup space
 *   is needed.
 */
static int try_flush_qgroup(struct btrfs_root *root)
{
	int ret;

	/* Can't hold an open transaction or we run the risk of deadlocking. */
	ASSERT(current->journal_info == NULL);
	if (WARN_ON(current->journal_info))
		return 0;

	/*
	 * We don't want to run flush again and again, so if there is a running
	 * one, we won't try to start a new flush, but exit directly.
	 */
	if (test_and_set_bit(BTRFS_ROOT_QGROUP_FLUSHING, &root->state)) {
		wait_event(root->qgroup_flush_wait,
			!test_bit(BTRFS_ROOT_QGROUP_FLUSHING, &root->state));
		return 0;
	}

	ret = btrfs_start_delalloc_snapshot(root, true);
	if (ret < 0)
		goto out;
	btrfs_wait_ordered_extents(root, U64_MAX, NULL);

	ret = btrfs_commit_current_transaction(root);
out:
	clear_bit(BTRFS_ROOT_QGROUP_FLUSHING, &root->state);
	wake_up(&root->qgroup_flush_wait);
	return ret;
}

static int qgroup_reserve_data(struct btrfs_inode *inode,
			struct extent_changeset **reserved_ret, u64 start,
			u64 len)
{
	struct btrfs_root *root = inode->root;
	struct extent_changeset *reserved;
	bool new_reserved = false;
	u64 orig_reserved;
	u64 to_reserve;
	int ret;

	if (btrfs_qgroup_mode(root->fs_info) == BTRFS_QGROUP_MODE_DISABLED ||
	    !is_fstree(btrfs_root_id(root)) || len == 0)
		return 0;

	/* @reserved parameter is mandatory for qgroup */
	if (WARN_ON(!reserved_ret))
		return -EINVAL;
	if (!*reserved_ret) {
		new_reserved = true;
		*reserved_ret = extent_changeset_alloc();
		if (!*reserved_ret)
			return -ENOMEM;
	}
	reserved = *reserved_ret;
	/* Record already reserved space */
	orig_reserved = reserved->bytes_changed;
	ret = set_record_extent_bits(&inode->io_tree, start,
			start + len -1, EXTENT_QGROUP_RESERVED, reserved);

	/* Newly reserved space */
	to_reserve = reserved->bytes_changed - orig_reserved;
	trace_btrfs_qgroup_reserve_data(&inode->vfs_inode, start, len,
					to_reserve, QGROUP_RESERVE);
	if (ret < 0)
		goto out;
	ret = qgroup_reserve(root, to_reserve, true, BTRFS_QGROUP_RSV_DATA);
	if (ret < 0)
		goto cleanup;

	return ret;

cleanup:
	qgroup_unreserve_range(inode, reserved, start, len);
out:
	if (new_reserved) {
		extent_changeset_free(reserved);
		*reserved_ret = NULL;
	}
	return ret;
}

/*
 * Reserve qgroup space for range [start, start + len).
 *
 * This function will either reserve space from related qgroups or do nothing
 * if the range is already reserved.
 *
 * Return 0 for successful reservation
 * Return <0 for error (including -EQUOT)
 *
 * NOTE: This function may sleep for memory allocation, dirty page flushing and
 *	 commit transaction. So caller should not hold any dirty page locked.
 */
int btrfs_qgroup_reserve_data(struct btrfs_inode *inode,
			struct extent_changeset **reserved_ret, u64 start,
			u64 len)
{
	int ret;

	ret = qgroup_reserve_data(inode, reserved_ret, start, len);
	if (ret <= 0 && ret != -EDQUOT)
		return ret;

	ret = try_flush_qgroup(inode->root);
	if (ret < 0)
		return ret;
	return qgroup_reserve_data(inode, reserved_ret, start, len);
}

/* Free ranges specified by @reserved, normally in error path */
static int qgroup_free_reserved_data(struct btrfs_inode *inode,
				     struct extent_changeset *reserved,
				     u64 start, u64 len, u64 *freed_ret)
{
	struct btrfs_root *root = inode->root;
	struct ulist_node *unode;
	struct ulist_iterator uiter;
	struct extent_changeset changeset;
	u64 freed = 0;
	int ret;

	extent_changeset_init(&changeset);
	len = round_up(start + len, root->fs_info->sectorsize);
	start = round_down(start, root->fs_info->sectorsize);

	ULIST_ITER_INIT(&uiter);
	while ((unode = ulist_next(&reserved->range_changed, &uiter))) {
		u64 range_start = unode->val;
		/* unode->aux is the inclusive end */
		u64 range_len = unode->aux - range_start + 1;
		u64 free_start;
		u64 free_len;

		extent_changeset_release(&changeset);

		/* Only free range in range [start, start + len) */
		if (range_start >= start + len ||
		    range_start + range_len <= start)
			continue;
		free_start = max(range_start, start);
		free_len = min(start + len, range_start + range_len) -
			   free_start;
		/*
		 * TODO: To also modify reserved->ranges_reserved to reflect
		 * the modification.
		 *
		 * However as long as we free qgroup reserved according to
		 * EXTENT_QGROUP_RESERVED, we won't double free.
		 * So not need to rush.
		 */
		ret = clear_record_extent_bits(&inode->io_tree, free_start,
				free_start + free_len - 1,
				EXTENT_QGROUP_RESERVED, &changeset);
		if (ret < 0)
			goto out;
		freed += changeset.bytes_changed;
	}
	btrfs_qgroup_free_refroot(root->fs_info, btrfs_root_id(root), freed,
				  BTRFS_QGROUP_RSV_DATA);
	if (freed_ret)
		*freed_ret = freed;
	ret = 0;
out:
	extent_changeset_release(&changeset);
	return ret;
}

static int __btrfs_qgroup_release_data(struct btrfs_inode *inode,
			struct extent_changeset *reserved, u64 start, u64 len,
			u64 *released, int free)
{
	struct extent_changeset changeset;
	int trace_op = QGROUP_RELEASE;
	int ret;

	if (btrfs_qgroup_mode(inode->root->fs_info) == BTRFS_QGROUP_MODE_DISABLED) {
		extent_changeset_init(&changeset);
		return clear_record_extent_bits(&inode->io_tree, start,
						start + len - 1,
						EXTENT_QGROUP_RESERVED, &changeset);
	}

	/* In release case, we shouldn't have @reserved */
	WARN_ON(!free && reserved);
	if (free && reserved)
		return qgroup_free_reserved_data(inode, reserved, start, len, released);
	extent_changeset_init(&changeset);
	ret = clear_record_extent_bits(&inode->io_tree, start, start + len -1,
				       EXTENT_QGROUP_RESERVED, &changeset);
	if (ret < 0)
		goto out;

	if (free)
		trace_op = QGROUP_FREE;
	trace_btrfs_qgroup_release_data(&inode->vfs_inode, start, len,
					changeset.bytes_changed, trace_op);
	if (free)
		btrfs_qgroup_free_refroot(inode->root->fs_info,
				btrfs_root_id(inode->root),
				changeset.bytes_changed, BTRFS_QGROUP_RSV_DATA);
	if (released)
		*released = changeset.bytes_changed;
out:
	extent_changeset_release(&changeset);
	return ret;
}

/*
 * Free a reserved space range from io_tree and related qgroups
 *
 * Should be called when a range of pages get invalidated before reaching disk.
 * Or for error cleanup case.
 * if @reserved is given, only reserved range in [@start, @start + @len) will
 * be freed.
 *
 * For data written to disk, use btrfs_qgroup_release_data().
 *
 * NOTE: This function may sleep for memory allocation.
 */
int btrfs_qgroup_free_data(struct btrfs_inode *inode,
			   struct extent_changeset *reserved,
			   u64 start, u64 len, u64 *freed)
{
	return __btrfs_qgroup_release_data(inode, reserved, start, len, freed, 1);
}

/*
 * Release a reserved space range from io_tree only.
 *
 * Should be called when a range of pages get written to disk and corresponding
 * FILE_EXTENT is inserted into corresponding root.
 *
 * Since new qgroup accounting framework will only update qgroup numbers at
 * commit_transaction() time, its reserved space shouldn't be freed from
 * related qgroups.
 *
 * But we should release the range from io_tree, to allow further write to be
 * COWed.
 *
 * NOTE: This function may sleep for memory allocation.
 */
int btrfs_qgroup_release_data(struct btrfs_inode *inode, u64 start, u64 len, u64 *released)
{
	return __btrfs_qgroup_release_data(inode, NULL, start, len, released, 0);
}

static void add_root_meta_rsv(struct btrfs_root *root, int num_bytes,
			      enum btrfs_qgroup_rsv_type type)
{
	if (type != BTRFS_QGROUP_RSV_META_PREALLOC &&
	    type != BTRFS_QGROUP_RSV_META_PERTRANS)
		return;
	if (num_bytes == 0)
		return;

	spin_lock(&root->qgroup_meta_rsv_lock);
	if (type == BTRFS_QGROUP_RSV_META_PREALLOC)
		root->qgroup_meta_rsv_prealloc += num_bytes;
	else
		root->qgroup_meta_rsv_pertrans += num_bytes;
	spin_unlock(&root->qgroup_meta_rsv_lock);
}

static int sub_root_meta_rsv(struct btrfs_root *root, int num_bytes,
			     enum btrfs_qgroup_rsv_type type)
{
	if (type != BTRFS_QGROUP_RSV_META_PREALLOC &&
	    type != BTRFS_QGROUP_RSV_META_PERTRANS)
		return 0;
	if (num_bytes == 0)
		return 0;

	spin_lock(&root->qgroup_meta_rsv_lock);
	if (type == BTRFS_QGROUP_RSV_META_PREALLOC) {
		num_bytes = min_t(u64, root->qgroup_meta_rsv_prealloc,
				  num_bytes);
		root->qgroup_meta_rsv_prealloc -= num_bytes;
	} else {
		num_bytes = min_t(u64, root->qgroup_meta_rsv_pertrans,
				  num_bytes);
		root->qgroup_meta_rsv_pertrans -= num_bytes;
	}
	spin_unlock(&root->qgroup_meta_rsv_lock);
	return num_bytes;
}

int btrfs_qgroup_reserve_meta(struct btrfs_root *root, int num_bytes,
			      enum btrfs_qgroup_rsv_type type, bool enforce)
{
	struct btrfs_fs_info *fs_info = root->fs_info;
	int ret;

	if (btrfs_qgroup_mode(fs_info) == BTRFS_QGROUP_MODE_DISABLED ||
	    !is_fstree(btrfs_root_id(root)) || num_bytes == 0)
		return 0;

	BUG_ON(num_bytes != round_down(num_bytes, fs_info->nodesize));
	trace_qgroup_meta_reserve(root, (s64)num_bytes, type);
	ret = qgroup_reserve(root, num_bytes, enforce, type);
	if (ret < 0)
		return ret;
	/*
	 * Record what we have reserved into root.
	 *
	 * To avoid quota disabled->enabled underflow.
	 * In that case, we may try to free space we haven't reserved
	 * (since quota was disabled), so record what we reserved into root.
	 * And ensure later release won't underflow this number.
	 */
	add_root_meta_rsv(root, num_bytes, type);
	return ret;
}

int __btrfs_qgroup_reserve_meta(struct btrfs_root *root, int num_bytes,
				enum btrfs_qgroup_rsv_type type, bool enforce,
				bool noflush)
{
	int ret;

	ret = btrfs_qgroup_reserve_meta(root, num_bytes, type, enforce);
	if ((ret <= 0 && ret != -EDQUOT) || noflush)
		return ret;

	ret = try_flush_qgroup(root);
	if (ret < 0)
		return ret;
	return btrfs_qgroup_reserve_meta(root, num_bytes, type, enforce);
}

/*
 * Per-transaction meta reservation should be all freed at transaction commit
 * time
 */
void btrfs_qgroup_free_meta_all_pertrans(struct btrfs_root *root)
{
	struct btrfs_fs_info *fs_info = root->fs_info;

	if (btrfs_qgroup_mode(fs_info) == BTRFS_QGROUP_MODE_DISABLED ||
	    !is_fstree(btrfs_root_id(root)))
		return;

	/* TODO: Update trace point to handle such free */
	trace_qgroup_meta_free_all_pertrans(root);
	/* Special value -1 means to free all reserved space */
	btrfs_qgroup_free_refroot(fs_info, btrfs_root_id(root), (u64)-1,
				  BTRFS_QGROUP_RSV_META_PERTRANS);
}

void __btrfs_qgroup_free_meta(struct btrfs_root *root, int num_bytes,
			      enum btrfs_qgroup_rsv_type type)
{
	struct btrfs_fs_info *fs_info = root->fs_info;

	if (btrfs_qgroup_mode(fs_info) == BTRFS_QGROUP_MODE_DISABLED ||
	    !is_fstree(btrfs_root_id(root)))
		return;

	/*
	 * reservation for META_PREALLOC can happen before quota is enabled,
	 * which can lead to underflow.
	 * Here ensure we will only free what we really have reserved.
	 */
	num_bytes = sub_root_meta_rsv(root, num_bytes, type);
	BUG_ON(num_bytes != round_down(num_bytes, fs_info->nodesize));
	trace_qgroup_meta_reserve(root, -(s64)num_bytes, type);
	btrfs_qgroup_free_refroot(fs_info, btrfs_root_id(root), num_bytes, type);
}

static void qgroup_convert_meta(struct btrfs_fs_info *fs_info, u64 ref_root,
				int num_bytes)
{
	struct btrfs_qgroup *qgroup;
	LIST_HEAD(qgroup_list);

	if (num_bytes == 0)
		return;
	if (!fs_info->quota_root)
		return;

	spin_lock(&fs_info->qgroup_lock);
	qgroup = find_qgroup_rb(fs_info, ref_root);
	if (!qgroup)
		goto out;

	qgroup_iterator_add(&qgroup_list, qgroup);
	list_for_each_entry(qgroup, &qgroup_list, iterator) {
		struct btrfs_qgroup_list *glist;

		qgroup_rsv_release(fs_info, qgroup, num_bytes,
				BTRFS_QGROUP_RSV_META_PREALLOC);
		if (!sb_rdonly(fs_info->sb))
			qgroup_rsv_add(fs_info, qgroup, num_bytes,
				       BTRFS_QGROUP_RSV_META_PERTRANS);

		list_for_each_entry(glist, &qgroup->groups, next_group)
			qgroup_iterator_add(&qgroup_list, glist->group);
	}
out:
	qgroup_iterator_clean(&qgroup_list);
	spin_unlock(&fs_info->qgroup_lock);
}

/*
 * Convert @num_bytes of META_PREALLOCATED reservation to META_PERTRANS.
 *
 * This is called when preallocated meta reservation needs to be used.
 * Normally after btrfs_join_transaction() call.
 */
void btrfs_qgroup_convert_reserved_meta(struct btrfs_root *root, int num_bytes)
{
	struct btrfs_fs_info *fs_info = root->fs_info;

	if (btrfs_qgroup_mode(fs_info) == BTRFS_QGROUP_MODE_DISABLED ||
	    !is_fstree(btrfs_root_id(root)))
		return;
	/* Same as btrfs_qgroup_free_meta_prealloc() */
	num_bytes = sub_root_meta_rsv(root, num_bytes,
				      BTRFS_QGROUP_RSV_META_PREALLOC);
	trace_qgroup_meta_convert(root, num_bytes);
	qgroup_convert_meta(fs_info, btrfs_root_id(root), num_bytes);
	if (!sb_rdonly(fs_info->sb))
		add_root_meta_rsv(root, num_bytes, BTRFS_QGROUP_RSV_META_PERTRANS);
}

/*
 * Check qgroup reserved space leaking, normally at destroy inode
 * time
 */
void btrfs_qgroup_check_reserved_leak(struct btrfs_inode *inode)
{
	struct extent_changeset changeset;
	struct ulist_node *unode;
	struct ulist_iterator iter;
	int ret;

	extent_changeset_init(&changeset);
	ret = clear_record_extent_bits(&inode->io_tree, 0, (u64)-1,
			EXTENT_QGROUP_RESERVED, &changeset);

	WARN_ON(ret < 0);
	if (WARN_ON(changeset.bytes_changed)) {
		ULIST_ITER_INIT(&iter);
		while ((unode = ulist_next(&changeset.range_changed, &iter))) {
			btrfs_warn(inode->root->fs_info,
		"leaking qgroup reserved space, ino: %llu, start: %llu, end: %llu",
				btrfs_ino(inode), unode->val, unode->aux);
		}
		btrfs_qgroup_free_refroot(inode->root->fs_info,
				btrfs_root_id(inode->root),
				changeset.bytes_changed, BTRFS_QGROUP_RSV_DATA);

	}
	extent_changeset_release(&changeset);
}

void btrfs_qgroup_init_swapped_blocks(
	struct btrfs_qgroup_swapped_blocks *swapped_blocks)
{
	int i;

	spin_lock_init(&swapped_blocks->lock);
	for (i = 0; i < BTRFS_MAX_LEVEL; i++)
		swapped_blocks->blocks[i] = RB_ROOT;
	swapped_blocks->swapped = false;
}

/*
 * Delete all swapped blocks record of @root.
 * Every record here means we skipped a full subtree scan for qgroup.
 *
 * Gets called when committing one transaction.
 */
void btrfs_qgroup_clean_swapped_blocks(struct btrfs_root *root)
{
	struct btrfs_qgroup_swapped_blocks *swapped_blocks;
	int i;

	swapped_blocks = &root->swapped_blocks;

	spin_lock(&swapped_blocks->lock);
	if (!swapped_blocks->swapped)
		goto out;
	for (i = 0; i < BTRFS_MAX_LEVEL; i++) {
		struct rb_root *cur_root = &swapped_blocks->blocks[i];
		struct btrfs_qgroup_swapped_block *entry;
		struct btrfs_qgroup_swapped_block *next;

		rbtree_postorder_for_each_entry_safe(entry, next, cur_root,
						     node)
			kfree(entry);
		swapped_blocks->blocks[i] = RB_ROOT;
	}
	swapped_blocks->swapped = false;
out:
	spin_unlock(&swapped_blocks->lock);
}

/*
 * Add subtree roots record into @subvol_root.
 *
 * @subvol_root:	tree root of the subvolume tree get swapped
 * @bg:			block group under balance
 * @subvol_parent/slot:	pointer to the subtree root in subvolume tree
 * @reloc_parent/slot:	pointer to the subtree root in reloc tree
 *			BOTH POINTERS ARE BEFORE TREE SWAP
 * @last_snapshot:	last snapshot generation of the subvolume tree
 */
int btrfs_qgroup_add_swapped_blocks(struct btrfs_trans_handle *trans,
		struct btrfs_root *subvol_root,
		struct btrfs_block_group *bg,
		struct extent_buffer *subvol_parent, int subvol_slot,
		struct extent_buffer *reloc_parent, int reloc_slot,
		u64 last_snapshot)
{
	struct btrfs_fs_info *fs_info = subvol_root->fs_info;
	struct btrfs_qgroup_swapped_blocks *blocks = &subvol_root->swapped_blocks;
	struct btrfs_qgroup_swapped_block *block;
	struct rb_node **cur;
	struct rb_node *parent = NULL;
	int level = btrfs_header_level(subvol_parent) - 1;
	int ret = 0;

	if (!btrfs_qgroup_full_accounting(fs_info))
		return 0;

	if (btrfs_node_ptr_generation(subvol_parent, subvol_slot) >
	    btrfs_node_ptr_generation(reloc_parent, reloc_slot)) {
		btrfs_err_rl(fs_info,
		"%s: bad parameter order, subvol_gen=%llu reloc_gen=%llu",
			__func__,
			btrfs_node_ptr_generation(subvol_parent, subvol_slot),
			btrfs_node_ptr_generation(reloc_parent, reloc_slot));
		return -EUCLEAN;
	}

	block = kmalloc(sizeof(*block), GFP_NOFS);
	if (!block) {
		ret = -ENOMEM;
		goto out;
	}

	/*
	 * @reloc_parent/slot is still before swap, while @block is going to
	 * record the bytenr after swap, so we do the swap here.
	 */
	block->subvol_bytenr = btrfs_node_blockptr(reloc_parent, reloc_slot);
	block->subvol_generation = btrfs_node_ptr_generation(reloc_parent,
							     reloc_slot);
	block->reloc_bytenr = btrfs_node_blockptr(subvol_parent, subvol_slot);
	block->reloc_generation = btrfs_node_ptr_generation(subvol_parent,
							    subvol_slot);
	block->last_snapshot = last_snapshot;
	block->level = level;

	/*
	 * If we have bg == NULL, we're called from btrfs_recover_relocation(),
	 * no one else can modify tree blocks thus we qgroup will not change
	 * no matter the value of trace_leaf.
	 */
	if (bg && bg->flags & BTRFS_BLOCK_GROUP_DATA)
		block->trace_leaf = true;
	else
		block->trace_leaf = false;
	btrfs_node_key_to_cpu(reloc_parent, &block->first_key, reloc_slot);

	/* Insert @block into @blocks */
	spin_lock(&blocks->lock);
	cur = &blocks->blocks[level].rb_node;
	while (*cur) {
		struct btrfs_qgroup_swapped_block *entry;

		parent = *cur;
		entry = rb_entry(parent, struct btrfs_qgroup_swapped_block,
				 node);

		if (entry->subvol_bytenr < block->subvol_bytenr) {
			cur = &(*cur)->rb_left;
		} else if (entry->subvol_bytenr > block->subvol_bytenr) {
			cur = &(*cur)->rb_right;
		} else {
			if (entry->subvol_generation !=
					block->subvol_generation ||
			    entry->reloc_bytenr != block->reloc_bytenr ||
			    entry->reloc_generation !=
					block->reloc_generation) {
				/*
				 * Duplicated but mismatch entry found.
				 * Shouldn't happen.
				 *
				 * Marking qgroup inconsistent should be enough
				 * for end users.
				 */
				WARN_ON(IS_ENABLED(CONFIG_BTRFS_DEBUG));
				ret = -EEXIST;
			}
			kfree(block);
			goto out_unlock;
		}
	}
	rb_link_node(&block->node, parent, cur);
	rb_insert_color(&block->node, &blocks->blocks[level]);
	blocks->swapped = true;
out_unlock:
	spin_unlock(&blocks->lock);
out:
	if (ret < 0)
		qgroup_mark_inconsistent(fs_info);
	return ret;
}

/*
 * Check if the tree block is a subtree root, and if so do the needed
 * delayed subtree trace for qgroup.
 *
 * This is called during btrfs_cow_block().
 */
int btrfs_qgroup_trace_subtree_after_cow(struct btrfs_trans_handle *trans,
					 struct btrfs_root *root,
					 struct extent_buffer *subvol_eb)
{
	struct btrfs_fs_info *fs_info = root->fs_info;
	struct btrfs_tree_parent_check check = { 0 };
	struct btrfs_qgroup_swapped_blocks *blocks = &root->swapped_blocks;
	struct btrfs_qgroup_swapped_block *block;
	struct extent_buffer *reloc_eb = NULL;
	struct rb_node *node;
	bool found = false;
	bool swapped = false;
	int level = btrfs_header_level(subvol_eb);
	int ret = 0;
	int i;

	if (!btrfs_qgroup_full_accounting(fs_info))
		return 0;
	if (!is_fstree(btrfs_root_id(root)) || !root->reloc_root)
		return 0;

	spin_lock(&blocks->lock);
	if (!blocks->swapped) {
		spin_unlock(&blocks->lock);
		return 0;
	}
	node = blocks->blocks[level].rb_node;

	while (node) {
		block = rb_entry(node, struct btrfs_qgroup_swapped_block, node);
		if (block->subvol_bytenr < subvol_eb->start) {
			node = node->rb_left;
		} else if (block->subvol_bytenr > subvol_eb->start) {
			node = node->rb_right;
		} else {
			found = true;
			break;
		}
	}
	if (!found) {
		spin_unlock(&blocks->lock);
		goto out;
	}
	/* Found one, remove it from @blocks first and update blocks->swapped */
	rb_erase(&block->node, &blocks->blocks[level]);
	for (i = 0; i < BTRFS_MAX_LEVEL; i++) {
		if (RB_EMPTY_ROOT(&blocks->blocks[i])) {
			swapped = true;
			break;
		}
	}
	blocks->swapped = swapped;
	spin_unlock(&blocks->lock);

	check.level = block->level;
	check.transid = block->reloc_generation;
	check.has_first_key = true;
	memcpy(&check.first_key, &block->first_key, sizeof(check.first_key));

	/* Read out reloc subtree root */
	reloc_eb = read_tree_block(fs_info, block->reloc_bytenr, &check);
	if (IS_ERR(reloc_eb)) {
		ret = PTR_ERR(reloc_eb);
		reloc_eb = NULL;
		goto free_out;
	}
	if (!extent_buffer_uptodate(reloc_eb)) {
		ret = -EIO;
		goto free_out;
	}

	ret = qgroup_trace_subtree_swap(trans, reloc_eb, subvol_eb,
			block->last_snapshot, block->trace_leaf);
free_out:
	kfree(block);
	free_extent_buffer(reloc_eb);
out:
	if (ret < 0) {
		btrfs_err_rl(fs_info,
			     "failed to account subtree at bytenr %llu: %d",
			     subvol_eb->start, ret);
		qgroup_mark_inconsistent(fs_info);
	}
	return ret;
}

void btrfs_qgroup_destroy_extent_records(struct btrfs_transaction *trans)
{
	struct btrfs_qgroup_extent_record *entry;
	struct btrfs_qgroup_extent_record *next;
	struct rb_root *root;

	root = &trans->delayed_refs.dirty_extent_root;
	rbtree_postorder_for_each_entry_safe(entry, next, root, node) {
		ulist_free(entry->old_roots);
		kfree(entry);
	}
	*root = RB_ROOT;
}

void btrfs_free_squota_rsv(struct btrfs_fs_info *fs_info, u64 root, u64 rsv_bytes)
{
	if (btrfs_qgroup_mode(fs_info) != BTRFS_QGROUP_MODE_SIMPLE)
		return;

	if (!is_fstree(root))
		return;

	btrfs_qgroup_free_refroot(fs_info, root, rsv_bytes, BTRFS_QGROUP_RSV_DATA);
}

int btrfs_record_squota_delta(struct btrfs_fs_info *fs_info,
			      const struct btrfs_squota_delta *delta)
{
	int ret;
	struct btrfs_qgroup *qgroup;
	struct btrfs_qgroup *qg;
	LIST_HEAD(qgroup_list);
	u64 root = delta->root;
	u64 num_bytes = delta->num_bytes;
	const int sign = (delta->is_inc ? 1 : -1);

	if (btrfs_qgroup_mode(fs_info) != BTRFS_QGROUP_MODE_SIMPLE)
		return 0;

	if (!is_fstree(root))
		return 0;

	/* If the extent predates enabling quotas, don't count it. */
	if (delta->generation < fs_info->qgroup_enable_gen)
		return 0;

	spin_lock(&fs_info->qgroup_lock);
	qgroup = find_qgroup_rb(fs_info, root);
	if (!qgroup) {
		ret = -ENOENT;
		goto out;
	}

	ret = 0;
	qgroup_iterator_add(&qgroup_list, qgroup);
	list_for_each_entry(qg, &qgroup_list, iterator) {
		struct btrfs_qgroup_list *glist;

		qg->excl += num_bytes * sign;
		qg->rfer += num_bytes * sign;
		qgroup_dirty(fs_info, qg);

		list_for_each_entry(glist, &qg->groups, next_group)
			qgroup_iterator_add(&qgroup_list, glist->group);
	}
	qgroup_iterator_clean(&qgroup_list);

out:
	spin_unlock(&fs_info->qgroup_lock);
	return ret;
}<|MERGE_RESOLUTION|>--- conflicted
+++ resolved
@@ -1434,11 +1434,8 @@
 	ret = btrfs_free_tree_block(trans, btrfs_root_id(quota_root),
 				    quota_root->node, 0, 1);
 
-<<<<<<< HEAD
-=======
 	if (ret < 0)
 		btrfs_abort_transaction(trans, ret);
->>>>>>> de9c2c66
 
 out:
 	btrfs_put_root(quota_root);
