// SPDX-License-Identifier: GPL-2.0
/*
 * Copyright (C) 2007 Oracle.  All rights reserved.
 */

#include <linux/sched.h>
#include <linux/sched/mm.h>
#include <linux/slab.h>
#include <linux/spinlock.h>
#include <linux/completion.h>
#include <linux/bug.h>
#include <crypto/hash.h>

#include "ctree.h"
#include "discard.h"
#include "disk-io.h"
#include "transaction.h"
#include "sysfs.h"
#include "volumes.h"
#include "space-info.h"
#include "block-group.h"

struct btrfs_feature_attr {
	struct kobj_attribute kobj_attr;
	enum btrfs_feature_set feature_set;
	u64 feature_bit;
};

/* For raid type sysfs entries */
struct raid_kobject {
	u64 flags;
	struct kobject kobj;
};

#define __INIT_KOBJ_ATTR(_name, _mode, _show, _store)			\
{									\
	.attr	= { .name = __stringify(_name), .mode = _mode },	\
	.show	= _show,						\
	.store	= _store,						\
}

#define BTRFS_ATTR_RW(_prefix, _name, _show, _store)			\
	static struct kobj_attribute btrfs_attr_##_prefix##_##_name =	\
			__INIT_KOBJ_ATTR(_name, 0644, _show, _store)

#define BTRFS_ATTR(_prefix, _name, _show)				\
	static struct kobj_attribute btrfs_attr_##_prefix##_##_name =	\
			__INIT_KOBJ_ATTR(_name, 0444, _show, NULL)

#define BTRFS_ATTR_PTR(_prefix, _name)					\
	(&btrfs_attr_##_prefix##_##_name.attr)

#define BTRFS_FEAT_ATTR(_name, _feature_set, _feature_prefix, _feature_bit)  \
static struct btrfs_feature_attr btrfs_attr_features_##_name = {	     \
	.kobj_attr = __INIT_KOBJ_ATTR(_name, S_IRUGO,			     \
				      btrfs_feature_attr_show,		     \
				      btrfs_feature_attr_store),	     \
	.feature_set	= _feature_set,					     \
	.feature_bit	= _feature_prefix ##_## _feature_bit,		     \
}
#define BTRFS_FEAT_ATTR_PTR(_name)					     \
	(&btrfs_attr_features_##_name.kobj_attr.attr)

#define BTRFS_FEAT_ATTR_COMPAT(name, feature) \
	BTRFS_FEAT_ATTR(name, FEAT_COMPAT, BTRFS_FEATURE_COMPAT, feature)
#define BTRFS_FEAT_ATTR_COMPAT_RO(name, feature) \
	BTRFS_FEAT_ATTR(name, FEAT_COMPAT_RO, BTRFS_FEATURE_COMPAT_RO, feature)
#define BTRFS_FEAT_ATTR_INCOMPAT(name, feature) \
	BTRFS_FEAT_ATTR(name, FEAT_INCOMPAT, BTRFS_FEATURE_INCOMPAT, feature)

static inline struct btrfs_fs_info *to_fs_info(struct kobject *kobj);
static inline struct btrfs_fs_devices *to_fs_devs(struct kobject *kobj);

static struct btrfs_feature_attr *to_btrfs_feature_attr(struct kobj_attribute *a)
{
	return container_of(a, struct btrfs_feature_attr, kobj_attr);
}

static struct kobj_attribute *attr_to_btrfs_attr(struct attribute *attr)
{
	return container_of(attr, struct kobj_attribute, attr);
}

static struct btrfs_feature_attr *attr_to_btrfs_feature_attr(
		struct attribute *attr)
{
	return to_btrfs_feature_attr(attr_to_btrfs_attr(attr));
}

static u64 get_features(struct btrfs_fs_info *fs_info,
			enum btrfs_feature_set set)
{
	struct btrfs_super_block *disk_super = fs_info->super_copy;
	if (set == FEAT_COMPAT)
		return btrfs_super_compat_flags(disk_super);
	else if (set == FEAT_COMPAT_RO)
		return btrfs_super_compat_ro_flags(disk_super);
	else
		return btrfs_super_incompat_flags(disk_super);
}

static void set_features(struct btrfs_fs_info *fs_info,
			 enum btrfs_feature_set set, u64 features)
{
	struct btrfs_super_block *disk_super = fs_info->super_copy;
	if (set == FEAT_COMPAT)
		btrfs_set_super_compat_flags(disk_super, features);
	else if (set == FEAT_COMPAT_RO)
		btrfs_set_super_compat_ro_flags(disk_super, features);
	else
		btrfs_set_super_incompat_flags(disk_super, features);
}

static int can_modify_feature(struct btrfs_feature_attr *fa)
{
	int val = 0;
	u64 set, clear;
	switch (fa->feature_set) {
	case FEAT_COMPAT:
		set = BTRFS_FEATURE_COMPAT_SAFE_SET;
		clear = BTRFS_FEATURE_COMPAT_SAFE_CLEAR;
		break;
	case FEAT_COMPAT_RO:
		set = BTRFS_FEATURE_COMPAT_RO_SAFE_SET;
		clear = BTRFS_FEATURE_COMPAT_RO_SAFE_CLEAR;
		break;
	case FEAT_INCOMPAT:
		set = BTRFS_FEATURE_INCOMPAT_SAFE_SET;
		clear = BTRFS_FEATURE_INCOMPAT_SAFE_CLEAR;
		break;
	default:
		pr_warn("btrfs: sysfs: unknown feature set %d\n",
				fa->feature_set);
		return 0;
	}

	if (set & fa->feature_bit)
		val |= 1;
	if (clear & fa->feature_bit)
		val |= 2;

	return val;
}

static ssize_t btrfs_feature_attr_show(struct kobject *kobj,
				       struct kobj_attribute *a, char *buf)
{
	int val = 0;
	struct btrfs_fs_info *fs_info = to_fs_info(kobj);
	struct btrfs_feature_attr *fa = to_btrfs_feature_attr(a);
	if (fs_info) {
		u64 features = get_features(fs_info, fa->feature_set);
		if (features & fa->feature_bit)
			val = 1;
	} else
		val = can_modify_feature(fa);

	return snprintf(buf, PAGE_SIZE, "%d\n", val);
}

static ssize_t btrfs_feature_attr_store(struct kobject *kobj,
					struct kobj_attribute *a,
					const char *buf, size_t count)
{
	struct btrfs_fs_info *fs_info;
	struct btrfs_feature_attr *fa = to_btrfs_feature_attr(a);
	u64 features, set, clear;
	unsigned long val;
	int ret;

	fs_info = to_fs_info(kobj);
	if (!fs_info)
		return -EPERM;

	if (sb_rdonly(fs_info->sb))
		return -EROFS;

	ret = kstrtoul(skip_spaces(buf), 0, &val);
	if (ret)
		return ret;

	if (fa->feature_set == FEAT_COMPAT) {
		set = BTRFS_FEATURE_COMPAT_SAFE_SET;
		clear = BTRFS_FEATURE_COMPAT_SAFE_CLEAR;
	} else if (fa->feature_set == FEAT_COMPAT_RO) {
		set = BTRFS_FEATURE_COMPAT_RO_SAFE_SET;
		clear = BTRFS_FEATURE_COMPAT_RO_SAFE_CLEAR;
	} else {
		set = BTRFS_FEATURE_INCOMPAT_SAFE_SET;
		clear = BTRFS_FEATURE_INCOMPAT_SAFE_CLEAR;
	}

	features = get_features(fs_info, fa->feature_set);

	/* Nothing to do */
	if ((val && (features & fa->feature_bit)) ||
	    (!val && !(features & fa->feature_bit)))
		return count;

	if ((val && !(set & fa->feature_bit)) ||
	    (!val && !(clear & fa->feature_bit))) {
		btrfs_info(fs_info,
			"%sabling feature %s on mounted fs is not supported.",
			val ? "En" : "Dis", fa->kobj_attr.attr.name);
		return -EPERM;
	}

	btrfs_info(fs_info, "%s %s feature flag",
		   val ? "Setting" : "Clearing", fa->kobj_attr.attr.name);

	spin_lock(&fs_info->super_lock);
	features = get_features(fs_info, fa->feature_set);
	if (val)
		features |= fa->feature_bit;
	else
		features &= ~fa->feature_bit;
	set_features(fs_info, fa->feature_set, features);
	spin_unlock(&fs_info->super_lock);

	/*
	 * We don't want to do full transaction commit from inside sysfs
	 */
	btrfs_set_pending(fs_info, COMMIT);
	wake_up_process(fs_info->transaction_kthread);

	return count;
}

static umode_t btrfs_feature_visible(struct kobject *kobj,
				     struct attribute *attr, int unused)
{
	struct btrfs_fs_info *fs_info = to_fs_info(kobj);
	umode_t mode = attr->mode;

	if (fs_info) {
		struct btrfs_feature_attr *fa;
		u64 features;

		fa = attr_to_btrfs_feature_attr(attr);
		features = get_features(fs_info, fa->feature_set);

		if (can_modify_feature(fa))
			mode |= S_IWUSR;
		else if (!(features & fa->feature_bit))
			mode = 0;
	}

	return mode;
}

BTRFS_FEAT_ATTR_INCOMPAT(mixed_backref, MIXED_BACKREF);
BTRFS_FEAT_ATTR_INCOMPAT(default_subvol, DEFAULT_SUBVOL);
BTRFS_FEAT_ATTR_INCOMPAT(mixed_groups, MIXED_GROUPS);
BTRFS_FEAT_ATTR_INCOMPAT(compress_lzo, COMPRESS_LZO);
BTRFS_FEAT_ATTR_INCOMPAT(compress_zstd, COMPRESS_ZSTD);
BTRFS_FEAT_ATTR_INCOMPAT(big_metadata, BIG_METADATA);
BTRFS_FEAT_ATTR_INCOMPAT(extended_iref, EXTENDED_IREF);
BTRFS_FEAT_ATTR_INCOMPAT(raid56, RAID56);
BTRFS_FEAT_ATTR_INCOMPAT(skinny_metadata, SKINNY_METADATA);
BTRFS_FEAT_ATTR_INCOMPAT(no_holes, NO_HOLES);
BTRFS_FEAT_ATTR_INCOMPAT(metadata_uuid, METADATA_UUID);
BTRFS_FEAT_ATTR_COMPAT_RO(free_space_tree, FREE_SPACE_TREE);
BTRFS_FEAT_ATTR_INCOMPAT(raid1c34, RAID1C34);

static struct attribute *btrfs_supported_feature_attrs[] = {
	BTRFS_FEAT_ATTR_PTR(mixed_backref),
	BTRFS_FEAT_ATTR_PTR(default_subvol),
	BTRFS_FEAT_ATTR_PTR(mixed_groups),
	BTRFS_FEAT_ATTR_PTR(compress_lzo),
	BTRFS_FEAT_ATTR_PTR(compress_zstd),
	BTRFS_FEAT_ATTR_PTR(big_metadata),
	BTRFS_FEAT_ATTR_PTR(extended_iref),
	BTRFS_FEAT_ATTR_PTR(raid56),
	BTRFS_FEAT_ATTR_PTR(skinny_metadata),
	BTRFS_FEAT_ATTR_PTR(no_holes),
	BTRFS_FEAT_ATTR_PTR(metadata_uuid),
	BTRFS_FEAT_ATTR_PTR(free_space_tree),
	BTRFS_FEAT_ATTR_PTR(raid1c34),
	NULL
};

/*
 * Features which depend on feature bits and may differ between each fs.
 *
 * /sys/fs/btrfs/features lists all available features of this kernel while
 * /sys/fs/btrfs/UUID/features shows features of the fs which are enabled or
 * can be changed online.
 */
static const struct attribute_group btrfs_feature_attr_group = {
	.name = "features",
	.is_visible = btrfs_feature_visible,
	.attrs = btrfs_supported_feature_attrs,
};

static ssize_t rmdir_subvol_show(struct kobject *kobj,
				 struct kobj_attribute *ka, char *buf)
{
	return snprintf(buf, PAGE_SIZE, "0\n");
}
BTRFS_ATTR(static_feature, rmdir_subvol, rmdir_subvol_show);

static ssize_t supported_checksums_show(struct kobject *kobj,
					struct kobj_attribute *a, char *buf)
{
	ssize_t ret = 0;
	int i;

	for (i = 0; i < btrfs_get_num_csums(); i++) {
		/*
		 * This "trick" only works as long as 'enum btrfs_csum_type' has
		 * no holes in it
		 */
		ret += snprintf(buf + ret, PAGE_SIZE - ret, "%s%s",
				(i == 0 ? "" : " "), btrfs_super_csum_name(i));

	}

	ret += snprintf(buf + ret, PAGE_SIZE - ret, "\n");
	return ret;
}
BTRFS_ATTR(static_feature, supported_checksums, supported_checksums_show);

static struct attribute *btrfs_supported_static_feature_attrs[] = {
	BTRFS_ATTR_PTR(static_feature, rmdir_subvol),
	BTRFS_ATTR_PTR(static_feature, supported_checksums),
	NULL
};

/*
 * Features which only depend on kernel version.
 *
 * These are listed in /sys/fs/btrfs/features along with
 * btrfs_feature_attr_group
 */
static const struct attribute_group btrfs_static_feature_attr_group = {
	.name = "features",
	.attrs = btrfs_supported_static_feature_attrs,
};

#ifdef CONFIG_BTRFS_DEBUG

/*
 * Discard statistics and tunables
 */
#define discard_to_fs_info(_kobj)	to_fs_info((_kobj)->parent->parent)

static ssize_t btrfs_discardable_bytes_show(struct kobject *kobj,
					    struct kobj_attribute *a,
					    char *buf)
{
	struct btrfs_fs_info *fs_info = discard_to_fs_info(kobj);

	return snprintf(buf, PAGE_SIZE, "%lld\n",
			atomic64_read(&fs_info->discard_ctl.discardable_bytes));
}
BTRFS_ATTR(discard, discardable_bytes, btrfs_discardable_bytes_show);

static ssize_t btrfs_discardable_extents_show(struct kobject *kobj,
					      struct kobj_attribute *a,
					      char *buf)
{
	struct btrfs_fs_info *fs_info = discard_to_fs_info(kobj);

	return snprintf(buf, PAGE_SIZE, "%d\n",
			atomic_read(&fs_info->discard_ctl.discardable_extents));
}
BTRFS_ATTR(discard, discardable_extents, btrfs_discardable_extents_show);

static ssize_t btrfs_discard_bitmap_bytes_show(struct kobject *kobj,
					       struct kobj_attribute *a,
					       char *buf)
{
	struct btrfs_fs_info *fs_info = discard_to_fs_info(kobj);

	return snprintf(buf, PAGE_SIZE, "%lld\n",
			fs_info->discard_ctl.discard_bitmap_bytes);
}
BTRFS_ATTR(discard, discard_bitmap_bytes, btrfs_discard_bitmap_bytes_show);

static ssize_t btrfs_discard_bytes_saved_show(struct kobject *kobj,
					      struct kobj_attribute *a,
					      char *buf)
{
	struct btrfs_fs_info *fs_info = discard_to_fs_info(kobj);

	return snprintf(buf, PAGE_SIZE, "%lld\n",
		atomic64_read(&fs_info->discard_ctl.discard_bytes_saved));
}
BTRFS_ATTR(discard, discard_bytes_saved, btrfs_discard_bytes_saved_show);

static ssize_t btrfs_discard_extent_bytes_show(struct kobject *kobj,
					       struct kobj_attribute *a,
					       char *buf)
{
	struct btrfs_fs_info *fs_info = discard_to_fs_info(kobj);

	return snprintf(buf, PAGE_SIZE, "%lld\n",
			fs_info->discard_ctl.discard_extent_bytes);
}
BTRFS_ATTR(discard, discard_extent_bytes, btrfs_discard_extent_bytes_show);

static ssize_t btrfs_discard_iops_limit_show(struct kobject *kobj,
					     struct kobj_attribute *a,
					     char *buf)
{
	struct btrfs_fs_info *fs_info = discard_to_fs_info(kobj);

	return snprintf(buf, PAGE_SIZE, "%u\n",
			READ_ONCE(fs_info->discard_ctl.iops_limit));
}

static ssize_t btrfs_discard_iops_limit_store(struct kobject *kobj,
					      struct kobj_attribute *a,
					      const char *buf, size_t len)
{
	struct btrfs_fs_info *fs_info = discard_to_fs_info(kobj);
	struct btrfs_discard_ctl *discard_ctl = &fs_info->discard_ctl;
	u32 iops_limit;
	int ret;

	ret = kstrtou32(buf, 10, &iops_limit);
	if (ret)
		return -EINVAL;

	WRITE_ONCE(discard_ctl->iops_limit, iops_limit);

	return len;
}
BTRFS_ATTR_RW(discard, iops_limit, btrfs_discard_iops_limit_show,
	      btrfs_discard_iops_limit_store);

static ssize_t btrfs_discard_kbps_limit_show(struct kobject *kobj,
					     struct kobj_attribute *a,
					     char *buf)
{
	struct btrfs_fs_info *fs_info = discard_to_fs_info(kobj);

	return snprintf(buf, PAGE_SIZE, "%u\n",
			READ_ONCE(fs_info->discard_ctl.kbps_limit));
}

static ssize_t btrfs_discard_kbps_limit_store(struct kobject *kobj,
					      struct kobj_attribute *a,
					      const char *buf, size_t len)
{
	struct btrfs_fs_info *fs_info = discard_to_fs_info(kobj);
	struct btrfs_discard_ctl *discard_ctl = &fs_info->discard_ctl;
	u32 kbps_limit;
	int ret;

	ret = kstrtou32(buf, 10, &kbps_limit);
	if (ret)
		return -EINVAL;

	WRITE_ONCE(discard_ctl->kbps_limit, kbps_limit);

	return len;
}
BTRFS_ATTR_RW(discard, kbps_limit, btrfs_discard_kbps_limit_show,
	      btrfs_discard_kbps_limit_store);

static ssize_t btrfs_discard_max_discard_size_show(struct kobject *kobj,
						   struct kobj_attribute *a,
						   char *buf)
{
	struct btrfs_fs_info *fs_info = discard_to_fs_info(kobj);

	return snprintf(buf, PAGE_SIZE, "%llu\n",
			READ_ONCE(fs_info->discard_ctl.max_discard_size));
}

static ssize_t btrfs_discard_max_discard_size_store(struct kobject *kobj,
						    struct kobj_attribute *a,
						    const char *buf, size_t len)
{
	struct btrfs_fs_info *fs_info = discard_to_fs_info(kobj);
	struct btrfs_discard_ctl *discard_ctl = &fs_info->discard_ctl;
	u64 max_discard_size;
	int ret;

	ret = kstrtou64(buf, 10, &max_discard_size);
	if (ret)
		return -EINVAL;

	WRITE_ONCE(discard_ctl->max_discard_size, max_discard_size);

	return len;
}
BTRFS_ATTR_RW(discard, max_discard_size, btrfs_discard_max_discard_size_show,
	      btrfs_discard_max_discard_size_store);

static const struct attribute *discard_debug_attrs[] = {
	BTRFS_ATTR_PTR(discard, discardable_bytes),
	BTRFS_ATTR_PTR(discard, discardable_extents),
	BTRFS_ATTR_PTR(discard, discard_bitmap_bytes),
	BTRFS_ATTR_PTR(discard, discard_bytes_saved),
	BTRFS_ATTR_PTR(discard, discard_extent_bytes),
	BTRFS_ATTR_PTR(discard, iops_limit),
	BTRFS_ATTR_PTR(discard, kbps_limit),
	BTRFS_ATTR_PTR(discard, max_discard_size),
	NULL,
};

/*
 * Runtime debugging exported via sysfs
 *
 * /sys/fs/btrfs/debug - applies to module or all filesystems
 * /sys/fs/btrfs/UUID  - applies only to the given filesystem
 */
static const struct attribute *btrfs_debug_mount_attrs[] = {
	NULL,
};

static struct attribute *btrfs_debug_feature_attrs[] = {
	NULL
};

static const struct attribute_group btrfs_debug_feature_attr_group = {
	.name = "debug",
	.attrs = btrfs_debug_feature_attrs,
};

#endif

static ssize_t btrfs_show_u64(u64 *value_ptr, spinlock_t *lock, char *buf)
{
	u64 val;
	if (lock)
		spin_lock(lock);
	val = *value_ptr;
	if (lock)
		spin_unlock(lock);
	return snprintf(buf, PAGE_SIZE, "%llu\n", val);
}

static ssize_t global_rsv_size_show(struct kobject *kobj,
				    struct kobj_attribute *ka, char *buf)
{
	struct btrfs_fs_info *fs_info = to_fs_info(kobj->parent);
	struct btrfs_block_rsv *block_rsv = &fs_info->global_block_rsv;
	return btrfs_show_u64(&block_rsv->size, &block_rsv->lock, buf);
}
BTRFS_ATTR(allocation, global_rsv_size, global_rsv_size_show);

static ssize_t global_rsv_reserved_show(struct kobject *kobj,
					struct kobj_attribute *a, char *buf)
{
	struct btrfs_fs_info *fs_info = to_fs_info(kobj->parent);
	struct btrfs_block_rsv *block_rsv = &fs_info->global_block_rsv;
	return btrfs_show_u64(&block_rsv->reserved, &block_rsv->lock, buf);
}
BTRFS_ATTR(allocation, global_rsv_reserved, global_rsv_reserved_show);

#define to_space_info(_kobj) container_of(_kobj, struct btrfs_space_info, kobj)
#define to_raid_kobj(_kobj) container_of(_kobj, struct raid_kobject, kobj)

static ssize_t raid_bytes_show(struct kobject *kobj,
			       struct kobj_attribute *attr, char *buf);
BTRFS_ATTR(raid, total_bytes, raid_bytes_show);
BTRFS_ATTR(raid, used_bytes, raid_bytes_show);

static ssize_t raid_bytes_show(struct kobject *kobj,
			       struct kobj_attribute *attr, char *buf)

{
	struct btrfs_space_info *sinfo = to_space_info(kobj->parent);
	struct btrfs_block_group *block_group;
	int index = btrfs_bg_flags_to_raid_index(to_raid_kobj(kobj)->flags);
	u64 val = 0;

	down_read(&sinfo->groups_sem);
	list_for_each_entry(block_group, &sinfo->block_groups[index], list) {
		if (&attr->attr == BTRFS_ATTR_PTR(raid, total_bytes))
			val += block_group->length;
		else
			val += block_group->used;
	}
	up_read(&sinfo->groups_sem);
	return snprintf(buf, PAGE_SIZE, "%llu\n", val);
}

static struct attribute *raid_attrs[] = {
	BTRFS_ATTR_PTR(raid, total_bytes),
	BTRFS_ATTR_PTR(raid, used_bytes),
	NULL
};
ATTRIBUTE_GROUPS(raid);

static void release_raid_kobj(struct kobject *kobj)
{
	kfree(to_raid_kobj(kobj));
}

static struct kobj_type btrfs_raid_ktype = {
	.sysfs_ops = &kobj_sysfs_ops,
	.release = release_raid_kobj,
	.default_groups = raid_groups,
};

#define SPACE_INFO_ATTR(field)						\
static ssize_t btrfs_space_info_show_##field(struct kobject *kobj,	\
					     struct kobj_attribute *a,	\
					     char *buf)			\
{									\
	struct btrfs_space_info *sinfo = to_space_info(kobj);		\
	return btrfs_show_u64(&sinfo->field, &sinfo->lock, buf);	\
}									\
BTRFS_ATTR(space_info, field, btrfs_space_info_show_##field)

static ssize_t btrfs_space_info_show_total_bytes_pinned(struct kobject *kobj,
						       struct kobj_attribute *a,
						       char *buf)
{
	struct btrfs_space_info *sinfo = to_space_info(kobj);
	s64 val = percpu_counter_sum(&sinfo->total_bytes_pinned);
	return snprintf(buf, PAGE_SIZE, "%lld\n", val);
}

SPACE_INFO_ATTR(flags);
SPACE_INFO_ATTR(total_bytes);
SPACE_INFO_ATTR(bytes_used);
SPACE_INFO_ATTR(bytes_pinned);
SPACE_INFO_ATTR(bytes_reserved);
SPACE_INFO_ATTR(bytes_may_use);
SPACE_INFO_ATTR(bytes_readonly);
SPACE_INFO_ATTR(disk_used);
SPACE_INFO_ATTR(disk_total);
BTRFS_ATTR(space_info, total_bytes_pinned,
	   btrfs_space_info_show_total_bytes_pinned);

static struct attribute *space_info_attrs[] = {
	BTRFS_ATTR_PTR(space_info, flags),
	BTRFS_ATTR_PTR(space_info, total_bytes),
	BTRFS_ATTR_PTR(space_info, bytes_used),
	BTRFS_ATTR_PTR(space_info, bytes_pinned),
	BTRFS_ATTR_PTR(space_info, bytes_reserved),
	BTRFS_ATTR_PTR(space_info, bytes_may_use),
	BTRFS_ATTR_PTR(space_info, bytes_readonly),
	BTRFS_ATTR_PTR(space_info, disk_used),
	BTRFS_ATTR_PTR(space_info, disk_total),
	BTRFS_ATTR_PTR(space_info, total_bytes_pinned),
	NULL,
};
ATTRIBUTE_GROUPS(space_info);

static void space_info_release(struct kobject *kobj)
{
	struct btrfs_space_info *sinfo = to_space_info(kobj);
	percpu_counter_destroy(&sinfo->total_bytes_pinned);
	kfree(sinfo);
}

static struct kobj_type space_info_ktype = {
	.sysfs_ops = &kobj_sysfs_ops,
	.release = space_info_release,
	.default_groups = space_info_groups,
};

static const struct attribute *allocation_attrs[] = {
	BTRFS_ATTR_PTR(allocation, global_rsv_reserved),
	BTRFS_ATTR_PTR(allocation, global_rsv_size),
	NULL,
};

static ssize_t btrfs_label_show(struct kobject *kobj,
				struct kobj_attribute *a, char *buf)
{
	struct btrfs_fs_info *fs_info = to_fs_info(kobj);
	char *label = fs_info->super_copy->label;
	ssize_t ret;

	spin_lock(&fs_info->super_lock);
	ret = snprintf(buf, PAGE_SIZE, label[0] ? "%s\n" : "%s", label);
	spin_unlock(&fs_info->super_lock);

	return ret;
}

static ssize_t btrfs_label_store(struct kobject *kobj,
				 struct kobj_attribute *a,
				 const char *buf, size_t len)
{
	struct btrfs_fs_info *fs_info = to_fs_info(kobj);
	size_t p_len;

	if (!fs_info)
		return -EPERM;

	if (sb_rdonly(fs_info->sb))
		return -EROFS;

	/*
	 * p_len is the len until the first occurrence of either
	 * '\n' or '\0'
	 */
	p_len = strcspn(buf, "\n");

	if (p_len >= BTRFS_LABEL_SIZE)
		return -EINVAL;

	spin_lock(&fs_info->super_lock);
	memset(fs_info->super_copy->label, 0, BTRFS_LABEL_SIZE);
	memcpy(fs_info->super_copy->label, buf, p_len);
	spin_unlock(&fs_info->super_lock);

	/*
	 * We don't want to do full transaction commit from inside sysfs
	 */
	btrfs_set_pending(fs_info, COMMIT);
	wake_up_process(fs_info->transaction_kthread);

	return len;
}
BTRFS_ATTR_RW(, label, btrfs_label_show, btrfs_label_store);

static ssize_t btrfs_nodesize_show(struct kobject *kobj,
				struct kobj_attribute *a, char *buf)
{
	struct btrfs_fs_info *fs_info = to_fs_info(kobj);

	return snprintf(buf, PAGE_SIZE, "%u\n", fs_info->super_copy->nodesize);
}

BTRFS_ATTR(, nodesize, btrfs_nodesize_show);

static ssize_t btrfs_sectorsize_show(struct kobject *kobj,
				struct kobj_attribute *a, char *buf)
{
	struct btrfs_fs_info *fs_info = to_fs_info(kobj);

	return snprintf(buf, PAGE_SIZE, "%u\n",
			fs_info->super_copy->sectorsize);
}

BTRFS_ATTR(, sectorsize, btrfs_sectorsize_show);

static ssize_t btrfs_clone_alignment_show(struct kobject *kobj,
				struct kobj_attribute *a, char *buf)
{
	struct btrfs_fs_info *fs_info = to_fs_info(kobj);

	return snprintf(buf, PAGE_SIZE, "%u\n",
			fs_info->super_copy->sectorsize);
}

BTRFS_ATTR(, clone_alignment, btrfs_clone_alignment_show);

static ssize_t quota_override_show(struct kobject *kobj,
				   struct kobj_attribute *a, char *buf)
{
	struct btrfs_fs_info *fs_info = to_fs_info(kobj);
	int quota_override;

	quota_override = test_bit(BTRFS_FS_QUOTA_OVERRIDE, &fs_info->flags);
	return snprintf(buf, PAGE_SIZE, "%d\n", quota_override);
}

static ssize_t quota_override_store(struct kobject *kobj,
				    struct kobj_attribute *a,
				    const char *buf, size_t len)
{
	struct btrfs_fs_info *fs_info = to_fs_info(kobj);
	unsigned long knob;
	int err;

	if (!fs_info)
		return -EPERM;

	if (!capable(CAP_SYS_RESOURCE))
		return -EPERM;

	err = kstrtoul(buf, 10, &knob);
	if (err)
		return err;
	if (knob > 1)
		return -EINVAL;

	if (knob)
		set_bit(BTRFS_FS_QUOTA_OVERRIDE, &fs_info->flags);
	else
		clear_bit(BTRFS_FS_QUOTA_OVERRIDE, &fs_info->flags);

	return len;
}

BTRFS_ATTR_RW(, quota_override, quota_override_show, quota_override_store);

static ssize_t btrfs_metadata_uuid_show(struct kobject *kobj,
				struct kobj_attribute *a, char *buf)
{
	struct btrfs_fs_info *fs_info = to_fs_info(kobj);

	return snprintf(buf, PAGE_SIZE, "%pU\n",
			fs_info->fs_devices->metadata_uuid);
}

BTRFS_ATTR(, metadata_uuid, btrfs_metadata_uuid_show);

static ssize_t btrfs_checksum_show(struct kobject *kobj,
				   struct kobj_attribute *a, char *buf)
{
	struct btrfs_fs_info *fs_info = to_fs_info(kobj);
	u16 csum_type = btrfs_super_csum_type(fs_info->super_copy);

	return snprintf(buf, PAGE_SIZE, "%s (%s)\n",
			btrfs_super_csum_name(csum_type),
			crypto_shash_driver_name(fs_info->csum_shash));
}

BTRFS_ATTR(, checksum, btrfs_checksum_show);

static const struct attribute *btrfs_attrs[] = {
	BTRFS_ATTR_PTR(, label),
	BTRFS_ATTR_PTR(, nodesize),
	BTRFS_ATTR_PTR(, sectorsize),
	BTRFS_ATTR_PTR(, clone_alignment),
	BTRFS_ATTR_PTR(, quota_override),
	BTRFS_ATTR_PTR(, metadata_uuid),
	BTRFS_ATTR_PTR(, checksum),
	NULL,
};

static void btrfs_release_fsid_kobj(struct kobject *kobj)
{
	struct btrfs_fs_devices *fs_devs = to_fs_devs(kobj);

	memset(&fs_devs->fsid_kobj, 0, sizeof(struct kobject));
	complete(&fs_devs->kobj_unregister);
}

static struct kobj_type btrfs_ktype = {
	.sysfs_ops	= &kobj_sysfs_ops,
	.release	= btrfs_release_fsid_kobj,
};

static inline struct btrfs_fs_devices *to_fs_devs(struct kobject *kobj)
{
	if (kobj->ktype != &btrfs_ktype)
		return NULL;
	return container_of(kobj, struct btrfs_fs_devices, fsid_kobj);
}

static inline struct btrfs_fs_info *to_fs_info(struct kobject *kobj)
{
	if (kobj->ktype != &btrfs_ktype)
		return NULL;
	return to_fs_devs(kobj)->fs_info;
}

#define NUM_FEATURE_BITS 64
#define BTRFS_FEATURE_NAME_MAX 13
static char btrfs_unknown_feature_names[FEAT_MAX][NUM_FEATURE_BITS][BTRFS_FEATURE_NAME_MAX];
static struct btrfs_feature_attr btrfs_feature_attrs[FEAT_MAX][NUM_FEATURE_BITS];

static const u64 supported_feature_masks[FEAT_MAX] = {
	[FEAT_COMPAT]    = BTRFS_FEATURE_COMPAT_SUPP,
	[FEAT_COMPAT_RO] = BTRFS_FEATURE_COMPAT_RO_SUPP,
	[FEAT_INCOMPAT]  = BTRFS_FEATURE_INCOMPAT_SUPP,
};

static int addrm_unknown_feature_attrs(struct btrfs_fs_info *fs_info, bool add)
{
	int set;

	for (set = 0; set < FEAT_MAX; set++) {
		int i;
		struct attribute *attrs[2];
		struct attribute_group agroup = {
			.name = "features",
			.attrs = attrs,
		};
		u64 features = get_features(fs_info, set);
		features &= ~supported_feature_masks[set];

		if (!features)
			continue;

		attrs[1] = NULL;
		for (i = 0; i < NUM_FEATURE_BITS; i++) {
			struct btrfs_feature_attr *fa;

			if (!(features & (1ULL << i)))
				continue;

			fa = &btrfs_feature_attrs[set][i];
			attrs[0] = &fa->kobj_attr.attr;
			if (add) {
				int ret;
				ret = sysfs_merge_group(&fs_info->fs_devices->fsid_kobj,
							&agroup);
				if (ret)
					return ret;
			} else
				sysfs_unmerge_group(&fs_info->fs_devices->fsid_kobj,
						    &agroup);
		}

	}
	return 0;
}

static void __btrfs_sysfs_remove_fsid(struct btrfs_fs_devices *fs_devs)
{
<<<<<<< HEAD
=======
	if (fs_devs->devinfo_kobj) {
		kobject_del(fs_devs->devinfo_kobj);
		kobject_put(fs_devs->devinfo_kobj);
		fs_devs->devinfo_kobj = NULL;
	}

>>>>>>> 2c523b34
	if (fs_devs->devices_kobj) {
		kobject_del(fs_devs->devices_kobj);
		kobject_put(fs_devs->devices_kobj);
		fs_devs->devices_kobj = NULL;
	}

	if (fs_devs->fsid_kobj.state_initialized) {
		kobject_del(&fs_devs->fsid_kobj);
		kobject_put(&fs_devs->fsid_kobj);
		wait_for_completion(&fs_devs->kobj_unregister);
	}
}

/* when fs_devs is NULL it will remove all fsid kobject */
void btrfs_sysfs_remove_fsid(struct btrfs_fs_devices *fs_devs)
{
	struct list_head *fs_uuids = btrfs_get_fs_uuids();

	if (fs_devs) {
		__btrfs_sysfs_remove_fsid(fs_devs);
		return;
	}

	list_for_each_entry(fs_devs, fs_uuids, fs_list) {
		__btrfs_sysfs_remove_fsid(fs_devs);
	}
}

void btrfs_sysfs_remove_mounted(struct btrfs_fs_info *fs_info)
{
	btrfs_reset_fs_info_ptr(fs_info);

	if (fs_info->space_info_kobj) {
		sysfs_remove_files(fs_info->space_info_kobj, allocation_attrs);
		kobject_del(fs_info->space_info_kobj);
		kobject_put(fs_info->space_info_kobj);
	}
#ifdef CONFIG_BTRFS_DEBUG
	if (fs_info->discard_debug_kobj) {
		sysfs_remove_files(fs_info->discard_debug_kobj,
				   discard_debug_attrs);
		kobject_del(fs_info->discard_debug_kobj);
		kobject_put(fs_info->discard_debug_kobj);
	}
	if (fs_info->debug_kobj) {
		sysfs_remove_files(fs_info->debug_kobj, btrfs_debug_mount_attrs);
		kobject_del(fs_info->debug_kobj);
		kobject_put(fs_info->debug_kobj);
	}
#endif
	addrm_unknown_feature_attrs(fs_info, false);
	sysfs_remove_group(&fs_info->fs_devices->fsid_kobj, &btrfs_feature_attr_group);
	sysfs_remove_files(&fs_info->fs_devices->fsid_kobj, btrfs_attrs);
	btrfs_sysfs_rm_device_link(fs_info->fs_devices, NULL);
}

static const char * const btrfs_feature_set_names[FEAT_MAX] = {
	[FEAT_COMPAT]	 = "compat",
	[FEAT_COMPAT_RO] = "compat_ro",
	[FEAT_INCOMPAT]	 = "incompat",
};

const char * const btrfs_feature_set_name(enum btrfs_feature_set set)
{
	return btrfs_feature_set_names[set];
}

char *btrfs_printable_features(enum btrfs_feature_set set, u64 flags)
{
	size_t bufsize = 4096; /* safe max, 64 names * 64 bytes */
	int len = 0;
	int i;
	char *str;

	str = kmalloc(bufsize, GFP_KERNEL);
	if (!str)
		return str;

	for (i = 0; i < ARRAY_SIZE(btrfs_feature_attrs[set]); i++) {
		const char *name;

		if (!(flags & (1ULL << i)))
			continue;

		name = btrfs_feature_attrs[set][i].kobj_attr.attr.name;
		len += snprintf(str + len, bufsize - len, "%s%s",
				len ? "," : "", name);
	}

	return str;
}

static void init_feature_attrs(void)
{
	struct btrfs_feature_attr *fa;
	int set, i;

	BUILD_BUG_ON(ARRAY_SIZE(btrfs_unknown_feature_names) !=
		     ARRAY_SIZE(btrfs_feature_attrs));
	BUILD_BUG_ON(ARRAY_SIZE(btrfs_unknown_feature_names[0]) !=
		     ARRAY_SIZE(btrfs_feature_attrs[0]));

	memset(btrfs_feature_attrs, 0, sizeof(btrfs_feature_attrs));
	memset(btrfs_unknown_feature_names, 0,
	       sizeof(btrfs_unknown_feature_names));

	for (i = 0; btrfs_supported_feature_attrs[i]; i++) {
		struct btrfs_feature_attr *sfa;
		struct attribute *a = btrfs_supported_feature_attrs[i];
		int bit;
		sfa = attr_to_btrfs_feature_attr(a);
		bit = ilog2(sfa->feature_bit);
		fa = &btrfs_feature_attrs[sfa->feature_set][bit];

		fa->kobj_attr.attr.name = sfa->kobj_attr.attr.name;
	}

	for (set = 0; set < FEAT_MAX; set++) {
		for (i = 0; i < ARRAY_SIZE(btrfs_feature_attrs[set]); i++) {
			char *name = btrfs_unknown_feature_names[set][i];
			fa = &btrfs_feature_attrs[set][i];

			if (fa->kobj_attr.attr.name)
				continue;

			snprintf(name, BTRFS_FEATURE_NAME_MAX, "%s:%u",
				 btrfs_feature_set_names[set], i);

			fa->kobj_attr.attr.name = name;
			fa->kobj_attr.attr.mode = S_IRUGO;
			fa->feature_set = set;
			fa->feature_bit = 1ULL << i;
		}
	}
}

/*
 * Create a sysfs entry for a given block group type at path
 * /sys/fs/btrfs/UUID/allocation/data/TYPE
 */
void btrfs_sysfs_add_block_group_type(struct btrfs_block_group *cache)
{
	struct btrfs_fs_info *fs_info = cache->fs_info;
	struct btrfs_space_info *space_info = cache->space_info;
	struct raid_kobject *rkobj;
	const int index = btrfs_bg_flags_to_raid_index(cache->flags);
	unsigned int nofs_flag;
	int ret;

	/*
	 * Setup a NOFS context because kobject_add(), deep in its call chain,
	 * does GFP_KERNEL allocations, and we are often called in a context
	 * where if reclaim is triggered we can deadlock (we are either holding
	 * a transaction handle or some lock required for a transaction
	 * commit).
	 */
	nofs_flag = memalloc_nofs_save();

	rkobj = kzalloc(sizeof(*rkobj), GFP_NOFS);
	if (!rkobj) {
		memalloc_nofs_restore(nofs_flag);
		btrfs_warn(cache->fs_info,
				"couldn't alloc memory for raid level kobject");
		return;
	}

	rkobj->flags = cache->flags;
	kobject_init(&rkobj->kobj, &btrfs_raid_ktype);
	ret = kobject_add(&rkobj->kobj, &space_info->kobj, "%s",
			  btrfs_bg_type_to_raid_name(rkobj->flags));
	memalloc_nofs_restore(nofs_flag);
	if (ret) {
		kobject_put(&rkobj->kobj);
		btrfs_warn(fs_info,
			"failed to add kobject for block cache, ignoring");
		return;
	}

	space_info->block_group_kobjs[index] = &rkobj->kobj;
}

/*
 * Remove sysfs directories for all block group types of a given space info and
 * the space info as well
 */
void btrfs_sysfs_remove_space_info(struct btrfs_space_info *space_info)
{
	int i;

	for (i = 0; i < BTRFS_NR_RAID_TYPES; i++) {
		struct kobject *kobj;

		kobj = space_info->block_group_kobjs[i];
		space_info->block_group_kobjs[i] = NULL;
		if (kobj) {
			kobject_del(kobj);
			kobject_put(kobj);
		}
	}
	kobject_del(&space_info->kobj);
	kobject_put(&space_info->kobj);
}

static const char *alloc_name(u64 flags)
{
	switch (flags) {
	case BTRFS_BLOCK_GROUP_METADATA | BTRFS_BLOCK_GROUP_DATA:
		return "mixed";
	case BTRFS_BLOCK_GROUP_METADATA:
		return "metadata";
	case BTRFS_BLOCK_GROUP_DATA:
		return "data";
	case BTRFS_BLOCK_GROUP_SYSTEM:
		return "system";
	default:
		WARN_ON(1);
		return "invalid-combination";
	};
}

/*
 * Create a sysfs entry for a space info type at path
 * /sys/fs/btrfs/UUID/allocation/TYPE
 */
int btrfs_sysfs_add_space_info_type(struct btrfs_fs_info *fs_info,
				    struct btrfs_space_info *space_info)
{
	int ret;

	ret = kobject_init_and_add(&space_info->kobj, &space_info_ktype,
				   fs_info->space_info_kobj, "%s",
				   alloc_name(space_info->flags));
	if (ret) {
		kobject_put(&space_info->kobj);
		return ret;
	}

	return 0;
}

/* when one_device is NULL, it removes all device links */

int btrfs_sysfs_rm_device_link(struct btrfs_fs_devices *fs_devices,
		struct btrfs_device *one_device)
{
	struct hd_struct *disk;
	struct kobject *disk_kobj;

	if (!fs_devices->devices_kobj)
		return -EINVAL;

	if (one_device) {
		if (one_device->bdev) {
			disk = one_device->bdev->bd_part;
			disk_kobj = &part_to_dev(disk)->kobj;
			sysfs_remove_link(fs_devices->devices_kobj,
					  disk_kobj->name);
		}

		kobject_del(&one_device->devid_kobj);
		kobject_put(&one_device->devid_kobj);

		wait_for_completion(&one_device->kobj_unregister);

		return 0;
	}

	list_for_each_entry(one_device, &fs_devices->devices, dev_list) {

		if (one_device->bdev) {
			disk = one_device->bdev->bd_part;
			disk_kobj = &part_to_dev(disk)->kobj;
			sysfs_remove_link(fs_devices->devices_kobj,
					  disk_kobj->name);
		}
		kobject_del(&one_device->devid_kobj);
		kobject_put(&one_device->devid_kobj);

		wait_for_completion(&one_device->kobj_unregister);
	}

	return 0;
}

static ssize_t btrfs_devinfo_in_fs_metadata_show(struct kobject *kobj,
					         struct kobj_attribute *a,
					         char *buf)
{
	int val;
	struct btrfs_device *device = container_of(kobj, struct btrfs_device,
						   devid_kobj);

	val = !!test_bit(BTRFS_DEV_STATE_IN_FS_METADATA, &device->dev_state);

	return snprintf(buf, PAGE_SIZE, "%d\n", val);
}
BTRFS_ATTR(devid, in_fs_metadata, btrfs_devinfo_in_fs_metadata_show);

static ssize_t btrfs_sysfs_missing_show(struct kobject *kobj,
					struct kobj_attribute *a, char *buf)
{
	int val;
	struct btrfs_device *device = container_of(kobj, struct btrfs_device,
						   devid_kobj);

	val = !!test_bit(BTRFS_DEV_STATE_MISSING, &device->dev_state);

	return snprintf(buf, PAGE_SIZE, "%d\n", val);
}
BTRFS_ATTR(devid, missing, btrfs_sysfs_missing_show);

static ssize_t btrfs_devinfo_replace_target_show(struct kobject *kobj,
					         struct kobj_attribute *a,
					         char *buf)
{
	int val;
	struct btrfs_device *device = container_of(kobj, struct btrfs_device,
						   devid_kobj);

	val = !!test_bit(BTRFS_DEV_STATE_REPLACE_TGT, &device->dev_state);

	return snprintf(buf, PAGE_SIZE, "%d\n", val);
<<<<<<< HEAD
}
BTRFS_ATTR(devid, replace_target, btrfs_devinfo_replace_target_show);

static ssize_t btrfs_devinfo_writeable_show(struct kobject *kobj,
					    struct kobj_attribute *a, char *buf)
{
	int val;
	struct btrfs_device *device = container_of(kobj, struct btrfs_device,
						   devid_kobj);

	val = !!test_bit(BTRFS_DEV_STATE_WRITEABLE, &device->dev_state);

	return snprintf(buf, PAGE_SIZE, "%d\n", val);
}
BTRFS_ATTR(devid, writeable, btrfs_devinfo_writeable_show);

static struct attribute *devid_attrs[] = {
	BTRFS_ATTR_PTR(devid, in_fs_metadata),
	BTRFS_ATTR_PTR(devid, missing),
	BTRFS_ATTR_PTR(devid, replace_target),
	BTRFS_ATTR_PTR(devid, writeable),
	NULL
};
ATTRIBUTE_GROUPS(devid);

static void btrfs_release_devid_kobj(struct kobject *kobj)
{
	struct btrfs_device *device = container_of(kobj, struct btrfs_device,
						   devid_kobj);

	memset(&device->devid_kobj, 0, sizeof(struct kobject));
	complete(&device->kobj_unregister);
=======
>>>>>>> 2c523b34
}
BTRFS_ATTR(devid, replace_target, btrfs_devinfo_replace_target_show);

static ssize_t btrfs_devinfo_writeable_show(struct kobject *kobj,
					    struct kobj_attribute *a, char *buf)
{
	int val;
	struct btrfs_device *device = container_of(kobj, struct btrfs_device,
						   devid_kobj);

	val = !!test_bit(BTRFS_DEV_STATE_WRITEABLE, &device->dev_state);

	return snprintf(buf, PAGE_SIZE, "%d\n", val);
}
BTRFS_ATTR(devid, writeable, btrfs_devinfo_writeable_show);

static struct attribute *devid_attrs[] = {
	BTRFS_ATTR_PTR(devid, in_fs_metadata),
	BTRFS_ATTR_PTR(devid, missing),
	BTRFS_ATTR_PTR(devid, replace_target),
	BTRFS_ATTR_PTR(devid, writeable),
	NULL
};
ATTRIBUTE_GROUPS(devid);

static void btrfs_release_devid_kobj(struct kobject *kobj)
{
	struct btrfs_device *device = container_of(kobj, struct btrfs_device,
						   devid_kobj);

	memset(&device->devid_kobj, 0, sizeof(struct kobject));
	complete(&device->kobj_unregister);
}

static struct kobj_type devid_ktype = {
	.sysfs_ops	= &kobj_sysfs_ops,
	.default_groups = devid_groups,
	.release	= btrfs_release_devid_kobj,
};

static struct kobj_type devid_ktype = {
	.sysfs_ops	= &kobj_sysfs_ops,
	.default_groups = devid_groups,
	.release	= btrfs_release_devid_kobj,
};

int btrfs_sysfs_add_device_link(struct btrfs_fs_devices *fs_devices,
				struct btrfs_device *one_device)
{
	int error = 0;
	struct btrfs_device *dev;

	list_for_each_entry(dev, &fs_devices->devices, dev_list) {

		if (one_device && one_device != dev)
			continue;

		if (dev->bdev) {
			struct hd_struct *disk;
			struct kobject *disk_kobj;

			disk = dev->bdev->bd_part;
			disk_kobj = &part_to_dev(disk)->kobj;

			error = sysfs_create_link(fs_devices->devices_kobj,
						  disk_kobj, disk_kobj->name);
			if (error)
				break;
		}

		init_completion(&dev->kobj_unregister);
		error = kobject_init_and_add(&dev->devid_kobj, &devid_ktype,
<<<<<<< HEAD
					     fs_devices->devices_kobj, "%llu",
=======
					     fs_devices->devinfo_kobj, "%llu",
>>>>>>> 2c523b34
					     dev->devid);
		if (error) {
			kobject_put(&dev->devid_kobj);
			break;
		}
	}

	return error;
}

void btrfs_kobject_uevent(struct block_device *bdev, enum kobject_action action)
{
	int ret;

	ret = kobject_uevent(&disk_to_dev(bdev->bd_disk)->kobj, action);
	if (ret)
		pr_warn("BTRFS: Sending event '%d' to kobject: '%s' (%p): failed\n",
			action, kobject_name(&disk_to_dev(bdev->bd_disk)->kobj),
			&disk_to_dev(bdev->bd_disk)->kobj);
}

void btrfs_sysfs_update_sprout_fsid(struct btrfs_fs_devices *fs_devices,
				    const u8 *fsid)
{
	char fsid_buf[BTRFS_UUID_UNPARSED_SIZE];

	/*
	 * Sprouting changes fsid of the mounted filesystem, rename the fsid
	 * directory
	 */
	snprintf(fsid_buf, BTRFS_UUID_UNPARSED_SIZE, "%pU", fsid);
	if (kobject_rename(&fs_devices->fsid_kobj, fsid_buf))
		btrfs_warn(fs_devices->fs_info,
				"sysfs: failed to create fsid for sprout");
}

void btrfs_sysfs_update_devid(struct btrfs_device *device)
{
	char tmp[24];

	snprintf(tmp, sizeof(tmp), "%llu", device->devid);

	if (kobject_rename(&device->devid_kobj, tmp))
		btrfs_warn(device->fs_devices->fs_info,
			   "sysfs: failed to update devid for %llu",
			   device->devid);
}

/* /sys/fs/btrfs/ entry */
static struct kset *btrfs_kset;

/*
 * Creates:
 *		/sys/fs/btrfs/UUID
 *
 * Can be called by the device discovery thread.
 */
int btrfs_sysfs_add_fsid(struct btrfs_fs_devices *fs_devs)
{
	int error;

	init_completion(&fs_devs->kobj_unregister);
	fs_devs->fsid_kobj.kset = btrfs_kset;
	error = kobject_init_and_add(&fs_devs->fsid_kobj, &btrfs_ktype, NULL,
				     "%pU", fs_devs->fsid);
	if (error) {
		kobject_put(&fs_devs->fsid_kobj);
		return error;
	}

	fs_devs->devices_kobj = kobject_create_and_add("devices",
						       &fs_devs->fsid_kobj);
	if (!fs_devs->devices_kobj) {
		btrfs_err(fs_devs->fs_info,
			  "failed to init sysfs device interface");
		kobject_put(&fs_devs->fsid_kobj);
		return -ENOMEM;
	}

<<<<<<< HEAD
=======
	fs_devs->devinfo_kobj = kobject_create_and_add("devinfo",
						       &fs_devs->fsid_kobj);
	if (!fs_devs->devinfo_kobj) {
		btrfs_err(fs_devs->fs_info,
			  "failed to init sysfs devinfo kobject");
		btrfs_sysfs_remove_fsid(fs_devs);
		return -ENOMEM;
	}

>>>>>>> 2c523b34
	return 0;
}

int btrfs_sysfs_add_mounted(struct btrfs_fs_info *fs_info)
{
	int error;
	struct btrfs_fs_devices *fs_devs = fs_info->fs_devices;
	struct kobject *fsid_kobj = &fs_devs->fsid_kobj;

	btrfs_set_fs_info_ptr(fs_info);

	error = btrfs_sysfs_add_device_link(fs_devs, NULL);
	if (error)
		return error;

	error = sysfs_create_files(fsid_kobj, btrfs_attrs);
	if (error) {
		btrfs_sysfs_rm_device_link(fs_devs, NULL);
		return error;
	}

	error = sysfs_create_group(fsid_kobj,
				   &btrfs_feature_attr_group);
	if (error)
		goto failure;

#ifdef CONFIG_BTRFS_DEBUG
	fs_info->debug_kobj = kobject_create_and_add("debug", fsid_kobj);
	if (!fs_info->debug_kobj) {
		error = -ENOMEM;
		goto failure;
	}

	error = sysfs_create_files(fs_info->debug_kobj, btrfs_debug_mount_attrs);
	if (error)
		goto failure;

	/* Discard directory */
	fs_info->discard_debug_kobj = kobject_create_and_add("discard",
						     fs_info->debug_kobj);
	if (!fs_info->discard_debug_kobj) {
		error = -ENOMEM;
		goto failure;
	}

	error = sysfs_create_files(fs_info->discard_debug_kobj,
				   discard_debug_attrs);
	if (error)
		goto failure;
#endif

	error = addrm_unknown_feature_attrs(fs_info, true);
	if (error)
		goto failure;

	fs_info->space_info_kobj = kobject_create_and_add("allocation",
						  fsid_kobj);
	if (!fs_info->space_info_kobj) {
		error = -ENOMEM;
		goto failure;
	}

	error = sysfs_create_files(fs_info->space_info_kobj, allocation_attrs);
	if (error)
		goto failure;

	return 0;
failure:
	btrfs_sysfs_remove_mounted(fs_info);
	return error;
}


/*
 * Change per-fs features in /sys/fs/btrfs/UUID/features to match current
 * values in superblock. Call after any changes to incompat/compat_ro flags
 */
void btrfs_sysfs_feature_update(struct btrfs_fs_info *fs_info,
		u64 bit, enum btrfs_feature_set set)
{
	struct btrfs_fs_devices *fs_devs;
	struct kobject *fsid_kobj;
	u64 features;
	int ret;

	if (!fs_info)
		return;

	features = get_features(fs_info, set);
	ASSERT(bit & supported_feature_masks[set]);

	fs_devs = fs_info->fs_devices;
	fsid_kobj = &fs_devs->fsid_kobj;

	if (!fsid_kobj->state_initialized)
		return;

	/*
	 * FIXME: this is too heavy to update just one value, ideally we'd like
	 * to use sysfs_update_group but some refactoring is needed first.
	 */
	sysfs_remove_group(fsid_kobj, &btrfs_feature_attr_group);
	ret = sysfs_create_group(fsid_kobj, &btrfs_feature_attr_group);
}

int __init btrfs_init_sysfs(void)
{
	int ret;

	btrfs_kset = kset_create_and_add("btrfs", NULL, fs_kobj);
	if (!btrfs_kset)
		return -ENOMEM;

	init_feature_attrs();
	ret = sysfs_create_group(&btrfs_kset->kobj, &btrfs_feature_attr_group);
	if (ret)
		goto out2;
	ret = sysfs_merge_group(&btrfs_kset->kobj,
				&btrfs_static_feature_attr_group);
	if (ret)
		goto out_remove_group;

#ifdef CONFIG_BTRFS_DEBUG
	ret = sysfs_create_group(&btrfs_kset->kobj, &btrfs_debug_feature_attr_group);
	if (ret)
		goto out2;
#endif

	return 0;

out_remove_group:
	sysfs_remove_group(&btrfs_kset->kobj, &btrfs_feature_attr_group);
out2:
	kset_unregister(btrfs_kset);

	return ret;
}

void __cold btrfs_exit_sysfs(void)
{
	sysfs_unmerge_group(&btrfs_kset->kobj,
			    &btrfs_static_feature_attr_group);
	sysfs_remove_group(&btrfs_kset->kobj, &btrfs_feature_attr_group);
#ifdef CONFIG_BTRFS_DEBUG
	sysfs_remove_group(&btrfs_kset->kobj, &btrfs_debug_feature_attr_group);
#endif
	kset_unregister(btrfs_kset);
}
<|MERGE_RESOLUTION|>--- conflicted
+++ resolved
@@ -901,15 +901,12 @@
 
 static void __btrfs_sysfs_remove_fsid(struct btrfs_fs_devices *fs_devs)
 {
-<<<<<<< HEAD
-=======
 	if (fs_devs->devinfo_kobj) {
 		kobject_del(fs_devs->devinfo_kobj);
 		kobject_put(fs_devs->devinfo_kobj);
 		fs_devs->devinfo_kobj = NULL;
 	}
 
->>>>>>> 2c523b34
 	if (fs_devs->devices_kobj) {
 		kobject_del(fs_devs->devices_kobj);
 		kobject_put(fs_devs->devices_kobj);
@@ -1232,7 +1229,6 @@
 	val = !!test_bit(BTRFS_DEV_STATE_REPLACE_TGT, &device->dev_state);
 
 	return snprintf(buf, PAGE_SIZE, "%d\n", val);
-<<<<<<< HEAD
 }
 BTRFS_ATTR(devid, replace_target, btrfs_devinfo_replace_target_show);
 
@@ -1265,47 +1261,7 @@
 
 	memset(&device->devid_kobj, 0, sizeof(struct kobject));
 	complete(&device->kobj_unregister);
-=======
->>>>>>> 2c523b34
-}
-BTRFS_ATTR(devid, replace_target, btrfs_devinfo_replace_target_show);
-
-static ssize_t btrfs_devinfo_writeable_show(struct kobject *kobj,
-					    struct kobj_attribute *a, char *buf)
-{
-	int val;
-	struct btrfs_device *device = container_of(kobj, struct btrfs_device,
-						   devid_kobj);
-
-	val = !!test_bit(BTRFS_DEV_STATE_WRITEABLE, &device->dev_state);
-
-	return snprintf(buf, PAGE_SIZE, "%d\n", val);
-}
-BTRFS_ATTR(devid, writeable, btrfs_devinfo_writeable_show);
-
-static struct attribute *devid_attrs[] = {
-	BTRFS_ATTR_PTR(devid, in_fs_metadata),
-	BTRFS_ATTR_PTR(devid, missing),
-	BTRFS_ATTR_PTR(devid, replace_target),
-	BTRFS_ATTR_PTR(devid, writeable),
-	NULL
-};
-ATTRIBUTE_GROUPS(devid);
-
-static void btrfs_release_devid_kobj(struct kobject *kobj)
-{
-	struct btrfs_device *device = container_of(kobj, struct btrfs_device,
-						   devid_kobj);
-
-	memset(&device->devid_kobj, 0, sizeof(struct kobject));
-	complete(&device->kobj_unregister);
-}
-
-static struct kobj_type devid_ktype = {
-	.sysfs_ops	= &kobj_sysfs_ops,
-	.default_groups = devid_groups,
-	.release	= btrfs_release_devid_kobj,
-};
+}
 
 static struct kobj_type devid_ktype = {
 	.sysfs_ops	= &kobj_sysfs_ops,
@@ -1339,11 +1295,7 @@
 
 		init_completion(&dev->kobj_unregister);
 		error = kobject_init_and_add(&dev->devid_kobj, &devid_ktype,
-<<<<<<< HEAD
-					     fs_devices->devices_kobj, "%llu",
-=======
 					     fs_devices->devinfo_kobj, "%llu",
->>>>>>> 2c523b34
 					     dev->devid);
 		if (error) {
 			kobject_put(&dev->devid_kobj);
@@ -1423,8 +1375,6 @@
 		return -ENOMEM;
 	}
 
-<<<<<<< HEAD
-=======
 	fs_devs->devinfo_kobj = kobject_create_and_add("devinfo",
 						       &fs_devs->fsid_kobj);
 	if (!fs_devs->devinfo_kobj) {
@@ -1434,7 +1384,6 @@
 		return -ENOMEM;
 	}
 
->>>>>>> 2c523b34
 	return 0;
 }
 
