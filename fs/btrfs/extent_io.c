--- conflicted
+++ resolved
@@ -1385,68 +1385,10 @@
 						start + len - cur);
 			break;
 		}
-<<<<<<< HEAD
-
-		find_next_dirty_byte(fs_info, page, &dirty_range_start,
-				     &dirty_range_end);
-		if (cur < dirty_range_start) {
-			cur = dirty_range_start;
-			continue;
-		}
-
-		em = btrfs_get_extent(inode, NULL, cur, len);
-		if (IS_ERR(em)) {
-			ret = PTR_ERR_OR_ZERO(em);
-			goto out_error;
-		}
-
-		extent_offset = cur - em->start;
-		em_end = extent_map_end(em);
-		ASSERT(cur <= em_end);
-		ASSERT(cur < end);
-		ASSERT(IS_ALIGNED(em->start, fs_info->sectorsize));
-		ASSERT(IS_ALIGNED(em->len, fs_info->sectorsize));
-
-		block_start = extent_map_block_start(em);
-		disk_bytenr = extent_map_block_start(em) + extent_offset;
-
-		ASSERT(!extent_map_is_compressed(em));
-		ASSERT(block_start != EXTENT_MAP_HOLE);
-		ASSERT(block_start != EXTENT_MAP_INLINE);
-
-		/*
-		 * Note that em_end from extent_map_end() and dirty_range_end from
-		 * find_next_dirty_byte() are all exclusive
-		 */
-		iosize = min(min(em_end, end + 1), dirty_range_end) - cur;
-		free_extent_map(em);
-		em = NULL;
-
-		/*
-		 * Although the PageDirty bit might be cleared before entering
-		 * this function, subpage dirty bit is not cleared.
-		 * So clear subpage dirty bit here so next time we won't submit
-		 * page for range already written to disk.
-		 */
-		btrfs_folio_clear_dirty(fs_info, page_folio(page), cur, iosize);
-		btrfs_set_range_writeback(inode, cur, cur + iosize - 1);
-		if (!PageWriteback(page)) {
-			btrfs_err(inode->root->fs_info,
-				   "page %lu not writeback, cur %llu end %llu",
-			       page->index, cur, end);
-		}
-
-
-		submit_extent_page(bio_ctrl, disk_bytenr, page, iosize,
-				   cur - page_offset(page));
-		cur += iosize;
-		nr++;
-=======
 		ret = submit_one_sector(inode, folio, cur, bio_ctrl, i_size);
 		if (ret < 0)
 			goto out;
 		submitted_io = true;
->>>>>>> 17b65575
 	}
 
 	btrfs_folio_assert_not_dirty(fs_info, folio, start, len);
