// SPDX-License-Identifier: GPL-2.0

#include <linux/bitops.h>
#include <linux/slab.h>
#include <linux/bio.h>
#include <linux/mm.h>
#include <linux/pagemap.h>
#include <linux/page-flags.h>
#include <linux/sched/mm.h>
#include <linux/spinlock.h>
#include <linux/blkdev.h>
#include <linux/swap.h>
#include <linux/writeback.h>
#include <linux/pagevec.h>
#include <linux/prefetch.h>
#include <linux/fsverity.h>
#include "extent_io.h"
#include "extent-io-tree.h"
#include "extent_map.h"
#include "ctree.h"
#include "btrfs_inode.h"
#include "bio.h"
#include "locking.h"
#include "backref.h"
#include "disk-io.h"
#include "subpage.h"
#include "zoned.h"
#include "block-group.h"
#include "compression.h"
#include "fs.h"
#include "accessors.h"
#include "file-item.h"
#include "file.h"
#include "dev-replace.h"
#include "super.h"
#include "transaction.h"

static struct kmem_cache *extent_buffer_cache;

#ifdef CONFIG_BTRFS_DEBUG
static inline void btrfs_leak_debug_add_eb(struct extent_buffer *eb)
{
	struct btrfs_fs_info *fs_info = eb->fs_info;
	unsigned long flags;

	spin_lock_irqsave(&fs_info->eb_leak_lock, flags);
	list_add(&eb->leak_list, &fs_info->allocated_ebs);
	spin_unlock_irqrestore(&fs_info->eb_leak_lock, flags);
}

static inline void btrfs_leak_debug_del_eb(struct extent_buffer *eb)
{
	struct btrfs_fs_info *fs_info = eb->fs_info;
	unsigned long flags;

	spin_lock_irqsave(&fs_info->eb_leak_lock, flags);
	list_del(&eb->leak_list);
	spin_unlock_irqrestore(&fs_info->eb_leak_lock, flags);
}

void btrfs_extent_buffer_leak_debug_check(struct btrfs_fs_info *fs_info)
{
	struct extent_buffer *eb;
	unsigned long flags;

	/*
	 * If we didn't get into open_ctree our allocated_ebs will not be
	 * initialized, so just skip this.
	 */
	if (!fs_info->allocated_ebs.next)
		return;

	WARN_ON(!list_empty(&fs_info->allocated_ebs));
	spin_lock_irqsave(&fs_info->eb_leak_lock, flags);
	while (!list_empty(&fs_info->allocated_ebs)) {
		eb = list_first_entry(&fs_info->allocated_ebs,
				      struct extent_buffer, leak_list);
		pr_err(
	"BTRFS: buffer leak start %llu len %u refs %d bflags %lu owner %llu\n",
		       eb->start, eb->len, atomic_read(&eb->refs), eb->bflags,
		       btrfs_header_owner(eb));
		list_del(&eb->leak_list);
		WARN_ON_ONCE(1);
		kmem_cache_free(extent_buffer_cache, eb);
	}
	spin_unlock_irqrestore(&fs_info->eb_leak_lock, flags);
}
#else
#define btrfs_leak_debug_add_eb(eb)			do {} while (0)
#define btrfs_leak_debug_del_eb(eb)			do {} while (0)
#endif

/*
 * Structure to record info about the bio being assembled, and other info like
 * how many bytes are there before stripe/ordered extent boundary.
 */
struct btrfs_bio_ctrl {
	struct btrfs_bio *bbio;
	/* Last byte contained in bbio + 1 . */
	loff_t next_file_offset;
	enum btrfs_compression_type compress_type;
	u32 len_to_oe_boundary;
	blk_opf_t opf;
	btrfs_bio_end_io_t end_io_func;
	struct writeback_control *wbc;

	/*
	 * The sectors of the page which are going to be submitted by
	 * extent_writepage_io().
	 * This is to avoid touching ranges covered by compression/inline.
	 */
	unsigned long submit_bitmap;
};

static void submit_one_bio(struct btrfs_bio_ctrl *bio_ctrl)
{
	struct btrfs_bio *bbio = bio_ctrl->bbio;

	if (!bbio)
		return;

	/* Caller should ensure the bio has at least some range added */
	ASSERT(bbio->bio.bi_iter.bi_size);

	if (btrfs_op(&bbio->bio) == BTRFS_MAP_READ &&
	    bio_ctrl->compress_type != BTRFS_COMPRESS_NONE)
		btrfs_submit_compressed_read(bbio);
	else
		btrfs_submit_bbio(bbio, 0);

	/* The bbio is owned by the end_io handler now */
	bio_ctrl->bbio = NULL;
}

/*
 * Submit or fail the current bio in the bio_ctrl structure.
 */
static void submit_write_bio(struct btrfs_bio_ctrl *bio_ctrl, int ret)
{
	struct btrfs_bio *bbio = bio_ctrl->bbio;

	if (!bbio)
		return;

	if (ret) {
		ASSERT(ret < 0);
		btrfs_bio_end_io(bbio, errno_to_blk_status(ret));
		/* The bio is owned by the end_io handler now */
		bio_ctrl->bbio = NULL;
	} else {
		submit_one_bio(bio_ctrl);
	}
}

int __init extent_buffer_init_cachep(void)
{
	extent_buffer_cache = kmem_cache_create("btrfs_extent_buffer",
						sizeof(struct extent_buffer), 0, 0,
						NULL);
	if (!extent_buffer_cache)
		return -ENOMEM;

	return 0;
}

void __cold extent_buffer_free_cachep(void)
{
	/*
	 * Make sure all delayed rcu free are flushed before we
	 * destroy caches.
	 */
	rcu_barrier();
	kmem_cache_destroy(extent_buffer_cache);
}

static void process_one_folio(struct btrfs_fs_info *fs_info,
			      struct folio *folio, const struct folio *locked_folio,
			      unsigned long page_ops, u64 start, u64 end)
{
	u32 len;

	ASSERT(end + 1 - start != 0 && end + 1 - start < U32_MAX);
	len = end + 1 - start;

	if (page_ops & PAGE_SET_ORDERED)
		btrfs_folio_clamp_set_ordered(fs_info, folio, start, len);
	if (page_ops & PAGE_START_WRITEBACK) {
		btrfs_folio_clamp_clear_dirty(fs_info, folio, start, len);
		btrfs_folio_clamp_set_writeback(fs_info, folio, start, len);
	}
	if (page_ops & PAGE_END_WRITEBACK)
		btrfs_folio_clamp_clear_writeback(fs_info, folio, start, len);

	if (folio != locked_folio && (page_ops & PAGE_UNLOCK))
		btrfs_folio_end_lock(fs_info, folio, start, len);
}

static void __process_folios_contig(struct address_space *mapping,
				    const struct folio *locked_folio, u64 start,
				    u64 end, unsigned long page_ops)
{
	struct btrfs_fs_info *fs_info = inode_to_fs_info(mapping->host);
	pgoff_t index = start >> PAGE_SHIFT;
	pgoff_t end_index = end >> PAGE_SHIFT;
	struct folio_batch fbatch;
	int i;

	folio_batch_init(&fbatch);
	while (index <= end_index) {
		int found_folios;

		found_folios = filemap_get_folios_contig(mapping, &index,
				end_index, &fbatch);
		for (i = 0; i < found_folios; i++) {
			struct folio *folio = fbatch.folios[i];

			process_one_folio(fs_info, folio, locked_folio,
					  page_ops, start, end);
		}
		folio_batch_release(&fbatch);
		cond_resched();
	}
}

static noinline void unlock_delalloc_folio(const struct inode *inode,
					   struct folio *locked_folio,
					   u64 start, u64 end)
{
	ASSERT(locked_folio);

	__process_folios_contig(inode->i_mapping, locked_folio, start, end,
				PAGE_UNLOCK);
}

static noinline int lock_delalloc_folios(struct inode *inode,
					 struct folio *locked_folio,
					 u64 start, u64 end)
{
	struct btrfs_fs_info *fs_info = inode_to_fs_info(inode);
	struct address_space *mapping = inode->i_mapping;
	pgoff_t index = start >> PAGE_SHIFT;
	pgoff_t end_index = end >> PAGE_SHIFT;
	u64 processed_end = start;
	struct folio_batch fbatch;

	folio_batch_init(&fbatch);
	while (index <= end_index) {
		unsigned int found_folios, i;

		found_folios = filemap_get_folios_contig(mapping, &index,
				end_index, &fbatch);
		if (found_folios == 0)
			goto out;

		for (i = 0; i < found_folios; i++) {
			struct folio *folio = fbatch.folios[i];
			u64 range_start;
			u32 range_len;

			if (folio == locked_folio)
				continue;

			folio_lock(folio);
			if (!folio_test_dirty(folio) || folio->mapping != mapping) {
				folio_unlock(folio);
				goto out;
			}
			range_start = max_t(u64, folio_pos(folio), start);
			range_len = min_t(u64, folio_pos(folio) + folio_size(folio),
					  end + 1) - range_start;
			btrfs_folio_set_lock(fs_info, folio, range_start, range_len);

			processed_end = range_start + range_len - 1;
		}
		folio_batch_release(&fbatch);
		cond_resched();
	}

	return 0;
out:
	folio_batch_release(&fbatch);
	if (processed_end > start)
		unlock_delalloc_folio(inode, locked_folio, start, processed_end);
	return -EAGAIN;
}

/*
 * Find and lock a contiguous range of bytes in the file marked as delalloc, no
 * more than @max_bytes.
 *
 * @start:	The original start bytenr to search.
 *		Will store the extent range start bytenr.
 * @end:	The original end bytenr of the search range
 *		Will store the extent range end bytenr.
 *
 * Return true if we find a delalloc range which starts inside the original
 * range, and @start/@end will store the delalloc range start/end.
 *
 * Return false if we can't find any delalloc range which starts inside the
 * original range, and @start/@end will be the non-delalloc range start/end.
 */
EXPORT_FOR_TESTS
noinline_for_stack bool find_lock_delalloc_range(struct inode *inode,
						 struct folio *locked_folio,
						 u64 *start, u64 *end)
{
	struct btrfs_fs_info *fs_info = inode_to_fs_info(inode);
	struct extent_io_tree *tree = &BTRFS_I(inode)->io_tree;
	const u64 orig_start = *start;
	const u64 orig_end = *end;
	/* The sanity tests may not set a valid fs_info. */
	u64 max_bytes = fs_info ? fs_info->max_extent_size : BTRFS_MAX_EXTENT_SIZE;
	u64 delalloc_start;
	u64 delalloc_end;
	bool found;
	struct extent_state *cached_state = NULL;
	int ret;
	int loops = 0;

	/* Caller should pass a valid @end to indicate the search range end */
	ASSERT(orig_end > orig_start);

	/* The range should at least cover part of the folio */
	ASSERT(!(orig_start >= folio_pos(locked_folio) + folio_size(locked_folio) ||
		 orig_end <= folio_pos(locked_folio)));
again:
	/* step one, find a bunch of delalloc bytes starting at start */
	delalloc_start = *start;
	delalloc_end = 0;
	found = btrfs_find_delalloc_range(tree, &delalloc_start, &delalloc_end,
					  max_bytes, &cached_state);
	if (!found || delalloc_end <= *start || delalloc_start > orig_end) {
		*start = delalloc_start;

		/* @delalloc_end can be -1, never go beyond @orig_end */
		*end = min(delalloc_end, orig_end);
		btrfs_free_extent_state(cached_state);
		return false;
	}

	/*
	 * start comes from the offset of locked_folio.  We have to lock
	 * folios in order, so we can't process delalloc bytes before
	 * locked_folio
	 */
	if (delalloc_start < *start)
		delalloc_start = *start;

	/*
	 * make sure to limit the number of folios we try to lock down
	 */
	if (delalloc_end + 1 - delalloc_start > max_bytes)
		delalloc_end = delalloc_start + max_bytes - 1;

	/* step two, lock all the folioss after the folios that has start */
	ret = lock_delalloc_folios(inode, locked_folio, delalloc_start,
				   delalloc_end);
	ASSERT(!ret || ret == -EAGAIN);
	if (ret == -EAGAIN) {
		/* some of the folios are gone, lets avoid looping by
		 * shortening the size of the delalloc range we're searching
		 */
		btrfs_free_extent_state(cached_state);
		cached_state = NULL;
		if (!loops) {
			max_bytes = PAGE_SIZE;
			loops = 1;
			goto again;
		} else {
			found = false;
			goto out_failed;
		}
	}

	/* step three, lock the state bits for the whole range */
	btrfs_lock_extent(tree, delalloc_start, delalloc_end, &cached_state);

	/* then test to make sure it is all still delalloc */
	ret = btrfs_test_range_bit(tree, delalloc_start, delalloc_end,
				   EXTENT_DELALLOC, cached_state);

	btrfs_unlock_extent(tree, delalloc_start, delalloc_end, &cached_state);
	if (!ret) {
		unlock_delalloc_folio(inode, locked_folio, delalloc_start,
				      delalloc_end);
		cond_resched();
		goto again;
	}
	*start = delalloc_start;
	*end = delalloc_end;
out_failed:
	return found;
}

void extent_clear_unlock_delalloc(struct btrfs_inode *inode, u64 start, u64 end,
				  const struct folio *locked_folio,
				  struct extent_state **cached,
				  u32 clear_bits, unsigned long page_ops)
{
	btrfs_clear_extent_bit(&inode->io_tree, start, end, clear_bits, cached);

	__process_folios_contig(inode->vfs_inode.i_mapping, locked_folio, start,
				end, page_ops);
}

static bool btrfs_verify_folio(struct folio *folio, u64 start, u32 len)
{
	struct btrfs_fs_info *fs_info = folio_to_fs_info(folio);

	if (!fsverity_active(folio->mapping->host) ||
	    btrfs_folio_test_uptodate(fs_info, folio, start, len) ||
	    start >= i_size_read(folio->mapping->host))
		return true;
	return fsverity_verify_folio(folio);
}

static void end_folio_read(struct folio *folio, bool uptodate, u64 start, u32 len)
{
	struct btrfs_fs_info *fs_info = folio_to_fs_info(folio);

	ASSERT(folio_pos(folio) <= start &&
	       start + len <= folio_pos(folio) + folio_size(folio));

	if (uptodate && btrfs_verify_folio(folio, start, len))
		btrfs_folio_set_uptodate(fs_info, folio, start, len);
	else
		btrfs_folio_clear_uptodate(fs_info, folio, start, len);

	if (!btrfs_is_subpage(fs_info, folio))
		folio_unlock(folio);
	else
		btrfs_folio_end_lock(fs_info, folio, start, len);
}

/*
 * After a write IO is done, we need to:
 *
 * - clear the uptodate bits on error
 * - clear the writeback bits in the extent tree for the range
 * - filio_end_writeback()  if there is no more pending io for the folio
 *
 * Scheduling is not allowed, so the extent state tree is expected
 * to have one and only one object corresponding to this IO.
 */
static void end_bbio_data_write(struct btrfs_bio *bbio)
{
	struct btrfs_fs_info *fs_info = bbio->fs_info;
	struct bio *bio = &bbio->bio;
	int error = blk_status_to_errno(bio->bi_status);
	struct folio_iter fi;
	const u32 sectorsize = fs_info->sectorsize;

	ASSERT(!bio_flagged(bio, BIO_CLONED));
	bio_for_each_folio_all(fi, bio) {
		struct folio *folio = fi.folio;
		u64 start = folio_pos(folio) + fi.offset;
		u32 len = fi.length;

		/* Our read/write should always be sector aligned. */
		if (!IS_ALIGNED(fi.offset, sectorsize))
			btrfs_err(fs_info,
		"partial page write in btrfs with offset %zu and length %zu",
				  fi.offset, fi.length);
		else if (!IS_ALIGNED(fi.length, sectorsize))
			btrfs_info(fs_info,
		"incomplete page write with offset %zu and length %zu",
				   fi.offset, fi.length);

		btrfs_finish_ordered_extent(bbio->ordered, folio, start, len,
					    !error);
		if (error)
			mapping_set_error(folio->mapping, error);
		btrfs_folio_clear_writeback(fs_info, folio, start, len);
	}

	bio_put(bio);
}

static void begin_folio_read(struct btrfs_fs_info *fs_info, struct folio *folio)
{
	ASSERT(folio_test_locked(folio));
	if (!btrfs_is_subpage(fs_info, folio))
		return;

	ASSERT(folio_test_private(folio));
	btrfs_folio_set_lock(fs_info, folio, folio_pos(folio), folio_size(folio));
}

/*
 * After a data read IO is done, we need to:
 *
 * - clear the uptodate bits on error
 * - set the uptodate bits if things worked
 * - set the folio up to date if all extents in the tree are uptodate
 * - clear the lock bit in the extent tree
 * - unlock the folio if there are no other extents locked for it
 *
 * Scheduling is not allowed, so the extent state tree is expected
 * to have one and only one object corresponding to this IO.
 */
static void end_bbio_data_read(struct btrfs_bio *bbio)
{
	struct btrfs_fs_info *fs_info = bbio->fs_info;
	struct bio *bio = &bbio->bio;
	struct folio_iter fi;

	ASSERT(!bio_flagged(bio, BIO_CLONED));
	bio_for_each_folio_all(fi, &bbio->bio) {
		bool uptodate = !bio->bi_status;
		struct folio *folio = fi.folio;
		struct inode *inode = folio->mapping->host;
		u64 start = folio_pos(folio) + fi.offset;

		btrfs_debug(fs_info,
			"%s: bi_sector=%llu, err=%d, mirror=%u",
			__func__, bio->bi_iter.bi_sector, bio->bi_status,
			bbio->mirror_num);


		if (likely(uptodate)) {
			u64 end = start + fi.length - 1;
			loff_t i_size = i_size_read(inode);

			/*
			 * Zero out the remaining part if this range straddles
			 * i_size.
			 *
			 * Here we should only zero the range inside the folio,
			 * not touch anything else.
			 *
			 * NOTE: i_size is exclusive while end is inclusive and
			 * folio_contains() takes PAGE_SIZE units.
			 */
			if (folio_contains(folio, i_size >> PAGE_SHIFT) &&
			    i_size <= end) {
				u32 zero_start = max(offset_in_folio(folio, i_size),
						     offset_in_folio(folio, start));
				u32 zero_len = offset_in_folio(folio, end) + 1 -
					       zero_start;

				folio_zero_range(folio, zero_start, zero_len);
			}
		}

		/* Update page status and unlock. */
		end_folio_read(folio, uptodate, start, fi.length);
	}
	bio_put(bio);
}

/*
 * Populate every free slot in a provided array with folios using GFP_NOFS.
 *
 * @nr_folios:   number of folios to allocate
 * @folio_array: the array to fill with folios; any existing non-NULL entries in
 *		 the array will be skipped
 *
 * Return: 0        if all folios were able to be allocated;
 *         -ENOMEM  otherwise, the partially allocated folios would be freed and
 *                  the array slots zeroed
 */
int btrfs_alloc_folio_array(unsigned int nr_folios, struct folio **folio_array)
{
	for (int i = 0; i < nr_folios; i++) {
		if (folio_array[i])
			continue;
		folio_array[i] = folio_alloc(GFP_NOFS, 0);
		if (!folio_array[i])
			goto error;
	}
	return 0;
error:
	for (int i = 0; i < nr_folios; i++) {
		if (folio_array[i])
			folio_put(folio_array[i]);
	}
	return -ENOMEM;
}

/*
 * Populate every free slot in a provided array with pages, using GFP_NOFS.
 *
 * @nr_pages:   number of pages to allocate
 * @page_array: the array to fill with pages; any existing non-null entries in
 *		the array will be skipped
 * @nofail:	whether using __GFP_NOFAIL flag
 *
 * Return: 0        if all pages were able to be allocated;
 *         -ENOMEM  otherwise, the partially allocated pages would be freed and
 *                  the array slots zeroed
 */
int btrfs_alloc_page_array(unsigned int nr_pages, struct page **page_array,
			   bool nofail)
{
	const gfp_t gfp = nofail ? (GFP_NOFS | __GFP_NOFAIL) : GFP_NOFS;
	unsigned int allocated;

	for (allocated = 0; allocated < nr_pages;) {
		unsigned int last = allocated;

		allocated = alloc_pages_bulk(gfp, nr_pages, page_array);
		if (unlikely(allocated == last)) {
			/* No progress, fail and do cleanup. */
			for (int i = 0; i < allocated; i++) {
				__free_page(page_array[i]);
				page_array[i] = NULL;
			}
			return -ENOMEM;
		}
	}
	return 0;
}

/*
 * Populate needed folios for the extent buffer.
 *
 * For now, the folios populated are always in order 0 (aka, single page).
 */
static int alloc_eb_folio_array(struct extent_buffer *eb, bool nofail)
{
	struct page *page_array[INLINE_EXTENT_BUFFER_PAGES] = { 0 };
	int num_pages = num_extent_pages(eb);
	int ret;

	ret = btrfs_alloc_page_array(num_pages, page_array, nofail);
	if (ret < 0)
		return ret;

	for (int i = 0; i < num_pages; i++)
		eb->folios[i] = page_folio(page_array[i]);
	eb->folio_size = PAGE_SIZE;
	eb->folio_shift = PAGE_SHIFT;
	return 0;
}

static bool btrfs_bio_is_contig(struct btrfs_bio_ctrl *bio_ctrl,
				u64 disk_bytenr, loff_t file_offset)
{
	struct bio *bio = &bio_ctrl->bbio->bio;
	const sector_t sector = disk_bytenr >> SECTOR_SHIFT;

	if (bio_ctrl->compress_type != BTRFS_COMPRESS_NONE) {
		/*
		 * For compression, all IO should have its logical bytenr set
		 * to the starting bytenr of the compressed extent.
		 */
		return bio->bi_iter.bi_sector == sector;
	}

	/*
	 * To merge into a bio both the disk sector and the logical offset in
	 * the file need to be contiguous.
	 */
	return bio_ctrl->next_file_offset == file_offset &&
		bio_end_sector(bio) == sector;
}

static void alloc_new_bio(struct btrfs_inode *inode,
			  struct btrfs_bio_ctrl *bio_ctrl,
			  u64 disk_bytenr, u64 file_offset)
{
	struct btrfs_fs_info *fs_info = inode->root->fs_info;
	struct btrfs_bio *bbio;

	bbio = btrfs_bio_alloc(BIO_MAX_VECS, bio_ctrl->opf, fs_info,
			       bio_ctrl->end_io_func, NULL);
	bbio->bio.bi_iter.bi_sector = disk_bytenr >> SECTOR_SHIFT;
	bbio->bio.bi_write_hint = inode->vfs_inode.i_write_hint;
	bbio->inode = inode;
	bbio->file_offset = file_offset;
	bio_ctrl->bbio = bbio;
	bio_ctrl->len_to_oe_boundary = U32_MAX;
	bio_ctrl->next_file_offset = file_offset;

	/* Limit data write bios to the ordered boundary. */
	if (bio_ctrl->wbc) {
		struct btrfs_ordered_extent *ordered;

		ordered = btrfs_lookup_ordered_extent(inode, file_offset);
		if (ordered) {
			bio_ctrl->len_to_oe_boundary = min_t(u32, U32_MAX,
					ordered->file_offset +
					ordered->disk_num_bytes - file_offset);
			bbio->ordered = ordered;
		}

		/*
		 * Pick the last added device to support cgroup writeback.  For
		 * multi-device file systems this means blk-cgroup policies have
		 * to always be set on the last added/replaced device.
		 * This is a bit odd but has been like that for a long time.
		 */
		bio_set_dev(&bbio->bio, fs_info->fs_devices->latest_dev->bdev);
		wbc_init_bio(bio_ctrl->wbc, &bbio->bio);
	}
}

/*
 * @disk_bytenr: logical bytenr where the write will be
 * @page:	page to add to the bio
 * @size:	portion of page that we want to write to
 * @pg_offset:	offset of the new bio or to check whether we are adding
 *              a contiguous page to the previous one
 *
 * The will either add the page into the existing @bio_ctrl->bbio, or allocate a
 * new one in @bio_ctrl->bbio.
 * The mirror number for this IO should already be initizlied in
 * @bio_ctrl->mirror_num.
 */
static void submit_extent_folio(struct btrfs_bio_ctrl *bio_ctrl,
			       u64 disk_bytenr, struct folio *folio,
			       size_t size, unsigned long pg_offset)
{
	struct btrfs_inode *inode = folio_to_inode(folio);
	loff_t file_offset = folio_pos(folio) + pg_offset;

	ASSERT(pg_offset + size <= folio_size(folio));
	ASSERT(bio_ctrl->end_io_func);

	if (bio_ctrl->bbio &&
	    !btrfs_bio_is_contig(bio_ctrl, disk_bytenr, file_offset))
		submit_one_bio(bio_ctrl);

	do {
		u32 len = size;

		/* Allocate new bio if needed */
		if (!bio_ctrl->bbio)
			alloc_new_bio(inode, bio_ctrl, disk_bytenr, file_offset);

		/* Cap to the current ordered extent boundary if there is one. */
		if (len > bio_ctrl->len_to_oe_boundary) {
			ASSERT(bio_ctrl->compress_type == BTRFS_COMPRESS_NONE);
			ASSERT(is_data_inode(inode));
			len = bio_ctrl->len_to_oe_boundary;
		}

		if (!bio_add_folio(&bio_ctrl->bbio->bio, folio, len, pg_offset)) {
			/* bio full: move on to a new one */
			submit_one_bio(bio_ctrl);
			continue;
		}
		bio_ctrl->next_file_offset += len;

		if (bio_ctrl->wbc)
			wbc_account_cgroup_owner(bio_ctrl->wbc, folio, len);

		size -= len;
		pg_offset += len;
		disk_bytenr += len;
		file_offset += len;

		/*
		 * len_to_oe_boundary defaults to U32_MAX, which isn't folio or
		 * sector aligned.  alloc_new_bio() then sets it to the end of
		 * our ordered extent for writes into zoned devices.
		 *
		 * When len_to_oe_boundary is tracking an ordered extent, we
		 * trust the ordered extent code to align things properly, and
		 * the check above to cap our write to the ordered extent
		 * boundary is correct.
		 *
		 * When len_to_oe_boundary is U32_MAX, the cap above would
		 * result in a 4095 byte IO for the last folio right before
		 * we hit the bio limit of UINT_MAX.  bio_add_folio() has all
		 * the checks required to make sure we don't overflow the bio,
		 * and we should just ignore len_to_oe_boundary completely
		 * unless we're using it to track an ordered extent.
		 *
		 * It's pretty hard to make a bio sized U32_MAX, but it can
		 * happen when the page cache is able to feed us contiguous
		 * folios for large extents.
		 */
		if (bio_ctrl->len_to_oe_boundary != U32_MAX)
			bio_ctrl->len_to_oe_boundary -= len;

		/* Ordered extent boundary: move on to a new bio. */
		if (bio_ctrl->len_to_oe_boundary == 0)
			submit_one_bio(bio_ctrl);
	} while (size);
}

static int attach_extent_buffer_folio(struct extent_buffer *eb,
				      struct folio *folio,
				      struct btrfs_subpage *prealloc)
{
	struct btrfs_fs_info *fs_info = eb->fs_info;
	int ret = 0;

	/*
	 * If the page is mapped to btree inode, we should hold the private
	 * lock to prevent race.
	 * For cloned or dummy extent buffers, their pages are not mapped and
	 * will not race with any other ebs.
	 */
	if (folio->mapping)
		lockdep_assert_held(&folio->mapping->i_private_lock);

	if (!btrfs_meta_is_subpage(fs_info)) {
		if (!folio_test_private(folio))
			folio_attach_private(folio, eb);
		else
			WARN_ON(folio_get_private(folio) != eb);
		return 0;
	}

	/* Already mapped, just free prealloc */
	if (folio_test_private(folio)) {
		btrfs_free_subpage(prealloc);
		return 0;
	}

	if (prealloc)
		/* Has preallocated memory for subpage */
		folio_attach_private(folio, prealloc);
	else
		/* Do new allocation to attach subpage */
		ret = btrfs_attach_subpage(fs_info, folio, BTRFS_SUBPAGE_METADATA);
	return ret;
}

int set_folio_extent_mapped(struct folio *folio)
{
	struct btrfs_fs_info *fs_info;

	ASSERT(folio->mapping);

	if (folio_test_private(folio))
		return 0;

	fs_info = folio_to_fs_info(folio);

	if (btrfs_is_subpage(fs_info, folio))
		return btrfs_attach_subpage(fs_info, folio, BTRFS_SUBPAGE_DATA);

	folio_attach_private(folio, (void *)EXTENT_FOLIO_PRIVATE);
	return 0;
}

void clear_folio_extent_mapped(struct folio *folio)
{
	struct btrfs_fs_info *fs_info;

	ASSERT(folio->mapping);

	if (!folio_test_private(folio))
		return;

	fs_info = folio_to_fs_info(folio);
	if (btrfs_is_subpage(fs_info, folio))
		return btrfs_detach_subpage(fs_info, folio, BTRFS_SUBPAGE_DATA);

	folio_detach_private(folio);
}

static struct extent_map *get_extent_map(struct btrfs_inode *inode,
					 struct folio *folio, u64 start,
					 u64 len, struct extent_map **em_cached)
{
	struct extent_map *em;

	ASSERT(em_cached);

	if (*em_cached) {
		em = *em_cached;
		if (btrfs_extent_map_in_tree(em) && start >= em->start &&
		    start < btrfs_extent_map_end(em)) {
			refcount_inc(&em->refs);
			return em;
		}

		btrfs_free_extent_map(em);
		*em_cached = NULL;
	}

	em = btrfs_get_extent(inode, folio, start, len);
	if (!IS_ERR(em)) {
		BUG_ON(*em_cached);
		refcount_inc(&em->refs);
		*em_cached = em;
	}

	return em;
}
/*
 * basic readpage implementation.  Locked extent state structs are inserted
 * into the tree that are removed when the IO is done (by the end_io
 * handlers)
 * XXX JDM: This needs looking at to ensure proper page locking
 * return 0 on success, otherwise return error
 */
static int btrfs_do_readpage(struct folio *folio, struct extent_map **em_cached,
		      struct btrfs_bio_ctrl *bio_ctrl, u64 *prev_em_start)
{
	struct inode *inode = folio->mapping->host;
	struct btrfs_fs_info *fs_info = inode_to_fs_info(inode);
	u64 start = folio_pos(folio);
	const u64 end = start + folio_size(folio) - 1;
	u64 extent_offset;
	u64 last_byte = i_size_read(inode);
	struct extent_map *em;
	int ret = 0;
	const size_t blocksize = fs_info->sectorsize;

	ret = set_folio_extent_mapped(folio);
	if (ret < 0) {
		folio_unlock(folio);
		return ret;
	}

	if (folio_contains(folio, last_byte >> PAGE_SHIFT)) {
		size_t zero_offset = offset_in_folio(folio, last_byte);

		if (zero_offset)
			folio_zero_range(folio, zero_offset,
					 folio_size(folio) - zero_offset);
	}
	bio_ctrl->end_io_func = end_bbio_data_read;
	begin_folio_read(fs_info, folio);
	for (u64 cur = start; cur <= end; cur += blocksize) {
		enum btrfs_compression_type compress_type = BTRFS_COMPRESS_NONE;
		unsigned long pg_offset = offset_in_folio(folio, cur);
		bool force_bio_submit = false;
		u64 disk_bytenr;
		u64 block_start;

		ASSERT(IS_ALIGNED(cur, fs_info->sectorsize));
		if (cur >= last_byte) {
			folio_zero_range(folio, pg_offset, end - cur + 1);
			end_folio_read(folio, true, cur, end - cur + 1);
			break;
		}
		if (btrfs_folio_test_uptodate(fs_info, folio, cur, blocksize)) {
			end_folio_read(folio, true, cur, blocksize);
			continue;
		}
		em = get_extent_map(BTRFS_I(inode), folio, cur, end - cur + 1, em_cached);
		if (IS_ERR(em)) {
			end_folio_read(folio, false, cur, end + 1 - cur);
			return PTR_ERR(em);
		}
		extent_offset = cur - em->start;
		BUG_ON(btrfs_extent_map_end(em) <= cur);
		BUG_ON(end < cur);

		compress_type = btrfs_extent_map_compression(em);

		if (compress_type != BTRFS_COMPRESS_NONE)
			disk_bytenr = em->disk_bytenr;
		else
			disk_bytenr = btrfs_extent_map_block_start(em) + extent_offset;

		if (em->flags & EXTENT_FLAG_PREALLOC)
			block_start = EXTENT_MAP_HOLE;
		else
			block_start = btrfs_extent_map_block_start(em);

		/*
		 * If we have a file range that points to a compressed extent
		 * and it's followed by a consecutive file range that points
		 * to the same compressed extent (possibly with a different
		 * offset and/or length, so it either points to the whole extent
		 * or only part of it), we must make sure we do not submit a
		 * single bio to populate the folios for the 2 ranges because
		 * this makes the compressed extent read zero out the folios
		 * belonging to the 2nd range. Imagine the following scenario:
		 *
		 *  File layout
		 *  [0 - 8K]                     [8K - 24K]
		 *    |                               |
		 *    |                               |
		 * points to extent X,         points to extent X,
		 * offset 4K, length of 8K     offset 0, length 16K
		 *
		 * [extent X, compressed length = 4K uncompressed length = 16K]
		 *
		 * If the bio to read the compressed extent covers both ranges,
		 * it will decompress extent X into the folios belonging to the
		 * first range and then it will stop, zeroing out the remaining
		 * folios that belong to the other range that points to extent X.
		 * So here we make sure we submit 2 bios, one for the first
		 * range and another one for the third range. Both will target
		 * the same physical extent from disk, but we can't currently
		 * make the compressed bio endio callback populate the folios
		 * for both ranges because each compressed bio is tightly
		 * coupled with a single extent map, and each range can have
		 * an extent map with a different offset value relative to the
		 * uncompressed data of our extent and different lengths. This
		 * is a corner case so we prioritize correctness over
		 * non-optimal behavior (submitting 2 bios for the same extent).
		 */
		if (compress_type != BTRFS_COMPRESS_NONE &&
		    prev_em_start && *prev_em_start != (u64)-1 &&
		    *prev_em_start != em->start)
			force_bio_submit = true;

		if (prev_em_start)
			*prev_em_start = em->start;

		btrfs_free_extent_map(em);
		em = NULL;

		/* we've found a hole, just zero and go on */
		if (block_start == EXTENT_MAP_HOLE) {
			folio_zero_range(folio, pg_offset, blocksize);
			end_folio_read(folio, true, cur, blocksize);
			continue;
		}
		/* the get_extent function already copied into the folio */
		if (block_start == EXTENT_MAP_INLINE) {
			end_folio_read(folio, true, cur, blocksize);
			continue;
		}

		if (bio_ctrl->compress_type != compress_type) {
			submit_one_bio(bio_ctrl);
			bio_ctrl->compress_type = compress_type;
		}

		if (force_bio_submit)
			submit_one_bio(bio_ctrl);
		submit_extent_folio(bio_ctrl, disk_bytenr, folio, blocksize,
				    pg_offset);
	}
	return 0;
}

/*
 * Check if we can skip waiting the @ordered extent covering the block at @fileoff.
 *
 * @fileoff:	Both input and output.
 *		Input as the file offset where the check should start at.
 *		Output as where the next check should start at,
 *		if the function returns true.
 *
 * Return true if we can skip to @fileoff. The caller needs to check the new
 * @fileoff value to make sure it covers the full range, before skipping the
 * full OE.
 *
 * Return false if we must wait for the ordered extent.
 */
static bool can_skip_one_ordered_range(struct btrfs_inode *inode,
				       struct btrfs_ordered_extent *ordered,
				       u64 *fileoff)
{
	const struct btrfs_fs_info *fs_info = inode->root->fs_info;
	struct folio *folio;
	const u32 blocksize = fs_info->sectorsize;
	u64 cur = *fileoff;
	bool ret;

	folio = filemap_get_folio(inode->vfs_inode.i_mapping, cur >> PAGE_SHIFT);

	/*
	 * We should have locked the folio(s) for range [start, end], thus
	 * there must be a folio and it must be locked.
	 */
	ASSERT(!IS_ERR(folio));
	ASSERT(folio_test_locked(folio));

	/*
	 * There are several cases for the folio and OE combination:
	 *
	 * 1) Folio has no private flag
	 *    The OE has all its IO done but not yet finished, and folio got
	 *    invalidated.
	 *
	 * Have we have to wait for the OE to finish, as it may contain the
	 * to-be-inserted data checksum.
	 * Without the data checksum inserted into the csum tree, read will
	 * just fail with missing csum.
	 */
	if (!folio_test_private(folio)) {
		ret = false;
		goto out;
	}

	/*
	 * 2) The first block is DIRTY.
	 *
	 * This means the OE is created by some other folios whose file pos is
	 * before this one. And since we are holding the folio lock, the writeback
	 * of this folio cannot start.
	 *
	 * We must skip the whole OE, because it will never start until we
	 * finished our folio read and unlocked the folio.
	 */
	if (btrfs_folio_test_dirty(fs_info, folio, cur, blocksize)) {
		u64 range_len = min(folio_pos(folio) + folio_size(folio),
				    ordered->file_offset + ordered->num_bytes) - cur;

		ret = true;
		/*
		 * At least inside the folio, all the remaining blocks should
		 * also be dirty.
		 */
		ASSERT(btrfs_folio_test_dirty(fs_info, folio, cur, range_len));
		*fileoff = ordered->file_offset + ordered->num_bytes;
		goto out;
	}

	/*
	 * 3) The first block is uptodate.
	 *
	 * At least the first block can be skipped, but we are still not fully
	 * sure. E.g. if the OE has some other folios in the range that cannot
	 * be skipped.
	 * So we return true and update @next_ret to the OE/folio boundary.
	 */
	if (btrfs_folio_test_uptodate(fs_info, folio, cur, blocksize)) {
		u64 range_len = min(folio_pos(folio) + folio_size(folio),
				    ordered->file_offset + ordered->num_bytes) - cur;

		/*
		 * The whole range to the OE end or folio boundary should also
		 * be uptodate.
		 */
		ASSERT(btrfs_folio_test_uptodate(fs_info, folio, cur, range_len));
		ret = true;
		*fileoff = cur + range_len;
		goto out;
	}

	/*
	 * 4) The first block is not uptodate.
	 *
	 * This means the folio is invalidated after the writeback was finished,
	 * but by some other operations (e.g. block aligned buffered write) the
	 * folio is inserted into filemap.
	 * Very much the same as case 1).
	 */
	ret = false;
out:
	folio_put(folio);
	return ret;
}

static bool can_skip_ordered_extent(struct btrfs_inode *inode,
				    struct btrfs_ordered_extent *ordered,
				    u64 start, u64 end)
{
	const u64 range_end = min(end, ordered->file_offset + ordered->num_bytes - 1);
	u64 cur = max(start, ordered->file_offset);

	while (cur < range_end) {
		bool can_skip;

		can_skip = can_skip_one_ordered_range(inode, ordered, &cur);
		if (!can_skip)
			return false;
	}
	return true;
}

/*
 * Locking helper to make sure we get a stable view of extent maps for the
 * involved range.
 *
 * This is for folio read paths (read and readahead), thus the involved range
 * should have all the folios locked.
 */
static void lock_extents_for_read(struct btrfs_inode *inode, u64 start, u64 end,
				  struct extent_state **cached_state)
{
	u64 cur_pos;

	/* Caller must provide a valid @cached_state. */
	ASSERT(cached_state);

	/* The range must at least be page aligned, as all read paths are folio based. */
	ASSERT(IS_ALIGNED(start, PAGE_SIZE));
	ASSERT(IS_ALIGNED(end + 1, PAGE_SIZE));

again:
	btrfs_lock_extent(&inode->io_tree, start, end, cached_state);
	cur_pos = start;
	while (cur_pos < end) {
		struct btrfs_ordered_extent *ordered;

		ordered = btrfs_lookup_ordered_range(inode, cur_pos,
						     end - cur_pos + 1);
		/*
		 * No ordered extents in the range, and we hold the extent lock,
		 * no one can modify the extent maps in the range, we're safe to return.
		 */
		if (!ordered)
			break;

		/* Check if we can skip waiting for the whole OE. */
		if (can_skip_ordered_extent(inode, ordered, start, end)) {
			cur_pos = min(ordered->file_offset + ordered->num_bytes,
				      end + 1);
			btrfs_put_ordered_extent(ordered);
			continue;
		}

		/* Now wait for the OE to finish. */
		btrfs_unlock_extent(&inode->io_tree, start, end, cached_state);
		btrfs_start_ordered_extent_nowriteback(ordered, start, end + 1 - start);
		btrfs_put_ordered_extent(ordered);
		/* We have unlocked the whole range, restart from the beginning. */
		goto again;
	}
}

int btrfs_read_folio(struct file *file, struct folio *folio)
{
	struct btrfs_inode *inode = folio_to_inode(folio);
	const u64 start = folio_pos(folio);
	const u64 end = start + folio_size(folio) - 1;
	struct extent_state *cached_state = NULL;
	struct btrfs_bio_ctrl bio_ctrl = { .opf = REQ_OP_READ };
	struct extent_map *em_cached = NULL;
	int ret;

	lock_extents_for_read(inode, start, end, &cached_state);
	ret = btrfs_do_readpage(folio, &em_cached, &bio_ctrl, NULL);
	btrfs_unlock_extent(&inode->io_tree, start, end, &cached_state);

	btrfs_free_extent_map(em_cached);

	/*
	 * If btrfs_do_readpage() failed we will want to submit the assembled
	 * bio to do the cleanup.
	 */
	submit_one_bio(&bio_ctrl);
	return ret;
}

static void set_delalloc_bitmap(struct folio *folio, unsigned long *delalloc_bitmap,
				u64 start, u32 len)
{
	struct btrfs_fs_info *fs_info = folio_to_fs_info(folio);
	const u64 folio_start = folio_pos(folio);
	unsigned int start_bit;
	unsigned int nbits;

	ASSERT(start >= folio_start && start + len <= folio_start + folio_size(folio));
	start_bit = (start - folio_start) >> fs_info->sectorsize_bits;
	nbits = len >> fs_info->sectorsize_bits;
	ASSERT(bitmap_test_range_all_zero(delalloc_bitmap, start_bit, nbits));
	bitmap_set(delalloc_bitmap, start_bit, nbits);
}

static bool find_next_delalloc_bitmap(struct folio *folio,
				      unsigned long *delalloc_bitmap, u64 start,
				      u64 *found_start, u32 *found_len)
{
	struct btrfs_fs_info *fs_info = folio_to_fs_info(folio);
	const u64 folio_start = folio_pos(folio);
	const unsigned int bitmap_size = btrfs_blocks_per_folio(fs_info, folio);
	unsigned int start_bit;
	unsigned int first_zero;
	unsigned int first_set;

	ASSERT(start >= folio_start && start < folio_start + folio_size(folio));

	start_bit = (start - folio_start) >> fs_info->sectorsize_bits;
	first_set = find_next_bit(delalloc_bitmap, bitmap_size, start_bit);
	if (first_set >= bitmap_size)
		return false;

	*found_start = folio_start + (first_set << fs_info->sectorsize_bits);
	first_zero = find_next_zero_bit(delalloc_bitmap, bitmap_size, first_set);
	*found_len = (first_zero - first_set) << fs_info->sectorsize_bits;
	return true;
}

/*
 * Do all of the delayed allocation setup.
 *
 * Return >0 if all the dirty blocks are submitted async (compression) or inlined.
 * The @folio should no longer be touched (treat it as already unlocked).
 *
 * Return 0 if there is still dirty block that needs to be submitted through
 * extent_writepage_io().
 * bio_ctrl->submit_bitmap will indicate which blocks of the folio should be
 * submitted, and @folio is still kept locked.
 *
 * Return <0 if there is any error hit.
 * Any allocated ordered extent range covering this folio will be marked
 * finished (IOERR), and @folio is still kept locked.
 */
static noinline_for_stack int writepage_delalloc(struct btrfs_inode *inode,
						 struct folio *folio,
						 struct btrfs_bio_ctrl *bio_ctrl)
{
	struct btrfs_fs_info *fs_info = inode_to_fs_info(&inode->vfs_inode);
	struct writeback_control *wbc = bio_ctrl->wbc;
	const bool is_subpage = btrfs_is_subpage(fs_info, folio);
	const u64 page_start = folio_pos(folio);
	const u64 page_end = page_start + folio_size(folio) - 1;
	const unsigned int blocks_per_folio = btrfs_blocks_per_folio(fs_info, folio);
	unsigned long delalloc_bitmap = 0;
	/*
	 * Save the last found delalloc end. As the delalloc end can go beyond
	 * page boundary, thus we cannot rely on subpage bitmap to locate the
	 * last delalloc end.
	 */
	u64 last_delalloc_end = 0;
	/*
	 * The range end (exclusive) of the last successfully finished delalloc
	 * range.
	 * Any range covered by ordered extent must either be manually marked
	 * finished (error handling), or has IO submitted (and finish the
	 * ordered extent normally).
	 *
	 * This records the end of ordered extent cleanup if we hit an error.
	 */
	u64 last_finished_delalloc_end = page_start;
	u64 delalloc_start = page_start;
	u64 delalloc_end = page_end;
	u64 delalloc_to_write = 0;
	int ret = 0;
	int bit;

	/* Save the dirty bitmap as our submission bitmap will be a subset of it. */
	if (btrfs_is_subpage(fs_info, folio)) {
		ASSERT(blocks_per_folio > 1);
		btrfs_get_subpage_dirty_bitmap(fs_info, folio, &bio_ctrl->submit_bitmap);
	} else {
		bio_ctrl->submit_bitmap = 1;
	}

	for_each_set_bit(bit, &bio_ctrl->submit_bitmap, blocks_per_folio) {
		u64 start = page_start + (bit << fs_info->sectorsize_bits);

		btrfs_folio_set_lock(fs_info, folio, start, fs_info->sectorsize);
	}

	/* Lock all (subpage) delalloc ranges inside the folio first. */
	while (delalloc_start < page_end) {
		delalloc_end = page_end;
		if (!find_lock_delalloc_range(&inode->vfs_inode, folio,
					      &delalloc_start, &delalloc_end)) {
			delalloc_start = delalloc_end + 1;
			continue;
		}
		set_delalloc_bitmap(folio, &delalloc_bitmap, delalloc_start,
				    min(delalloc_end, page_end) + 1 - delalloc_start);
		last_delalloc_end = delalloc_end;
		delalloc_start = delalloc_end + 1;
	}
	delalloc_start = page_start;

	if (!last_delalloc_end)
		goto out;

	/* Run the delalloc ranges for the above locked ranges. */
	while (delalloc_start < page_end) {
		u64 found_start;
		u32 found_len;
		bool found;

		if (!is_subpage) {
			/*
			 * For non-subpage case, the found delalloc range must
			 * cover this folio and there must be only one locked
			 * delalloc range.
			 */
			found_start = page_start;
			found_len = last_delalloc_end + 1 - found_start;
			found = true;
		} else {
			found = find_next_delalloc_bitmap(folio, &delalloc_bitmap,
					delalloc_start, &found_start, &found_len);
		}
		if (!found)
			break;
		/*
		 * The subpage range covers the last sector, the delalloc range may
		 * end beyond the folio boundary, use the saved delalloc_end
		 * instead.
		 */
		if (found_start + found_len >= page_end)
			found_len = last_delalloc_end + 1 - found_start;

		if (ret >= 0) {
			/*
			 * Some delalloc range may be created by previous folios.
			 * Thus we still need to clean up this range during error
			 * handling.
			 */
			last_finished_delalloc_end = found_start;
			/* No errors hit so far, run the current delalloc range. */
			ret = btrfs_run_delalloc_range(inode, folio,
						       found_start,
						       found_start + found_len - 1,
						       wbc);
			if (ret >= 0)
				last_finished_delalloc_end = found_start + found_len;
			if (unlikely(ret < 0))
				btrfs_err_rl(fs_info,
"failed to run delalloc range, root=%lld ino=%llu folio=%llu submit_bitmap=%*pbl start=%llu len=%u: %d",
					     btrfs_root_id(inode->root),
					     btrfs_ino(inode),
					     folio_pos(folio),
					     blocks_per_folio,
					     &bio_ctrl->submit_bitmap,
					     found_start, found_len, ret);
		} else {
			/*
			 * We've hit an error during previous delalloc range,
			 * have to cleanup the remaining locked ranges.
			 */
			btrfs_unlock_extent(&inode->io_tree, found_start,
					    found_start + found_len - 1, NULL);
			unlock_delalloc_folio(&inode->vfs_inode, folio,
					      found_start,
					      found_start + found_len - 1);
		}

		/*
		 * We have some ranges that's going to be submitted asynchronously
		 * (compression or inline).  These range have their own control
		 * on when to unlock the pages.  We should not touch them
		 * anymore, so clear the range from the submission bitmap.
		 */
		if (ret > 0) {
			unsigned int start_bit = (found_start - page_start) >>
						 fs_info->sectorsize_bits;
			unsigned int end_bit = (min(page_end + 1, found_start + found_len) -
						page_start) >> fs_info->sectorsize_bits;
			bitmap_clear(&bio_ctrl->submit_bitmap, start_bit, end_bit - start_bit);
		}
		/*
		 * Above btrfs_run_delalloc_range() may have unlocked the folio,
		 * thus for the last range, we cannot touch the folio anymore.
		 */
		if (found_start + found_len >= last_delalloc_end + 1)
			break;

		delalloc_start = found_start + found_len;
	}
	/*
	 * It's possible we had some ordered extents created before we hit
	 * an error, cleanup non-async successfully created delalloc ranges.
	 */
	if (unlikely(ret < 0)) {
		unsigned int bitmap_size = min(
				(last_finished_delalloc_end - page_start) >>
				fs_info->sectorsize_bits,
				blocks_per_folio);

		for_each_set_bit(bit, &bio_ctrl->submit_bitmap, bitmap_size)
			btrfs_mark_ordered_io_finished(inode, folio,
				page_start + (bit << fs_info->sectorsize_bits),
				fs_info->sectorsize, false);
		return ret;
	}
out:
	if (last_delalloc_end)
		delalloc_end = last_delalloc_end;
	else
		delalloc_end = page_end;
	/*
	 * delalloc_end is already one less than the total length, so
	 * we don't subtract one from PAGE_SIZE.
	 */
	delalloc_to_write +=
		DIV_ROUND_UP(delalloc_end + 1 - page_start, PAGE_SIZE);

	/*
	 * If all ranges are submitted asynchronously, we just need to account
	 * for them here.
	 */
	if (bitmap_empty(&bio_ctrl->submit_bitmap, blocks_per_folio)) {
		wbc->nr_to_write -= delalloc_to_write;
		return 1;
	}

	if (wbc->nr_to_write < delalloc_to_write) {
		int thresh = 8192;

		if (delalloc_to_write < thresh * 2)
			thresh = delalloc_to_write;
		wbc->nr_to_write = min_t(u64, delalloc_to_write,
					 thresh);
	}

	return 0;
}

/*
 * Return 0 if we have submitted or queued the sector for submission.
 * Return <0 for critical errors.
 *
 * Caller should make sure filepos < i_size and handle filepos >= i_size case.
 */
static int submit_one_sector(struct btrfs_inode *inode,
			     struct folio *folio,
			     u64 filepos, struct btrfs_bio_ctrl *bio_ctrl,
			     loff_t i_size)
{
	struct btrfs_fs_info *fs_info = inode->root->fs_info;
	struct extent_map *em;
	u64 block_start;
	u64 disk_bytenr;
	u64 extent_offset;
	u64 em_end;
	const u32 sectorsize = fs_info->sectorsize;

	ASSERT(IS_ALIGNED(filepos, sectorsize));

	/* @filepos >= i_size case should be handled by the caller. */
	ASSERT(filepos < i_size);

	em = btrfs_get_extent(inode, NULL, filepos, sectorsize);
	if (IS_ERR(em))
		return PTR_ERR(em);

	extent_offset = filepos - em->start;
	em_end = btrfs_extent_map_end(em);
	ASSERT(filepos <= em_end);
	ASSERT(IS_ALIGNED(em->start, sectorsize));
	ASSERT(IS_ALIGNED(em->len, sectorsize));

	block_start = btrfs_extent_map_block_start(em);
	disk_bytenr = btrfs_extent_map_block_start(em) + extent_offset;

	ASSERT(!btrfs_extent_map_is_compressed(em));
	ASSERT(block_start != EXTENT_MAP_HOLE);
	ASSERT(block_start != EXTENT_MAP_INLINE);

	btrfs_free_extent_map(em);
	em = NULL;

	/*
	 * Although the PageDirty bit is cleared before entering this
	 * function, subpage dirty bit is not cleared.
	 * So clear subpage dirty bit here so next time we won't submit
	 * a folio for a range already written to disk.
	 */
	btrfs_folio_clear_dirty(fs_info, folio, filepos, sectorsize);
	btrfs_folio_set_writeback(fs_info, folio, filepos, sectorsize);
	/*
	 * Above call should set the whole folio with writeback flag, even
	 * just for a single subpage sector.
	 * As long as the folio is properly locked and the range is correct,
	 * we should always get the folio with writeback flag.
	 */
	ASSERT(folio_test_writeback(folio));

	submit_extent_folio(bio_ctrl, disk_bytenr, folio,
			    sectorsize, filepos - folio_pos(folio));
	return 0;
}

/*
 * Helper for extent_writepage().  This calls the writepage start hooks,
 * and does the loop to map the page into extents and bios.
 *
 * We return 1 if the IO is started and the page is unlocked,
 * 0 if all went well (page still locked)
 * < 0 if there were errors (page still locked)
 */
static noinline_for_stack int extent_writepage_io(struct btrfs_inode *inode,
						  struct folio *folio,
						  u64 start, u32 len,
						  struct btrfs_bio_ctrl *bio_ctrl,
						  loff_t i_size)
{
	struct btrfs_fs_info *fs_info = inode->root->fs_info;
	unsigned long range_bitmap = 0;
	bool submitted_io = false;
	bool error = false;
	const u64 folio_start = folio_pos(folio);
	const unsigned int blocks_per_folio = btrfs_blocks_per_folio(fs_info, folio);
	u64 cur;
	int bit;
	int ret = 0;

	ASSERT(start >= folio_start &&
	       start + len <= folio_start + folio_size(folio));

	ret = btrfs_writepage_cow_fixup(folio);
	if (ret == -EAGAIN) {
		/* Fixup worker will requeue */
		folio_redirty_for_writepage(bio_ctrl->wbc, folio);
		folio_unlock(folio);
		return 1;
	}
	if (ret < 0)
		return ret;

	for (cur = start; cur < start + len; cur += fs_info->sectorsize)
		set_bit((cur - folio_start) >> fs_info->sectorsize_bits, &range_bitmap);
	bitmap_and(&bio_ctrl->submit_bitmap, &bio_ctrl->submit_bitmap, &range_bitmap,
		   blocks_per_folio);

	bio_ctrl->end_io_func = end_bbio_data_write;

	for_each_set_bit(bit, &bio_ctrl->submit_bitmap, blocks_per_folio) {
		cur = folio_pos(folio) + (bit << fs_info->sectorsize_bits);

		if (cur >= i_size) {
			btrfs_mark_ordered_io_finished(inode, folio, cur,
						       start + len - cur, true);
			/*
			 * This range is beyond i_size, thus we don't need to
			 * bother writing back.
			 * But we still need to clear the dirty subpage bit, or
			 * the next time the folio gets dirtied, we will try to
			 * writeback the sectors with subpage dirty bits,
			 * causing writeback without ordered extent.
			 */
			btrfs_folio_clear_dirty(fs_info, folio, cur,
						start + len - cur);
			break;
		}
		ret = submit_one_sector(inode, folio, cur, bio_ctrl, i_size);
		if (unlikely(ret < 0)) {
			/*
			 * bio_ctrl may contain a bio crossing several folios.
			 * Submit it immediately so that the bio has a chance
			 * to finish normally, other than marked as error.
			 */
			submit_one_bio(bio_ctrl);
			/*
			 * Failed to grab the extent map which should be very rare.
			 * Since there is no bio submitted to finish the ordered
			 * extent, we have to manually finish this sector.
			 */
			btrfs_mark_ordered_io_finished(inode, folio, cur,
						       fs_info->sectorsize, false);
			error = true;
			continue;
		}
		submitted_io = true;
	}

	/*
	 * If we didn't submitted any sector (>= i_size), folio dirty get
	 * cleared but PAGECACHE_TAG_DIRTY is not cleared (only cleared
	 * by folio_start_writeback() if the folio is not dirty).
	 *
	 * Here we set writeback and clear for the range. If the full folio
	 * is no longer dirty then we clear the PAGECACHE_TAG_DIRTY tag.
	 *
	 * If we hit any error, the corresponding sector will still be dirty
	 * thus no need to clear PAGECACHE_TAG_DIRTY.
	 */
	if (!submitted_io && !error) {
		btrfs_folio_set_writeback(fs_info, folio, start, len);
		btrfs_folio_clear_writeback(fs_info, folio, start, len);
	}
	return ret;
}

/*
 * the writepage semantics are similar to regular writepage.  extent
 * records are inserted to lock ranges in the tree, and as dirty areas
 * are found, they are marked writeback.  Then the lock bits are removed
 * and the end_io handler clears the writeback ranges
 *
 * Return 0 if everything goes well.
 * Return <0 for error.
 */
static int extent_writepage(struct folio *folio, struct btrfs_bio_ctrl *bio_ctrl)
{
	struct btrfs_inode *inode = BTRFS_I(folio->mapping->host);
	struct btrfs_fs_info *fs_info = inode->root->fs_info;
	int ret;
	size_t pg_offset;
	loff_t i_size = i_size_read(&inode->vfs_inode);
	unsigned long end_index = i_size >> PAGE_SHIFT;
	const unsigned int blocks_per_folio = btrfs_blocks_per_folio(fs_info, folio);

	trace_extent_writepage(folio, &inode->vfs_inode, bio_ctrl->wbc);

	WARN_ON(!folio_test_locked(folio));

	pg_offset = offset_in_folio(folio, i_size);
	if (folio->index > end_index ||
	   (folio->index == end_index && !pg_offset)) {
		folio_invalidate(folio, 0, folio_size(folio));
		folio_unlock(folio);
		return 0;
	}

	if (folio_contains(folio, end_index))
		folio_zero_range(folio, pg_offset, folio_size(folio) - pg_offset);

	/*
	 * Default to unlock the whole folio.
	 * The proper bitmap can only be initialized until writepage_delalloc().
	 */
	bio_ctrl->submit_bitmap = (unsigned long)-1;

	/*
	 * If the page is dirty but without private set, it's marked dirty
	 * without informing the fs.
	 * Nowadays that is a bug, since the introduction of
	 * pin_user_pages*().
	 *
	 * So here we check if the page has private set to rule out such
	 * case.
	 * But we also have a long history of relying on the COW fixup,
	 * so here we only enable this check for experimental builds until
	 * we're sure it's safe.
	 */
	if (IS_ENABLED(CONFIG_BTRFS_EXPERIMENTAL) &&
	    unlikely(!folio_test_private(folio))) {
		WARN_ON(IS_ENABLED(CONFIG_BTRFS_DEBUG));
		btrfs_err_rl(fs_info,
	"root %lld ino %llu folio %llu is marked dirty without notifying the fs",
			     inode->root->root_key.objectid,
			     btrfs_ino(inode), folio_pos(folio));
		ret = -EUCLEAN;
		goto done;
	}

	ret = set_folio_extent_mapped(folio);
	if (ret < 0)
		goto done;

	ret = writepage_delalloc(inode, folio, bio_ctrl);
	if (ret == 1)
		return 0;
	if (ret)
		goto done;

	ret = extent_writepage_io(inode, folio, folio_pos(folio),
				  folio_size(folio), bio_ctrl, i_size);
	if (ret == 1)
		return 0;
	if (ret < 0)
		btrfs_err_rl(fs_info,
"failed to submit blocks, root=%lld inode=%llu folio=%llu submit_bitmap=%*pbl: %d",
			     btrfs_root_id(inode->root), btrfs_ino(inode),
			     folio_pos(folio), blocks_per_folio,
			     &bio_ctrl->submit_bitmap, ret);

	bio_ctrl->wbc->nr_to_write--;

done:
	if (ret < 0)
		mapping_set_error(folio->mapping, ret);
	/*
	 * Only unlock ranges that are submitted. As there can be some async
	 * submitted ranges inside the folio.
	 */
	btrfs_folio_end_lock_bitmap(fs_info, folio, bio_ctrl->submit_bitmap);
	ASSERT(ret <= 0);
	return ret;
}

/*
 * Lock extent buffer status and pages for writeback.
 *
 * Return %false if the extent buffer doesn't need to be submitted (e.g. the
 * extent buffer is not dirty)
 * Return %true is the extent buffer is submitted to bio.
 */
static noinline_for_stack bool lock_extent_buffer_for_io(struct extent_buffer *eb,
			  struct writeback_control *wbc)
{
	struct btrfs_fs_info *fs_info = eb->fs_info;
	bool ret = false;

	btrfs_tree_lock(eb);
	while (test_bit(EXTENT_BUFFER_WRITEBACK, &eb->bflags)) {
		btrfs_tree_unlock(eb);
		if (wbc->sync_mode != WB_SYNC_ALL)
			return false;
		wait_on_extent_buffer_writeback(eb);
		btrfs_tree_lock(eb);
	}

	/*
	 * We need to do this to prevent races in people who check if the eb is
	 * under IO since we can end up having no IO bits set for a short period
	 * of time.
	 */
	spin_lock(&eb->refs_lock);
	if (test_and_clear_bit(EXTENT_BUFFER_DIRTY, &eb->bflags)) {
		XA_STATE(xas, &fs_info->buffer_tree, eb->start >> fs_info->sectorsize_bits);
		unsigned long flags;

		set_bit(EXTENT_BUFFER_WRITEBACK, &eb->bflags);
		spin_unlock(&eb->refs_lock);

		xas_lock_irqsave(&xas, flags);
		xas_load(&xas);
		xas_set_mark(&xas, PAGECACHE_TAG_WRITEBACK);
		xas_clear_mark(&xas, PAGECACHE_TAG_DIRTY);
		xas_unlock_irqrestore(&xas, flags);

		btrfs_set_header_flag(eb, BTRFS_HEADER_FLAG_WRITTEN);
		percpu_counter_add_batch(&fs_info->dirty_metadata_bytes,
					 -eb->len,
					 fs_info->dirty_metadata_batch);
		ret = true;
	} else {
		spin_unlock(&eb->refs_lock);
	}
	btrfs_tree_unlock(eb);
	return ret;
}

static void set_btree_ioerr(struct extent_buffer *eb)
{
	struct btrfs_fs_info *fs_info = eb->fs_info;

	set_bit(EXTENT_BUFFER_WRITE_ERR, &eb->bflags);

	/*
	 * A read may stumble upon this buffer later, make sure that it gets an
	 * error and knows there was an error.
	 */
	clear_bit(EXTENT_BUFFER_UPTODATE, &eb->bflags);

	/*
	 * We need to set the mapping with the io error as well because a write
	 * error will flip the file system readonly, and then syncfs() will
	 * return a 0 because we are readonly if we don't modify the err seq for
	 * the superblock.
	 */
	mapping_set_error(eb->fs_info->btree_inode->i_mapping, -EIO);

	/*
	 * If writeback for a btree extent that doesn't belong to a log tree
	 * failed, increment the counter transaction->eb_write_errors.
	 * We do this because while the transaction is running and before it's
	 * committing (when we call filemap_fdata[write|wait]_range against
	 * the btree inode), we might have
	 * btree_inode->i_mapping->a_ops->writepages() called by the VM - if it
	 * returns an error or an error happens during writeback, when we're
	 * committing the transaction we wouldn't know about it, since the pages
	 * can be no longer dirty nor marked anymore for writeback (if a
	 * subsequent modification to the extent buffer didn't happen before the
	 * transaction commit), which makes filemap_fdata[write|wait]_range not
	 * able to find the pages which contain errors at transaction
	 * commit time. So if this happens we must abort the transaction,
	 * otherwise we commit a super block with btree roots that point to
	 * btree nodes/leafs whose content on disk is invalid - either garbage
	 * or the content of some node/leaf from a past generation that got
	 * cowed or deleted and is no longer valid.
	 *
	 * Note: setting AS_EIO/AS_ENOSPC in the btree inode's i_mapping would
	 * not be enough - we need to distinguish between log tree extents vs
	 * non-log tree extents, and the next filemap_fdatawait_range() call
	 * will catch and clear such errors in the mapping - and that call might
	 * be from a log sync and not from a transaction commit. Also, checking
	 * for the eb flag EXTENT_BUFFER_WRITE_ERR at transaction commit time is
	 * not done and would not be reliable - the eb might have been released
	 * from memory and reading it back again means that flag would not be
	 * set (since it's a runtime flag, not persisted on disk).
	 *
	 * Using the flags below in the btree inode also makes us achieve the
	 * goal of AS_EIO/AS_ENOSPC when writepages() returns success, started
	 * writeback for all dirty pages and before filemap_fdatawait_range()
	 * is called, the writeback for all dirty pages had already finished
	 * with errors - because we were not using AS_EIO/AS_ENOSPC,
	 * filemap_fdatawait_range() would return success, as it could not know
	 * that writeback errors happened (the pages were no longer tagged for
	 * writeback).
	 */
	switch (eb->log_index) {
	case -1:
		set_bit(BTRFS_FS_BTREE_ERR, &fs_info->flags);
		break;
	case 0:
		set_bit(BTRFS_FS_LOG1_ERR, &fs_info->flags);
		break;
	case 1:
		set_bit(BTRFS_FS_LOG2_ERR, &fs_info->flags);
		break;
	default:
		BUG(); /* unexpected, logic error */
	}
}

static void buffer_tree_set_mark(const struct extent_buffer *eb, xa_mark_t mark)
{
	struct btrfs_fs_info *fs_info = eb->fs_info;
	XA_STATE(xas, &fs_info->buffer_tree, eb->start >> fs_info->sectorsize_bits);
	unsigned long flags;

	xas_lock_irqsave(&xas, flags);
	xas_load(&xas);
	xas_set_mark(&xas, mark);
	xas_unlock_irqrestore(&xas, flags);
}

static void buffer_tree_clear_mark(const struct extent_buffer *eb, xa_mark_t mark)
{
	struct btrfs_fs_info *fs_info = eb->fs_info;
	XA_STATE(xas, &fs_info->buffer_tree, eb->start >> fs_info->sectorsize_bits);
	unsigned long flags;

	xas_lock_irqsave(&xas, flags);
	xas_load(&xas);
	xas_clear_mark(&xas, mark);
	xas_unlock_irqrestore(&xas, flags);
}

static void buffer_tree_tag_for_writeback(struct btrfs_fs_info *fs_info,
					  unsigned long start, unsigned long end)
{
	XA_STATE(xas, &fs_info->buffer_tree, start);
	unsigned int tagged = 0;
	void *eb;

	xas_lock_irq(&xas);
	xas_for_each_marked(&xas, eb, end, PAGECACHE_TAG_DIRTY) {
		xas_set_mark(&xas, PAGECACHE_TAG_TOWRITE);
		if (++tagged % XA_CHECK_SCHED)
			continue;
		xas_pause(&xas);
		xas_unlock_irq(&xas);
		cond_resched();
		xas_lock_irq(&xas);
	}
	xas_unlock_irq(&xas);
}

struct eb_batch {
	unsigned int nr;
	unsigned int cur;
	struct extent_buffer *ebs[PAGEVEC_SIZE];
};

static inline bool eb_batch_add(struct eb_batch *batch, struct extent_buffer *eb)
{
	batch->ebs[batch->nr++] = eb;
	return (batch->nr < PAGEVEC_SIZE);
}

static inline void eb_batch_init(struct eb_batch *batch)
{
	batch->nr = 0;
	batch->cur = 0;
}

static inline struct extent_buffer *eb_batch_next(struct eb_batch *batch)
{
	if (batch->cur >= batch->nr)
		return NULL;
	return batch->ebs[batch->cur++];
}

static inline void eb_batch_release(struct eb_batch *batch)
{
	for (unsigned int i = 0; i < batch->nr; i++)
		free_extent_buffer(batch->ebs[i]);
	eb_batch_init(batch);
}

static inline struct extent_buffer *find_get_eb(struct xa_state *xas, unsigned long max,
						xa_mark_t mark)
{
	struct extent_buffer *eb;

retry:
	eb = xas_find_marked(xas, max, mark);

	if (xas_retry(xas, eb))
		goto retry;

	if (!eb)
		return NULL;

	if (!atomic_inc_not_zero(&eb->refs)) {
		xas_reset(xas);
		goto retry;
	}

	if (unlikely(eb != xas_reload(xas))) {
		free_extent_buffer(eb);
		xas_reset(xas);
		goto retry;
	}

	return eb;
}

static unsigned int buffer_tree_get_ebs_tag(struct btrfs_fs_info *fs_info,
					    unsigned long *start,
					    unsigned long end, xa_mark_t tag,
					    struct eb_batch *batch)
{
	XA_STATE(xas, &fs_info->buffer_tree, *start);
	struct extent_buffer *eb;

	rcu_read_lock();
	while ((eb = find_get_eb(&xas, end, tag)) != NULL) {
		if (!eb_batch_add(batch, eb)) {
			*start = ((eb->start + eb->len) >> fs_info->sectorsize_bits);
			goto out;
		}
	}
	if (end == ULONG_MAX)
		*start = ULONG_MAX;
	else
		*start = end + 1;
out:
	rcu_read_unlock();

	return batch->nr;
}

/*
 * The endio specific version which won't touch any unsafe spinlock in endio
 * context.
 */
static struct extent_buffer *find_extent_buffer_nolock(
		struct btrfs_fs_info *fs_info, u64 start)
{
	struct extent_buffer *eb;
	unsigned long index = (start >> fs_info->sectorsize_bits);

	rcu_read_lock();
	eb = xa_load(&fs_info->buffer_tree, index);
	if (eb && !atomic_inc_not_zero(&eb->refs))
		eb = NULL;
	rcu_read_unlock();
	return eb;
}

static void end_bbio_meta_write(struct btrfs_bio *bbio)
{
	struct extent_buffer *eb = bbio->private;
	struct folio_iter fi;

	if (bbio->bio.bi_status != BLK_STS_OK)
		set_btree_ioerr(eb);

	bio_for_each_folio_all(fi, &bbio->bio) {
		btrfs_meta_folio_clear_writeback(fi.folio, eb);
	}

	buffer_tree_clear_mark(eb, PAGECACHE_TAG_WRITEBACK);
	clear_bit(EXTENT_BUFFER_WRITEBACK, &eb->bflags);
	smp_mb__after_atomic();
	wake_up_bit(&eb->bflags, EXTENT_BUFFER_WRITEBACK);

	bio_put(&bbio->bio);
}

static void prepare_eb_write(struct extent_buffer *eb)
{
	u32 nritems;
	unsigned long start;
	unsigned long end;

	clear_bit(EXTENT_BUFFER_WRITE_ERR, &eb->bflags);

	/* Set btree blocks beyond nritems with 0 to avoid stale content */
	nritems = btrfs_header_nritems(eb);
	if (btrfs_header_level(eb) > 0) {
		end = btrfs_node_key_ptr_offset(eb, nritems);
		memzero_extent_buffer(eb, end, eb->len - end);
	} else {
		/*
		 * Leaf:
		 * header 0 1 2 .. N ... data_N .. data_2 data_1 data_0
		 */
		start = btrfs_item_nr_offset(eb, nritems);
		end = btrfs_item_nr_offset(eb, 0);
		if (nritems == 0)
			end += BTRFS_LEAF_DATA_SIZE(eb->fs_info);
		else
			end += btrfs_item_offset(eb, nritems - 1);
		memzero_extent_buffer(eb, start, end - start);
	}
}

static noinline_for_stack void write_one_eb(struct extent_buffer *eb,
					    struct writeback_control *wbc)
{
	struct btrfs_fs_info *fs_info = eb->fs_info;
	struct btrfs_bio *bbio;

	prepare_eb_write(eb);

	bbio = btrfs_bio_alloc(INLINE_EXTENT_BUFFER_PAGES,
			       REQ_OP_WRITE | REQ_META | wbc_to_write_flags(wbc),
			       eb->fs_info, end_bbio_meta_write, eb);
	bbio->bio.bi_iter.bi_sector = eb->start >> SECTOR_SHIFT;
	bio_set_dev(&bbio->bio, fs_info->fs_devices->latest_dev->bdev);
	wbc_init_bio(wbc, &bbio->bio);
	bbio->inode = BTRFS_I(eb->fs_info->btree_inode);
	bbio->file_offset = eb->start;
	for (int i = 0; i < num_extent_folios(eb); i++) {
		struct folio *folio = eb->folios[i];
		u64 range_start = max_t(u64, eb->start, folio_pos(folio));
		u32 range_len = min_t(u64, folio_pos(folio) + folio_size(folio),
				      eb->start + eb->len) - range_start;

		folio_lock(folio);
		btrfs_meta_folio_clear_dirty(folio, eb);
		btrfs_meta_folio_set_writeback(folio, eb);
		if (!folio_test_dirty(folio))
			wbc->nr_to_write -= folio_nr_pages(folio);
		bio_add_folio_nofail(&bbio->bio, folio, range_len,
				     offset_in_folio(folio, range_start));
		wbc_account_cgroup_owner(wbc, folio, range_len);
		folio_unlock(folio);
	}
	btrfs_submit_bbio(bbio, 0);
}

/*
 * Wait for all eb writeback in the given range to finish.
 *
 * @fs_info:	The fs_info for this file system.
 * @start:	The offset of the range to start waiting on writeback.
 * @end:	The end of the range, inclusive. This is meant to be used in
 *		conjuction with wait_marked_extents, so this will usually be
 *		the_next_eb->start - 1.
 */
void btrfs_btree_wait_writeback_range(struct btrfs_fs_info *fs_info, u64 start,
				      u64 end)
{
	struct eb_batch batch;
	unsigned long start_index = (start >> fs_info->sectorsize_bits);
	unsigned long end_index = (end >> fs_info->sectorsize_bits);

	eb_batch_init(&batch);
	while (start_index <= end_index) {
		struct extent_buffer *eb;
		unsigned int nr_ebs;

		nr_ebs = buffer_tree_get_ebs_tag(fs_info, &start_index, end_index,
						 PAGECACHE_TAG_WRITEBACK, &batch);
		if (!nr_ebs)
			break;

		while ((eb = eb_batch_next(&batch)) != NULL)
			wait_on_extent_buffer_writeback(eb);
		eb_batch_release(&batch);
		cond_resched();
	}
}

int btree_write_cache_pages(struct address_space *mapping,
				   struct writeback_control *wbc)
{
	struct btrfs_eb_write_context ctx = { .wbc = wbc };
	struct btrfs_fs_info *fs_info = inode_to_fs_info(mapping->host);
	int ret = 0;
	int done = 0;
	int nr_to_write_done = 0;
	struct eb_batch batch;
	unsigned int nr_ebs;
	unsigned long index;
	unsigned long end;
	int scanned = 0;
	xa_mark_t tag;

	eb_batch_init(&batch);
	if (wbc->range_cyclic) {
		index = ((mapping->writeback_index << PAGE_SHIFT) >> fs_info->sectorsize_bits);
		end = -1;

		/*
		 * Start from the beginning does not need to cycle over the
		 * range, mark it as scanned.
		 */
		scanned = (index == 0);
	} else {
		index = (wbc->range_start >> fs_info->sectorsize_bits);
		end = (wbc->range_end >> fs_info->sectorsize_bits);

		scanned = 1;
	}
	if (wbc->sync_mode == WB_SYNC_ALL)
		tag = PAGECACHE_TAG_TOWRITE;
	else
		tag = PAGECACHE_TAG_DIRTY;
	btrfs_zoned_meta_io_lock(fs_info);
retry:
	if (wbc->sync_mode == WB_SYNC_ALL)
		buffer_tree_tag_for_writeback(fs_info, index, end);
	while (!done && !nr_to_write_done && (index <= end) &&
	       (nr_ebs = buffer_tree_get_ebs_tag(fs_info, &index, end, tag, &batch))) {
		struct extent_buffer *eb;

		while ((eb = eb_batch_next(&batch)) != NULL) {
			ctx.eb = eb;

			ret = btrfs_check_meta_write_pointer(eb->fs_info, &ctx);
			if (ret) {
				if (ret == -EBUSY)
					ret = 0;

				if (ret) {
					done = 1;
					break;
				}
				continue;
			}

			if (!lock_extent_buffer_for_io(eb, wbc))
				continue;

			/* Implies write in zoned mode. */
			if (ctx.zoned_bg) {
				/* Mark the last eb in the block group. */
				btrfs_schedule_zone_finish_bg(ctx.zoned_bg, eb);
				ctx.zoned_bg->meta_write_pointer += eb->len;
			}
			write_one_eb(eb, wbc);
		}
		nr_to_write_done = (wbc->nr_to_write <= 0);
		eb_batch_release(&batch);
		cond_resched();
	}
	if (!scanned && !done) {
		/*
		 * We hit the last page and there is more work to be done: wrap
		 * back to the start of the file
		 */
		scanned = 1;
		index = 0;
		goto retry;
	}
	/*
	 * If something went wrong, don't allow any metadata write bio to be
	 * submitted.
	 *
	 * This would prevent use-after-free if we had dirty pages not
	 * cleaned up, which can still happen by fuzzed images.
	 *
	 * - Bad extent tree
	 *   Allowing existing tree block to be allocated for other trees.
	 *
	 * - Log tree operations
	 *   Exiting tree blocks get allocated to log tree, bumps its
	 *   generation, then get cleaned in tree re-balance.
	 *   Such tree block will not be written back, since it's clean,
	 *   thus no WRITTEN flag set.
	 *   And after log writes back, this tree block is not traced by
	 *   any dirty extent_io_tree.
	 *
	 * - Offending tree block gets re-dirtied from its original owner
	 *   Since it has bumped generation, no WRITTEN flag, it can be
	 *   reused without COWing. This tree block will not be traced
	 *   by btrfs_transaction::dirty_pages.
	 *
	 *   Now such dirty tree block will not be cleaned by any dirty
	 *   extent io tree. Thus we don't want to submit such wild eb
	 *   if the fs already has error.
	 *
	 * We can get ret > 0 from submit_extent_folio() indicating how many ebs
	 * were submitted. Reset it to 0 to avoid false alerts for the caller.
	 */
	if (ret > 0)
		ret = 0;
	if (!ret && BTRFS_FS_ERROR(fs_info))
		ret = -EROFS;

	if (ctx.zoned_bg)
		btrfs_put_block_group(ctx.zoned_bg);
	btrfs_zoned_meta_io_unlock(fs_info);
	return ret;
}

/*
 * Walk the list of dirty pages of the given address space and write all of them.
 *
 * @mapping:   address space structure to write
 * @wbc:       subtract the number of written pages from *@wbc->nr_to_write
 * @bio_ctrl:  holds context for the write, namely the bio
 *
 * If a page is already under I/O, write_cache_pages() skips it, even
 * if it's dirty.  This is desirable behaviour for memory-cleaning writeback,
 * but it is INCORRECT for data-integrity system calls such as fsync().  fsync()
 * and msync() need to guarantee that all the data which was dirty at the time
 * the call was made get new I/O started against them.  If wbc->sync_mode is
 * WB_SYNC_ALL then we were called for data integrity and we must wait for
 * existing IO to complete.
 */
static int extent_write_cache_pages(struct address_space *mapping,
			     struct btrfs_bio_ctrl *bio_ctrl)
{
	struct writeback_control *wbc = bio_ctrl->wbc;
	struct inode *inode = mapping->host;
	int ret = 0;
	int done = 0;
	int nr_to_write_done = 0;
	struct folio_batch fbatch;
	unsigned int nr_folios;
	pgoff_t index;
	pgoff_t end;		/* Inclusive */
	pgoff_t done_index;
	int range_whole = 0;
	int scanned = 0;
	xa_mark_t tag;

	/*
	 * We have to hold onto the inode so that ordered extents can do their
	 * work when the IO finishes.  The alternative to this is failing to add
	 * an ordered extent if the igrab() fails there and that is a huge pain
	 * to deal with, so instead just hold onto the inode throughout the
	 * writepages operation.  If it fails here we are freeing up the inode
	 * anyway and we'd rather not waste our time writing out stuff that is
	 * going to be truncated anyway.
	 */
	if (!igrab(inode))
		return 0;

	folio_batch_init(&fbatch);
	if (wbc->range_cyclic) {
		index = mapping->writeback_index; /* Start from prev offset */
		end = -1;
		/*
		 * Start from the beginning does not need to cycle over the
		 * range, mark it as scanned.
		 */
		scanned = (index == 0);
	} else {
		index = wbc->range_start >> PAGE_SHIFT;
		end = wbc->range_end >> PAGE_SHIFT;
		if (wbc->range_start == 0 && wbc->range_end == LLONG_MAX)
			range_whole = 1;
		scanned = 1;
	}

	/*
	 * We do the tagged writepage as long as the snapshot flush bit is set
	 * and we are the first one who do the filemap_flush() on this inode.
	 *
	 * The nr_to_write == LONG_MAX is needed to make sure other flushers do
	 * not race in and drop the bit.
	 */
	if (range_whole && wbc->nr_to_write == LONG_MAX &&
	    test_and_clear_bit(BTRFS_INODE_SNAPSHOT_FLUSH,
			       &BTRFS_I(inode)->runtime_flags))
		wbc->tagged_writepages = 1;

	if (wbc->sync_mode == WB_SYNC_ALL || wbc->tagged_writepages)
		tag = PAGECACHE_TAG_TOWRITE;
	else
		tag = PAGECACHE_TAG_DIRTY;
retry:
	if (wbc->sync_mode == WB_SYNC_ALL || wbc->tagged_writepages)
		tag_pages_for_writeback(mapping, index, end);
	done_index = index;
	while (!done && !nr_to_write_done && (index <= end) &&
			(nr_folios = filemap_get_folios_tag(mapping, &index,
							end, tag, &fbatch))) {
		unsigned i;

		for (i = 0; i < nr_folios; i++) {
			struct folio *folio = fbatch.folios[i];

			done_index = folio_next_index(folio);
			/*
			 * At this point we hold neither the i_pages lock nor
			 * the folio lock: the folio may be truncated or
			 * invalidated (changing folio->mapping to NULL).
			 */
			if (!folio_trylock(folio)) {
				submit_write_bio(bio_ctrl, 0);
				folio_lock(folio);
			}

			if (unlikely(folio->mapping != mapping)) {
				folio_unlock(folio);
				continue;
			}

			if (!folio_test_dirty(folio)) {
				/* Someone wrote it for us. */
				folio_unlock(folio);
				continue;
			}

			/*
			 * For subpage case, compression can lead to mixed
			 * writeback and dirty flags, e.g:
			 * 0     32K    64K    96K    128K
			 * |     |//////||/////|   |//|
			 *
			 * In above case, [32K, 96K) is asynchronously submitted
			 * for compression, and [124K, 128K) needs to be written back.
			 *
			 * If we didn't wait wrtiteback for page 64K, [128K, 128K)
			 * won't be submitted as the page still has writeback flag
			 * and will be skipped in the next check.
			 *
			 * This mixed writeback and dirty case is only possible for
			 * subpage case.
			 *
			 * TODO: Remove this check after migrating compression to
			 * regular submission.
			 */
			if (wbc->sync_mode != WB_SYNC_NONE ||
			    btrfs_is_subpage(inode_to_fs_info(inode), folio)) {
				if (folio_test_writeback(folio))
					submit_write_bio(bio_ctrl, 0);
				folio_wait_writeback(folio);
			}

			if (folio_test_writeback(folio) ||
			    !folio_clear_dirty_for_io(folio)) {
				folio_unlock(folio);
				continue;
			}

			ret = extent_writepage(folio, bio_ctrl);
			if (ret < 0) {
				done = 1;
				break;
			}

			/*
			 * The filesystem may choose to bump up nr_to_write.
			 * We have to make sure to honor the new nr_to_write
			 * at any time.
			 */
			nr_to_write_done = (wbc->sync_mode == WB_SYNC_NONE &&
					    wbc->nr_to_write <= 0);
		}
		folio_batch_release(&fbatch);
		cond_resched();
	}
	if (!scanned && !done) {
		/*
		 * We hit the last page and there is more work to be done: wrap
		 * back to the start of the file
		 */
		scanned = 1;
		index = 0;

		/*
		 * If we're looping we could run into a page that is locked by a
		 * writer and that writer could be waiting on writeback for a
		 * page in our current bio, and thus deadlock, so flush the
		 * write bio here.
		 */
		submit_write_bio(bio_ctrl, 0);
		goto retry;
	}

	if (wbc->range_cyclic || (wbc->nr_to_write > 0 && range_whole))
		mapping->writeback_index = done_index;

	btrfs_add_delayed_iput(BTRFS_I(inode));
	return ret;
}

/*
 * Submit the pages in the range to bio for call sites which delalloc range has
 * already been ran (aka, ordered extent inserted) and all pages are still
 * locked.
 */
void extent_write_locked_range(struct inode *inode, const struct folio *locked_folio,
			       u64 start, u64 end, struct writeback_control *wbc,
			       bool pages_dirty)
{
	bool found_error = false;
	int ret = 0;
	struct address_space *mapping = inode->i_mapping;
	struct btrfs_fs_info *fs_info = inode_to_fs_info(inode);
	const u32 sectorsize = fs_info->sectorsize;
	loff_t i_size = i_size_read(inode);
	u64 cur = start;
	struct btrfs_bio_ctrl bio_ctrl = {
		.wbc = wbc,
		.opf = REQ_OP_WRITE | wbc_to_write_flags(wbc),
	};

	if (wbc->no_cgroup_owner)
		bio_ctrl.opf |= REQ_BTRFS_CGROUP_PUNT;

	ASSERT(IS_ALIGNED(start, sectorsize) && IS_ALIGNED(end + 1, sectorsize));

	while (cur <= end) {
		u64 cur_end;
		u32 cur_len;
		struct folio *folio;

		folio = filemap_get_folio(mapping, cur >> PAGE_SHIFT);

		/*
		 * This shouldn't happen, the pages are pinned and locked, this
		 * code is just in case, but shouldn't actually be run.
		 */
		if (IS_ERR(folio)) {
			cur_end = min(round_down(cur, PAGE_SIZE) + PAGE_SIZE - 1, end);
			cur_len = cur_end + 1 - cur;
			btrfs_mark_ordered_io_finished(BTRFS_I(inode), NULL,
						       cur, cur_len, false);
			mapping_set_error(mapping, PTR_ERR(folio));
			cur = cur_end;
			continue;
		}

		cur_end = min_t(u64, folio_pos(folio) + folio_size(folio) - 1, end);
		cur_len = cur_end + 1 - cur;

		ASSERT(folio_test_locked(folio));
		if (pages_dirty && folio != locked_folio)
			ASSERT(folio_test_dirty(folio));

		/*
		 * Set the submission bitmap to submit all sectors.
		 * extent_writepage_io() will do the truncation correctly.
		 */
		bio_ctrl.submit_bitmap = (unsigned long)-1;
		ret = extent_writepage_io(BTRFS_I(inode), folio, cur, cur_len,
					  &bio_ctrl, i_size);
		if (ret == 1)
			goto next_page;

		if (ret)
			mapping_set_error(mapping, ret);
		btrfs_folio_end_lock(fs_info, folio, cur, cur_len);
		if (ret < 0)
			found_error = true;
next_page:
		folio_put(folio);
		cur = cur_end + 1;
	}

	submit_write_bio(&bio_ctrl, found_error ? ret : 0);
}

int btrfs_writepages(struct address_space *mapping, struct writeback_control *wbc)
{
	struct inode *inode = mapping->host;
	int ret = 0;
	struct btrfs_bio_ctrl bio_ctrl = {
		.wbc = wbc,
		.opf = REQ_OP_WRITE | wbc_to_write_flags(wbc),
	};

	/*
	 * Allow only a single thread to do the reloc work in zoned mode to
	 * protect the write pointer updates.
	 */
	btrfs_zoned_data_reloc_lock(BTRFS_I(inode));
	ret = extent_write_cache_pages(mapping, &bio_ctrl);
	submit_write_bio(&bio_ctrl, ret);
	btrfs_zoned_data_reloc_unlock(BTRFS_I(inode));
	return ret;
}

void btrfs_readahead(struct readahead_control *rac)
{
	struct btrfs_bio_ctrl bio_ctrl = { .opf = REQ_OP_READ | REQ_RAHEAD };
	struct folio *folio;
	struct btrfs_inode *inode = BTRFS_I(rac->mapping->host);
	const u64 start = readahead_pos(rac);
	const u64 end = start + readahead_length(rac) - 1;
	struct extent_state *cached_state = NULL;
	struct extent_map *em_cached = NULL;
	u64 prev_em_start = (u64)-1;

	lock_extents_for_read(inode, start, end, &cached_state);

	while ((folio = readahead_folio(rac)) != NULL)
		btrfs_do_readpage(folio, &em_cached, &bio_ctrl, &prev_em_start);

	btrfs_unlock_extent(&inode->io_tree, start, end, &cached_state);

	if (em_cached)
		btrfs_free_extent_map(em_cached);
	submit_one_bio(&bio_ctrl);
}

/*
 * basic invalidate_folio code, this waits on any locked or writeback
 * ranges corresponding to the folio, and then deletes any extent state
 * records from the tree
 */
int extent_invalidate_folio(struct extent_io_tree *tree,
			  struct folio *folio, size_t offset)
{
	struct extent_state *cached_state = NULL;
	u64 start = folio_pos(folio);
	u64 end = start + folio_size(folio) - 1;
	size_t blocksize = folio_to_fs_info(folio)->sectorsize;

	/* This function is only called for the btree inode */
	ASSERT(tree->owner == IO_TREE_BTREE_INODE_IO);

	start += ALIGN(offset, blocksize);
	if (start > end)
		return 0;

	btrfs_lock_extent(tree, start, end, &cached_state);
	folio_wait_writeback(folio);

	/*
	 * Currently for btree io tree, only EXTENT_LOCKED is utilized,
	 * so here we only need to unlock the extent range to free any
	 * existing extent state.
	 */
	btrfs_unlock_extent(tree, start, end, &cached_state);
	return 0;
}

/*
 * A helper for struct address_space_operations::release_folio, this tests for
 * areas of the folio that are locked or under IO and drops the related state
 * bits if it is safe to drop the folio.
 */
static bool try_release_extent_state(struct extent_io_tree *tree,
				     struct folio *folio)
{
	struct extent_state *cached_state = NULL;
	u64 start = folio_pos(folio);
	u64 end = start + folio_size(folio) - 1;
	u32 range_bits;
	u32 clear_bits;
	bool ret = false;
	int ret2;

	btrfs_get_range_bits(tree, start, end, &range_bits, &cached_state);

	/*
	 * We can release the folio if it's locked only for ordered extent
	 * completion, since that doesn't require using the folio.
	 */
	if ((range_bits & EXTENT_LOCKED) &&
	    !(range_bits & EXTENT_FINISHING_ORDERED))
		goto out;

	clear_bits = ~(EXTENT_LOCKED | EXTENT_NODATASUM | EXTENT_DELALLOC_NEW |
		       EXTENT_CTLBITS | EXTENT_QGROUP_RESERVED |
		       EXTENT_FINISHING_ORDERED);
	/*
	 * At this point we can safely clear everything except the locked,
	 * nodatasum, delalloc new and finishing ordered bits. The delalloc new
	 * bit will be cleared by ordered extent completion.
	 */
	ret2 = btrfs_clear_extent_bit(tree, start, end, clear_bits, &cached_state);
	/*
	 * If clear_extent_bit failed for enomem reasons, we can't allow the
	 * release to continue.
	 */
	if (ret2 == 0)
		ret = true;
out:
	btrfs_free_extent_state(cached_state);

	return ret;
}

/*
 * a helper for release_folio.  As long as there are no locked extents
 * in the range corresponding to the page, both state records and extent
 * map records are removed
 */
bool try_release_extent_mapping(struct folio *folio, gfp_t mask)
{
	u64 start = folio_pos(folio);
	u64 end = start + folio_size(folio) - 1;
	struct btrfs_inode *inode = folio_to_inode(folio);
	struct extent_io_tree *io_tree = &inode->io_tree;

	while (start <= end) {
		const u64 cur_gen = btrfs_get_fs_generation(inode->root->fs_info);
		const u64 len = end - start + 1;
		struct extent_map_tree *extent_tree = &inode->extent_tree;
		struct extent_map *em;

		write_lock(&extent_tree->lock);
		em = btrfs_lookup_extent_mapping(extent_tree, start, len);
		if (!em) {
			write_unlock(&extent_tree->lock);
			break;
		}
		if ((em->flags & EXTENT_FLAG_PINNED) || em->start != start) {
			write_unlock(&extent_tree->lock);
			btrfs_free_extent_map(em);
			break;
		}
		if (btrfs_test_range_bit_exists(io_tree, em->start,
						btrfs_extent_map_end(em) - 1,
						EXTENT_LOCKED))
			goto next;
		/*
		 * If it's not in the list of modified extents, used by a fast
		 * fsync, we can remove it. If it's being logged we can safely
		 * remove it since fsync took an extra reference on the em.
		 */
		if (list_empty(&em->list) || (em->flags & EXTENT_FLAG_LOGGING))
			goto remove_em;
		/*
		 * If it's in the list of modified extents, remove it only if
		 * its generation is older then the current one, in which case
		 * we don't need it for a fast fsync. Otherwise don't remove it,
		 * we could be racing with an ongoing fast fsync that could miss
		 * the new extent.
		 */
		if (em->generation >= cur_gen)
			goto next;
remove_em:
		/*
		 * We only remove extent maps that are not in the list of
		 * modified extents or that are in the list but with a
		 * generation lower then the current generation, so there is no
		 * need to set the full fsync flag on the inode (it hurts the
		 * fsync performance for workloads with a data size that exceeds
		 * or is close to the system's memory).
		 */
		btrfs_remove_extent_mapping(inode, em);
		/* Once for the inode's extent map tree. */
		btrfs_free_extent_map(em);
next:
		start = btrfs_extent_map_end(em);
		write_unlock(&extent_tree->lock);

		/* Once for us, for the lookup_extent_mapping() reference. */
		btrfs_free_extent_map(em);

		if (need_resched()) {
			/*
			 * If we need to resched but we can't block just exit
			 * and leave any remaining extent maps.
			 */
			if (!gfpflags_allow_blocking(mask))
				break;

			cond_resched();
		}
	}
	return try_release_extent_state(io_tree, folio);
}

static int extent_buffer_under_io(const struct extent_buffer *eb)
{
	return (test_bit(EXTENT_BUFFER_WRITEBACK, &eb->bflags) ||
		test_bit(EXTENT_BUFFER_DIRTY, &eb->bflags));
}

static bool folio_range_has_eb(struct folio *folio)
{
	struct btrfs_subpage *subpage;

	lockdep_assert_held(&folio->mapping->i_private_lock);

	if (folio_test_private(folio)) {
		subpage = folio_get_private(folio);
		if (atomic_read(&subpage->eb_refs))
			return true;
	}
	return false;
}

static void detach_extent_buffer_folio(const struct extent_buffer *eb, struct folio *folio)
{
	struct btrfs_fs_info *fs_info = eb->fs_info;
	struct address_space *mapping = folio->mapping;
	const bool mapped = !test_bit(EXTENT_BUFFER_UNMAPPED, &eb->bflags);

	/*
	 * For mapped eb, we're going to change the folio private, which should
	 * be done under the i_private_lock.
	 */
	if (mapped)
		spin_lock(&mapping->i_private_lock);

	if (!folio_test_private(folio)) {
		if (mapped)
			spin_unlock(&mapping->i_private_lock);
		return;
	}

	if (!btrfs_meta_is_subpage(fs_info)) {
		/*
		 * We do this since we'll remove the pages after we've removed
		 * the eb from the xarray, so we could race and have this page
		 * now attached to the new eb.  So only clear folio if it's
		 * still connected to this eb.
		 */
		if (folio_test_private(folio) && folio_get_private(folio) == eb) {
			BUG_ON(test_bit(EXTENT_BUFFER_DIRTY, &eb->bflags));
			BUG_ON(folio_test_dirty(folio));
			BUG_ON(folio_test_writeback(folio));
			/* We need to make sure we haven't be attached to a new eb. */
			folio_detach_private(folio);
		}
		if (mapped)
			spin_unlock(&mapping->i_private_lock);
		return;
	}

	/*
	 * For subpage, we can have dummy eb with folio private attached.  In
	 * this case, we can directly detach the private as such folio is only
	 * attached to one dummy eb, no sharing.
	 */
	if (!mapped) {
		btrfs_detach_subpage(fs_info, folio, BTRFS_SUBPAGE_METADATA);
		return;
	}

	btrfs_folio_dec_eb_refs(fs_info, folio);

	/*
	 * We can only detach the folio private if there are no other ebs in the
	 * page range and no unfinished IO.
	 */
	if (!folio_range_has_eb(folio))
		btrfs_detach_subpage(fs_info, folio, BTRFS_SUBPAGE_METADATA);

	spin_unlock(&mapping->i_private_lock);
}

/* Release all folios attached to the extent buffer */
static void btrfs_release_extent_buffer_folios(const struct extent_buffer *eb)
{
	ASSERT(!extent_buffer_under_io(eb));

	for (int i = 0; i < INLINE_EXTENT_BUFFER_PAGES; i++) {
		struct folio *folio = eb->folios[i];

		if (!folio)
			continue;

		detach_extent_buffer_folio(eb, folio);
	}
}

/*
 * Helper for releasing the extent buffer.
 */
static inline void btrfs_release_extent_buffer(struct extent_buffer *eb)
{
	btrfs_release_extent_buffer_folios(eb);
	btrfs_leak_debug_del_eb(eb);
	kmem_cache_free(extent_buffer_cache, eb);
}

static struct extent_buffer *__alloc_extent_buffer(struct btrfs_fs_info *fs_info,
						   u64 start)
{
	struct extent_buffer *eb = NULL;

	eb = kmem_cache_zalloc(extent_buffer_cache, GFP_NOFS|__GFP_NOFAIL);
	eb->start = start;
	eb->len = fs_info->nodesize;
	eb->fs_info = fs_info;
	init_rwsem(&eb->lock);

	btrfs_leak_debug_add_eb(eb);

	spin_lock_init(&eb->refs_lock);
	atomic_set(&eb->refs, 1);

	ASSERT(eb->len <= BTRFS_MAX_METADATA_BLOCKSIZE);

	return eb;
}

/*
 * For use in eb allocation error cleanup paths, as btrfs_release_extent_buffer()
 * does not call folio_put(), and we need to set the folios to NULL so that
 * btrfs_release_extent_buffer() will not detach them a second time.
 */
static void cleanup_extent_buffer_folios(struct extent_buffer *eb)
{
	const int num_folios = num_extent_folios(eb);

	/* We canont use num_extent_folios() as loop bound as eb->folios changes. */
	for (int i = 0; i < num_folios; i++) {
		ASSERT(eb->folios[i]);
		detach_extent_buffer_folio(eb, eb->folios[i]);
		folio_put(eb->folios[i]);
		eb->folios[i] = NULL;
	}
}

struct extent_buffer *btrfs_clone_extent_buffer(const struct extent_buffer *src)
{
	struct extent_buffer *new;
	int num_folios;
	int ret;

	new = __alloc_extent_buffer(src->fs_info, src->start);
	if (new == NULL)
		return NULL;

	/*
	 * Set UNMAPPED before calling btrfs_release_extent_buffer(), as
	 * btrfs_release_extent_buffer() have different behavior for
	 * UNMAPPED subpage extent buffer.
	 */
	set_bit(EXTENT_BUFFER_UNMAPPED, &new->bflags);

	ret = alloc_eb_folio_array(new, false);
	if (ret)
		goto release_eb;

	ASSERT(num_extent_folios(src) == num_extent_folios(new),
	       "%d != %d", num_extent_folios(src), num_extent_folios(new));
	/* Explicitly use the cached num_extent value from now on. */
	num_folios = num_extent_folios(src);
	for (int i = 0; i < num_folios; i++) {
		struct folio *folio = new->folios[i];

		ret = attach_extent_buffer_folio(new, folio, NULL);
		if (ret < 0)
			goto cleanup_folios;
		WARN_ON(folio_test_dirty(folio));
	}
	for (int i = 0; i < num_folios; i++)
		folio_put(new->folios[i]);

	copy_extent_buffer_full(new, src);
	set_extent_buffer_uptodate(new);

	return new;

cleanup_folios:
	cleanup_extent_buffer_folios(new);
release_eb:
	btrfs_release_extent_buffer(new);
	return NULL;
}

struct extent_buffer *alloc_dummy_extent_buffer(struct btrfs_fs_info *fs_info,
						u64 start)
{
	struct extent_buffer *eb;
	int ret;

	eb = __alloc_extent_buffer(fs_info, start);
	if (!eb)
		return NULL;

	ret = alloc_eb_folio_array(eb, false);
	if (ret)
		goto release_eb;

	for (int i = 0; i < num_extent_folios(eb); i++) {
		ret = attach_extent_buffer_folio(eb, eb->folios[i], NULL);
		if (ret < 0)
			goto cleanup_folios;
	}
	for (int i = 0; i < num_extent_folios(eb); i++)
		folio_put(eb->folios[i]);

	set_extent_buffer_uptodate(eb);
	btrfs_set_header_nritems(eb, 0);
	set_bit(EXTENT_BUFFER_UNMAPPED, &eb->bflags);

	return eb;

cleanup_folios:
	cleanup_extent_buffer_folios(eb);
release_eb:
	btrfs_release_extent_buffer(eb);
	return NULL;
}

static void check_buffer_tree_ref(struct extent_buffer *eb)
{
	int refs;
	/*
	 * The TREE_REF bit is first set when the extent_buffer is added to the
	 * xarray. It is also reset, if unset, when a new reference is created
	 * by find_extent_buffer.
	 *
	 * It is only cleared in two cases: freeing the last non-tree
	 * reference to the extent_buffer when its STALE bit is set or
	 * calling release_folio when the tree reference is the only reference.
	 *
	 * In both cases, care is taken to ensure that the extent_buffer's
	 * pages are not under io. However, release_folio can be concurrently
	 * called with creating new references, which is prone to race
	 * conditions between the calls to check_buffer_tree_ref in those
	 * codepaths and clearing TREE_REF in try_release_extent_buffer.
	 *
	 * The actual lifetime of the extent_buffer in the xarray is adequately
	 * protected by the refcount, but the TREE_REF bit and its corresponding
	 * reference are not. To protect against this class of races, we call
	 * check_buffer_tree_ref() from the code paths which trigger io. Note that
	 * once io is initiated, TREE_REF can no longer be cleared, so that is
	 * the moment at which any such race is best fixed.
	 */
	refs = atomic_read(&eb->refs);
	if (refs >= 2 && test_bit(EXTENT_BUFFER_TREE_REF, &eb->bflags))
		return;

	spin_lock(&eb->refs_lock);
	if (!test_and_set_bit(EXTENT_BUFFER_TREE_REF, &eb->bflags))
		atomic_inc(&eb->refs);
	spin_unlock(&eb->refs_lock);
}

static void mark_extent_buffer_accessed(struct extent_buffer *eb)
{
	check_buffer_tree_ref(eb);

	for (int i = 0; i < num_extent_folios(eb); i++)
		folio_mark_accessed(eb->folios[i]);
}

struct extent_buffer *find_extent_buffer(struct btrfs_fs_info *fs_info,
					 u64 start)
{
	struct extent_buffer *eb;

	eb = find_extent_buffer_nolock(fs_info, start);
	if (!eb)
		return NULL;
	/*
	 * Lock our eb's refs_lock to avoid races with free_extent_buffer().
	 * When we get our eb it might be flagged with EXTENT_BUFFER_STALE and
	 * another task running free_extent_buffer() might have seen that flag
	 * set, eb->refs == 2, that the buffer isn't under IO (dirty and
	 * writeback flags not set) and it's still in the tree (flag
	 * EXTENT_BUFFER_TREE_REF set), therefore being in the process of
	 * decrementing the extent buffer's reference count twice.  So here we
	 * could race and increment the eb's reference count, clear its stale
	 * flag, mark it as dirty and drop our reference before the other task
	 * finishes executing free_extent_buffer, which would later result in
	 * an attempt to free an extent buffer that is dirty.
	 */
	if (test_bit(EXTENT_BUFFER_STALE, &eb->bflags)) {
		spin_lock(&eb->refs_lock);
		spin_unlock(&eb->refs_lock);
	}
	mark_extent_buffer_accessed(eb);
	return eb;
}

struct extent_buffer *alloc_test_extent_buffer(struct btrfs_fs_info *fs_info,
					u64 start)
{
#ifdef CONFIG_BTRFS_FS_RUN_SANITY_TESTS
	struct extent_buffer *eb, *exists = NULL;
	int ret;

	eb = find_extent_buffer(fs_info, start);
	if (eb)
		return eb;
	eb = alloc_dummy_extent_buffer(fs_info, start);
	if (!eb)
		return ERR_PTR(-ENOMEM);
	eb->fs_info = fs_info;
again:
	xa_lock_irq(&fs_info->buffer_tree);
	exists = __xa_cmpxchg(&fs_info->buffer_tree, start >> fs_info->sectorsize_bits,
			      NULL, eb, GFP_NOFS);
	if (xa_is_err(exists)) {
		ret = xa_err(exists);
		xa_unlock_irq(&fs_info->buffer_tree);
		btrfs_release_extent_buffer(eb);
		return ERR_PTR(ret);
	}
	if (exists) {
		if (!atomic_inc_not_zero(&exists->refs)) {
			/* The extent buffer is being freed, retry. */
			xa_unlock_irq(&fs_info->buffer_tree);
			goto again;
		}
		xa_unlock_irq(&fs_info->buffer_tree);
		btrfs_release_extent_buffer(eb);
		return exists;
	}
	xa_unlock_irq(&fs_info->buffer_tree);
	check_buffer_tree_ref(eb);

	return eb;
#else
	/* Stub to avoid linker error when compiled with optimizations turned off. */
	return NULL;
#endif
}

static struct extent_buffer *grab_extent_buffer(struct btrfs_fs_info *fs_info,
						struct folio *folio)
{
	struct extent_buffer *exists;

	lockdep_assert_held(&folio->mapping->i_private_lock);

	/*
	 * For subpage case, we completely rely on xarray to ensure we don't try
	 * to insert two ebs for the same bytenr.  So here we always return NULL
	 * and just continue.
	 */
	if (btrfs_meta_is_subpage(fs_info))
		return NULL;

	/* Page not yet attached to an extent buffer */
	if (!folio_test_private(folio))
		return NULL;

	/*
	 * We could have already allocated an eb for this folio and attached one
	 * so lets see if we can get a ref on the existing eb, and if we can we
	 * know it's good and we can just return that one, else we know we can
	 * just overwrite folio private.
	 */
	exists = folio_get_private(folio);
	if (atomic_inc_not_zero(&exists->refs))
		return exists;

	WARN_ON(folio_test_dirty(folio));
	folio_detach_private(folio);
	return NULL;
}

/*
 * Validate alignment constraints of eb at logical address @start.
 */
static bool check_eb_alignment(struct btrfs_fs_info *fs_info, u64 start)
{
	if (!IS_ALIGNED(start, fs_info->sectorsize)) {
		btrfs_err(fs_info, "bad tree block start %llu", start);
		return true;
	}

	if (fs_info->nodesize < PAGE_SIZE && !IS_ALIGNED(start, fs_info->nodesize)) {
		btrfs_err(fs_info,
		"tree block is not nodesize aligned, start %llu nodesize %u",
			  start, fs_info->nodesize);
		return true;
	}
	if (fs_info->nodesize >= PAGE_SIZE &&
	    !PAGE_ALIGNED(start)) {
		btrfs_err(fs_info,
		"tree block is not page aligned, start %llu nodesize %u",
			  start, fs_info->nodesize);
		return true;
	}
	if (!IS_ALIGNED(start, fs_info->nodesize) &&
	    !test_and_set_bit(BTRFS_FS_UNALIGNED_TREE_BLOCK, &fs_info->flags)) {
		btrfs_warn(fs_info,
"tree block not nodesize aligned, start %llu nodesize %u, can be resolved by a full metadata balance",
			      start, fs_info->nodesize);
	}
	return false;
}

/*
 * Return 0 if eb->folios[i] is attached to btree inode successfully.
 * Return >0 if there is already another extent buffer for the range,
 * and @found_eb_ret would be updated.
 * Return -EAGAIN if the filemap has an existing folio but with different size
 * than @eb.
 * The caller needs to free the existing folios and retry using the same order.
 */
static int attach_eb_folio_to_filemap(struct extent_buffer *eb, int i,
				      struct btrfs_subpage *prealloc,
				      struct extent_buffer **found_eb_ret)
{

	struct btrfs_fs_info *fs_info = eb->fs_info;
	struct address_space *mapping = fs_info->btree_inode->i_mapping;
	const unsigned long index = eb->start >> PAGE_SHIFT;
	struct folio *existing_folio;
	int ret;

	ASSERT(found_eb_ret);

	/* Caller should ensure the folio exists. */
	ASSERT(eb->folios[i]);

retry:
	existing_folio = NULL;
	ret = filemap_add_folio(mapping, eb->folios[i], index + i,
				GFP_NOFS | __GFP_NOFAIL);
	if (!ret)
		goto finish;

	existing_folio = filemap_lock_folio(mapping, index + i);
	/* The page cache only exists for a very short time, just retry. */
	if (IS_ERR(existing_folio))
		goto retry;

	/* For now, we should only have single-page folios for btree inode. */
	ASSERT(folio_nr_pages(existing_folio) == 1);

	if (folio_size(existing_folio) != eb->folio_size) {
		folio_unlock(existing_folio);
		folio_put(existing_folio);
		return -EAGAIN;
	}

finish:
	spin_lock(&mapping->i_private_lock);
	if (existing_folio && btrfs_meta_is_subpage(fs_info)) {
		/* We're going to reuse the existing page, can drop our folio now. */
		__free_page(folio_page(eb->folios[i], 0));
		eb->folios[i] = existing_folio;
	} else if (existing_folio) {
		struct extent_buffer *existing_eb;

		existing_eb = grab_extent_buffer(fs_info, existing_folio);
		if (existing_eb) {
			/* The extent buffer still exists, we can use it directly. */
			*found_eb_ret = existing_eb;
			spin_unlock(&mapping->i_private_lock);
			folio_unlock(existing_folio);
			folio_put(existing_folio);
			return 1;
		}
		/* The extent buffer no longer exists, we can reuse the folio. */
		__free_page(folio_page(eb->folios[i], 0));
		eb->folios[i] = existing_folio;
	}
	eb->folio_size = folio_size(eb->folios[i]);
	eb->folio_shift = folio_shift(eb->folios[i]);
	/* Should not fail, as we have preallocated the memory. */
	ret = attach_extent_buffer_folio(eb, eb->folios[i], prealloc);
	ASSERT(!ret);
	/*
	 * To inform we have an extra eb under allocation, so that
	 * detach_extent_buffer_page() won't release the folio private when the
	 * eb hasn't been inserted into the xarray yet.
	 *
	 * The ref will be decreased when the eb releases the page, in
	 * detach_extent_buffer_page().  Thus needs no special handling in the
	 * error path.
	 */
	btrfs_folio_inc_eb_refs(fs_info, eb->folios[i]);
	spin_unlock(&mapping->i_private_lock);
	return 0;
}

struct extent_buffer *alloc_extent_buffer(struct btrfs_fs_info *fs_info,
					  u64 start, u64 owner_root, int level)
{
	int attached = 0;
	struct extent_buffer *eb;
	struct extent_buffer *existing_eb = NULL;
	struct btrfs_subpage *prealloc = NULL;
	u64 lockdep_owner = owner_root;
	bool page_contig = true;
	int uptodate = 1;
	int ret;

	if (check_eb_alignment(fs_info, start))
		return ERR_PTR(-EINVAL);

#if BITS_PER_LONG == 32
	if (start >= MAX_LFS_FILESIZE) {
		btrfs_err_rl(fs_info,
		"extent buffer %llu is beyond 32bit page cache limit", start);
		btrfs_err_32bit_limit(fs_info);
		return ERR_PTR(-EOVERFLOW);
	}
	if (start >= BTRFS_32BIT_EARLY_WARN_THRESHOLD)
		btrfs_warn_32bit_limit(fs_info);
#endif

	eb = find_extent_buffer(fs_info, start);
	if (eb)
		return eb;

	eb = __alloc_extent_buffer(fs_info, start);
	if (!eb)
		return ERR_PTR(-ENOMEM);

	/*
	 * The reloc trees are just snapshots, so we need them to appear to be
	 * just like any other fs tree WRT lockdep.
	 */
	if (lockdep_owner == BTRFS_TREE_RELOC_OBJECTID)
		lockdep_owner = BTRFS_FS_TREE_OBJECTID;

	btrfs_set_buffer_lockdep_class(lockdep_owner, eb, level);

	/*
	 * Preallocate folio private for subpage case, so that we won't
	 * allocate memory with i_private_lock nor page lock hold.
	 *
	 * The memory will be freed by attach_extent_buffer_page() or freed
	 * manually if we exit earlier.
	 */
	if (btrfs_meta_is_subpage(fs_info)) {
		prealloc = btrfs_alloc_subpage(fs_info, PAGE_SIZE, BTRFS_SUBPAGE_METADATA);
		if (IS_ERR(prealloc)) {
			ret = PTR_ERR(prealloc);
			goto out;
		}
	}

reallocate:
	/* Allocate all pages first. */
	ret = alloc_eb_folio_array(eb, true);
	if (ret < 0) {
		btrfs_free_subpage(prealloc);
		goto out;
	}

	/* Attach all pages to the filemap. */
	for (int i = 0; i < num_extent_folios(eb); i++) {
		struct folio *folio;

		ret = attach_eb_folio_to_filemap(eb, i, prealloc, &existing_eb);
		if (ret > 0) {
			ASSERT(existing_eb);
			goto out;
		}

		/*
		 * TODO: Special handling for a corner case where the order of
		 * folios mismatch between the new eb and filemap.
		 *
		 * This happens when:
		 *
		 * - the new eb is using higher order folio
		 *
		 * - the filemap is still using 0-order folios for the range
		 *   This can happen at the previous eb allocation, and we don't
		 *   have higher order folio for the call.
		 *
		 * - the existing eb has already been freed
		 *
		 * In this case, we have to free the existing folios first, and
		 * re-allocate using the same order.
		 * Thankfully this is not going to happen yet, as we're still
		 * using 0-order folios.
		 */
		if (unlikely(ret == -EAGAIN)) {
			DEBUG_WARN("folio order mismatch between new eb and filemap");
			goto reallocate;
		}
		attached++;

		/*
		 * Only after attach_eb_folio_to_filemap(), eb->folios[] is
		 * reliable, as we may choose to reuse the existing page cache
		 * and free the allocated page.
		 */
		folio = eb->folios[i];
		WARN_ON(btrfs_meta_folio_test_dirty(folio, eb));

		/*
		 * Check if the current page is physically contiguous with previous eb
		 * page.
		 * At this stage, either we allocated a large folio, thus @i
		 * would only be 0, or we fall back to per-page allocation.
		 */
		if (i && folio_page(eb->folios[i - 1], 0) + 1 != folio_page(folio, 0))
			page_contig = false;

		if (!btrfs_meta_folio_test_uptodate(folio, eb))
			uptodate = 0;

		/*
		 * We can't unlock the pages just yet since the extent buffer
		 * hasn't been properly inserted into the xarray, this opens a
		 * race with btree_release_folio() which can free a page while we
		 * are still filling in all pages for the buffer and we could crash.
		 */
	}
	if (uptodate)
		set_bit(EXTENT_BUFFER_UPTODATE, &eb->bflags);
	/* All pages are physically contiguous, can skip cross page handling. */
	if (page_contig)
		eb->addr = folio_address(eb->folios[0]) + offset_in_page(eb->start);
again:
	xa_lock_irq(&fs_info->buffer_tree);
	existing_eb = __xa_cmpxchg(&fs_info->buffer_tree,
				   start >> fs_info->sectorsize_bits, NULL, eb,
				   GFP_NOFS);
	if (xa_is_err(existing_eb)) {
		ret = xa_err(existing_eb);
		xa_unlock_irq(&fs_info->buffer_tree);
		goto out;
	}
	if (existing_eb) {
		if (!atomic_inc_not_zero(&existing_eb->refs)) {
			xa_unlock_irq(&fs_info->buffer_tree);
			goto again;
		}
		xa_unlock_irq(&fs_info->buffer_tree);
		goto out;
	}
	xa_unlock_irq(&fs_info->buffer_tree);

	/* add one reference for the tree */
	check_buffer_tree_ref(eb);

	/*
	 * Now it's safe to unlock the pages because any calls to
	 * btree_release_folio will correctly detect that a page belongs to a
	 * live buffer and won't free them prematurely.
	 */
	for (int i = 0; i < num_extent_folios(eb); i++) {
		folio_unlock(eb->folios[i]);
		/*
		 * A folio that has been added to an address_space mapping
		 * should not continue holding the refcount from its original
		 * allocation indefinitely.
		 */
		folio_put(eb->folios[i]);
	}
	return eb;

out:
	WARN_ON(!atomic_dec_and_test(&eb->refs));

	/*
	 * Any attached folios need to be detached before we unlock them.  This
	 * is because when we're inserting our new folios into the mapping, and
	 * then attaching our eb to that folio.  If we fail to insert our folio
	 * we'll lookup the folio for that index, and grab that EB.  We do not
	 * want that to grab this eb, as we're getting ready to free it.  So we
	 * have to detach it first and then unlock it.
	 *
	 * Note: the bounds is num_extent_pages() as we need to go through all slots.
	 */
	for (int i = 0; i < num_extent_pages(eb); i++) {
		struct folio *folio = eb->folios[i];

		if (i < attached) {
			ASSERT(folio);
			detach_extent_buffer_folio(eb, folio);
			folio_unlock(folio);
		} else if (!folio) {
			continue;
		}

		folio_put(folio);
		eb->folios[i] = NULL;
	}
	btrfs_release_extent_buffer(eb);
	if (ret < 0)
		return ERR_PTR(ret);
	ASSERT(existing_eb);
	return existing_eb;
}

static inline void btrfs_release_extent_buffer_rcu(struct rcu_head *head)
{
	struct extent_buffer *eb =
			container_of(head, struct extent_buffer, rcu_head);

	kmem_cache_free(extent_buffer_cache, eb);
}

static int release_extent_buffer(struct extent_buffer *eb)
	__releases(&eb->refs_lock)
{
	lockdep_assert_held(&eb->refs_lock);

	WARN_ON(atomic_read(&eb->refs) == 0);
	if (atomic_dec_and_test(&eb->refs)) {
		struct btrfs_fs_info *fs_info = eb->fs_info;

		spin_unlock(&eb->refs_lock);

		/*
		 * We're erasing, theoretically there will be no allocations, so
		 * just use GFP_ATOMIC.
		 *
		 * We use cmpxchg instead of erase because we do not know if
		 * this eb is actually in the tree or not, we could be cleaning
		 * up an eb that we allocated but never inserted into the tree.
		 * Thus use cmpxchg to remove it from the tree if it is there,
		 * or leave the other entry if this isn't in the tree.
		 *
		 * The documentation says that putting a NULL value is the same
		 * as erase as long as XA_FLAGS_ALLOC is not set, which it isn't
		 * in this case.
		 */
		xa_cmpxchg_irq(&fs_info->buffer_tree,
			       eb->start >> fs_info->sectorsize_bits, eb, NULL,
			       GFP_ATOMIC);

		btrfs_leak_debug_del_eb(eb);
		/* Should be safe to release folios at this point. */
		btrfs_release_extent_buffer_folios(eb);
#ifdef CONFIG_BTRFS_FS_RUN_SANITY_TESTS
		if (unlikely(test_bit(EXTENT_BUFFER_UNMAPPED, &eb->bflags))) {
			kmem_cache_free(extent_buffer_cache, eb);
			return 1;
		}
#endif
		call_rcu(&eb->rcu_head, btrfs_release_extent_buffer_rcu);
		return 1;
	}
	spin_unlock(&eb->refs_lock);

	return 0;
}

void free_extent_buffer(struct extent_buffer *eb)
{
	int refs;
	if (!eb)
		return;

	refs = atomic_read(&eb->refs);
	while (1) {
		if ((!test_bit(EXTENT_BUFFER_UNMAPPED, &eb->bflags) && refs <= 3)
		    || (test_bit(EXTENT_BUFFER_UNMAPPED, &eb->bflags) &&
			refs == 1))
			break;
		if (atomic_try_cmpxchg(&eb->refs, &refs, refs - 1))
			return;
	}

	spin_lock(&eb->refs_lock);
	if (atomic_read(&eb->refs) == 2 &&
	    test_bit(EXTENT_BUFFER_STALE, &eb->bflags) &&
	    !extent_buffer_under_io(eb) &&
	    test_and_clear_bit(EXTENT_BUFFER_TREE_REF, &eb->bflags))
		atomic_dec(&eb->refs);

	/*
	 * I know this is terrible, but it's temporary until we stop tracking
	 * the uptodate bits and such for the extent buffers.
	 */
	release_extent_buffer(eb);
}

void free_extent_buffer_stale(struct extent_buffer *eb)
{
	if (!eb)
		return;

	spin_lock(&eb->refs_lock);
	set_bit(EXTENT_BUFFER_STALE, &eb->bflags);

	if (atomic_read(&eb->refs) == 2 && !extent_buffer_under_io(eb) &&
	    test_and_clear_bit(EXTENT_BUFFER_TREE_REF, &eb->bflags))
		atomic_dec(&eb->refs);
	release_extent_buffer(eb);
}

static void btree_clear_folio_dirty_tag(struct folio *folio)
{
	ASSERT(!folio_test_dirty(folio));
	ASSERT(folio_test_locked(folio));
	xa_lock_irq(&folio->mapping->i_pages);
	if (!folio_test_dirty(folio))
		__xa_clear_mark(&folio->mapping->i_pages, folio->index,
				PAGECACHE_TAG_DIRTY);
	xa_unlock_irq(&folio->mapping->i_pages);
}

void btrfs_clear_buffer_dirty(struct btrfs_trans_handle *trans,
			      struct extent_buffer *eb)
{
	struct btrfs_fs_info *fs_info = eb->fs_info;

	btrfs_assert_tree_write_locked(eb);

	if (trans && btrfs_header_generation(eb) != trans->transid)
		return;

	/*
	 * Instead of clearing the dirty flag off of the buffer, mark it as
	 * EXTENT_BUFFER_ZONED_ZEROOUT. This allows us to preserve
	 * write-ordering in zoned mode, without the need to later re-dirty
	 * the extent_buffer.
	 *
	 * The actual zeroout of the buffer will happen later in
	 * btree_csum_one_bio.
	 */
	if (btrfs_is_zoned(fs_info) && test_bit(EXTENT_BUFFER_DIRTY, &eb->bflags)) {
		set_bit(EXTENT_BUFFER_ZONED_ZEROOUT, &eb->bflags);
		return;
	}

	if (!test_and_clear_bit(EXTENT_BUFFER_DIRTY, &eb->bflags))
		return;

	buffer_tree_clear_mark(eb, PAGECACHE_TAG_DIRTY);
	percpu_counter_add_batch(&fs_info->dirty_metadata_bytes, -eb->len,
				 fs_info->dirty_metadata_batch);

	for (int i = 0; i < num_extent_folios(eb); i++) {
		struct folio *folio = eb->folios[i];
		bool last;

		if (!folio_test_dirty(folio))
			continue;
		folio_lock(folio);
		last = btrfs_meta_folio_clear_and_test_dirty(folio, eb);
		if (last)
			btree_clear_folio_dirty_tag(folio);
		folio_unlock(folio);
	}
	WARN_ON(atomic_read(&eb->refs) == 0);
}

void set_extent_buffer_dirty(struct extent_buffer *eb)
{
	bool was_dirty;

	check_buffer_tree_ref(eb);

	was_dirty = test_and_set_bit(EXTENT_BUFFER_DIRTY, &eb->bflags);

	WARN_ON(atomic_read(&eb->refs) == 0);
	WARN_ON(!test_bit(EXTENT_BUFFER_TREE_REF, &eb->bflags));
	WARN_ON(test_bit(EXTENT_BUFFER_ZONED_ZEROOUT, &eb->bflags));

	if (!was_dirty) {
		bool subpage = btrfs_meta_is_subpage(eb->fs_info);

		/*
		 * For subpage case, we can have other extent buffers in the
		 * same page, and in clear_extent_buffer_dirty() we
		 * have to clear page dirty without subpage lock held.
		 * This can cause race where our page gets dirty cleared after
		 * we just set it.
		 *
		 * Thankfully, clear_extent_buffer_dirty() has locked
		 * its page for other reasons, we can use page lock to prevent
		 * the above race.
		 */
		if (subpage)
			folio_lock(eb->folios[0]);
		for (int i = 0; i < num_extent_folios(eb); i++)
			btrfs_meta_folio_set_dirty(eb->folios[i], eb);
		buffer_tree_set_mark(eb, PAGECACHE_TAG_DIRTY);
		if (subpage)
			folio_unlock(eb->folios[0]);
		percpu_counter_add_batch(&eb->fs_info->dirty_metadata_bytes,
					 eb->len,
					 eb->fs_info->dirty_metadata_batch);
	}
#ifdef CONFIG_BTRFS_DEBUG
	for (int i = 0; i < num_extent_folios(eb); i++)
		ASSERT(folio_test_dirty(eb->folios[i]));
#endif
}

void clear_extent_buffer_uptodate(struct extent_buffer *eb)
{

	clear_bit(EXTENT_BUFFER_UPTODATE, &eb->bflags);
	for (int i = 0; i < num_extent_folios(eb); i++) {
		struct folio *folio = eb->folios[i];

		if (!folio)
			continue;

		btrfs_meta_folio_clear_uptodate(folio, eb);
	}
}

void set_extent_buffer_uptodate(struct extent_buffer *eb)
{

	set_bit(EXTENT_BUFFER_UPTODATE, &eb->bflags);
	for (int i = 0; i < num_extent_folios(eb); i++)
		btrfs_meta_folio_set_uptodate(eb->folios[i], eb);
}

static void clear_extent_buffer_reading(struct extent_buffer *eb)
{
	clear_bit(EXTENT_BUFFER_READING, &eb->bflags);
	smp_mb__after_atomic();
	wake_up_bit(&eb->bflags, EXTENT_BUFFER_READING);
}

static void end_bbio_meta_read(struct btrfs_bio *bbio)
{
	struct extent_buffer *eb = bbio->private;
	bool uptodate = !bbio->bio.bi_status;

	/*
	 * If the extent buffer is marked UPTODATE before the read operation
	 * completes, other calls to read_extent_buffer_pages() will return
	 * early without waiting for the read to finish, causing data races.
	 */
	WARN_ON(test_bit(EXTENT_BUFFER_UPTODATE, &eb->bflags));

	eb->read_mirror = bbio->mirror_num;

	if (uptodate &&
	    btrfs_validate_extent_buffer(eb, &bbio->parent_check) < 0)
		uptodate = false;

	if (uptodate)
		set_extent_buffer_uptodate(eb);
	else
		clear_extent_buffer_uptodate(eb);

	clear_extent_buffer_reading(eb);
	free_extent_buffer(eb);

	bio_put(&bbio->bio);
}

int read_extent_buffer_pages_nowait(struct extent_buffer *eb, int mirror_num,
				    const struct btrfs_tree_parent_check *check)
{
	struct btrfs_bio *bbio;

	if (test_bit(EXTENT_BUFFER_UPTODATE, &eb->bflags))
		return 0;

	/*
	 * We could have had EXTENT_BUFFER_UPTODATE cleared by the write
	 * operation, which could potentially still be in flight.  In this case
	 * we simply want to return an error.
	 */
	if (unlikely(test_bit(EXTENT_BUFFER_WRITE_ERR, &eb->bflags)))
		return -EIO;

	/* Someone else is already reading the buffer, just wait for it. */
	if (test_and_set_bit(EXTENT_BUFFER_READING, &eb->bflags))
		return 0;

	/*
	 * Between the initial test_bit(EXTENT_BUFFER_UPTODATE) and the above
	 * test_and_set_bit(EXTENT_BUFFER_READING), someone else could have
	 * started and finished reading the same eb.  In this case, UPTODATE
	 * will now be set, and we shouldn't read it in again.
	 */
	if (unlikely(test_bit(EXTENT_BUFFER_UPTODATE, &eb->bflags))) {
		clear_extent_buffer_reading(eb);
		return 0;
	}

	eb->read_mirror = 0;
	check_buffer_tree_ref(eb);
	atomic_inc(&eb->refs);

	bbio = btrfs_bio_alloc(INLINE_EXTENT_BUFFER_PAGES,
			       REQ_OP_READ | REQ_META, eb->fs_info,
			       end_bbio_meta_read, eb);
	bbio->bio.bi_iter.bi_sector = eb->start >> SECTOR_SHIFT;
	bbio->inode = BTRFS_I(eb->fs_info->btree_inode);
	bbio->file_offset = eb->start;
	memcpy(&bbio->parent_check, check, sizeof(*check));
	for (int i = 0; i < num_extent_folios(eb); i++) {
		struct folio *folio = eb->folios[i];
		u64 range_start = max_t(u64, eb->start, folio_pos(folio));
		u32 range_len = min_t(u64, folio_pos(folio) + folio_size(folio),
				      eb->start + eb->len) - range_start;

		bio_add_folio_nofail(&bbio->bio, folio, range_len,
				     offset_in_folio(folio, range_start));
	}
	btrfs_submit_bbio(bbio, mirror_num);
	return 0;
}

int read_extent_buffer_pages(struct extent_buffer *eb, int mirror_num,
			     const struct btrfs_tree_parent_check *check)
{
	int ret;

	ret = read_extent_buffer_pages_nowait(eb, mirror_num, check);
	if (ret < 0)
		return ret;

	wait_on_bit_io(&eb->bflags, EXTENT_BUFFER_READING, TASK_UNINTERRUPTIBLE);
	if (!test_bit(EXTENT_BUFFER_UPTODATE, &eb->bflags))
		return -EIO;
	return 0;
}

static bool report_eb_range(const struct extent_buffer *eb, unsigned long start,
			    unsigned long len)
{
	btrfs_warn(eb->fs_info,
		"access to eb bytenr %llu len %u out of range start %lu len %lu",
		eb->start, eb->len, start, len);
	DEBUG_WARN();

	return true;
}

/*
 * Check if the [start, start + len) range is valid before reading/writing
 * the eb.
 * NOTE: @start and @len are offset inside the eb, not logical address.
 *
 * Caller should not touch the dst/src memory if this function returns error.
 */
static inline int check_eb_range(const struct extent_buffer *eb,
				 unsigned long start, unsigned long len)
{
	unsigned long offset;

	/* start, start + len should not go beyond eb->len nor overflow */
	if (unlikely(check_add_overflow(start, len, &offset) || offset > eb->len))
		return report_eb_range(eb, start, len);

	return false;
}

void read_extent_buffer(const struct extent_buffer *eb, void *dstv,
			unsigned long start, unsigned long len)
{
	const int unit_size = eb->folio_size;
	size_t cur;
	size_t offset;
	char *dst = (char *)dstv;
	unsigned long i = get_eb_folio_index(eb, start);

	if (check_eb_range(eb, start, len)) {
		/*
		 * Invalid range hit, reset the memory, so callers won't get
		 * some random garbage for their uninitialized memory.
		 */
		memset(dstv, 0, len);
		return;
	}

	if (eb->addr) {
		memcpy(dstv, eb->addr + start, len);
		return;
	}

	offset = get_eb_offset_in_folio(eb, start);

	while (len > 0) {
		char *kaddr;

		cur = min(len, unit_size - offset);
		kaddr = folio_address(eb->folios[i]);
		memcpy(dst, kaddr + offset, cur);

		dst += cur;
		len -= cur;
		offset = 0;
		i++;
	}
}

int read_extent_buffer_to_user_nofault(const struct extent_buffer *eb,
				       void __user *dstv,
				       unsigned long start, unsigned long len)
{
	const int unit_size = eb->folio_size;
	size_t cur;
	size_t offset;
	char __user *dst = (char __user *)dstv;
	unsigned long i = get_eb_folio_index(eb, start);
	int ret = 0;

	WARN_ON(start > eb->len);
	WARN_ON(start + len > eb->start + eb->len);

	if (eb->addr) {
		if (copy_to_user_nofault(dstv, eb->addr + start, len))
			ret = -EFAULT;
		return ret;
	}

	offset = get_eb_offset_in_folio(eb, start);

	while (len > 0) {
		char *kaddr;

		cur = min(len, unit_size - offset);
		kaddr = folio_address(eb->folios[i]);
		if (copy_to_user_nofault(dst, kaddr + offset, cur)) {
			ret = -EFAULT;
			break;
		}

		dst += cur;
		len -= cur;
		offset = 0;
		i++;
	}

	return ret;
}

int memcmp_extent_buffer(const struct extent_buffer *eb, const void *ptrv,
			 unsigned long start, unsigned long len)
{
	const int unit_size = eb->folio_size;
	size_t cur;
	size_t offset;
	char *kaddr;
	char *ptr = (char *)ptrv;
	unsigned long i = get_eb_folio_index(eb, start);
	int ret = 0;

	if (check_eb_range(eb, start, len))
		return -EINVAL;

	if (eb->addr)
		return memcmp(ptrv, eb->addr + start, len);

	offset = get_eb_offset_in_folio(eb, start);

	while (len > 0) {
		cur = min(len, unit_size - offset);
		kaddr = folio_address(eb->folios[i]);
		ret = memcmp(ptr, kaddr + offset, cur);
		if (ret)
			break;

		ptr += cur;
		len -= cur;
		offset = 0;
		i++;
	}
	return ret;
}

/*
 * Check that the extent buffer is uptodate.
 *
 * For regular sector size == PAGE_SIZE case, check if @page is uptodate.
 * For subpage case, check if the range covered by the eb has EXTENT_UPTODATE.
 */
static void assert_eb_folio_uptodate(const struct extent_buffer *eb, int i)
{
	struct btrfs_fs_info *fs_info = eb->fs_info;
	struct folio *folio = eb->folios[i];

	ASSERT(folio);

	/*
	 * If we are using the commit root we could potentially clear a page
	 * Uptodate while we're using the extent buffer that we've previously
	 * looked up.  We don't want to complain in this case, as the page was
	 * valid before, we just didn't write it out.  Instead we want to catch
	 * the case where we didn't actually read the block properly, which
	 * would have !PageUptodate and !EXTENT_BUFFER_WRITE_ERR.
	 */
	if (test_bit(EXTENT_BUFFER_WRITE_ERR, &eb->bflags))
		return;

	if (btrfs_meta_is_subpage(fs_info)) {
		folio = eb->folios[0];
		ASSERT(i == 0);
		if (WARN_ON(!btrfs_subpage_test_uptodate(fs_info, folio,
							 eb->start, eb->len)))
			btrfs_subpage_dump_bitmap(fs_info, folio, eb->start, eb->len);
	} else {
		WARN_ON(!folio_test_uptodate(folio));
	}
}

static void __write_extent_buffer(const struct extent_buffer *eb,
				  const void *srcv, unsigned long start,
				  unsigned long len, bool use_memmove)
{
	const int unit_size = eb->folio_size;
	size_t cur;
	size_t offset;
	char *kaddr;
	const char *src = (const char *)srcv;
	unsigned long i = get_eb_folio_index(eb, start);
	/* For unmapped (dummy) ebs, no need to check their uptodate status. */
	const bool check_uptodate = !test_bit(EXTENT_BUFFER_UNMAPPED, &eb->bflags);

	if (check_eb_range(eb, start, len))
		return;

	if (eb->addr) {
		if (use_memmove)
			memmove(eb->addr + start, srcv, len);
		else
			memcpy(eb->addr + start, srcv, len);
		return;
	}

	offset = get_eb_offset_in_folio(eb, start);

	while (len > 0) {
		if (check_uptodate)
			assert_eb_folio_uptodate(eb, i);

		cur = min(len, unit_size - offset);
		kaddr = folio_address(eb->folios[i]);
		if (use_memmove)
			memmove(kaddr + offset, src, cur);
		else
			memcpy(kaddr + offset, src, cur);

		src += cur;
		len -= cur;
		offset = 0;
		i++;
	}
}

void write_extent_buffer(const struct extent_buffer *eb, const void *srcv,
			 unsigned long start, unsigned long len)
{
	return __write_extent_buffer(eb, srcv, start, len, false);
}

static void memset_extent_buffer(const struct extent_buffer *eb, int c,
				 unsigned long start, unsigned long len)
{
	const int unit_size = eb->folio_size;
	unsigned long cur = start;

	if (eb->addr) {
		memset(eb->addr + start, c, len);
		return;
	}

	while (cur < start + len) {
		unsigned long index = get_eb_folio_index(eb, cur);
		unsigned int offset = get_eb_offset_in_folio(eb, cur);
		unsigned int cur_len = min(start + len - cur, unit_size - offset);

		assert_eb_folio_uptodate(eb, index);
		memset(folio_address(eb->folios[index]) + offset, c, cur_len);

		cur += cur_len;
	}
}

void memzero_extent_buffer(const struct extent_buffer *eb, unsigned long start,
			   unsigned long len)
{
	if (check_eb_range(eb, start, len))
		return;
	return memset_extent_buffer(eb, 0, start, len);
}

void copy_extent_buffer_full(const struct extent_buffer *dst,
			     const struct extent_buffer *src)
{
	const int unit_size = src->folio_size;
	unsigned long cur = 0;

	ASSERT(dst->len == src->len);

	while (cur < src->len) {
		unsigned long index = get_eb_folio_index(src, cur);
		unsigned long offset = get_eb_offset_in_folio(src, cur);
		unsigned long cur_len = min(src->len, unit_size - offset);
		void *addr = folio_address(src->folios[index]) + offset;

		write_extent_buffer(dst, addr, cur, cur_len);

		cur += cur_len;
	}
}

void copy_extent_buffer(const struct extent_buffer *dst,
			const struct extent_buffer *src,
			unsigned long dst_offset, unsigned long src_offset,
			unsigned long len)
{
	const int unit_size = dst->folio_size;
	u64 dst_len = dst->len;
	size_t cur;
	size_t offset;
	char *kaddr;
	unsigned long i = get_eb_folio_index(dst, dst_offset);

	if (check_eb_range(dst, dst_offset, len) ||
	    check_eb_range(src, src_offset, len))
		return;

	WARN_ON(src->len != dst_len);

	offset = get_eb_offset_in_folio(dst, dst_offset);

	while (len > 0) {
		assert_eb_folio_uptodate(dst, i);

		cur = min(len, (unsigned long)(unit_size - offset));

		kaddr = folio_address(dst->folios[i]);
		read_extent_buffer(src, kaddr + offset, src_offset, cur);

		src_offset += cur;
		len -= cur;
		offset = 0;
		i++;
	}
}

/*
 * Calculate the folio and offset of the byte containing the given bit number.
 *
 * @eb:           the extent buffer
 * @start:        offset of the bitmap item in the extent buffer
 * @nr:           bit number
 * @folio_index:  return index of the folio in the extent buffer that contains
 *                the given bit number
 * @folio_offset: return offset into the folio given by folio_index
 *
 * This helper hides the ugliness of finding the byte in an extent buffer which
 * contains a given bit.
 */
static inline void eb_bitmap_offset(const struct extent_buffer *eb,
				    unsigned long start, unsigned long nr,
				    unsigned long *folio_index,
				    size_t *folio_offset)
{
	size_t byte_offset = BIT_BYTE(nr);
	size_t offset;

	/*
	 * The byte we want is the offset of the extent buffer + the offset of
	 * the bitmap item in the extent buffer + the offset of the byte in the
	 * bitmap item.
	 */
	offset = start + offset_in_eb_folio(eb, eb->start) + byte_offset;

	*folio_index = offset >> eb->folio_shift;
	*folio_offset = offset_in_eb_folio(eb, offset);
}

/*
 * Determine whether a bit in a bitmap item is set.
 *
 * @eb:     the extent buffer
 * @start:  offset of the bitmap item in the extent buffer
 * @nr:     bit number to test
 */
int extent_buffer_test_bit(const struct extent_buffer *eb, unsigned long start,
			   unsigned long nr)
{
	unsigned long i;
	size_t offset;
	u8 *kaddr;

	eb_bitmap_offset(eb, start, nr, &i, &offset);
	assert_eb_folio_uptodate(eb, i);
	kaddr = folio_address(eb->folios[i]);
	return 1U & (kaddr[offset] >> (nr & (BITS_PER_BYTE - 1)));
}

static u8 *extent_buffer_get_byte(const struct extent_buffer *eb, unsigned long bytenr)
{
	unsigned long index = get_eb_folio_index(eb, bytenr);

	if (check_eb_range(eb, bytenr, 1))
		return NULL;
	return folio_address(eb->folios[index]) + get_eb_offset_in_folio(eb, bytenr);
}

/*
 * Set an area of a bitmap to 1.
 *
 * @eb:     the extent buffer
 * @start:  offset of the bitmap item in the extent buffer
 * @pos:    bit number of the first bit
 * @len:    number of bits to set
 */
void extent_buffer_bitmap_set(const struct extent_buffer *eb, unsigned long start,
			      unsigned long pos, unsigned long len)
{
	unsigned int first_byte = start + BIT_BYTE(pos);
	unsigned int last_byte = start + BIT_BYTE(pos + len - 1);
	const bool same_byte = (first_byte == last_byte);
	u8 mask = BITMAP_FIRST_BYTE_MASK(pos);
	u8 *kaddr;

	if (same_byte)
		mask &= BITMAP_LAST_BYTE_MASK(pos + len);

	/* Handle the first byte. */
	kaddr = extent_buffer_get_byte(eb, first_byte);
	*kaddr |= mask;
	if (same_byte)
		return;

	/* Handle the byte aligned part. */
	ASSERT(first_byte + 1 <= last_byte);
	memset_extent_buffer(eb, 0xff, first_byte + 1, last_byte - first_byte - 1);

	/* Handle the last byte. */
	kaddr = extent_buffer_get_byte(eb, last_byte);
	*kaddr |= BITMAP_LAST_BYTE_MASK(pos + len);
}


/*
 * Clear an area of a bitmap.
 *
 * @eb:     the extent buffer
 * @start:  offset of the bitmap item in the extent buffer
 * @pos:    bit number of the first bit
 * @len:    number of bits to clear
 */
void extent_buffer_bitmap_clear(const struct extent_buffer *eb,
				unsigned long start, unsigned long pos,
				unsigned long len)
{
	unsigned int first_byte = start + BIT_BYTE(pos);
	unsigned int last_byte = start + BIT_BYTE(pos + len - 1);
	const bool same_byte = (first_byte == last_byte);
	u8 mask = BITMAP_FIRST_BYTE_MASK(pos);
	u8 *kaddr;

	if (same_byte)
		mask &= BITMAP_LAST_BYTE_MASK(pos + len);

	/* Handle the first byte. */
	kaddr = extent_buffer_get_byte(eb, first_byte);
	*kaddr &= ~mask;
	if (same_byte)
		return;

	/* Handle the byte aligned part. */
	ASSERT(first_byte + 1 <= last_byte);
	memset_extent_buffer(eb, 0, first_byte + 1, last_byte - first_byte - 1);

	/* Handle the last byte. */
	kaddr = extent_buffer_get_byte(eb, last_byte);
	*kaddr &= ~BITMAP_LAST_BYTE_MASK(pos + len);
}

static inline bool areas_overlap(unsigned long src, unsigned long dst, unsigned long len)
{
	unsigned long distance = (src > dst) ? src - dst : dst - src;
	return distance < len;
}

void memcpy_extent_buffer(const struct extent_buffer *dst,
			  unsigned long dst_offset, unsigned long src_offset,
			  unsigned long len)
{
	const int unit_size = dst->folio_size;
	unsigned long cur_off = 0;

	if (check_eb_range(dst, dst_offset, len) ||
	    check_eb_range(dst, src_offset, len))
		return;

	if (dst->addr) {
		const bool use_memmove = areas_overlap(src_offset, dst_offset, len);

		if (use_memmove)
			memmove(dst->addr + dst_offset, dst->addr + src_offset, len);
		else
			memcpy(dst->addr + dst_offset, dst->addr + src_offset, len);
		return;
	}

	while (cur_off < len) {
		unsigned long cur_src = cur_off + src_offset;
		unsigned long folio_index = get_eb_folio_index(dst, cur_src);
		unsigned long folio_off = get_eb_offset_in_folio(dst, cur_src);
		unsigned long cur_len = min(src_offset + len - cur_src,
					    unit_size - folio_off);
		void *src_addr = folio_address(dst->folios[folio_index]) + folio_off;
		const bool use_memmove = areas_overlap(src_offset + cur_off,
						       dst_offset + cur_off, cur_len);

		__write_extent_buffer(dst, src_addr, dst_offset + cur_off, cur_len,
				      use_memmove);
		cur_off += cur_len;
	}
}

void memmove_extent_buffer(const struct extent_buffer *dst,
			   unsigned long dst_offset, unsigned long src_offset,
			   unsigned long len)
{
	unsigned long dst_end = dst_offset + len - 1;
	unsigned long src_end = src_offset + len - 1;

	if (check_eb_range(dst, dst_offset, len) ||
	    check_eb_range(dst, src_offset, len))
		return;

	if (dst_offset < src_offset) {
		memcpy_extent_buffer(dst, dst_offset, src_offset, len);
		return;
	}

	if (dst->addr) {
		memmove(dst->addr + dst_offset, dst->addr + src_offset, len);
		return;
	}

	while (len > 0) {
		unsigned long src_i;
		size_t cur;
		size_t dst_off_in_folio;
		size_t src_off_in_folio;
		void *src_addr;
		bool use_memmove;

		src_i = get_eb_folio_index(dst, src_end);

		dst_off_in_folio = get_eb_offset_in_folio(dst, dst_end);
		src_off_in_folio = get_eb_offset_in_folio(dst, src_end);

		cur = min_t(unsigned long, len, src_off_in_folio + 1);
		cur = min(cur, dst_off_in_folio + 1);

		src_addr = folio_address(dst->folios[src_i]) + src_off_in_folio -
					 cur + 1;
		use_memmove = areas_overlap(src_end - cur + 1, dst_end - cur + 1,
					    cur);

		__write_extent_buffer(dst, src_addr, dst_end - cur + 1, cur,
				      use_memmove);

		dst_end -= cur;
		src_end -= cur;
		len -= cur;
	}
}

static int try_release_subpage_extent_buffer(struct folio *folio)
{
	struct btrfs_fs_info *fs_info = folio_to_fs_info(folio);
	struct extent_buffer *eb;
	unsigned long start = (folio_pos(folio) >> fs_info->sectorsize_bits);
	unsigned long index = start;
	unsigned long end = index + (PAGE_SIZE >> fs_info->sectorsize_bits) - 1;
	int ret;

	xa_lock_irq(&fs_info->buffer_tree);
	xa_for_each_range(&fs_info->buffer_tree, index, eb, start, end) {
		/*
		 * The same as try_release_extent_buffer(), to ensure the eb
		 * won't disappear out from under us.
		 */
		spin_lock(&eb->refs_lock);
		if (atomic_read(&eb->refs) != 1 || extent_buffer_under_io(eb)) {
			spin_unlock(&eb->refs_lock);
			continue;
		}
<<<<<<< HEAD
		xa_unlock_irq(&fs_info->buffer_tree);
=======
>>>>>>> 63ad072f

		/*
		 * If tree ref isn't set then we know the ref on this eb is a
		 * real ref, so just return, this eb will likely be freed soon
		 * anyway.
		 */
		if (!test_and_clear_bit(EXTENT_BUFFER_TREE_REF, &eb->bflags)) {
			spin_unlock(&eb->refs_lock);
			break;
		}

		/*
		 * Here we don't care about the return value, we will always
		 * check the folio private at the end.  And
		 * release_extent_buffer() will release the refs_lock.
		 */
		xa_unlock_irq(&fs_info->buffer_tree);
		release_extent_buffer(eb);
		xa_lock_irq(&fs_info->buffer_tree);
	}
	xa_unlock_irq(&fs_info->buffer_tree);

	/*
	 * Finally to check if we have cleared folio private, as if we have
	 * released all ebs in the page, the folio private should be cleared now.
	 */
	spin_lock(&folio->mapping->i_private_lock);
	if (!folio_test_private(folio))
		ret = 1;
	else
		ret = 0;
	spin_unlock(&folio->mapping->i_private_lock);
	return ret;

}

int try_release_extent_buffer(struct folio *folio)
{
	struct extent_buffer *eb;

	if (btrfs_meta_is_subpage(folio_to_fs_info(folio)))
		return try_release_subpage_extent_buffer(folio);

	/*
	 * We need to make sure nobody is changing folio private, as we rely on
	 * folio private as the pointer to extent buffer.
	 */
	spin_lock(&folio->mapping->i_private_lock);
	if (!folio_test_private(folio)) {
		spin_unlock(&folio->mapping->i_private_lock);
		return 1;
	}

	eb = folio_get_private(folio);
	BUG_ON(!eb);

	/*
	 * This is a little awful but should be ok, we need to make sure that
	 * the eb doesn't disappear out from under us while we're looking at
	 * this page.
	 */
	spin_lock(&eb->refs_lock);
	if (atomic_read(&eb->refs) != 1 || extent_buffer_under_io(eb)) {
		spin_unlock(&eb->refs_lock);
		spin_unlock(&folio->mapping->i_private_lock);
		return 0;
	}
	spin_unlock(&folio->mapping->i_private_lock);

	/*
	 * If tree ref isn't set then we know the ref on this eb is a real ref,
	 * so just return, this page will likely be freed soon anyway.
	 */
	if (!test_and_clear_bit(EXTENT_BUFFER_TREE_REF, &eb->bflags)) {
		spin_unlock(&eb->refs_lock);
		return 0;
	}

	return release_extent_buffer(eb);
}

/*
 * Attempt to readahead a child block.
 *
 * @fs_info:	the fs_info
 * @bytenr:	bytenr to read
 * @owner_root: objectid of the root that owns this eb
 * @gen:	generation for the uptodate check, can be 0
 * @level:	level for the eb
 *
 * Attempt to readahead a tree block at @bytenr.  If @gen is 0 then we do a
 * normal uptodate check of the eb, without checking the generation.  If we have
 * to read the block we will not block on anything.
 */
void btrfs_readahead_tree_block(struct btrfs_fs_info *fs_info,
				u64 bytenr, u64 owner_root, u64 gen, int level)
{
	struct btrfs_tree_parent_check check = {
		.level = level,
		.transid = gen
	};
	struct extent_buffer *eb;
	int ret;

	eb = btrfs_find_create_tree_block(fs_info, bytenr, owner_root, level);
	if (IS_ERR(eb))
		return;

	if (btrfs_buffer_uptodate(eb, gen, 1)) {
		free_extent_buffer(eb);
		return;
	}

	ret = read_extent_buffer_pages_nowait(eb, 0, &check);
	if (ret < 0)
		free_extent_buffer_stale(eb);
	else
		free_extent_buffer(eb);
}

/*
 * Readahead a node's child block.
 *
 * @node:	parent node we're reading from
 * @slot:	slot in the parent node for the child we want to read
 *
 * A helper for btrfs_readahead_tree_block, we simply read the bytenr pointed at
 * the slot in the node provided.
 */
void btrfs_readahead_node_child(struct extent_buffer *node, int slot)
{
	btrfs_readahead_tree_block(node->fs_info,
				   btrfs_node_blockptr(node, slot),
				   btrfs_header_owner(node),
				   btrfs_node_ptr_generation(node, slot),
				   btrfs_header_level(node) - 1);
}<|MERGE_RESOLUTION|>--- conflicted
+++ resolved
@@ -4312,10 +4312,6 @@
 			spin_unlock(&eb->refs_lock);
 			continue;
 		}
-<<<<<<< HEAD
-		xa_unlock_irq(&fs_info->buffer_tree);
-=======
->>>>>>> 63ad072f
 
 		/*
 		 * If tree ref isn't set then we know the ref on this eb is a
