// SPDX-License-Identifier: GPL-2.0

#include <linux/bitops.h>
#include <linux/slab.h>
#include <linux/bio.h>
#include <linux/mm.h>
#include <linux/pagemap.h>
#include <linux/page-flags.h>
#include <linux/sched/mm.h>
#include <linux/spinlock.h>
#include <linux/blkdev.h>
#include <linux/swap.h>
#include <linux/writeback.h>
#include <linux/pagevec.h>
#include <linux/prefetch.h>
#include <linux/fsverity.h>
#include "extent_io.h"
#include "extent-io-tree.h"
#include "extent_map.h"
#include "ctree.h"
#include "btrfs_inode.h"
#include "bio.h"
#include "locking.h"
#include "backref.h"
#include "disk-io.h"
#include "subpage.h"
#include "zoned.h"
#include "block-group.h"
#include "compression.h"
#include "fs.h"
#include "accessors.h"
#include "file-item.h"
#include "file.h"
#include "dev-replace.h"
#include "super.h"
#include "transaction.h"

static struct kmem_cache *extent_buffer_cache;

#ifdef CONFIG_BTRFS_DEBUG
static inline void btrfs_leak_debug_add_eb(struct extent_buffer *eb)
{
	struct btrfs_fs_info *fs_info = eb->fs_info;
	unsigned long flags;

	spin_lock_irqsave(&fs_info->eb_leak_lock, flags);
	list_add(&eb->leak_list, &fs_info->allocated_ebs);
	spin_unlock_irqrestore(&fs_info->eb_leak_lock, flags);
}

static inline void btrfs_leak_debug_del_eb(struct extent_buffer *eb)
{
	struct btrfs_fs_info *fs_info = eb->fs_info;
	unsigned long flags;

	spin_lock_irqsave(&fs_info->eb_leak_lock, flags);
	list_del(&eb->leak_list);
	spin_unlock_irqrestore(&fs_info->eb_leak_lock, flags);
}

void btrfs_extent_buffer_leak_debug_check(struct btrfs_fs_info *fs_info)
{
	struct extent_buffer *eb;
	unsigned long flags;

	/*
	 * If we didn't get into open_ctree our allocated_ebs will not be
	 * initialized, so just skip this.
	 */
	if (!fs_info->allocated_ebs.next)
		return;

	WARN_ON(!list_empty(&fs_info->allocated_ebs));
	spin_lock_irqsave(&fs_info->eb_leak_lock, flags);
	while (!list_empty(&fs_info->allocated_ebs)) {
		eb = list_first_entry(&fs_info->allocated_ebs,
				      struct extent_buffer, leak_list);
		pr_err(
	"BTRFS: buffer leak start %llu len %u refs %d bflags %lu owner %llu\n",
		       eb->start, eb->len, atomic_read(&eb->refs), eb->bflags,
		       btrfs_header_owner(eb));
		list_del(&eb->leak_list);
		WARN_ON_ONCE(1);
		kmem_cache_free(extent_buffer_cache, eb);
	}
	spin_unlock_irqrestore(&fs_info->eb_leak_lock, flags);
}
#else
#define btrfs_leak_debug_add_eb(eb)			do {} while (0)
#define btrfs_leak_debug_del_eb(eb)			do {} while (0)
#endif

/*
 * Structure to record info about the bio being assembled, and other info like
 * how many bytes are there before stripe/ordered extent boundary.
 */
struct btrfs_bio_ctrl {
	struct btrfs_bio *bbio;
	enum btrfs_compression_type compress_type;
	u32 len_to_oe_boundary;
	blk_opf_t opf;
	btrfs_bio_end_io_t end_io_func;
	struct writeback_control *wbc;

	/*
	 * The sectors of the page which are going to be submitted by
	 * extent_writepage_io().
	 * This is to avoid touching ranges covered by compression/inline.
	 */
	unsigned long submit_bitmap;

	/*
	 * The end (exclusive) of the last submitted range in the folio.
	 *
	 * This is for sector size < page size case where we may hit error
	 * half way.
	 */
	u64 last_submitted;
};

static void submit_one_bio(struct btrfs_bio_ctrl *bio_ctrl)
{
	struct btrfs_bio *bbio = bio_ctrl->bbio;

	if (!bbio)
		return;

	/* Caller should ensure the bio has at least some range added */
	ASSERT(bbio->bio.bi_iter.bi_size);

	if (btrfs_op(&bbio->bio) == BTRFS_MAP_READ &&
	    bio_ctrl->compress_type != BTRFS_COMPRESS_NONE)
		btrfs_submit_compressed_read(bbio);
	else
		btrfs_submit_bbio(bbio, 0);

	/* The bbio is owned by the end_io handler now */
	bio_ctrl->bbio = NULL;
}

/*
 * Submit or fail the current bio in the bio_ctrl structure.
 */
static void submit_write_bio(struct btrfs_bio_ctrl *bio_ctrl, int ret)
{
	struct btrfs_bio *bbio = bio_ctrl->bbio;

	if (!bbio)
		return;

	if (ret) {
		ASSERT(ret < 0);
		btrfs_bio_end_io(bbio, errno_to_blk_status(ret));
		/* The bio is owned by the end_io handler now */
		bio_ctrl->bbio = NULL;
	} else {
		submit_one_bio(bio_ctrl);
	}
}

int __init extent_buffer_init_cachep(void)
{
	extent_buffer_cache = kmem_cache_create("btrfs_extent_buffer",
						sizeof(struct extent_buffer), 0, 0,
						NULL);
	if (!extent_buffer_cache)
		return -ENOMEM;

	return 0;
}

void __cold extent_buffer_free_cachep(void)
{
	/*
	 * Make sure all delayed rcu free are flushed before we
	 * destroy caches.
	 */
	rcu_barrier();
	kmem_cache_destroy(extent_buffer_cache);
}

static void process_one_folio(struct btrfs_fs_info *fs_info,
			      struct folio *folio, const struct folio *locked_folio,
			      unsigned long page_ops, u64 start, u64 end)
{
	u32 len;

	ASSERT(end + 1 - start != 0 && end + 1 - start < U32_MAX);
	len = end + 1 - start;

	if (page_ops & PAGE_SET_ORDERED)
		btrfs_folio_clamp_set_ordered(fs_info, folio, start, len);
	if (page_ops & PAGE_START_WRITEBACK) {
		btrfs_folio_clamp_clear_dirty(fs_info, folio, start, len);
		btrfs_folio_clamp_set_writeback(fs_info, folio, start, len);
	}
	if (page_ops & PAGE_END_WRITEBACK)
		btrfs_folio_clamp_clear_writeback(fs_info, folio, start, len);

	if (folio != locked_folio && (page_ops & PAGE_UNLOCK))
		btrfs_folio_end_lock(fs_info, folio, start, len);
}

static void __process_folios_contig(struct address_space *mapping,
				    const struct folio *locked_folio, u64 start,
				    u64 end, unsigned long page_ops)
{
	struct btrfs_fs_info *fs_info = inode_to_fs_info(mapping->host);
	pgoff_t start_index = start >> PAGE_SHIFT;
	pgoff_t end_index = end >> PAGE_SHIFT;
	pgoff_t index = start_index;
	struct folio_batch fbatch;
	int i;

	folio_batch_init(&fbatch);
	while (index <= end_index) {
		int found_folios;

		found_folios = filemap_get_folios_contig(mapping, &index,
				end_index, &fbatch);
		for (i = 0; i < found_folios; i++) {
			struct folio *folio = fbatch.folios[i];

			process_one_folio(fs_info, folio, locked_folio,
					  page_ops, start, end);
		}
		folio_batch_release(&fbatch);
		cond_resched();
	}
}

static noinline void __unlock_for_delalloc(const struct inode *inode,
					   const struct folio *locked_folio,
					   u64 start, u64 end)
{
	unsigned long index = start >> PAGE_SHIFT;
	unsigned long end_index = end >> PAGE_SHIFT;

	ASSERT(locked_folio);
	if (index == locked_folio->index && end_index == index)
		return;

	__process_folios_contig(inode->i_mapping, locked_folio, start, end,
				PAGE_UNLOCK);
}

static noinline int lock_delalloc_folios(struct inode *inode,
					 const struct folio *locked_folio,
					 u64 start, u64 end)
{
	struct btrfs_fs_info *fs_info = inode_to_fs_info(inode);
	struct address_space *mapping = inode->i_mapping;
	pgoff_t start_index = start >> PAGE_SHIFT;
	pgoff_t end_index = end >> PAGE_SHIFT;
	pgoff_t index = start_index;
	u64 processed_end = start;
	struct folio_batch fbatch;

	if (index == locked_folio->index && index == end_index)
		return 0;

	folio_batch_init(&fbatch);
	while (index <= end_index) {
		unsigned int found_folios, i;

		found_folios = filemap_get_folios_contig(mapping, &index,
				end_index, &fbatch);
		if (found_folios == 0)
			goto out;

		for (i = 0; i < found_folios; i++) {
			struct folio *folio = fbatch.folios[i];
			u64 range_start;
			u32 range_len;

			if (folio == locked_folio)
				continue;

			folio_lock(folio);
			if (!folio_test_dirty(folio) || folio->mapping != mapping) {
				folio_unlock(folio);
				goto out;
			}
			range_start = max_t(u64, folio_pos(folio), start);
			range_len = min_t(u64, folio_pos(folio) + folio_size(folio),
					  end + 1) - range_start;
<<<<<<< HEAD
			btrfs_folio_set_lock(fs_info, folio, range_start, range_len);
=======
			btrfs_folio_set_writer_lock(fs_info, folio, range_start, range_len);
>>>>>>> fa963727

			processed_end = range_start + range_len - 1;
		}
		folio_batch_release(&fbatch);
		cond_resched();
	}

	return 0;
out:
	folio_batch_release(&fbatch);
	if (processed_end > start)
		__unlock_for_delalloc(inode, locked_folio, start,
				      processed_end);
	return -EAGAIN;
}

/*
 * Find and lock a contiguous range of bytes in the file marked as delalloc, no
 * more than @max_bytes.
 *
 * @start:	The original start bytenr to search.
 *		Will store the extent range start bytenr.
 * @end:	The original end bytenr of the search range
 *		Will store the extent range end bytenr.
 *
 * Return true if we find a delalloc range which starts inside the original
 * range, and @start/@end will store the delalloc range start/end.
 *
 * Return false if we can't find any delalloc range which starts inside the
 * original range, and @start/@end will be the non-delalloc range start/end.
 */
EXPORT_FOR_TESTS
noinline_for_stack bool find_lock_delalloc_range(struct inode *inode,
						 struct folio *locked_folio,
						 u64 *start, u64 *end)
{
	struct btrfs_fs_info *fs_info = inode_to_fs_info(inode);
	struct extent_io_tree *tree = &BTRFS_I(inode)->io_tree;
	const u64 orig_start = *start;
	const u64 orig_end = *end;
	/* The sanity tests may not set a valid fs_info. */
	u64 max_bytes = fs_info ? fs_info->max_extent_size : BTRFS_MAX_EXTENT_SIZE;
	u64 delalloc_start;
	u64 delalloc_end;
	bool found;
	struct extent_state *cached_state = NULL;
	int ret;
	int loops = 0;

	/* Caller should pass a valid @end to indicate the search range end */
	ASSERT(orig_end > orig_start);

	/* The range should at least cover part of the folio */
	ASSERT(!(orig_start >= folio_pos(locked_folio) + folio_size(locked_folio) ||
		 orig_end <= folio_pos(locked_folio)));
again:
	/* step one, find a bunch of delalloc bytes starting at start */
	delalloc_start = *start;
	delalloc_end = 0;
	found = btrfs_find_delalloc_range(tree, &delalloc_start, &delalloc_end,
					  max_bytes, &cached_state);
	if (!found || delalloc_end <= *start || delalloc_start > orig_end) {
		*start = delalloc_start;

		/* @delalloc_end can be -1, never go beyond @orig_end */
		*end = min(delalloc_end, orig_end);
		free_extent_state(cached_state);
		return false;
	}

	/*
	 * start comes from the offset of locked_folio.  We have to lock
	 * folios in order, so we can't process delalloc bytes before
	 * locked_folio
	 */
	if (delalloc_start < *start)
		delalloc_start = *start;

	/*
	 * make sure to limit the number of folios we try to lock down
	 */
	if (delalloc_end + 1 - delalloc_start > max_bytes)
		delalloc_end = delalloc_start + max_bytes - 1;

	/* step two, lock all the folioss after the folios that has start */
	ret = lock_delalloc_folios(inode, locked_folio, delalloc_start,
				   delalloc_end);
	ASSERT(!ret || ret == -EAGAIN);
	if (ret == -EAGAIN) {
		/* some of the folios are gone, lets avoid looping by
		 * shortening the size of the delalloc range we're searching
		 */
		free_extent_state(cached_state);
		cached_state = NULL;
		if (!loops) {
			max_bytes = PAGE_SIZE;
			loops = 1;
			goto again;
		} else {
			found = false;
			goto out_failed;
		}
	}

	/* step three, lock the state bits for the whole range */
	lock_extent(tree, delalloc_start, delalloc_end, &cached_state);

	/* then test to make sure it is all still delalloc */
	ret = test_range_bit(tree, delalloc_start, delalloc_end,
			     EXTENT_DELALLOC, cached_state);

	unlock_extent(tree, delalloc_start, delalloc_end, &cached_state);
	if (!ret) {
		__unlock_for_delalloc(inode, locked_folio, delalloc_start,
				      delalloc_end);
		cond_resched();
		goto again;
	}
	*start = delalloc_start;
	*end = delalloc_end;
out_failed:
	return found;
}

void extent_clear_unlock_delalloc(struct btrfs_inode *inode, u64 start, u64 end,
				  const struct folio *locked_folio,
				  struct extent_state **cached,
				  u32 clear_bits, unsigned long page_ops)
{
	clear_extent_bit(&inode->io_tree, start, end, clear_bits, cached);

	__process_folios_contig(inode->vfs_inode.i_mapping, locked_folio, start,
				end, page_ops);
}

static bool btrfs_verify_folio(struct folio *folio, u64 start, u32 len)
{
	struct btrfs_fs_info *fs_info = folio_to_fs_info(folio);

	if (!fsverity_active(folio->mapping->host) ||
	    btrfs_folio_test_uptodate(fs_info, folio, start, len) ||
	    start >= i_size_read(folio->mapping->host))
		return true;
	return fsverity_verify_folio(folio);
}

static void end_folio_read(struct folio *folio, bool uptodate, u64 start, u32 len)
{
	struct btrfs_fs_info *fs_info = folio_to_fs_info(folio);

	ASSERT(folio_pos(folio) <= start &&
	       start + len <= folio_pos(folio) + PAGE_SIZE);

	if (uptodate && btrfs_verify_folio(folio, start, len))
		btrfs_folio_set_uptodate(fs_info, folio, start, len);
	else
		btrfs_folio_clear_uptodate(fs_info, folio, start, len);

	if (!btrfs_is_subpage(fs_info, folio->mapping))
		folio_unlock(folio);
	else
		btrfs_folio_end_lock(fs_info, folio, start, len);
}

/*
 * After a write IO is done, we need to:
 *
 * - clear the uptodate bits on error
 * - clear the writeback bits in the extent tree for the range
 * - filio_end_writeback()  if there is no more pending io for the folio
 *
 * Scheduling is not allowed, so the extent state tree is expected
 * to have one and only one object corresponding to this IO.
 */
static void end_bbio_data_write(struct btrfs_bio *bbio)
{
	struct btrfs_fs_info *fs_info = bbio->fs_info;
	struct bio *bio = &bbio->bio;
	int error = blk_status_to_errno(bio->bi_status);
	struct folio_iter fi;
	const u32 sectorsize = fs_info->sectorsize;

	ASSERT(!bio_flagged(bio, BIO_CLONED));
	bio_for_each_folio_all(fi, bio) {
		struct folio *folio = fi.folio;
		u64 start = folio_pos(folio) + fi.offset;
		u32 len = fi.length;

		/* Only order 0 (single page) folios are allowed for data. */
		ASSERT(folio_order(folio) == 0);

		/* Our read/write should always be sector aligned. */
		if (!IS_ALIGNED(fi.offset, sectorsize))
			btrfs_err(fs_info,
		"partial page write in btrfs with offset %zu and length %zu",
				  fi.offset, fi.length);
		else if (!IS_ALIGNED(fi.length, sectorsize))
			btrfs_info(fs_info,
		"incomplete page write with offset %zu and length %zu",
				   fi.offset, fi.length);

		btrfs_finish_ordered_extent(bbio->ordered, folio, start, len,
					    !error);
		if (error)
			mapping_set_error(folio->mapping, error);
		btrfs_folio_clear_writeback(fs_info, folio, start, len);
	}

	bio_put(bio);
}

static void begin_folio_read(struct btrfs_fs_info *fs_info, struct folio *folio)
{
	ASSERT(folio_test_locked(folio));
	if (!btrfs_is_subpage(fs_info, folio->mapping))
		return;

	ASSERT(folio_test_private(folio));
	btrfs_folio_set_lock(fs_info, folio, folio_pos(folio), PAGE_SIZE);
}

/*
 * After a data read IO is done, we need to:
 *
 * - clear the uptodate bits on error
 * - set the uptodate bits if things worked
 * - set the folio up to date if all extents in the tree are uptodate
 * - clear the lock bit in the extent tree
 * - unlock the folio if there are no other extents locked for it
 *
 * Scheduling is not allowed, so the extent state tree is expected
 * to have one and only one object corresponding to this IO.
 */
static void end_bbio_data_read(struct btrfs_bio *bbio)
{
	struct btrfs_fs_info *fs_info = bbio->fs_info;
	struct bio *bio = &bbio->bio;
	struct folio_iter fi;
	const u32 sectorsize = fs_info->sectorsize;

	ASSERT(!bio_flagged(bio, BIO_CLONED));
	bio_for_each_folio_all(fi, &bbio->bio) {
		bool uptodate = !bio->bi_status;
		struct folio *folio = fi.folio;
		struct inode *inode = folio->mapping->host;
		u64 start;
		u64 end;
		u32 len;

		/* For now only order 0 folios are supported for data. */
		ASSERT(folio_order(folio) == 0);
		btrfs_debug(fs_info,
			"%s: bi_sector=%llu, err=%d, mirror=%u",
			__func__, bio->bi_iter.bi_sector, bio->bi_status,
			bbio->mirror_num);

		/*
		 * We always issue full-sector reads, but if some block in a
		 * folio fails to read, blk_update_request() will advance
		 * bv_offset and adjust bv_len to compensate.  Print a warning
		 * for unaligned offsets, and an error if they don't add up to
		 * a full sector.
		 */
		if (!IS_ALIGNED(fi.offset, sectorsize))
			btrfs_err(fs_info,
		"partial page read in btrfs with offset %zu and length %zu",
				  fi.offset, fi.length);
		else if (!IS_ALIGNED(fi.offset + fi.length, sectorsize))
			btrfs_info(fs_info,
		"incomplete page read with offset %zu and length %zu",
				   fi.offset, fi.length);

		start = folio_pos(folio) + fi.offset;
		end = start + fi.length - 1;
		len = fi.length;

		if (likely(uptodate)) {
			loff_t i_size = i_size_read(inode);
			pgoff_t end_index = i_size >> folio_shift(folio);

			/*
			 * Zero out the remaining part if this range straddles
			 * i_size.
			 *
			 * Here we should only zero the range inside the folio,
			 * not touch anything else.
			 *
			 * NOTE: i_size is exclusive while end is inclusive.
			 */
			if (folio_index(folio) == end_index && i_size <= end) {
				u32 zero_start = max(offset_in_folio(folio, i_size),
						     offset_in_folio(folio, start));
				u32 zero_len = offset_in_folio(folio, end) + 1 -
					       zero_start;

				folio_zero_range(folio, zero_start, zero_len);
			}
		}

		/* Update page status and unlock. */
		end_folio_read(folio, uptodate, start, len);
	}
	bio_put(bio);
}

/*
 * Populate every free slot in a provided array with folios using GFP_NOFS.
 *
 * @nr_folios:   number of folios to allocate
 * @folio_array: the array to fill with folios; any existing non-NULL entries in
 *		 the array will be skipped
 *
 * Return: 0        if all folios were able to be allocated;
 *         -ENOMEM  otherwise, the partially allocated folios would be freed and
 *                  the array slots zeroed
 */
int btrfs_alloc_folio_array(unsigned int nr_folios, struct folio **folio_array)
{
	for (int i = 0; i < nr_folios; i++) {
		if (folio_array[i])
			continue;
		folio_array[i] = folio_alloc(GFP_NOFS, 0);
		if (!folio_array[i])
			goto error;
	}
	return 0;
error:
	for (int i = 0; i < nr_folios; i++) {
		if (folio_array[i])
			folio_put(folio_array[i]);
	}
	return -ENOMEM;
}

/*
 * Populate every free slot in a provided array with pages, using GFP_NOFS.
 *
 * @nr_pages:   number of pages to allocate
 * @page_array: the array to fill with pages; any existing non-null entries in
 *		the array will be skipped
 * @nofail:	whether using __GFP_NOFAIL flag
 *
 * Return: 0        if all pages were able to be allocated;
 *         -ENOMEM  otherwise, the partially allocated pages would be freed and
 *                  the array slots zeroed
 */
int btrfs_alloc_page_array(unsigned int nr_pages, struct page **page_array,
			   bool nofail)
{
	const gfp_t gfp = nofail ? (GFP_NOFS | __GFP_NOFAIL) : GFP_NOFS;
	unsigned int allocated;

	for (allocated = 0; allocated < nr_pages;) {
		unsigned int last = allocated;

		allocated = alloc_pages_bulk_array(gfp, nr_pages, page_array);
		if (unlikely(allocated == last)) {
			/* No progress, fail and do cleanup. */
			for (int i = 0; i < allocated; i++) {
				__free_page(page_array[i]);
				page_array[i] = NULL;
			}
			return -ENOMEM;
		}
	}
	return 0;
}

/*
 * Populate needed folios for the extent buffer.
 *
 * For now, the folios populated are always in order 0 (aka, single page).
 */
static int alloc_eb_folio_array(struct extent_buffer *eb, bool nofail)
{
	struct page *page_array[INLINE_EXTENT_BUFFER_PAGES] = { 0 };
	int num_pages = num_extent_pages(eb);
	int ret;

	ret = btrfs_alloc_page_array(num_pages, page_array, nofail);
	if (ret < 0)
		return ret;

	for (int i = 0; i < num_pages; i++)
		eb->folios[i] = page_folio(page_array[i]);
	eb->folio_size = PAGE_SIZE;
	eb->folio_shift = PAGE_SHIFT;
	return 0;
}

static bool btrfs_bio_is_contig(struct btrfs_bio_ctrl *bio_ctrl,
				struct folio *folio, u64 disk_bytenr,
				unsigned int pg_offset)
{
	struct bio *bio = &bio_ctrl->bbio->bio;
	struct bio_vec *bvec = bio_last_bvec_all(bio);
	const sector_t sector = disk_bytenr >> SECTOR_SHIFT;
	struct folio *bv_folio = page_folio(bvec->bv_page);

	if (bio_ctrl->compress_type != BTRFS_COMPRESS_NONE) {
		/*
		 * For compression, all IO should have its logical bytenr set
		 * to the starting bytenr of the compressed extent.
		 */
		return bio->bi_iter.bi_sector == sector;
	}

	/*
	 * The contig check requires the following conditions to be met:
	 *
	 * 1) The folios are belonging to the same inode
	 *    This is implied by the call chain.
	 *
	 * 2) The range has adjacent logical bytenr
	 *
	 * 3) The range has adjacent file offset
	 *    This is required for the usage of btrfs_bio->file_offset.
	 */
	return bio_end_sector(bio) == sector &&
		folio_pos(bv_folio) + bvec->bv_offset + bvec->bv_len ==
		folio_pos(folio) + pg_offset;
}

static void alloc_new_bio(struct btrfs_inode *inode,
			  struct btrfs_bio_ctrl *bio_ctrl,
			  u64 disk_bytenr, u64 file_offset)
{
	struct btrfs_fs_info *fs_info = inode->root->fs_info;
	struct btrfs_bio *bbio;

	bbio = btrfs_bio_alloc(BIO_MAX_VECS, bio_ctrl->opf, fs_info,
			       bio_ctrl->end_io_func, NULL);
	bbio->bio.bi_iter.bi_sector = disk_bytenr >> SECTOR_SHIFT;
	bbio->inode = inode;
	bbio->file_offset = file_offset;
	bio_ctrl->bbio = bbio;
	bio_ctrl->len_to_oe_boundary = U32_MAX;

	/* Limit data write bios to the ordered boundary. */
	if (bio_ctrl->wbc) {
		struct btrfs_ordered_extent *ordered;

		ordered = btrfs_lookup_ordered_extent(inode, file_offset);
		if (ordered) {
			bio_ctrl->len_to_oe_boundary = min_t(u32, U32_MAX,
					ordered->file_offset +
					ordered->disk_num_bytes - file_offset);
			bbio->ordered = ordered;
		}

		/*
		 * Pick the last added device to support cgroup writeback.  For
		 * multi-device file systems this means blk-cgroup policies have
		 * to always be set on the last added/replaced device.
		 * This is a bit odd but has been like that for a long time.
		 */
		bio_set_dev(&bbio->bio, fs_info->fs_devices->latest_dev->bdev);
		wbc_init_bio(bio_ctrl->wbc, &bbio->bio);
	}
}

/*
 * @disk_bytenr: logical bytenr where the write will be
 * @page:	page to add to the bio
 * @size:	portion of page that we want to write to
 * @pg_offset:	offset of the new bio or to check whether we are adding
 *              a contiguous page to the previous one
 *
 * The will either add the page into the existing @bio_ctrl->bbio, or allocate a
 * new one in @bio_ctrl->bbio.
 * The mirror number for this IO should already be initizlied in
 * @bio_ctrl->mirror_num.
 */
static void submit_extent_folio(struct btrfs_bio_ctrl *bio_ctrl,
			       u64 disk_bytenr, struct folio *folio,
			       size_t size, unsigned long pg_offset)
{
	struct btrfs_inode *inode = folio_to_inode(folio);

	ASSERT(pg_offset + size <= PAGE_SIZE);
	ASSERT(bio_ctrl->end_io_func);

	if (bio_ctrl->bbio &&
	    !btrfs_bio_is_contig(bio_ctrl, folio, disk_bytenr, pg_offset))
		submit_one_bio(bio_ctrl);

	do {
		u32 len = size;

		/* Allocate new bio if needed */
		if (!bio_ctrl->bbio) {
			alloc_new_bio(inode, bio_ctrl, disk_bytenr,
				      folio_pos(folio) + pg_offset);
		}

		/* Cap to the current ordered extent boundary if there is one. */
		if (len > bio_ctrl->len_to_oe_boundary) {
			ASSERT(bio_ctrl->compress_type == BTRFS_COMPRESS_NONE);
			ASSERT(is_data_inode(inode));
			len = bio_ctrl->len_to_oe_boundary;
		}

		if (!bio_add_folio(&bio_ctrl->bbio->bio, folio, len, pg_offset)) {
			/* bio full: move on to a new one */
			submit_one_bio(bio_ctrl);
			continue;
		}

		if (bio_ctrl->wbc)
			wbc_account_cgroup_owner(bio_ctrl->wbc, folio,
						 len);

		size -= len;
		pg_offset += len;
		disk_bytenr += len;

		/*
		 * len_to_oe_boundary defaults to U32_MAX, which isn't folio or
		 * sector aligned.  alloc_new_bio() then sets it to the end of
		 * our ordered extent for writes into zoned devices.
		 *
		 * When len_to_oe_boundary is tracking an ordered extent, we
		 * trust the ordered extent code to align things properly, and
		 * the check above to cap our write to the ordered extent
		 * boundary is correct.
		 *
		 * When len_to_oe_boundary is U32_MAX, the cap above would
		 * result in a 4095 byte IO for the last folio right before
		 * we hit the bio limit of UINT_MAX.  bio_add_folio() has all
		 * the checks required to make sure we don't overflow the bio,
		 * and we should just ignore len_to_oe_boundary completely
		 * unless we're using it to track an ordered extent.
		 *
		 * It's pretty hard to make a bio sized U32_MAX, but it can
		 * happen when the page cache is able to feed us contiguous
		 * folios for large extents.
		 */
		if (bio_ctrl->len_to_oe_boundary != U32_MAX)
			bio_ctrl->len_to_oe_boundary -= len;

		/* Ordered extent boundary: move on to a new bio. */
		if (bio_ctrl->len_to_oe_boundary == 0)
			submit_one_bio(bio_ctrl);
	} while (size);
}

static int attach_extent_buffer_folio(struct extent_buffer *eb,
				      struct folio *folio,
				      struct btrfs_subpage *prealloc)
{
	struct btrfs_fs_info *fs_info = eb->fs_info;
	int ret = 0;

	/*
	 * If the page is mapped to btree inode, we should hold the private
	 * lock to prevent race.
	 * For cloned or dummy extent buffers, their pages are not mapped and
	 * will not race with any other ebs.
	 */
	if (folio->mapping)
		lockdep_assert_held(&folio->mapping->i_private_lock);

	if (fs_info->nodesize >= PAGE_SIZE) {
		if (!folio_test_private(folio))
			folio_attach_private(folio, eb);
		else
			WARN_ON(folio_get_private(folio) != eb);
		return 0;
	}

	/* Already mapped, just free prealloc */
	if (folio_test_private(folio)) {
		btrfs_free_subpage(prealloc);
		return 0;
	}

	if (prealloc)
		/* Has preallocated memory for subpage */
		folio_attach_private(folio, prealloc);
	else
		/* Do new allocation to attach subpage */
		ret = btrfs_attach_subpage(fs_info, folio, BTRFS_SUBPAGE_METADATA);
	return ret;
}

int set_page_extent_mapped(struct page *page)
{
	return set_folio_extent_mapped(page_folio(page));
}

int set_folio_extent_mapped(struct folio *folio)
{
	struct btrfs_fs_info *fs_info;

	ASSERT(folio->mapping);

	if (folio_test_private(folio))
		return 0;

	fs_info = folio_to_fs_info(folio);

	if (btrfs_is_subpage(fs_info, folio->mapping))
		return btrfs_attach_subpage(fs_info, folio, BTRFS_SUBPAGE_DATA);

	folio_attach_private(folio, (void *)EXTENT_FOLIO_PRIVATE);
	return 0;
}

void clear_folio_extent_mapped(struct folio *folio)
{
	struct btrfs_fs_info *fs_info;

	ASSERT(folio->mapping);

	if (!folio_test_private(folio))
		return;

	fs_info = folio_to_fs_info(folio);
	if (btrfs_is_subpage(fs_info, folio->mapping))
		return btrfs_detach_subpage(fs_info, folio);

	folio_detach_private(folio);
}

static struct extent_map *__get_extent_map(struct inode *inode,
					   struct folio *folio, u64 start,
					   u64 len, struct extent_map **em_cached)
{
	struct extent_map *em;
	struct extent_state *cached_state = NULL;

	ASSERT(em_cached);

	if (*em_cached) {
		em = *em_cached;
		if (extent_map_in_tree(em) && start >= em->start &&
		    start < extent_map_end(em)) {
			refcount_inc(&em->refs);
			return em;
		}

		free_extent_map(em);
		*em_cached = NULL;
	}

	btrfs_lock_and_flush_ordered_range(BTRFS_I(inode), folio, start,
					   start + len - 1, &cached_state);
	em = btrfs_get_extent(BTRFS_I(inode), folio, start, len);
	if (!IS_ERR(em)) {
		BUG_ON(*em_cached);
		refcount_inc(&em->refs);
		*em_cached = em;
	}
	unlock_extent(&BTRFS_I(inode)->io_tree, start, start + len - 1, &cached_state);

	return em;
}
/*
 * basic readpage implementation.  Locked extent state structs are inserted
 * into the tree that are removed when the IO is done (by the end_io
 * handlers)
 * XXX JDM: This needs looking at to ensure proper page locking
 * return 0 on success, otherwise return error
 */
static int btrfs_do_readpage(struct folio *folio, struct extent_map **em_cached,
		      struct btrfs_bio_ctrl *bio_ctrl, u64 *prev_em_start)
{
	struct inode *inode = folio->mapping->host;
	struct btrfs_fs_info *fs_info = inode_to_fs_info(inode);
	u64 start = folio_pos(folio);
	const u64 end = start + PAGE_SIZE - 1;
	u64 cur = start;
	u64 extent_offset;
	u64 last_byte = i_size_read(inode);
	u64 block_start;
	struct extent_map *em;
	int ret = 0;
	const size_t blocksize = fs_info->sectorsize;

	ret = set_folio_extent_mapped(folio);
	if (ret < 0) {
		folio_unlock(folio);
		return ret;
	}

	if (folio->index == last_byte >> folio_shift(folio)) {
		size_t zero_offset = offset_in_folio(folio, last_byte);

		if (zero_offset)
			folio_zero_range(folio, zero_offset,
					 folio_size(folio) - zero_offset);
	}
	bio_ctrl->end_io_func = end_bbio_data_read;
	begin_folio_read(fs_info, folio);
	for (cur = start; cur <= end; cur += blocksize) {
		enum btrfs_compression_type compress_type = BTRFS_COMPRESS_NONE;
		unsigned long pg_offset = offset_in_folio(folio, cur);
		bool force_bio_submit = false;
		u64 disk_bytenr;

		ASSERT(IS_ALIGNED(cur, fs_info->sectorsize));
		if (cur >= last_byte) {
			folio_zero_range(folio, pg_offset, end - cur + 1);
			end_folio_read(folio, true, cur, end - cur + 1);
			break;
		}
		if (btrfs_folio_test_uptodate(fs_info, folio, cur, blocksize)) {
			end_folio_read(folio, true, cur, blocksize);
			continue;
		}
		em = __get_extent_map(inode, folio, cur, end - cur + 1,
				      em_cached);
		if (IS_ERR(em)) {
			end_folio_read(folio, false, cur, end + 1 - cur);
			return PTR_ERR(em);
		}
		extent_offset = cur - em->start;
		BUG_ON(extent_map_end(em) <= cur);
		BUG_ON(end < cur);

		compress_type = extent_map_compression(em);

		if (compress_type != BTRFS_COMPRESS_NONE)
			disk_bytenr = em->disk_bytenr;
		else
			disk_bytenr = extent_map_block_start(em) + extent_offset;
		block_start = extent_map_block_start(em);
		if (em->flags & EXTENT_FLAG_PREALLOC)
			block_start = EXTENT_MAP_HOLE;

		/*
		 * If we have a file range that points to a compressed extent
		 * and it's followed by a consecutive file range that points
		 * to the same compressed extent (possibly with a different
		 * offset and/or length, so it either points to the whole extent
		 * or only part of it), we must make sure we do not submit a
		 * single bio to populate the folios for the 2 ranges because
		 * this makes the compressed extent read zero out the folios
		 * belonging to the 2nd range. Imagine the following scenario:
		 *
		 *  File layout
		 *  [0 - 8K]                     [8K - 24K]
		 *    |                               |
		 *    |                               |
		 * points to extent X,         points to extent X,
		 * offset 4K, length of 8K     offset 0, length 16K
		 *
		 * [extent X, compressed length = 4K uncompressed length = 16K]
		 *
		 * If the bio to read the compressed extent covers both ranges,
		 * it will decompress extent X into the folios belonging to the
		 * first range and then it will stop, zeroing out the remaining
		 * folios that belong to the other range that points to extent X.
		 * So here we make sure we submit 2 bios, one for the first
		 * range and another one for the third range. Both will target
		 * the same physical extent from disk, but we can't currently
		 * make the compressed bio endio callback populate the folios
		 * for both ranges because each compressed bio is tightly
		 * coupled with a single extent map, and each range can have
		 * an extent map with a different offset value relative to the
		 * uncompressed data of our extent and different lengths. This
		 * is a corner case so we prioritize correctness over
		 * non-optimal behavior (submitting 2 bios for the same extent).
		 */
		if (compress_type != BTRFS_COMPRESS_NONE &&
		    prev_em_start && *prev_em_start != (u64)-1 &&
		    *prev_em_start != em->start)
			force_bio_submit = true;

		if (prev_em_start)
			*prev_em_start = em->start;

		free_extent_map(em);
		em = NULL;

		/* we've found a hole, just zero and go on */
		if (block_start == EXTENT_MAP_HOLE) {
			folio_zero_range(folio, pg_offset, blocksize);
			end_folio_read(folio, true, cur, blocksize);
			continue;
		}
		/* the get_extent function already copied into the folio */
		if (block_start == EXTENT_MAP_INLINE) {
			end_folio_read(folio, true, cur, blocksize);
			continue;
		}

		if (bio_ctrl->compress_type != compress_type) {
			submit_one_bio(bio_ctrl);
			bio_ctrl->compress_type = compress_type;
		}

		if (force_bio_submit)
			submit_one_bio(bio_ctrl);
		submit_extent_folio(bio_ctrl, disk_bytenr, folio, blocksize,
				    pg_offset);
	}
	return 0;
}

int btrfs_read_folio(struct file *file, struct folio *folio)
{
	struct btrfs_bio_ctrl bio_ctrl = { .opf = REQ_OP_READ };
	struct extent_map *em_cached = NULL;
	int ret;

	ret = btrfs_do_readpage(folio, &em_cached, &bio_ctrl, NULL);
	free_extent_map(em_cached);

	/*
	 * If btrfs_do_readpage() failed we will want to submit the assembled
	 * bio to do the cleanup.
	 */
	submit_one_bio(&bio_ctrl);
	return ret;
}

static void set_delalloc_bitmap(struct folio *folio, unsigned long *delalloc_bitmap,
				u64 start, u32 len)
{
	struct btrfs_fs_info *fs_info = folio_to_fs_info(folio);
	const u64 folio_start = folio_pos(folio);
	unsigned int start_bit;
	unsigned int nbits;

	ASSERT(start >= folio_start && start + len <= folio_start + PAGE_SIZE);
	start_bit = (start - folio_start) >> fs_info->sectorsize_bits;
	nbits = len >> fs_info->sectorsize_bits;
	ASSERT(bitmap_test_range_all_zero(delalloc_bitmap, start_bit, nbits));
	bitmap_set(delalloc_bitmap, start_bit, nbits);
}

static bool find_next_delalloc_bitmap(struct folio *folio,
				      unsigned long *delalloc_bitmap, u64 start,
				      u64 *found_start, u32 *found_len)
{
	struct btrfs_fs_info *fs_info = folio_to_fs_info(folio);
	const u64 folio_start = folio_pos(folio);
	const unsigned int bitmap_size = fs_info->sectors_per_page;
	unsigned int start_bit;
	unsigned int first_zero;
	unsigned int first_set;

	ASSERT(start >= folio_start && start < folio_start + PAGE_SIZE);

	start_bit = (start - folio_start) >> fs_info->sectorsize_bits;
	first_set = find_next_bit(delalloc_bitmap, bitmap_size, start_bit);
	if (first_set >= bitmap_size)
		return false;

	*found_start = folio_start + (first_set << fs_info->sectorsize_bits);
	first_zero = find_next_zero_bit(delalloc_bitmap, bitmap_size, first_set);
	*found_len = (first_zero - first_set) << fs_info->sectorsize_bits;
	return true;
}

/*
 * helper for extent_writepage(), doing all of the delayed allocation setup.
 *
 * This returns 1 if btrfs_run_delalloc_range function did all the work required
 * to write the page (copy into inline extent).  In this case the IO has
 * been started and the page is already unlocked.
 *
 * This returns 0 if all went well (page still locked)
 * This returns < 0 if there were errors (page still locked)
 */
static noinline_for_stack int writepage_delalloc(struct btrfs_inode *inode,
						 struct folio *folio,
						 struct btrfs_bio_ctrl *bio_ctrl)
{
	struct btrfs_fs_info *fs_info = inode_to_fs_info(&inode->vfs_inode);
	struct writeback_control *wbc = bio_ctrl->wbc;
	const bool is_subpage = btrfs_is_subpage(fs_info, folio->mapping);
	const u64 page_start = folio_pos(folio);
	const u64 page_end = page_start + folio_size(folio) - 1;
	unsigned long delalloc_bitmap = 0;
	/*
	 * Save the last found delalloc end. As the delalloc end can go beyond
	 * page boundary, thus we cannot rely on subpage bitmap to locate the
	 * last delalloc end.
	 */
	u64 last_delalloc_end = 0;
	u64 delalloc_start = page_start;
	u64 delalloc_end = page_end;
	u64 delalloc_to_write = 0;
	int ret = 0;
	int bit;

	/* Save the dirty bitmap as our submission bitmap will be a subset of it. */
	if (btrfs_is_subpage(fs_info, inode->vfs_inode.i_mapping)) {
		ASSERT(fs_info->sectors_per_page > 1);
		btrfs_get_subpage_dirty_bitmap(fs_info, folio, &bio_ctrl->submit_bitmap);
	} else {
		bio_ctrl->submit_bitmap = 1;
	}

	for_each_set_bit(bit, &bio_ctrl->submit_bitmap, fs_info->sectors_per_page) {
		u64 start = page_start + (bit << fs_info->sectorsize_bits);

		btrfs_folio_set_lock(fs_info, folio, start, fs_info->sectorsize);
	}

	/* Lock all (subpage) delalloc ranges inside the folio first. */
	while (delalloc_start < page_end) {
		delalloc_end = page_end;
		if (!find_lock_delalloc_range(&inode->vfs_inode, folio,
					      &delalloc_start, &delalloc_end)) {
			delalloc_start = delalloc_end + 1;
			continue;
		}
		set_delalloc_bitmap(folio, &delalloc_bitmap, delalloc_start,
				    min(delalloc_end, page_end) + 1 - delalloc_start);
		last_delalloc_end = delalloc_end;
		delalloc_start = delalloc_end + 1;
	}
	delalloc_start = page_start;

	if (!last_delalloc_end)
		goto out;

	/* Run the delalloc ranges for the above locked ranges. */
	while (delalloc_start < page_end) {
		u64 found_start;
		u32 found_len;
		bool found;

		if (!is_subpage) {
			/*
			 * For non-subpage case, the found delalloc range must
			 * cover this folio and there must be only one locked
			 * delalloc range.
			 */
			found_start = page_start;
			found_len = last_delalloc_end + 1 - found_start;
			found = true;
		} else {
			found = find_next_delalloc_bitmap(folio, &delalloc_bitmap,
					delalloc_start, &found_start, &found_len);
		}
		if (!found)
			break;
		/*
		 * The subpage range covers the last sector, the delalloc range may
		 * end beyond the folio boundary, use the saved delalloc_end
		 * instead.
		 */
		if (found_start + found_len >= page_end)
			found_len = last_delalloc_end + 1 - found_start;

		if (ret >= 0) {
			/* No errors hit so far, run the current delalloc range. */
			ret = btrfs_run_delalloc_range(inode, folio,
						       found_start,
						       found_start + found_len - 1,
						       wbc);
		} else {
			/*
			 * We've hit an error during previous delalloc range,
			 * have to cleanup the remaining locked ranges.
			 */
			unlock_extent(&inode->io_tree, found_start,
				      found_start + found_len - 1, NULL);
			__unlock_for_delalloc(&inode->vfs_inode, folio,
					      found_start,
					      found_start + found_len - 1);
		}

		/*
		 * We have some ranges that's going to be submitted asynchronously
		 * (compression or inline).  These range have their own control
		 * on when to unlock the pages.  We should not touch them
		 * anymore, so clear the range from the submission bitmap.
		 */
		if (ret > 0) {
			unsigned int start_bit = (found_start - page_start) >>
						 fs_info->sectorsize_bits;
			unsigned int end_bit = (min(page_end + 1, found_start + found_len) -
						page_start) >> fs_info->sectorsize_bits;
			bitmap_clear(&bio_ctrl->submit_bitmap, start_bit, end_bit - start_bit);
		}
		/*
		 * Above btrfs_run_delalloc_range() may have unlocked the folio,
		 * thus for the last range, we cannot touch the folio anymore.
		 */
		if (found_start + found_len >= last_delalloc_end + 1)
			break;

		delalloc_start = found_start + found_len;
	}
	if (ret < 0)
		return ret;
out:
	if (last_delalloc_end)
		delalloc_end = last_delalloc_end;
	else
		delalloc_end = page_end;
	/*
	 * delalloc_end is already one less than the total length, so
	 * we don't subtract one from PAGE_SIZE
	 */
	delalloc_to_write +=
		DIV_ROUND_UP(delalloc_end + 1 - page_start, PAGE_SIZE);

	/*
	 * If all ranges are submitted asynchronously, we just need to account
	 * for them here.
	 */
	if (bitmap_empty(&bio_ctrl->submit_bitmap, fs_info->sectors_per_page)) {
		wbc->nr_to_write -= delalloc_to_write;
		return 1;
	}

	if (wbc->nr_to_write < delalloc_to_write) {
		int thresh = 8192;

		if (delalloc_to_write < thresh * 2)
			thresh = delalloc_to_write;
		wbc->nr_to_write = min_t(u64, delalloc_to_write,
					 thresh);
	}

	return 0;
}

/*
 * Return 0 if we have submitted or queued the sector for submission.
 * Return <0 for critical errors.
 *
 * Caller should make sure filepos < i_size and handle filepos >= i_size case.
 */
static int submit_one_sector(struct btrfs_inode *inode,
			     struct folio *folio,
			     u64 filepos, struct btrfs_bio_ctrl *bio_ctrl,
			     loff_t i_size)
{
	struct btrfs_fs_info *fs_info = inode->root->fs_info;
	struct extent_map *em;
	u64 block_start;
	u64 disk_bytenr;
	u64 extent_offset;
	u64 em_end;
	const u32 sectorsize = fs_info->sectorsize;

	ASSERT(IS_ALIGNED(filepos, sectorsize));

	/* @filepos >= i_size case should be handled by the caller. */
	ASSERT(filepos < i_size);

	em = btrfs_get_extent(inode, NULL, filepos, sectorsize);
	if (IS_ERR(em))
		return PTR_ERR_OR_ZERO(em);

	extent_offset = filepos - em->start;
	em_end = extent_map_end(em);
	ASSERT(filepos <= em_end);
	ASSERT(IS_ALIGNED(em->start, sectorsize));
	ASSERT(IS_ALIGNED(em->len, sectorsize));

	block_start = extent_map_block_start(em);
	disk_bytenr = extent_map_block_start(em) + extent_offset;

	ASSERT(!extent_map_is_compressed(em));
	ASSERT(block_start != EXTENT_MAP_HOLE);
	ASSERT(block_start != EXTENT_MAP_INLINE);

	free_extent_map(em);
	em = NULL;

	/*
	 * Although the PageDirty bit is cleared before entering this
	 * function, subpage dirty bit is not cleared.
	 * So clear subpage dirty bit here so next time we won't submit
	 * a folio for a range already written to disk.
	 */
	btrfs_folio_clear_dirty(fs_info, folio, filepos, sectorsize);
	btrfs_folio_set_writeback(fs_info, folio, filepos, sectorsize);
	/*
	 * Above call should set the whole folio with writeback flag, even
	 * just for a single subpage sector.
	 * As long as the folio is properly locked and the range is correct,
	 * we should always get the folio with writeback flag.
	 */
	ASSERT(folio_test_writeback(folio));

	submit_extent_folio(bio_ctrl, disk_bytenr, folio,
			    sectorsize, filepos - folio_pos(folio));
	return 0;
}

/*
 * Helper for extent_writepage().  This calls the writepage start hooks,
 * and does the loop to map the page into extents and bios.
 *
 * We return 1 if the IO is started and the page is unlocked,
 * 0 if all went well (page still locked)
 * < 0 if there were errors (page still locked)
 */
static noinline_for_stack int extent_writepage_io(struct btrfs_inode *inode,
						  struct folio *folio,
						  u64 start, u32 len,
						  struct btrfs_bio_ctrl *bio_ctrl,
						  loff_t i_size)
{
	struct btrfs_fs_info *fs_info = inode->root->fs_info;
	unsigned long range_bitmap = 0;
	bool submitted_io = false;
	const u64 folio_start = folio_pos(folio);
	u64 cur;
	int bit;
	int ret = 0;

	ASSERT(start >= folio_start &&
	       start + len <= folio_start + folio_size(folio));

	ret = btrfs_writepage_cow_fixup(folio);
	if (ret) {
		/* Fixup worker will requeue */
		folio_redirty_for_writepage(bio_ctrl->wbc, folio);
		folio_unlock(folio);
		return 1;
	}

	for (cur = start; cur < start + len; cur += fs_info->sectorsize)
		set_bit((cur - folio_start) >> fs_info->sectorsize_bits, &range_bitmap);
	bitmap_and(&bio_ctrl->submit_bitmap, &bio_ctrl->submit_bitmap, &range_bitmap,
		   fs_info->sectors_per_page);

	bio_ctrl->end_io_func = end_bbio_data_write;

	for_each_set_bit(bit, &bio_ctrl->submit_bitmap, fs_info->sectors_per_page) {
		cur = folio_pos(folio) + (bit << fs_info->sectorsize_bits);

		if (cur >= i_size) {
			btrfs_mark_ordered_io_finished(inode, folio, cur,
						       start + len - cur, true);
			/*
			 * This range is beyond i_size, thus we don't need to
			 * bother writing back.
			 * But we still need to clear the dirty subpage bit, or
			 * the next time the folio gets dirtied, we will try to
			 * writeback the sectors with subpage dirty bits,
			 * causing writeback without ordered extent.
			 */
			btrfs_folio_clear_dirty(fs_info, folio, cur,
						start + len - cur);
			break;
		}
		ret = submit_one_sector(inode, folio, cur, bio_ctrl, i_size);
		if (ret < 0)
			goto out;
		bio_ctrl->last_submitted = cur + fs_info->sectorsize;
		submitted_io = true;
	}
out:
	/*
	 * If we didn't submitted any sector (>= i_size), folio dirty get
	 * cleared but PAGECACHE_TAG_DIRTY is not cleared (only cleared
	 * by folio_start_writeback() if the folio is not dirty).
	 *
	 * Here we set writeback and clear for the range. If the full folio
	 * is no longer dirty then we clear the PAGECACHE_TAG_DIRTY tag.
	 */
	if (!submitted_io) {
		btrfs_folio_set_writeback(fs_info, folio, start, len);
		btrfs_folio_clear_writeback(fs_info, folio, start, len);
	}
	return ret;
}

static void cleanup_ordered_extents(struct btrfs_inode *inode,
				    struct folio *folio, u64 file_pos,
				    u64 num_bytes, unsigned long *bitmap)
{
	struct btrfs_fs_info *fs_info = inode->root->fs_info;
	unsigned int cur_bit = (file_pos - folio_pos(folio)) >> fs_info->sectorsize_bits;

	for_each_set_bit_from(cur_bit, bitmap, fs_info->sectors_per_page) {
		u64 cur_pos = folio_pos(folio) + (cur_bit << fs_info->sectorsize_bits);

		if (cur_pos >= file_pos + num_bytes)
			break;

		btrfs_mark_ordered_io_finished(inode, folio, cur_pos,
					       fs_info->sectorsize, false);
	}
}

/*
 * the writepage semantics are similar to regular writepage.  extent
 * records are inserted to lock ranges in the tree, and as dirty areas
 * are found, they are marked writeback.  Then the lock bits are removed
 * and the end_io handler clears the writeback ranges
 *
 * Return 0 if everything goes well.
 * Return <0 for error.
 */
static int extent_writepage(struct folio *folio, struct btrfs_bio_ctrl *bio_ctrl)
{
	struct inode *inode = folio->mapping->host;
	struct btrfs_fs_info *fs_info = inode_to_fs_info(inode);
	const u64 page_start = folio_pos(folio);
	int ret;
	size_t pg_offset;
	loff_t i_size = i_size_read(inode);
	unsigned long end_index = i_size >> PAGE_SHIFT;

	trace_extent_writepage(folio, inode, bio_ctrl->wbc);

	WARN_ON(!folio_test_locked(folio));

	pg_offset = offset_in_folio(folio, i_size);
	if (folio->index > end_index ||
	   (folio->index == end_index && !pg_offset)) {
		folio_invalidate(folio, 0, folio_size(folio));
		folio_unlock(folio);
		return 0;
	}

	if (folio->index == end_index)
		folio_zero_range(folio, pg_offset, folio_size(folio) - pg_offset);

	/*
	 * Default to unlock the whole folio.
	 * The proper bitmap can only be initialized until writepage_delalloc().
	 */
	bio_ctrl->submit_bitmap = (unsigned long)-1;
	bio_ctrl->last_submitted = page_start;
	ret = set_folio_extent_mapped(folio);
	if (ret < 0)
		goto done;

	ret = writepage_delalloc(BTRFS_I(inode), folio, bio_ctrl);
	if (ret == 1)
		return 0;
	if (ret)
		goto done;

	ret = extent_writepage_io(BTRFS_I(inode), folio, folio_pos(folio),
				  PAGE_SIZE, bio_ctrl, i_size);
	if (ret == 1)
		return 0;

	bio_ctrl->wbc->nr_to_write--;

done:
	if (ret) {
		cleanup_ordered_extents(BTRFS_I(inode), folio,
				bio_ctrl->last_submitted,
				page_start + PAGE_SIZE - bio_ctrl->last_submitted,
				&bio_ctrl->submit_bitmap);
		mapping_set_error(folio->mapping, ret);
	}

	/*
	 * Only unlock ranges that are submitted. As there can be some async
	 * submitted ranges inside the folio.
	 */
	btrfs_folio_end_lock_bitmap(fs_info, folio, bio_ctrl->submit_bitmap);
	ASSERT(ret <= 0);
	return ret;
}

void wait_on_extent_buffer_writeback(struct extent_buffer *eb)
{
	wait_on_bit_io(&eb->bflags, EXTENT_BUFFER_WRITEBACK,
		       TASK_UNINTERRUPTIBLE);
}

/*
 * Lock extent buffer status and pages for writeback.
 *
 * Return %false if the extent buffer doesn't need to be submitted (e.g. the
 * extent buffer is not dirty)
 * Return %true is the extent buffer is submitted to bio.
 */
static noinline_for_stack bool lock_extent_buffer_for_io(struct extent_buffer *eb,
			  struct writeback_control *wbc)
{
	struct btrfs_fs_info *fs_info = eb->fs_info;
	bool ret = false;

	btrfs_tree_lock(eb);
	while (test_bit(EXTENT_BUFFER_WRITEBACK, &eb->bflags)) {
		btrfs_tree_unlock(eb);
		if (wbc->sync_mode != WB_SYNC_ALL)
			return false;
		wait_on_extent_buffer_writeback(eb);
		btrfs_tree_lock(eb);
	}

	/*
	 * We need to do this to prevent races in people who check if the eb is
	 * under IO since we can end up having no IO bits set for a short period
	 * of time.
	 */
	spin_lock(&eb->refs_lock);
	if (test_and_clear_bit(EXTENT_BUFFER_DIRTY, &eb->bflags)) {
		set_bit(EXTENT_BUFFER_WRITEBACK, &eb->bflags);
		spin_unlock(&eb->refs_lock);
		btrfs_set_header_flag(eb, BTRFS_HEADER_FLAG_WRITTEN);
		percpu_counter_add_batch(&fs_info->dirty_metadata_bytes,
					 -eb->len,
					 fs_info->dirty_metadata_batch);
		ret = true;
	} else {
		spin_unlock(&eb->refs_lock);
	}
	btrfs_tree_unlock(eb);
	return ret;
}

static void set_btree_ioerr(struct extent_buffer *eb)
{
	struct btrfs_fs_info *fs_info = eb->fs_info;

	set_bit(EXTENT_BUFFER_WRITE_ERR, &eb->bflags);

	/*
	 * A read may stumble upon this buffer later, make sure that it gets an
	 * error and knows there was an error.
	 */
	clear_bit(EXTENT_BUFFER_UPTODATE, &eb->bflags);

	/*
	 * We need to set the mapping with the io error as well because a write
	 * error will flip the file system readonly, and then syncfs() will
	 * return a 0 because we are readonly if we don't modify the err seq for
	 * the superblock.
	 */
	mapping_set_error(eb->fs_info->btree_inode->i_mapping, -EIO);

	/*
	 * If writeback for a btree extent that doesn't belong to a log tree
	 * failed, increment the counter transaction->eb_write_errors.
	 * We do this because while the transaction is running and before it's
	 * committing (when we call filemap_fdata[write|wait]_range against
	 * the btree inode), we might have
	 * btree_inode->i_mapping->a_ops->writepages() called by the VM - if it
	 * returns an error or an error happens during writeback, when we're
	 * committing the transaction we wouldn't know about it, since the pages
	 * can be no longer dirty nor marked anymore for writeback (if a
	 * subsequent modification to the extent buffer didn't happen before the
	 * transaction commit), which makes filemap_fdata[write|wait]_range not
	 * able to find the pages which contain errors at transaction
	 * commit time. So if this happens we must abort the transaction,
	 * otherwise we commit a super block with btree roots that point to
	 * btree nodes/leafs whose content on disk is invalid - either garbage
	 * or the content of some node/leaf from a past generation that got
	 * cowed or deleted and is no longer valid.
	 *
	 * Note: setting AS_EIO/AS_ENOSPC in the btree inode's i_mapping would
	 * not be enough - we need to distinguish between log tree extents vs
	 * non-log tree extents, and the next filemap_fdatawait_range() call
	 * will catch and clear such errors in the mapping - and that call might
	 * be from a log sync and not from a transaction commit. Also, checking
	 * for the eb flag EXTENT_BUFFER_WRITE_ERR at transaction commit time is
	 * not done and would not be reliable - the eb might have been released
	 * from memory and reading it back again means that flag would not be
	 * set (since it's a runtime flag, not persisted on disk).
	 *
	 * Using the flags below in the btree inode also makes us achieve the
	 * goal of AS_EIO/AS_ENOSPC when writepages() returns success, started
	 * writeback for all dirty pages and before filemap_fdatawait_range()
	 * is called, the writeback for all dirty pages had already finished
	 * with errors - because we were not using AS_EIO/AS_ENOSPC,
	 * filemap_fdatawait_range() would return success, as it could not know
	 * that writeback errors happened (the pages were no longer tagged for
	 * writeback).
	 */
	switch (eb->log_index) {
	case -1:
		set_bit(BTRFS_FS_BTREE_ERR, &fs_info->flags);
		break;
	case 0:
		set_bit(BTRFS_FS_LOG1_ERR, &fs_info->flags);
		break;
	case 1:
		set_bit(BTRFS_FS_LOG2_ERR, &fs_info->flags);
		break;
	default:
		BUG(); /* unexpected, logic error */
	}
}

/*
 * The endio specific version which won't touch any unsafe spinlock in endio
 * context.
 */
static struct extent_buffer *find_extent_buffer_nolock(
		const struct btrfs_fs_info *fs_info, u64 start)
{
	struct extent_buffer *eb;

	rcu_read_lock();
	eb = radix_tree_lookup(&fs_info->buffer_radix,
			       start >> fs_info->sectorsize_bits);
	if (eb && atomic_inc_not_zero(&eb->refs)) {
		rcu_read_unlock();
		return eb;
	}
	rcu_read_unlock();
	return NULL;
}

static void end_bbio_meta_write(struct btrfs_bio *bbio)
{
	struct extent_buffer *eb = bbio->private;
	struct btrfs_fs_info *fs_info = eb->fs_info;
	bool uptodate = !bbio->bio.bi_status;
	struct folio_iter fi;
	u32 bio_offset = 0;

	if (!uptodate)
		set_btree_ioerr(eb);

	bio_for_each_folio_all(fi, &bbio->bio) {
		u64 start = eb->start + bio_offset;
		struct folio *folio = fi.folio;
		u32 len = fi.length;

		btrfs_folio_clear_writeback(fs_info, folio, start, len);
		bio_offset += len;
	}

	clear_bit(EXTENT_BUFFER_WRITEBACK, &eb->bflags);
	smp_mb__after_atomic();
	wake_up_bit(&eb->bflags, EXTENT_BUFFER_WRITEBACK);

	bio_put(&bbio->bio);
}

static void prepare_eb_write(struct extent_buffer *eb)
{
	u32 nritems;
	unsigned long start;
	unsigned long end;

	clear_bit(EXTENT_BUFFER_WRITE_ERR, &eb->bflags);

	/* Set btree blocks beyond nritems with 0 to avoid stale content */
	nritems = btrfs_header_nritems(eb);
	if (btrfs_header_level(eb) > 0) {
		end = btrfs_node_key_ptr_offset(eb, nritems);
		memzero_extent_buffer(eb, end, eb->len - end);
	} else {
		/*
		 * Leaf:
		 * header 0 1 2 .. N ... data_N .. data_2 data_1 data_0
		 */
		start = btrfs_item_nr_offset(eb, nritems);
		end = btrfs_item_nr_offset(eb, 0);
		if (nritems == 0)
			end += BTRFS_LEAF_DATA_SIZE(eb->fs_info);
		else
			end += btrfs_item_offset(eb, nritems - 1);
		memzero_extent_buffer(eb, start, end - start);
	}
}

static noinline_for_stack void write_one_eb(struct extent_buffer *eb,
					    struct writeback_control *wbc)
{
	struct btrfs_fs_info *fs_info = eb->fs_info;
	struct btrfs_bio *bbio;

	prepare_eb_write(eb);

	bbio = btrfs_bio_alloc(INLINE_EXTENT_BUFFER_PAGES,
			       REQ_OP_WRITE | REQ_META | wbc_to_write_flags(wbc),
			       eb->fs_info, end_bbio_meta_write, eb);
	bbio->bio.bi_iter.bi_sector = eb->start >> SECTOR_SHIFT;
	bio_set_dev(&bbio->bio, fs_info->fs_devices->latest_dev->bdev);
	wbc_init_bio(wbc, &bbio->bio);
	bbio->inode = BTRFS_I(eb->fs_info->btree_inode);
	bbio->file_offset = eb->start;
	if (fs_info->nodesize < PAGE_SIZE) {
		struct folio *folio = eb->folios[0];
		bool ret;

		folio_lock(folio);
		btrfs_subpage_set_writeback(fs_info, folio, eb->start, eb->len);
		if (btrfs_subpage_clear_and_test_dirty(fs_info, folio, eb->start,
						       eb->len)) {
			folio_clear_dirty_for_io(folio);
			wbc->nr_to_write--;
		}
		ret = bio_add_folio(&bbio->bio, folio, eb->len,
				    eb->start - folio_pos(folio));
		ASSERT(ret);
		wbc_account_cgroup_owner(wbc, folio, eb->len);
		folio_unlock(folio);
	} else {
		int num_folios = num_extent_folios(eb);

		for (int i = 0; i < num_folios; i++) {
			struct folio *folio = eb->folios[i];
			bool ret;

			folio_lock(folio);
			folio_clear_dirty_for_io(folio);
			folio_start_writeback(folio);
			ret = bio_add_folio(&bbio->bio, folio, eb->folio_size, 0);
			ASSERT(ret);
			wbc_account_cgroup_owner(wbc, folio, eb->folio_size);
			wbc->nr_to_write -= folio_nr_pages(folio);
			folio_unlock(folio);
		}
	}
	btrfs_submit_bbio(bbio, 0);
}

/*
 * Submit one subpage btree page.
 *
 * The main difference to submit_eb_page() is:
 * - Page locking
 *   For subpage, we don't rely on page locking at all.
 *
 * - Flush write bio
 *   We only flush bio if we may be unable to fit current extent buffers into
 *   current bio.
 *
 * Return >=0 for the number of submitted extent buffers.
 * Return <0 for fatal error.
 */
static int submit_eb_subpage(struct folio *folio, struct writeback_control *wbc)
{
	struct btrfs_fs_info *fs_info = folio_to_fs_info(folio);
	int submitted = 0;
	u64 folio_start = folio_pos(folio);
	int bit_start = 0;
	int sectors_per_node = fs_info->nodesize >> fs_info->sectorsize_bits;

	/* Lock and write each dirty extent buffers in the range */
	while (bit_start < fs_info->sectors_per_page) {
		struct btrfs_subpage *subpage = folio_get_private(folio);
		struct extent_buffer *eb;
		unsigned long flags;
		u64 start;

		/*
		 * Take private lock to ensure the subpage won't be detached
		 * in the meantime.
		 */
		spin_lock(&folio->mapping->i_private_lock);
		if (!folio_test_private(folio)) {
			spin_unlock(&folio->mapping->i_private_lock);
			break;
		}
		spin_lock_irqsave(&subpage->lock, flags);
		if (!test_bit(bit_start + btrfs_bitmap_nr_dirty * fs_info->sectors_per_page,
			      subpage->bitmaps)) {
			spin_unlock_irqrestore(&subpage->lock, flags);
			spin_unlock(&folio->mapping->i_private_lock);
			bit_start++;
			continue;
		}

		start = folio_start + bit_start * fs_info->sectorsize;
		bit_start += sectors_per_node;

		/*
		 * Here we just want to grab the eb without touching extra
		 * spin locks, so call find_extent_buffer_nolock().
		 */
		eb = find_extent_buffer_nolock(fs_info, start);
		spin_unlock_irqrestore(&subpage->lock, flags);
		spin_unlock(&folio->mapping->i_private_lock);

		/*
		 * The eb has already reached 0 refs thus find_extent_buffer()
		 * doesn't return it. We don't need to write back such eb
		 * anyway.
		 */
		if (!eb)
			continue;

		if (lock_extent_buffer_for_io(eb, wbc)) {
			write_one_eb(eb, wbc);
			submitted++;
		}
		free_extent_buffer(eb);
	}
	return submitted;
}

/*
 * Submit all page(s) of one extent buffer.
 *
 * @page:	the page of one extent buffer
 * @eb_context:	to determine if we need to submit this page, if current page
 *		belongs to this eb, we don't need to submit
 *
 * The caller should pass each page in their bytenr order, and here we use
 * @eb_context to determine if we have submitted pages of one extent buffer.
 *
 * If we have, we just skip until we hit a new page that doesn't belong to
 * current @eb_context.
 *
 * If not, we submit all the page(s) of the extent buffer.
 *
 * Return >0 if we have submitted the extent buffer successfully.
 * Return 0 if we don't need to submit the page, as it's already submitted by
 * previous call.
 * Return <0 for fatal error.
 */
static int submit_eb_page(struct folio *folio, struct btrfs_eb_write_context *ctx)
{
	struct writeback_control *wbc = ctx->wbc;
	struct address_space *mapping = folio->mapping;
	struct extent_buffer *eb;
	int ret;

	if (!folio_test_private(folio))
		return 0;

	if (folio_to_fs_info(folio)->nodesize < PAGE_SIZE)
		return submit_eb_subpage(folio, wbc);

	spin_lock(&mapping->i_private_lock);
	if (!folio_test_private(folio)) {
		spin_unlock(&mapping->i_private_lock);
		return 0;
	}

	eb = folio_get_private(folio);

	/*
	 * Shouldn't happen and normally this would be a BUG_ON but no point
	 * crashing the machine for something we can survive anyway.
	 */
	if (WARN_ON(!eb)) {
		spin_unlock(&mapping->i_private_lock);
		return 0;
	}

	if (eb == ctx->eb) {
		spin_unlock(&mapping->i_private_lock);
		return 0;
	}
	ret = atomic_inc_not_zero(&eb->refs);
	spin_unlock(&mapping->i_private_lock);
	if (!ret)
		return 0;

	ctx->eb = eb;

	ret = btrfs_check_meta_write_pointer(eb->fs_info, ctx);
	if (ret) {
		if (ret == -EBUSY)
			ret = 0;
		free_extent_buffer(eb);
		return ret;
	}

	if (!lock_extent_buffer_for_io(eb, wbc)) {
		free_extent_buffer(eb);
		return 0;
	}
	/* Implies write in zoned mode. */
	if (ctx->zoned_bg) {
		/* Mark the last eb in the block group. */
		btrfs_schedule_zone_finish_bg(ctx->zoned_bg, eb);
		ctx->zoned_bg->meta_write_pointer += eb->len;
	}
	write_one_eb(eb, wbc);
	free_extent_buffer(eb);
	return 1;
}

int btree_write_cache_pages(struct address_space *mapping,
				   struct writeback_control *wbc)
{
	struct btrfs_eb_write_context ctx = { .wbc = wbc };
	struct btrfs_fs_info *fs_info = inode_to_fs_info(mapping->host);
	int ret = 0;
	int done = 0;
	int nr_to_write_done = 0;
	struct folio_batch fbatch;
	unsigned int nr_folios;
	pgoff_t index;
	pgoff_t end;		/* Inclusive */
	int scanned = 0;
	xa_mark_t tag;

	folio_batch_init(&fbatch);
	if (wbc->range_cyclic) {
		index = mapping->writeback_index; /* Start from prev offset */
		end = -1;
		/*
		 * Start from the beginning does not need to cycle over the
		 * range, mark it as scanned.
		 */
		scanned = (index == 0);
	} else {
		index = wbc->range_start >> PAGE_SHIFT;
		end = wbc->range_end >> PAGE_SHIFT;
		scanned = 1;
	}
	if (wbc->sync_mode == WB_SYNC_ALL)
		tag = PAGECACHE_TAG_TOWRITE;
	else
		tag = PAGECACHE_TAG_DIRTY;
	btrfs_zoned_meta_io_lock(fs_info);
retry:
	if (wbc->sync_mode == WB_SYNC_ALL)
		tag_pages_for_writeback(mapping, index, end);
	while (!done && !nr_to_write_done && (index <= end) &&
	       (nr_folios = filemap_get_folios_tag(mapping, &index, end,
					    tag, &fbatch))) {
		unsigned i;

		for (i = 0; i < nr_folios; i++) {
			struct folio *folio = fbatch.folios[i];

			ret = submit_eb_page(folio, &ctx);
			if (ret == 0)
				continue;
			if (ret < 0) {
				done = 1;
				break;
			}

			/*
			 * the filesystem may choose to bump up nr_to_write.
			 * We have to make sure to honor the new nr_to_write
			 * at any time
			 */
			nr_to_write_done = wbc->nr_to_write <= 0;
		}
		folio_batch_release(&fbatch);
		cond_resched();
	}
	if (!scanned && !done) {
		/*
		 * We hit the last page and there is more work to be done: wrap
		 * back to the start of the file
		 */
		scanned = 1;
		index = 0;
		goto retry;
	}
	/*
	 * If something went wrong, don't allow any metadata write bio to be
	 * submitted.
	 *
	 * This would prevent use-after-free if we had dirty pages not
	 * cleaned up, which can still happen by fuzzed images.
	 *
	 * - Bad extent tree
	 *   Allowing existing tree block to be allocated for other trees.
	 *
	 * - Log tree operations
	 *   Exiting tree blocks get allocated to log tree, bumps its
	 *   generation, then get cleaned in tree re-balance.
	 *   Such tree block will not be written back, since it's clean,
	 *   thus no WRITTEN flag set.
	 *   And after log writes back, this tree block is not traced by
	 *   any dirty extent_io_tree.
	 *
	 * - Offending tree block gets re-dirtied from its original owner
	 *   Since it has bumped generation, no WRITTEN flag, it can be
	 *   reused without COWing. This tree block will not be traced
	 *   by btrfs_transaction::dirty_pages.
	 *
	 *   Now such dirty tree block will not be cleaned by any dirty
	 *   extent io tree. Thus we don't want to submit such wild eb
	 *   if the fs already has error.
	 *
	 * We can get ret > 0 from submit_extent_folio() indicating how many ebs
	 * were submitted. Reset it to 0 to avoid false alerts for the caller.
	 */
	if (ret > 0)
		ret = 0;
	if (!ret && BTRFS_FS_ERROR(fs_info))
		ret = -EROFS;

	if (ctx.zoned_bg)
		btrfs_put_block_group(ctx.zoned_bg);
	btrfs_zoned_meta_io_unlock(fs_info);
	return ret;
}

/*
 * Walk the list of dirty pages of the given address space and write all of them.
 *
 * @mapping:   address space structure to write
 * @wbc:       subtract the number of written pages from *@wbc->nr_to_write
 * @bio_ctrl:  holds context for the write, namely the bio
 *
 * If a page is already under I/O, write_cache_pages() skips it, even
 * if it's dirty.  This is desirable behaviour for memory-cleaning writeback,
 * but it is INCORRECT for data-integrity system calls such as fsync().  fsync()
 * and msync() need to guarantee that all the data which was dirty at the time
 * the call was made get new I/O started against them.  If wbc->sync_mode is
 * WB_SYNC_ALL then we were called for data integrity and we must wait for
 * existing IO to complete.
 */
static int extent_write_cache_pages(struct address_space *mapping,
			     struct btrfs_bio_ctrl *bio_ctrl)
{
	struct writeback_control *wbc = bio_ctrl->wbc;
	struct inode *inode = mapping->host;
	int ret = 0;
	int done = 0;
	int nr_to_write_done = 0;
	struct folio_batch fbatch;
	unsigned int nr_folios;
	pgoff_t index;
	pgoff_t end;		/* Inclusive */
	pgoff_t done_index;
	int range_whole = 0;
	int scanned = 0;
	xa_mark_t tag;

	/*
	 * We have to hold onto the inode so that ordered extents can do their
	 * work when the IO finishes.  The alternative to this is failing to add
	 * an ordered extent if the igrab() fails there and that is a huge pain
	 * to deal with, so instead just hold onto the inode throughout the
	 * writepages operation.  If it fails here we are freeing up the inode
	 * anyway and we'd rather not waste our time writing out stuff that is
	 * going to be truncated anyway.
	 */
	if (!igrab(inode))
		return 0;

	folio_batch_init(&fbatch);
	if (wbc->range_cyclic) {
		index = mapping->writeback_index; /* Start from prev offset */
		end = -1;
		/*
		 * Start from the beginning does not need to cycle over the
		 * range, mark it as scanned.
		 */
		scanned = (index == 0);
	} else {
		index = wbc->range_start >> PAGE_SHIFT;
		end = wbc->range_end >> PAGE_SHIFT;
		if (wbc->range_start == 0 && wbc->range_end == LLONG_MAX)
			range_whole = 1;
		scanned = 1;
	}

	/*
	 * We do the tagged writepage as long as the snapshot flush bit is set
	 * and we are the first one who do the filemap_flush() on this inode.
	 *
	 * The nr_to_write == LONG_MAX is needed to make sure other flushers do
	 * not race in and drop the bit.
	 */
	if (range_whole && wbc->nr_to_write == LONG_MAX &&
	    test_and_clear_bit(BTRFS_INODE_SNAPSHOT_FLUSH,
			       &BTRFS_I(inode)->runtime_flags))
		wbc->tagged_writepages = 1;

	if (wbc->sync_mode == WB_SYNC_ALL || wbc->tagged_writepages)
		tag = PAGECACHE_TAG_TOWRITE;
	else
		tag = PAGECACHE_TAG_DIRTY;
retry:
	if (wbc->sync_mode == WB_SYNC_ALL || wbc->tagged_writepages)
		tag_pages_for_writeback(mapping, index, end);
	done_index = index;
	while (!done && !nr_to_write_done && (index <= end) &&
			(nr_folios = filemap_get_folios_tag(mapping, &index,
							end, tag, &fbatch))) {
		unsigned i;

		for (i = 0; i < nr_folios; i++) {
			struct folio *folio = fbatch.folios[i];

			done_index = folio_next_index(folio);
			/*
			 * At this point we hold neither the i_pages lock nor
			 * the page lock: the page may be truncated or
			 * invalidated (changing page->mapping to NULL),
			 * or even swizzled back from swapper_space to
			 * tmpfs file mapping
			 */
			if (!folio_trylock(folio)) {
				submit_write_bio(bio_ctrl, 0);
				folio_lock(folio);
			}

			if (unlikely(folio->mapping != mapping)) {
				folio_unlock(folio);
				continue;
			}

			if (!folio_test_dirty(folio)) {
				/* Someone wrote it for us. */
				folio_unlock(folio);
				continue;
			}

			/*
			 * For subpage case, compression can lead to mixed
			 * writeback and dirty flags, e.g:
			 * 0     32K    64K    96K    128K
			 * |     |//////||/////|   |//|
			 *
			 * In above case, [32K, 96K) is asynchronously submitted
			 * for compression, and [124K, 128K) needs to be written back.
			 *
			 * If we didn't wait wrtiteback for page 64K, [128K, 128K)
			 * won't be submitted as the page still has writeback flag
			 * and will be skipped in the next check.
			 *
			 * This mixed writeback and dirty case is only possible for
			 * subpage case.
			 *
			 * TODO: Remove this check after migrating compression to
			 * regular submission.
			 */
			if (wbc->sync_mode != WB_SYNC_NONE ||
			    btrfs_is_subpage(inode_to_fs_info(inode), mapping)) {
				if (folio_test_writeback(folio))
					submit_write_bio(bio_ctrl, 0);
				folio_wait_writeback(folio);
			}

			if (folio_test_writeback(folio) ||
			    !folio_clear_dirty_for_io(folio)) {
				folio_unlock(folio);
				continue;
			}

			ret = extent_writepage(folio, bio_ctrl);
			if (ret < 0) {
				done = 1;
				break;
			}

			/*
			 * The filesystem may choose to bump up nr_to_write.
			 * We have to make sure to honor the new nr_to_write
			 * at any time.
			 */
			nr_to_write_done = (wbc->sync_mode == WB_SYNC_NONE &&
					    wbc->nr_to_write <= 0);
		}
		folio_batch_release(&fbatch);
		cond_resched();
	}
	if (!scanned && !done) {
		/*
		 * We hit the last page and there is more work to be done: wrap
		 * back to the start of the file
		 */
		scanned = 1;
		index = 0;

		/*
		 * If we're looping we could run into a page that is locked by a
		 * writer and that writer could be waiting on writeback for a
		 * page in our current bio, and thus deadlock, so flush the
		 * write bio here.
		 */
		submit_write_bio(bio_ctrl, 0);
		goto retry;
	}

	if (wbc->range_cyclic || (wbc->nr_to_write > 0 && range_whole))
		mapping->writeback_index = done_index;

	btrfs_add_delayed_iput(BTRFS_I(inode));
	return ret;
}

/*
 * Submit the pages in the range to bio for call sites which delalloc range has
 * already been ran (aka, ordered extent inserted) and all pages are still
 * locked.
 */
void extent_write_locked_range(struct inode *inode, const struct folio *locked_folio,
			       u64 start, u64 end, struct writeback_control *wbc,
			       bool pages_dirty)
{
	bool found_error = false;
	int ret = 0;
	struct address_space *mapping = inode->i_mapping;
	struct btrfs_fs_info *fs_info = inode_to_fs_info(inode);
	const u32 sectorsize = fs_info->sectorsize;
	loff_t i_size = i_size_read(inode);
	u64 cur = start;
	struct btrfs_bio_ctrl bio_ctrl = {
		.wbc = wbc,
		.opf = REQ_OP_WRITE | wbc_to_write_flags(wbc),
	};

	if (wbc->no_cgroup_owner)
		bio_ctrl.opf |= REQ_BTRFS_CGROUP_PUNT;

	ASSERT(IS_ALIGNED(start, sectorsize) && IS_ALIGNED(end + 1, sectorsize));

	while (cur <= end) {
		u64 cur_end = min(round_down(cur, PAGE_SIZE) + PAGE_SIZE - 1, end);
		u32 cur_len = cur_end + 1 - cur;
		struct folio *folio;

		folio = filemap_get_folio(mapping, cur >> PAGE_SHIFT);

		/*
		 * This shouldn't happen, the pages are pinned and locked, this
		 * code is just in case, but shouldn't actually be run.
		 */
		if (IS_ERR(folio)) {
			btrfs_mark_ordered_io_finished(BTRFS_I(inode), NULL,
						       cur, cur_len, false);
			mapping_set_error(mapping, PTR_ERR(folio));
			cur = cur_end + 1;
			continue;
		}

		ASSERT(folio_test_locked(folio));
		if (pages_dirty && folio != locked_folio)
			ASSERT(folio_test_dirty(folio));

		/*
		 * Set the submission bitmap to submit all sectors.
		 * extent_writepage_io() will do the truncation correctly.
		 */
		bio_ctrl.submit_bitmap = (unsigned long)-1;
		bio_ctrl.last_submitted = cur;
		ret = extent_writepage_io(BTRFS_I(inode), folio, cur, cur_len,
					  &bio_ctrl, i_size);
		if (ret == 1)
			goto next_page;

		if (ret) {
			cleanup_ordered_extents(BTRFS_I(inode), folio,
					bio_ctrl.last_submitted,
					cur_end + 1 - bio_ctrl.last_submitted,
					&bio_ctrl.submit_bitmap);
			mapping_set_error(mapping, ret);
		}
		btrfs_folio_end_lock(fs_info, folio, cur, cur_len);
		if (ret < 0)
			found_error = true;
next_page:
		folio_put(folio);
		cur = cur_end + 1;
	}

	submit_write_bio(&bio_ctrl, found_error ? ret : 0);
}

int btrfs_writepages(struct address_space *mapping, struct writeback_control *wbc)
{
	struct inode *inode = mapping->host;
	int ret = 0;
	struct btrfs_bio_ctrl bio_ctrl = {
		.wbc = wbc,
		.opf = REQ_OP_WRITE | wbc_to_write_flags(wbc),
	};

	/*
	 * Allow only a single thread to do the reloc work in zoned mode to
	 * protect the write pointer updates.
	 */
	btrfs_zoned_data_reloc_lock(BTRFS_I(inode));
	ret = extent_write_cache_pages(mapping, &bio_ctrl);
	submit_write_bio(&bio_ctrl, ret);
	btrfs_zoned_data_reloc_unlock(BTRFS_I(inode));
	return ret;
}

void btrfs_readahead(struct readahead_control *rac)
{
	struct btrfs_bio_ctrl bio_ctrl = { .opf = REQ_OP_READ | REQ_RAHEAD };
	struct folio *folio;
	struct extent_map *em_cached = NULL;
	u64 prev_em_start = (u64)-1;

	while ((folio = readahead_folio(rac)) != NULL)
		btrfs_do_readpage(folio, &em_cached, &bio_ctrl, &prev_em_start);

	if (em_cached)
		free_extent_map(em_cached);
	submit_one_bio(&bio_ctrl);
}

/*
 * basic invalidate_folio code, this waits on any locked or writeback
 * ranges corresponding to the folio, and then deletes any extent state
 * records from the tree
 */
int extent_invalidate_folio(struct extent_io_tree *tree,
			  struct folio *folio, size_t offset)
{
	struct extent_state *cached_state = NULL;
	u64 start = folio_pos(folio);
	u64 end = start + folio_size(folio) - 1;
	size_t blocksize = folio_to_fs_info(folio)->sectorsize;

	/* This function is only called for the btree inode */
	ASSERT(tree->owner == IO_TREE_BTREE_INODE_IO);

	start += ALIGN(offset, blocksize);
	if (start > end)
		return 0;

	lock_extent(tree, start, end, &cached_state);
	folio_wait_writeback(folio);

	/*
	 * Currently for btree io tree, only EXTENT_LOCKED is utilized,
	 * so here we only need to unlock the extent range to free any
	 * existing extent state.
	 */
	unlock_extent(tree, start, end, &cached_state);
	return 0;
}

/*
 * a helper for release_folio, this tests for areas of the page that
 * are locked or under IO and drops the related state bits if it is safe
 * to drop the page.
 */
static bool try_release_extent_state(struct extent_io_tree *tree,
				     struct folio *folio)
{
	u64 start = folio_pos(folio);
	u64 end = start + PAGE_SIZE - 1;
	bool ret;

	if (test_range_bit_exists(tree, start, end, EXTENT_LOCKED)) {
		ret = false;
	} else {
		u32 clear_bits = ~(EXTENT_LOCKED | EXTENT_NODATASUM |
				   EXTENT_DELALLOC_NEW | EXTENT_CTLBITS |
				   EXTENT_QGROUP_RESERVED);
		int ret2;

		/*
		 * At this point we can safely clear everything except the
		 * locked bit, the nodatasum bit and the delalloc new bit.
		 * The delalloc new bit will be cleared by ordered extent
		 * completion.
		 */
		ret2 = __clear_extent_bit(tree, start, end, clear_bits, NULL, NULL);

		/* if clear_extent_bit failed for enomem reasons,
		 * we can't allow the release to continue.
		 */
		if (ret2 < 0)
			ret = false;
		else
			ret = true;
	}
	return ret;
}

/*
 * a helper for release_folio.  As long as there are no locked extents
 * in the range corresponding to the page, both state records and extent
 * map records are removed
 */
bool try_release_extent_mapping(struct folio *folio, gfp_t mask)
{
	u64 start = folio_pos(folio);
	u64 end = start + PAGE_SIZE - 1;
	struct btrfs_inode *inode = folio_to_inode(folio);
	struct extent_io_tree *io_tree = &inode->io_tree;

	while (start <= end) {
		const u64 cur_gen = btrfs_get_fs_generation(inode->root->fs_info);
		const u64 len = end - start + 1;
		struct extent_map_tree *extent_tree = &inode->extent_tree;
		struct extent_map *em;

		write_lock(&extent_tree->lock);
		em = lookup_extent_mapping(extent_tree, start, len);
		if (!em) {
			write_unlock(&extent_tree->lock);
			break;
		}
		if ((em->flags & EXTENT_FLAG_PINNED) || em->start != start) {
			write_unlock(&extent_tree->lock);
			free_extent_map(em);
			break;
		}
		if (test_range_bit_exists(io_tree, em->start,
					  extent_map_end(em) - 1, EXTENT_LOCKED))
			goto next;
		/*
		 * If it's not in the list of modified extents, used by a fast
		 * fsync, we can remove it. If it's being logged we can safely
		 * remove it since fsync took an extra reference on the em.
		 */
		if (list_empty(&em->list) || (em->flags & EXTENT_FLAG_LOGGING))
			goto remove_em;
		/*
		 * If it's in the list of modified extents, remove it only if
		 * its generation is older then the current one, in which case
		 * we don't need it for a fast fsync. Otherwise don't remove it,
		 * we could be racing with an ongoing fast fsync that could miss
		 * the new extent.
		 */
		if (em->generation >= cur_gen)
			goto next;
remove_em:
		/*
		 * We only remove extent maps that are not in the list of
		 * modified extents or that are in the list but with a
		 * generation lower then the current generation, so there is no
		 * need to set the full fsync flag on the inode (it hurts the
		 * fsync performance for workloads with a data size that exceeds
		 * or is close to the system's memory).
		 */
		remove_extent_mapping(inode, em);
		/* Once for the inode's extent map tree. */
		free_extent_map(em);
next:
		start = extent_map_end(em);
		write_unlock(&extent_tree->lock);

		/* Once for us, for the lookup_extent_mapping() reference. */
		free_extent_map(em);

		if (need_resched()) {
			/*
			 * If we need to resched but we can't block just exit
			 * and leave any remaining extent maps.
			 */
			if (!gfpflags_allow_blocking(mask))
				break;

			cond_resched();
		}
	}
	return try_release_extent_state(io_tree, folio);
}

static void __free_extent_buffer(struct extent_buffer *eb)
{
	kmem_cache_free(extent_buffer_cache, eb);
}

static int extent_buffer_under_io(const struct extent_buffer *eb)
{
	return (test_bit(EXTENT_BUFFER_WRITEBACK, &eb->bflags) ||
		test_bit(EXTENT_BUFFER_DIRTY, &eb->bflags));
}

static bool folio_range_has_eb(struct folio *folio)
{
	struct btrfs_subpage *subpage;

	lockdep_assert_held(&folio->mapping->i_private_lock);

	if (folio_test_private(folio)) {
		subpage = folio_get_private(folio);
		if (atomic_read(&subpage->eb_refs))
			return true;
	}
	return false;
}

static void detach_extent_buffer_folio(const struct extent_buffer *eb, struct folio *folio)
{
	struct btrfs_fs_info *fs_info = eb->fs_info;
	const bool mapped = !test_bit(EXTENT_BUFFER_UNMAPPED, &eb->bflags);

	/*
	 * For mapped eb, we're going to change the folio private, which should
	 * be done under the i_private_lock.
	 */
	if (mapped)
		spin_lock(&folio->mapping->i_private_lock);

	if (!folio_test_private(folio)) {
		if (mapped)
			spin_unlock(&folio->mapping->i_private_lock);
		return;
	}

	if (fs_info->nodesize >= PAGE_SIZE) {
		/*
		 * We do this since we'll remove the pages after we've
		 * removed the eb from the radix tree, so we could race
		 * and have this page now attached to the new eb.  So
		 * only clear folio if it's still connected to
		 * this eb.
		 */
		if (folio_test_private(folio) && folio_get_private(folio) == eb) {
			BUG_ON(test_bit(EXTENT_BUFFER_DIRTY, &eb->bflags));
			BUG_ON(folio_test_dirty(folio));
			BUG_ON(folio_test_writeback(folio));
			/* We need to make sure we haven't be attached to a new eb. */
			folio_detach_private(folio);
		}
		if (mapped)
			spin_unlock(&folio->mapping->i_private_lock);
		return;
	}

	/*
	 * For subpage, we can have dummy eb with folio private attached.  In
	 * this case, we can directly detach the private as such folio is only
	 * attached to one dummy eb, no sharing.
	 */
	if (!mapped) {
		btrfs_detach_subpage(fs_info, folio);
		return;
	}

	btrfs_folio_dec_eb_refs(fs_info, folio);

	/*
	 * We can only detach the folio private if there are no other ebs in the
	 * page range and no unfinished IO.
	 */
	if (!folio_range_has_eb(folio))
		btrfs_detach_subpage(fs_info, folio);

	spin_unlock(&folio->mapping->i_private_lock);
}

/* Release all pages attached to the extent buffer */
static void btrfs_release_extent_buffer_pages(const struct extent_buffer *eb)
{
	ASSERT(!extent_buffer_under_io(eb));

	for (int i = 0; i < INLINE_EXTENT_BUFFER_PAGES; i++) {
		struct folio *folio = eb->folios[i];

		if (!folio)
			continue;

		detach_extent_buffer_folio(eb, folio);

		/* One for when we allocated the folio. */
		folio_put(folio);
	}
}

/*
 * Helper for releasing the extent buffer.
 */
static inline void btrfs_release_extent_buffer(struct extent_buffer *eb)
{
	btrfs_release_extent_buffer_pages(eb);
	btrfs_leak_debug_del_eb(eb);
	__free_extent_buffer(eb);
}

static struct extent_buffer *
__alloc_extent_buffer(struct btrfs_fs_info *fs_info, u64 start,
		      unsigned long len)
{
	struct extent_buffer *eb = NULL;

	eb = kmem_cache_zalloc(extent_buffer_cache, GFP_NOFS|__GFP_NOFAIL);
	eb->start = start;
	eb->len = len;
	eb->fs_info = fs_info;
	init_rwsem(&eb->lock);

	btrfs_leak_debug_add_eb(eb);

	spin_lock_init(&eb->refs_lock);
	atomic_set(&eb->refs, 1);

	ASSERT(len <= BTRFS_MAX_METADATA_BLOCKSIZE);

	return eb;
}

struct extent_buffer *btrfs_clone_extent_buffer(const struct extent_buffer *src)
{
	struct extent_buffer *new;
	int num_folios = num_extent_folios(src);
	int ret;

	new = __alloc_extent_buffer(src->fs_info, src->start, src->len);
	if (new == NULL)
		return NULL;

	/*
	 * Set UNMAPPED before calling btrfs_release_extent_buffer(), as
	 * btrfs_release_extent_buffer() have different behavior for
	 * UNMAPPED subpage extent buffer.
	 */
	set_bit(EXTENT_BUFFER_UNMAPPED, &new->bflags);

	ret = alloc_eb_folio_array(new, false);
	if (ret) {
		btrfs_release_extent_buffer(new);
		return NULL;
	}

	for (int i = 0; i < num_folios; i++) {
		struct folio *folio = new->folios[i];

		ret = attach_extent_buffer_folio(new, folio, NULL);
		if (ret < 0) {
			btrfs_release_extent_buffer(new);
			return NULL;
		}
		WARN_ON(folio_test_dirty(folio));
	}
	copy_extent_buffer_full(new, src);
	set_extent_buffer_uptodate(new);

	return new;
}

struct extent_buffer *__alloc_dummy_extent_buffer(struct btrfs_fs_info *fs_info,
						  u64 start, unsigned long len)
{
	struct extent_buffer *eb;
	int num_folios = 0;
	int ret;

	eb = __alloc_extent_buffer(fs_info, start, len);
	if (!eb)
		return NULL;

	ret = alloc_eb_folio_array(eb, false);
	if (ret)
		goto err;

	num_folios = num_extent_folios(eb);
	for (int i = 0; i < num_folios; i++) {
		ret = attach_extent_buffer_folio(eb, eb->folios[i], NULL);
		if (ret < 0)
			goto err;
	}

	set_extent_buffer_uptodate(eb);
	btrfs_set_header_nritems(eb, 0);
	set_bit(EXTENT_BUFFER_UNMAPPED, &eb->bflags);

	return eb;
err:
	for (int i = 0; i < num_folios; i++) {
		if (eb->folios[i]) {
			detach_extent_buffer_folio(eb, eb->folios[i]);
			folio_put(eb->folios[i]);
		}
	}
	__free_extent_buffer(eb);
	return NULL;
}

struct extent_buffer *alloc_dummy_extent_buffer(struct btrfs_fs_info *fs_info,
						u64 start)
{
	return __alloc_dummy_extent_buffer(fs_info, start, fs_info->nodesize);
}

static void check_buffer_tree_ref(struct extent_buffer *eb)
{
	int refs;
	/*
	 * The TREE_REF bit is first set when the extent_buffer is added
	 * to the radix tree. It is also reset, if unset, when a new reference
	 * is created by find_extent_buffer.
	 *
	 * It is only cleared in two cases: freeing the last non-tree
	 * reference to the extent_buffer when its STALE bit is set or
	 * calling release_folio when the tree reference is the only reference.
	 *
	 * In both cases, care is taken to ensure that the extent_buffer's
	 * pages are not under io. However, release_folio can be concurrently
	 * called with creating new references, which is prone to race
	 * conditions between the calls to check_buffer_tree_ref in those
	 * codepaths and clearing TREE_REF in try_release_extent_buffer.
	 *
	 * The actual lifetime of the extent_buffer in the radix tree is
	 * adequately protected by the refcount, but the TREE_REF bit and
	 * its corresponding reference are not. To protect against this
	 * class of races, we call check_buffer_tree_ref from the codepaths
	 * which trigger io. Note that once io is initiated, TREE_REF can no
	 * longer be cleared, so that is the moment at which any such race is
	 * best fixed.
	 */
	refs = atomic_read(&eb->refs);
	if (refs >= 2 && test_bit(EXTENT_BUFFER_TREE_REF, &eb->bflags))
		return;

	spin_lock(&eb->refs_lock);
	if (!test_and_set_bit(EXTENT_BUFFER_TREE_REF, &eb->bflags))
		atomic_inc(&eb->refs);
	spin_unlock(&eb->refs_lock);
}

static void mark_extent_buffer_accessed(struct extent_buffer *eb)
{
	int num_folios= num_extent_folios(eb);

	check_buffer_tree_ref(eb);

	for (int i = 0; i < num_folios; i++)
		folio_mark_accessed(eb->folios[i]);
}

struct extent_buffer *find_extent_buffer(struct btrfs_fs_info *fs_info,
					 u64 start)
{
	struct extent_buffer *eb;

	eb = find_extent_buffer_nolock(fs_info, start);
	if (!eb)
		return NULL;
	/*
	 * Lock our eb's refs_lock to avoid races with free_extent_buffer().
	 * When we get our eb it might be flagged with EXTENT_BUFFER_STALE and
	 * another task running free_extent_buffer() might have seen that flag
	 * set, eb->refs == 2, that the buffer isn't under IO (dirty and
	 * writeback flags not set) and it's still in the tree (flag
	 * EXTENT_BUFFER_TREE_REF set), therefore being in the process of
	 * decrementing the extent buffer's reference count twice.  So here we
	 * could race and increment the eb's reference count, clear its stale
	 * flag, mark it as dirty and drop our reference before the other task
	 * finishes executing free_extent_buffer, which would later result in
	 * an attempt to free an extent buffer that is dirty.
	 */
	if (test_bit(EXTENT_BUFFER_STALE, &eb->bflags)) {
		spin_lock(&eb->refs_lock);
		spin_unlock(&eb->refs_lock);
	}
	mark_extent_buffer_accessed(eb);
	return eb;
}

#ifdef CONFIG_BTRFS_FS_RUN_SANITY_TESTS
struct extent_buffer *alloc_test_extent_buffer(struct btrfs_fs_info *fs_info,
					u64 start)
{
	struct extent_buffer *eb, *exists = NULL;
	int ret;

	eb = find_extent_buffer(fs_info, start);
	if (eb)
		return eb;
	eb = alloc_dummy_extent_buffer(fs_info, start);
	if (!eb)
		return ERR_PTR(-ENOMEM);
	eb->fs_info = fs_info;
again:
	ret = radix_tree_preload(GFP_NOFS);
	if (ret) {
		exists = ERR_PTR(ret);
		goto free_eb;
	}
	spin_lock(&fs_info->buffer_lock);
	ret = radix_tree_insert(&fs_info->buffer_radix,
				start >> fs_info->sectorsize_bits, eb);
	spin_unlock(&fs_info->buffer_lock);
	radix_tree_preload_end();
	if (ret == -EEXIST) {
		exists = find_extent_buffer(fs_info, start);
		if (exists)
			goto free_eb;
		else
			goto again;
	}
	check_buffer_tree_ref(eb);
	set_bit(EXTENT_BUFFER_IN_TREE, &eb->bflags);

	return eb;
free_eb:
	btrfs_release_extent_buffer(eb);
	return exists;
}
#endif

static struct extent_buffer *grab_extent_buffer(
		struct btrfs_fs_info *fs_info, struct page *page)
{
	struct folio *folio = page_folio(page);
	struct extent_buffer *exists;

	lockdep_assert_held(&page->mapping->i_private_lock);

	/*
	 * For subpage case, we completely rely on radix tree to ensure we
	 * don't try to insert two ebs for the same bytenr.  So here we always
	 * return NULL and just continue.
	 */
	if (fs_info->nodesize < PAGE_SIZE)
		return NULL;

	/* Page not yet attached to an extent buffer */
	if (!folio_test_private(folio))
		return NULL;

	/*
	 * We could have already allocated an eb for this page and attached one
	 * so lets see if we can get a ref on the existing eb, and if we can we
	 * know it's good and we can just return that one, else we know we can
	 * just overwrite folio private.
	 */
	exists = folio_get_private(folio);
	if (atomic_inc_not_zero(&exists->refs))
		return exists;

	WARN_ON(PageDirty(page));
	folio_detach_private(folio);
	return NULL;
}

static int check_eb_alignment(struct btrfs_fs_info *fs_info, u64 start)
{
	if (!IS_ALIGNED(start, fs_info->sectorsize)) {
		btrfs_err(fs_info, "bad tree block start %llu", start);
		return -EINVAL;
	}

	if (fs_info->nodesize < PAGE_SIZE &&
	    offset_in_page(start) + fs_info->nodesize > PAGE_SIZE) {
		btrfs_err(fs_info,
		"tree block crosses page boundary, start %llu nodesize %u",
			  start, fs_info->nodesize);
		return -EINVAL;
	}
	if (fs_info->nodesize >= PAGE_SIZE &&
	    !PAGE_ALIGNED(start)) {
		btrfs_err(fs_info,
		"tree block is not page aligned, start %llu nodesize %u",
			  start, fs_info->nodesize);
		return -EINVAL;
	}
	if (!IS_ALIGNED(start, fs_info->nodesize) &&
	    !test_and_set_bit(BTRFS_FS_UNALIGNED_TREE_BLOCK, &fs_info->flags)) {
		btrfs_warn(fs_info,
"tree block not nodesize aligned, start %llu nodesize %u, can be resolved by a full metadata balance",
			      start, fs_info->nodesize);
	}
	return 0;
}


/*
 * Return 0 if eb->folios[i] is attached to btree inode successfully.
 * Return >0 if there is already another extent buffer for the range,
 * and @found_eb_ret would be updated.
 * Return -EAGAIN if the filemap has an existing folio but with different size
 * than @eb.
 * The caller needs to free the existing folios and retry using the same order.
 */
static int attach_eb_folio_to_filemap(struct extent_buffer *eb, int i,
				      struct btrfs_subpage *prealloc,
				      struct extent_buffer **found_eb_ret)
{

	struct btrfs_fs_info *fs_info = eb->fs_info;
	struct address_space *mapping = fs_info->btree_inode->i_mapping;
	const unsigned long index = eb->start >> PAGE_SHIFT;
	struct folio *existing_folio = NULL;
	int ret;

	ASSERT(found_eb_ret);

	/* Caller should ensure the folio exists. */
	ASSERT(eb->folios[i]);

retry:
	ret = filemap_add_folio(mapping, eb->folios[i], index + i,
				GFP_NOFS | __GFP_NOFAIL);
	if (!ret)
		goto finish;

	existing_folio = filemap_lock_folio(mapping, index + i);
	/* The page cache only exists for a very short time, just retry. */
	if (IS_ERR(existing_folio)) {
		existing_folio = NULL;
		goto retry;
	}

	/* For now, we should only have single-page folios for btree inode. */
	ASSERT(folio_nr_pages(existing_folio) == 1);

	if (folio_size(existing_folio) != eb->folio_size) {
		folio_unlock(existing_folio);
		folio_put(existing_folio);
		return -EAGAIN;
	}

finish:
	spin_lock(&mapping->i_private_lock);
	if (existing_folio && fs_info->nodesize < PAGE_SIZE) {
		/* We're going to reuse the existing page, can drop our folio now. */
		__free_page(folio_page(eb->folios[i], 0));
		eb->folios[i] = existing_folio;
	} else if (existing_folio) {
		struct extent_buffer *existing_eb;

		existing_eb = grab_extent_buffer(fs_info,
						 folio_page(existing_folio, 0));
		if (existing_eb) {
			/* The extent buffer still exists, we can use it directly. */
			*found_eb_ret = existing_eb;
			spin_unlock(&mapping->i_private_lock);
			folio_unlock(existing_folio);
			folio_put(existing_folio);
			return 1;
		}
		/* The extent buffer no longer exists, we can reuse the folio. */
		__free_page(folio_page(eb->folios[i], 0));
		eb->folios[i] = existing_folio;
	}
	eb->folio_size = folio_size(eb->folios[i]);
	eb->folio_shift = folio_shift(eb->folios[i]);
	/* Should not fail, as we have preallocated the memory. */
	ret = attach_extent_buffer_folio(eb, eb->folios[i], prealloc);
	ASSERT(!ret);
	/*
	 * To inform we have an extra eb under allocation, so that
	 * detach_extent_buffer_page() won't release the folio private when the
	 * eb hasn't been inserted into radix tree yet.
	 *
	 * The ref will be decreased when the eb releases the page, in
	 * detach_extent_buffer_page().  Thus needs no special handling in the
	 * error path.
	 */
	btrfs_folio_inc_eb_refs(fs_info, eb->folios[i]);
	spin_unlock(&mapping->i_private_lock);
	return 0;
}

struct extent_buffer *alloc_extent_buffer(struct btrfs_fs_info *fs_info,
					  u64 start, u64 owner_root, int level)
{
	unsigned long len = fs_info->nodesize;
	int num_folios;
	int attached = 0;
	struct extent_buffer *eb;
	struct extent_buffer *existing_eb = NULL;
	struct btrfs_subpage *prealloc = NULL;
	u64 lockdep_owner = owner_root;
	bool page_contig = true;
	int uptodate = 1;
	int ret;

	if (check_eb_alignment(fs_info, start))
		return ERR_PTR(-EINVAL);

#if BITS_PER_LONG == 32
	if (start >= MAX_LFS_FILESIZE) {
		btrfs_err_rl(fs_info,
		"extent buffer %llu is beyond 32bit page cache limit", start);
		btrfs_err_32bit_limit(fs_info);
		return ERR_PTR(-EOVERFLOW);
	}
	if (start >= BTRFS_32BIT_EARLY_WARN_THRESHOLD)
		btrfs_warn_32bit_limit(fs_info);
#endif

	eb = find_extent_buffer(fs_info, start);
	if (eb)
		return eb;

	eb = __alloc_extent_buffer(fs_info, start, len);
	if (!eb)
		return ERR_PTR(-ENOMEM);

	/*
	 * The reloc trees are just snapshots, so we need them to appear to be
	 * just like any other fs tree WRT lockdep.
	 */
	if (lockdep_owner == BTRFS_TREE_RELOC_OBJECTID)
		lockdep_owner = BTRFS_FS_TREE_OBJECTID;

	btrfs_set_buffer_lockdep_class(lockdep_owner, eb, level);

	/*
	 * Preallocate folio private for subpage case, so that we won't
	 * allocate memory with i_private_lock nor page lock hold.
	 *
	 * The memory will be freed by attach_extent_buffer_page() or freed
	 * manually if we exit earlier.
	 */
	if (fs_info->nodesize < PAGE_SIZE) {
		prealloc = btrfs_alloc_subpage(fs_info, BTRFS_SUBPAGE_METADATA);
		if (IS_ERR(prealloc)) {
			ret = PTR_ERR(prealloc);
			goto out;
		}
	}

reallocate:
	/* Allocate all pages first. */
	ret = alloc_eb_folio_array(eb, true);
	if (ret < 0) {
		btrfs_free_subpage(prealloc);
		goto out;
	}

	num_folios = num_extent_folios(eb);
	/* Attach all pages to the filemap. */
	for (int i = 0; i < num_folios; i++) {
		struct folio *folio;

		ret = attach_eb_folio_to_filemap(eb, i, prealloc, &existing_eb);
		if (ret > 0) {
			ASSERT(existing_eb);
			goto out;
		}

		/*
		 * TODO: Special handling for a corner case where the order of
		 * folios mismatch between the new eb and filemap.
		 *
		 * This happens when:
		 *
		 * - the new eb is using higher order folio
		 *
		 * - the filemap is still using 0-order folios for the range
		 *   This can happen at the previous eb allocation, and we don't
		 *   have higher order folio for the call.
		 *
		 * - the existing eb has already been freed
		 *
		 * In this case, we have to free the existing folios first, and
		 * re-allocate using the same order.
		 * Thankfully this is not going to happen yet, as we're still
		 * using 0-order folios.
		 */
		if (unlikely(ret == -EAGAIN)) {
			ASSERT(0);
			goto reallocate;
		}
		attached++;

		/*
		 * Only after attach_eb_folio_to_filemap(), eb->folios[] is
		 * reliable, as we may choose to reuse the existing page cache
		 * and free the allocated page.
		 */
		folio = eb->folios[i];
		WARN_ON(btrfs_folio_test_dirty(fs_info, folio, eb->start, eb->len));

		/*
		 * Check if the current page is physically contiguous with previous eb
		 * page.
		 * At this stage, either we allocated a large folio, thus @i
		 * would only be 0, or we fall back to per-page allocation.
		 */
		if (i && folio_page(eb->folios[i - 1], 0) + 1 != folio_page(folio, 0))
			page_contig = false;

		if (!btrfs_folio_test_uptodate(fs_info, folio, eb->start, eb->len))
			uptodate = 0;

		/*
		 * We can't unlock the pages just yet since the extent buffer
		 * hasn't been properly inserted in the radix tree, this
		 * opens a race with btree_release_folio which can free a page
		 * while we are still filling in all pages for the buffer and
		 * we could crash.
		 */
	}
	if (uptodate)
		set_bit(EXTENT_BUFFER_UPTODATE, &eb->bflags);
	/* All pages are physically contiguous, can skip cross page handling. */
	if (page_contig)
		eb->addr = folio_address(eb->folios[0]) + offset_in_page(eb->start);
again:
	ret = radix_tree_preload(GFP_NOFS);
	if (ret)
		goto out;

	spin_lock(&fs_info->buffer_lock);
	ret = radix_tree_insert(&fs_info->buffer_radix,
				start >> fs_info->sectorsize_bits, eb);
	spin_unlock(&fs_info->buffer_lock);
	radix_tree_preload_end();
	if (ret == -EEXIST) {
		ret = 0;
		existing_eb = find_extent_buffer(fs_info, start);
		if (existing_eb)
			goto out;
		else
			goto again;
	}
	/* add one reference for the tree */
	check_buffer_tree_ref(eb);
	set_bit(EXTENT_BUFFER_IN_TREE, &eb->bflags);

	/*
	 * Now it's safe to unlock the pages because any calls to
	 * btree_release_folio will correctly detect that a page belongs to a
	 * live buffer and won't free them prematurely.
	 */
	for (int i = 0; i < num_folios; i++)
		unlock_page(folio_page(eb->folios[i], 0));
	return eb;

out:
	WARN_ON(!atomic_dec_and_test(&eb->refs));

	/*
	 * Any attached folios need to be detached before we unlock them.  This
	 * is because when we're inserting our new folios into the mapping, and
	 * then attaching our eb to that folio.  If we fail to insert our folio
	 * we'll lookup the folio for that index, and grab that EB.  We do not
	 * want that to grab this eb, as we're getting ready to free it.  So we
	 * have to detach it first and then unlock it.
	 *
	 * We have to drop our reference and NULL it out here because in the
	 * subpage case detaching does a btrfs_folio_dec_eb_refs() for our eb.
	 * Below when we call btrfs_release_extent_buffer() we will call
	 * detach_extent_buffer_folio() on our remaining pages in the !subpage
	 * case.  If we left eb->folios[i] populated in the subpage case we'd
	 * double put our reference and be super sad.
	 */
	for (int i = 0; i < attached; i++) {
		ASSERT(eb->folios[i]);
		detach_extent_buffer_folio(eb, eb->folios[i]);
		unlock_page(folio_page(eb->folios[i], 0));
		folio_put(eb->folios[i]);
		eb->folios[i] = NULL;
	}
	/*
	 * Now all pages of that extent buffer is unmapped, set UNMAPPED flag,
	 * so it can be cleaned up without utilizing page->mapping.
	 */
	set_bit(EXTENT_BUFFER_UNMAPPED, &eb->bflags);

	btrfs_release_extent_buffer(eb);
	if (ret < 0)
		return ERR_PTR(ret);
	ASSERT(existing_eb);
	return existing_eb;
}

static inline void btrfs_release_extent_buffer_rcu(struct rcu_head *head)
{
	struct extent_buffer *eb =
			container_of(head, struct extent_buffer, rcu_head);

	__free_extent_buffer(eb);
}

static int release_extent_buffer(struct extent_buffer *eb)
	__releases(&eb->refs_lock)
{
	lockdep_assert_held(&eb->refs_lock);

	WARN_ON(atomic_read(&eb->refs) == 0);
	if (atomic_dec_and_test(&eb->refs)) {
		if (test_and_clear_bit(EXTENT_BUFFER_IN_TREE, &eb->bflags)) {
			struct btrfs_fs_info *fs_info = eb->fs_info;

			spin_unlock(&eb->refs_lock);

			spin_lock(&fs_info->buffer_lock);
			radix_tree_delete(&fs_info->buffer_radix,
					  eb->start >> fs_info->sectorsize_bits);
			spin_unlock(&fs_info->buffer_lock);
		} else {
			spin_unlock(&eb->refs_lock);
		}

		btrfs_leak_debug_del_eb(eb);
		/* Should be safe to release our pages at this point */
		btrfs_release_extent_buffer_pages(eb);
#ifdef CONFIG_BTRFS_FS_RUN_SANITY_TESTS
		if (unlikely(test_bit(EXTENT_BUFFER_UNMAPPED, &eb->bflags))) {
			__free_extent_buffer(eb);
			return 1;
		}
#endif
		call_rcu(&eb->rcu_head, btrfs_release_extent_buffer_rcu);
		return 1;
	}
	spin_unlock(&eb->refs_lock);

	return 0;
}

void free_extent_buffer(struct extent_buffer *eb)
{
	int refs;
	if (!eb)
		return;

	refs = atomic_read(&eb->refs);
	while (1) {
		if ((!test_bit(EXTENT_BUFFER_UNMAPPED, &eb->bflags) && refs <= 3)
		    || (test_bit(EXTENT_BUFFER_UNMAPPED, &eb->bflags) &&
			refs == 1))
			break;
		if (atomic_try_cmpxchg(&eb->refs, &refs, refs - 1))
			return;
	}

	spin_lock(&eb->refs_lock);
	if (atomic_read(&eb->refs) == 2 &&
	    test_bit(EXTENT_BUFFER_STALE, &eb->bflags) &&
	    !extent_buffer_under_io(eb) &&
	    test_and_clear_bit(EXTENT_BUFFER_TREE_REF, &eb->bflags))
		atomic_dec(&eb->refs);

	/*
	 * I know this is terrible, but it's temporary until we stop tracking
	 * the uptodate bits and such for the extent buffers.
	 */
	release_extent_buffer(eb);
}

void free_extent_buffer_stale(struct extent_buffer *eb)
{
	if (!eb)
		return;

	spin_lock(&eb->refs_lock);
	set_bit(EXTENT_BUFFER_STALE, &eb->bflags);

	if (atomic_read(&eb->refs) == 2 && !extent_buffer_under_io(eb) &&
	    test_and_clear_bit(EXTENT_BUFFER_TREE_REF, &eb->bflags))
		atomic_dec(&eb->refs);
	release_extent_buffer(eb);
}

static void btree_clear_folio_dirty(struct folio *folio)
{
	ASSERT(folio_test_dirty(folio));
	ASSERT(folio_test_locked(folio));
	folio_clear_dirty_for_io(folio);
	xa_lock_irq(&folio->mapping->i_pages);
	if (!folio_test_dirty(folio))
		__xa_clear_mark(&folio->mapping->i_pages,
				folio_index(folio), PAGECACHE_TAG_DIRTY);
	xa_unlock_irq(&folio->mapping->i_pages);
}

static void clear_subpage_extent_buffer_dirty(const struct extent_buffer *eb)
{
	struct btrfs_fs_info *fs_info = eb->fs_info;
	struct folio *folio = eb->folios[0];
	bool last;

	/* btree_clear_folio_dirty() needs page locked. */
	folio_lock(folio);
	last = btrfs_subpage_clear_and_test_dirty(fs_info, folio, eb->start, eb->len);
	if (last)
		btree_clear_folio_dirty(folio);
	folio_unlock(folio);
	WARN_ON(atomic_read(&eb->refs) == 0);
}

void btrfs_clear_buffer_dirty(struct btrfs_trans_handle *trans,
			      struct extent_buffer *eb)
{
	struct btrfs_fs_info *fs_info = eb->fs_info;
	int num_folios;

	btrfs_assert_tree_write_locked(eb);

	if (trans && btrfs_header_generation(eb) != trans->transid)
		return;

	/*
	 * Instead of clearing the dirty flag off of the buffer, mark it as
	 * EXTENT_BUFFER_ZONED_ZEROOUT. This allows us to preserve
	 * write-ordering in zoned mode, without the need to later re-dirty
	 * the extent_buffer.
	 *
	 * The actual zeroout of the buffer will happen later in
	 * btree_csum_one_bio.
	 */
	if (btrfs_is_zoned(fs_info) && test_bit(EXTENT_BUFFER_DIRTY, &eb->bflags)) {
		set_bit(EXTENT_BUFFER_ZONED_ZEROOUT, &eb->bflags);
		return;
	}

	if (!test_and_clear_bit(EXTENT_BUFFER_DIRTY, &eb->bflags))
		return;

	percpu_counter_add_batch(&fs_info->dirty_metadata_bytes, -eb->len,
				 fs_info->dirty_metadata_batch);

	if (eb->fs_info->nodesize < PAGE_SIZE)
		return clear_subpage_extent_buffer_dirty(eb);

	num_folios = num_extent_folios(eb);
	for (int i = 0; i < num_folios; i++) {
		struct folio *folio = eb->folios[i];

		if (!folio_test_dirty(folio))
			continue;
		folio_lock(folio);
		btree_clear_folio_dirty(folio);
		folio_unlock(folio);
	}
	WARN_ON(atomic_read(&eb->refs) == 0);
}

void set_extent_buffer_dirty(struct extent_buffer *eb)
{
	int num_folios;
	bool was_dirty;

	check_buffer_tree_ref(eb);

	was_dirty = test_and_set_bit(EXTENT_BUFFER_DIRTY, &eb->bflags);

	num_folios = num_extent_folios(eb);
	WARN_ON(atomic_read(&eb->refs) == 0);
	WARN_ON(!test_bit(EXTENT_BUFFER_TREE_REF, &eb->bflags));
	WARN_ON(test_bit(EXTENT_BUFFER_ZONED_ZEROOUT, &eb->bflags));

	if (!was_dirty) {
		bool subpage = eb->fs_info->nodesize < PAGE_SIZE;

		/*
		 * For subpage case, we can have other extent buffers in the
		 * same page, and in clear_subpage_extent_buffer_dirty() we
		 * have to clear page dirty without subpage lock held.
		 * This can cause race where our page gets dirty cleared after
		 * we just set it.
		 *
		 * Thankfully, clear_subpage_extent_buffer_dirty() has locked
		 * its page for other reasons, we can use page lock to prevent
		 * the above race.
		 */
		if (subpage)
			lock_page(folio_page(eb->folios[0], 0));
		for (int i = 0; i < num_folios; i++)
			btrfs_folio_set_dirty(eb->fs_info, eb->folios[i],
					      eb->start, eb->len);
		if (subpage)
			unlock_page(folio_page(eb->folios[0], 0));
		percpu_counter_add_batch(&eb->fs_info->dirty_metadata_bytes,
					 eb->len,
					 eb->fs_info->dirty_metadata_batch);
	}
#ifdef CONFIG_BTRFS_DEBUG
	for (int i = 0; i < num_folios; i++)
		ASSERT(folio_test_dirty(eb->folios[i]));
#endif
}

void clear_extent_buffer_uptodate(struct extent_buffer *eb)
{
	struct btrfs_fs_info *fs_info = eb->fs_info;
	int num_folios = num_extent_folios(eb);

	clear_bit(EXTENT_BUFFER_UPTODATE, &eb->bflags);
	for (int i = 0; i < num_folios; i++) {
		struct folio *folio = eb->folios[i];

		if (!folio)
			continue;

		/*
		 * This is special handling for metadata subpage, as regular
		 * btrfs_is_subpage() can not handle cloned/dummy metadata.
		 */
		if (fs_info->nodesize >= PAGE_SIZE)
			folio_clear_uptodate(folio);
		else
			btrfs_subpage_clear_uptodate(fs_info, folio,
						     eb->start, eb->len);
	}
}

void set_extent_buffer_uptodate(struct extent_buffer *eb)
{
	struct btrfs_fs_info *fs_info = eb->fs_info;
	int num_folios = num_extent_folios(eb);

	set_bit(EXTENT_BUFFER_UPTODATE, &eb->bflags);
	for (int i = 0; i < num_folios; i++) {
		struct folio *folio = eb->folios[i];

		/*
		 * This is special handling for metadata subpage, as regular
		 * btrfs_is_subpage() can not handle cloned/dummy metadata.
		 */
		if (fs_info->nodesize >= PAGE_SIZE)
			folio_mark_uptodate(folio);
		else
			btrfs_subpage_set_uptodate(fs_info, folio,
						   eb->start, eb->len);
	}
}

static void clear_extent_buffer_reading(struct extent_buffer *eb)
{
	clear_bit(EXTENT_BUFFER_READING, &eb->bflags);
	smp_mb__after_atomic();
	wake_up_bit(&eb->bflags, EXTENT_BUFFER_READING);
}

static void end_bbio_meta_read(struct btrfs_bio *bbio)
{
	struct extent_buffer *eb = bbio->private;
	struct btrfs_fs_info *fs_info = eb->fs_info;
	bool uptodate = !bbio->bio.bi_status;
	struct folio_iter fi;
	u32 bio_offset = 0;

	/*
	 * If the extent buffer is marked UPTODATE before the read operation
	 * completes, other calls to read_extent_buffer_pages() will return
	 * early without waiting for the read to finish, causing data races.
	 */
	WARN_ON(test_bit(EXTENT_BUFFER_UPTODATE, &eb->bflags));

	eb->read_mirror = bbio->mirror_num;

	if (uptodate &&
	    btrfs_validate_extent_buffer(eb, &bbio->parent_check) < 0)
		uptodate = false;

	if (uptodate) {
		set_extent_buffer_uptodate(eb);
	} else {
		clear_extent_buffer_uptodate(eb);
		set_bit(EXTENT_BUFFER_READ_ERR, &eb->bflags);
	}

	bio_for_each_folio_all(fi, &bbio->bio) {
		struct folio *folio = fi.folio;
		u64 start = eb->start + bio_offset;
		u32 len = fi.length;

		if (uptodate)
			btrfs_folio_set_uptodate(fs_info, folio, start, len);
		else
			btrfs_folio_clear_uptodate(fs_info, folio, start, len);

		bio_offset += len;
	}

	clear_extent_buffer_reading(eb);
	free_extent_buffer(eb);

	bio_put(&bbio->bio);
}

int read_extent_buffer_pages(struct extent_buffer *eb, int wait, int mirror_num,
			     const struct btrfs_tree_parent_check *check)
{
	struct btrfs_bio *bbio;
	bool ret;

	if (test_bit(EXTENT_BUFFER_UPTODATE, &eb->bflags))
		return 0;

	/*
	 * We could have had EXTENT_BUFFER_UPTODATE cleared by the write
	 * operation, which could potentially still be in flight.  In this case
	 * we simply want to return an error.
	 */
	if (unlikely(test_bit(EXTENT_BUFFER_WRITE_ERR, &eb->bflags)))
		return -EIO;

	/* Someone else is already reading the buffer, just wait for it. */
	if (test_and_set_bit(EXTENT_BUFFER_READING, &eb->bflags))
		goto done;

	/*
	 * Between the initial test_bit(EXTENT_BUFFER_UPTODATE) and the above
	 * test_and_set_bit(EXTENT_BUFFER_READING), someone else could have
	 * started and finished reading the same eb.  In this case, UPTODATE
	 * will now be set, and we shouldn't read it in again.
	 */
	if (unlikely(test_bit(EXTENT_BUFFER_UPTODATE, &eb->bflags))) {
		clear_extent_buffer_reading(eb);
		return 0;
	}

	clear_bit(EXTENT_BUFFER_READ_ERR, &eb->bflags);
	eb->read_mirror = 0;
	check_buffer_tree_ref(eb);
	atomic_inc(&eb->refs);

	bbio = btrfs_bio_alloc(INLINE_EXTENT_BUFFER_PAGES,
			       REQ_OP_READ | REQ_META, eb->fs_info,
			       end_bbio_meta_read, eb);
	bbio->bio.bi_iter.bi_sector = eb->start >> SECTOR_SHIFT;
	bbio->inode = BTRFS_I(eb->fs_info->btree_inode);
	bbio->file_offset = eb->start;
	memcpy(&bbio->parent_check, check, sizeof(*check));
	if (eb->fs_info->nodesize < PAGE_SIZE) {
		ret = bio_add_folio(&bbio->bio, eb->folios[0], eb->len,
				    eb->start - folio_pos(eb->folios[0]));
		ASSERT(ret);
	} else {
		int num_folios = num_extent_folios(eb);

		for (int i = 0; i < num_folios; i++) {
			struct folio *folio = eb->folios[i];

			ret = bio_add_folio(&bbio->bio, folio, eb->folio_size, 0);
			ASSERT(ret);
		}
	}
	btrfs_submit_bbio(bbio, mirror_num);

done:
	if (wait == WAIT_COMPLETE) {
		wait_on_bit_io(&eb->bflags, EXTENT_BUFFER_READING, TASK_UNINTERRUPTIBLE);
		if (!test_bit(EXTENT_BUFFER_UPTODATE, &eb->bflags))
			return -EIO;
	}

	return 0;
}

static bool report_eb_range(const struct extent_buffer *eb, unsigned long start,
			    unsigned long len)
{
	btrfs_warn(eb->fs_info,
		"access to eb bytenr %llu len %u out of range start %lu len %lu",
		eb->start, eb->len, start, len);
	WARN_ON(IS_ENABLED(CONFIG_BTRFS_DEBUG));

	return true;
}

/*
 * Check if the [start, start + len) range is valid before reading/writing
 * the eb.
 * NOTE: @start and @len are offset inside the eb, not logical address.
 *
 * Caller should not touch the dst/src memory if this function returns error.
 */
static inline int check_eb_range(const struct extent_buffer *eb,
				 unsigned long start, unsigned long len)
{
	unsigned long offset;

	/* start, start + len should not go beyond eb->len nor overflow */
	if (unlikely(check_add_overflow(start, len, &offset) || offset > eb->len))
		return report_eb_range(eb, start, len);

	return false;
}

void read_extent_buffer(const struct extent_buffer *eb, void *dstv,
			unsigned long start, unsigned long len)
{
	const int unit_size = eb->folio_size;
	size_t cur;
	size_t offset;
	char *dst = (char *)dstv;
	unsigned long i = get_eb_folio_index(eb, start);

	if (check_eb_range(eb, start, len)) {
		/*
		 * Invalid range hit, reset the memory, so callers won't get
		 * some random garbage for their uninitialized memory.
		 */
		memset(dstv, 0, len);
		return;
	}

	if (eb->addr) {
		memcpy(dstv, eb->addr + start, len);
		return;
	}

	offset = get_eb_offset_in_folio(eb, start);

	while (len > 0) {
		char *kaddr;

		cur = min(len, unit_size - offset);
		kaddr = folio_address(eb->folios[i]);
		memcpy(dst, kaddr + offset, cur);

		dst += cur;
		len -= cur;
		offset = 0;
		i++;
	}
}

int read_extent_buffer_to_user_nofault(const struct extent_buffer *eb,
				       void __user *dstv,
				       unsigned long start, unsigned long len)
{
	const int unit_size = eb->folio_size;
	size_t cur;
	size_t offset;
	char __user *dst = (char __user *)dstv;
	unsigned long i = get_eb_folio_index(eb, start);
	int ret = 0;

	WARN_ON(start > eb->len);
	WARN_ON(start + len > eb->start + eb->len);

	if (eb->addr) {
		if (copy_to_user_nofault(dstv, eb->addr + start, len))
			ret = -EFAULT;
		return ret;
	}

	offset = get_eb_offset_in_folio(eb, start);

	while (len > 0) {
		char *kaddr;

		cur = min(len, unit_size - offset);
		kaddr = folio_address(eb->folios[i]);
		if (copy_to_user_nofault(dst, kaddr + offset, cur)) {
			ret = -EFAULT;
			break;
		}

		dst += cur;
		len -= cur;
		offset = 0;
		i++;
	}

	return ret;
}

int memcmp_extent_buffer(const struct extent_buffer *eb, const void *ptrv,
			 unsigned long start, unsigned long len)
{
	const int unit_size = eb->folio_size;
	size_t cur;
	size_t offset;
	char *kaddr;
	char *ptr = (char *)ptrv;
	unsigned long i = get_eb_folio_index(eb, start);
	int ret = 0;

	if (check_eb_range(eb, start, len))
		return -EINVAL;

	if (eb->addr)
		return memcmp(ptrv, eb->addr + start, len);

	offset = get_eb_offset_in_folio(eb, start);

	while (len > 0) {
		cur = min(len, unit_size - offset);
		kaddr = folio_address(eb->folios[i]);
		ret = memcmp(ptr, kaddr + offset, cur);
		if (ret)
			break;

		ptr += cur;
		len -= cur;
		offset = 0;
		i++;
	}
	return ret;
}

/*
 * Check that the extent buffer is uptodate.
 *
 * For regular sector size == PAGE_SIZE case, check if @page is uptodate.
 * For subpage case, check if the range covered by the eb has EXTENT_UPTODATE.
 */
static void assert_eb_folio_uptodate(const struct extent_buffer *eb, int i)
{
	struct btrfs_fs_info *fs_info = eb->fs_info;
	struct folio *folio = eb->folios[i];

	ASSERT(folio);

	/*
	 * If we are using the commit root we could potentially clear a page
	 * Uptodate while we're using the extent buffer that we've previously
	 * looked up.  We don't want to complain in this case, as the page was
	 * valid before, we just didn't write it out.  Instead we want to catch
	 * the case where we didn't actually read the block properly, which
	 * would have !PageUptodate and !EXTENT_BUFFER_WRITE_ERR.
	 */
	if (test_bit(EXTENT_BUFFER_WRITE_ERR, &eb->bflags))
		return;

	if (fs_info->nodesize < PAGE_SIZE) {
		folio = eb->folios[0];
		ASSERT(i == 0);
		if (WARN_ON(!btrfs_subpage_test_uptodate(fs_info, folio,
							 eb->start, eb->len)))
			btrfs_subpage_dump_bitmap(fs_info, folio, eb->start, eb->len);
	} else {
		WARN_ON(!folio_test_uptodate(folio));
	}
}

static void __write_extent_buffer(const struct extent_buffer *eb,
				  const void *srcv, unsigned long start,
				  unsigned long len, bool use_memmove)
{
	const int unit_size = eb->folio_size;
	size_t cur;
	size_t offset;
	char *kaddr;
	const char *src = (const char *)srcv;
	unsigned long i = get_eb_folio_index(eb, start);
	/* For unmapped (dummy) ebs, no need to check their uptodate status. */
	const bool check_uptodate = !test_bit(EXTENT_BUFFER_UNMAPPED, &eb->bflags);

	if (check_eb_range(eb, start, len))
		return;

	if (eb->addr) {
		if (use_memmove)
			memmove(eb->addr + start, srcv, len);
		else
			memcpy(eb->addr + start, srcv, len);
		return;
	}

	offset = get_eb_offset_in_folio(eb, start);

	while (len > 0) {
		if (check_uptodate)
			assert_eb_folio_uptodate(eb, i);

		cur = min(len, unit_size - offset);
		kaddr = folio_address(eb->folios[i]);
		if (use_memmove)
			memmove(kaddr + offset, src, cur);
		else
			memcpy(kaddr + offset, src, cur);

		src += cur;
		len -= cur;
		offset = 0;
		i++;
	}
}

void write_extent_buffer(const struct extent_buffer *eb, const void *srcv,
			 unsigned long start, unsigned long len)
{
	return __write_extent_buffer(eb, srcv, start, len, false);
}

static void memset_extent_buffer(const struct extent_buffer *eb, int c,
				 unsigned long start, unsigned long len)
{
	const int unit_size = eb->folio_size;
	unsigned long cur = start;

	if (eb->addr) {
		memset(eb->addr + start, c, len);
		return;
	}

	while (cur < start + len) {
		unsigned long index = get_eb_folio_index(eb, cur);
		unsigned int offset = get_eb_offset_in_folio(eb, cur);
		unsigned int cur_len = min(start + len - cur, unit_size - offset);

		assert_eb_folio_uptodate(eb, index);
		memset(folio_address(eb->folios[index]) + offset, c, cur_len);

		cur += cur_len;
	}
}

void memzero_extent_buffer(const struct extent_buffer *eb, unsigned long start,
			   unsigned long len)
{
	if (check_eb_range(eb, start, len))
		return;
	return memset_extent_buffer(eb, 0, start, len);
}

void copy_extent_buffer_full(const struct extent_buffer *dst,
			     const struct extent_buffer *src)
{
	const int unit_size = src->folio_size;
	unsigned long cur = 0;

	ASSERT(dst->len == src->len);

	while (cur < src->len) {
		unsigned long index = get_eb_folio_index(src, cur);
		unsigned long offset = get_eb_offset_in_folio(src, cur);
		unsigned long cur_len = min(src->len, unit_size - offset);
		void *addr = folio_address(src->folios[index]) + offset;

		write_extent_buffer(dst, addr, cur, cur_len);

		cur += cur_len;
	}
}

void copy_extent_buffer(const struct extent_buffer *dst,
			const struct extent_buffer *src,
			unsigned long dst_offset, unsigned long src_offset,
			unsigned long len)
{
	const int unit_size = dst->folio_size;
	u64 dst_len = dst->len;
	size_t cur;
	size_t offset;
	char *kaddr;
	unsigned long i = get_eb_folio_index(dst, dst_offset);

	if (check_eb_range(dst, dst_offset, len) ||
	    check_eb_range(src, src_offset, len))
		return;

	WARN_ON(src->len != dst_len);

	offset = get_eb_offset_in_folio(dst, dst_offset);

	while (len > 0) {
		assert_eb_folio_uptodate(dst, i);

		cur = min(len, (unsigned long)(unit_size - offset));

		kaddr = folio_address(dst->folios[i]);
		read_extent_buffer(src, kaddr + offset, src_offset, cur);

		src_offset += cur;
		len -= cur;
		offset = 0;
		i++;
	}
}

/*
 * Calculate the folio and offset of the byte containing the given bit number.
 *
 * @eb:           the extent buffer
 * @start:        offset of the bitmap item in the extent buffer
 * @nr:           bit number
 * @folio_index:  return index of the folio in the extent buffer that contains
 *                the given bit number
 * @folio_offset: return offset into the folio given by folio_index
 *
 * This helper hides the ugliness of finding the byte in an extent buffer which
 * contains a given bit.
 */
static inline void eb_bitmap_offset(const struct extent_buffer *eb,
				    unsigned long start, unsigned long nr,
				    unsigned long *folio_index,
				    size_t *folio_offset)
{
	size_t byte_offset = BIT_BYTE(nr);
	size_t offset;

	/*
	 * The byte we want is the offset of the extent buffer + the offset of
	 * the bitmap item in the extent buffer + the offset of the byte in the
	 * bitmap item.
	 */
	offset = start + offset_in_eb_folio(eb, eb->start) + byte_offset;

	*folio_index = offset >> eb->folio_shift;
	*folio_offset = offset_in_eb_folio(eb, offset);
}

/*
 * Determine whether a bit in a bitmap item is set.
 *
 * @eb:     the extent buffer
 * @start:  offset of the bitmap item in the extent buffer
 * @nr:     bit number to test
 */
int extent_buffer_test_bit(const struct extent_buffer *eb, unsigned long start,
			   unsigned long nr)
{
	unsigned long i;
	size_t offset;
	u8 *kaddr;

	eb_bitmap_offset(eb, start, nr, &i, &offset);
	assert_eb_folio_uptodate(eb, i);
	kaddr = folio_address(eb->folios[i]);
	return 1U & (kaddr[offset] >> (nr & (BITS_PER_BYTE - 1)));
}

static u8 *extent_buffer_get_byte(const struct extent_buffer *eb, unsigned long bytenr)
{
	unsigned long index = get_eb_folio_index(eb, bytenr);

	if (check_eb_range(eb, bytenr, 1))
		return NULL;
	return folio_address(eb->folios[index]) + get_eb_offset_in_folio(eb, bytenr);
}

/*
 * Set an area of a bitmap to 1.
 *
 * @eb:     the extent buffer
 * @start:  offset of the bitmap item in the extent buffer
 * @pos:    bit number of the first bit
 * @len:    number of bits to set
 */
void extent_buffer_bitmap_set(const struct extent_buffer *eb, unsigned long start,
			      unsigned long pos, unsigned long len)
{
	unsigned int first_byte = start + BIT_BYTE(pos);
	unsigned int last_byte = start + BIT_BYTE(pos + len - 1);
	const bool same_byte = (first_byte == last_byte);
	u8 mask = BITMAP_FIRST_BYTE_MASK(pos);
	u8 *kaddr;

	if (same_byte)
		mask &= BITMAP_LAST_BYTE_MASK(pos + len);

	/* Handle the first byte. */
	kaddr = extent_buffer_get_byte(eb, first_byte);
	*kaddr |= mask;
	if (same_byte)
		return;

	/* Handle the byte aligned part. */
	ASSERT(first_byte + 1 <= last_byte);
	memset_extent_buffer(eb, 0xff, first_byte + 1, last_byte - first_byte - 1);

	/* Handle the last byte. */
	kaddr = extent_buffer_get_byte(eb, last_byte);
	*kaddr |= BITMAP_LAST_BYTE_MASK(pos + len);
}


/*
 * Clear an area of a bitmap.
 *
 * @eb:     the extent buffer
 * @start:  offset of the bitmap item in the extent buffer
 * @pos:    bit number of the first bit
 * @len:    number of bits to clear
 */
void extent_buffer_bitmap_clear(const struct extent_buffer *eb,
				unsigned long start, unsigned long pos,
				unsigned long len)
{
	unsigned int first_byte = start + BIT_BYTE(pos);
	unsigned int last_byte = start + BIT_BYTE(pos + len - 1);
	const bool same_byte = (first_byte == last_byte);
	u8 mask = BITMAP_FIRST_BYTE_MASK(pos);
	u8 *kaddr;

	if (same_byte)
		mask &= BITMAP_LAST_BYTE_MASK(pos + len);

	/* Handle the first byte. */
	kaddr = extent_buffer_get_byte(eb, first_byte);
	*kaddr &= ~mask;
	if (same_byte)
		return;

	/* Handle the byte aligned part. */
	ASSERT(first_byte + 1 <= last_byte);
	memset_extent_buffer(eb, 0, first_byte + 1, last_byte - first_byte - 1);

	/* Handle the last byte. */
	kaddr = extent_buffer_get_byte(eb, last_byte);
	*kaddr &= ~BITMAP_LAST_BYTE_MASK(pos + len);
}

static inline bool areas_overlap(unsigned long src, unsigned long dst, unsigned long len)
{
	unsigned long distance = (src > dst) ? src - dst : dst - src;
	return distance < len;
}

void memcpy_extent_buffer(const struct extent_buffer *dst,
			  unsigned long dst_offset, unsigned long src_offset,
			  unsigned long len)
{
	const int unit_size = dst->folio_size;
	unsigned long cur_off = 0;

	if (check_eb_range(dst, dst_offset, len) ||
	    check_eb_range(dst, src_offset, len))
		return;

	if (dst->addr) {
		const bool use_memmove = areas_overlap(src_offset, dst_offset, len);

		if (use_memmove)
			memmove(dst->addr + dst_offset, dst->addr + src_offset, len);
		else
			memcpy(dst->addr + dst_offset, dst->addr + src_offset, len);
		return;
	}

	while (cur_off < len) {
		unsigned long cur_src = cur_off + src_offset;
		unsigned long folio_index = get_eb_folio_index(dst, cur_src);
		unsigned long folio_off = get_eb_offset_in_folio(dst, cur_src);
		unsigned long cur_len = min(src_offset + len - cur_src,
					    unit_size - folio_off);
		void *src_addr = folio_address(dst->folios[folio_index]) + folio_off;
		const bool use_memmove = areas_overlap(src_offset + cur_off,
						       dst_offset + cur_off, cur_len);

		__write_extent_buffer(dst, src_addr, dst_offset + cur_off, cur_len,
				      use_memmove);
		cur_off += cur_len;
	}
}

void memmove_extent_buffer(const struct extent_buffer *dst,
			   unsigned long dst_offset, unsigned long src_offset,
			   unsigned long len)
{
	unsigned long dst_end = dst_offset + len - 1;
	unsigned long src_end = src_offset + len - 1;

	if (check_eb_range(dst, dst_offset, len) ||
	    check_eb_range(dst, src_offset, len))
		return;

	if (dst_offset < src_offset) {
		memcpy_extent_buffer(dst, dst_offset, src_offset, len);
		return;
	}

	if (dst->addr) {
		memmove(dst->addr + dst_offset, dst->addr + src_offset, len);
		return;
	}

	while (len > 0) {
		unsigned long src_i;
		size_t cur;
		size_t dst_off_in_folio;
		size_t src_off_in_folio;
		void *src_addr;
		bool use_memmove;

		src_i = get_eb_folio_index(dst, src_end);

		dst_off_in_folio = get_eb_offset_in_folio(dst, dst_end);
		src_off_in_folio = get_eb_offset_in_folio(dst, src_end);

		cur = min_t(unsigned long, len, src_off_in_folio + 1);
		cur = min(cur, dst_off_in_folio + 1);

		src_addr = folio_address(dst->folios[src_i]) + src_off_in_folio -
					 cur + 1;
		use_memmove = areas_overlap(src_end - cur + 1, dst_end - cur + 1,
					    cur);

		__write_extent_buffer(dst, src_addr, dst_end - cur + 1, cur,
				      use_memmove);

		dst_end -= cur;
		src_end -= cur;
		len -= cur;
	}
}

#define GANG_LOOKUP_SIZE	16
static struct extent_buffer *get_next_extent_buffer(
		const struct btrfs_fs_info *fs_info, struct folio *folio, u64 bytenr)
{
	struct extent_buffer *gang[GANG_LOOKUP_SIZE];
	struct extent_buffer *found = NULL;
	u64 folio_start = folio_pos(folio);
	u64 cur = folio_start;

	ASSERT(in_range(bytenr, folio_start, PAGE_SIZE));
	lockdep_assert_held(&fs_info->buffer_lock);

	while (cur < folio_start + PAGE_SIZE) {
		int ret;
		int i;

		ret = radix_tree_gang_lookup(&fs_info->buffer_radix,
				(void **)gang, cur >> fs_info->sectorsize_bits,
				min_t(unsigned int, GANG_LOOKUP_SIZE,
				      PAGE_SIZE / fs_info->nodesize));
		if (ret == 0)
			goto out;
		for (i = 0; i < ret; i++) {
			/* Already beyond page end */
			if (gang[i]->start >= folio_start + PAGE_SIZE)
				goto out;
			/* Found one */
			if (gang[i]->start >= bytenr) {
				found = gang[i];
				goto out;
			}
		}
		cur = gang[ret - 1]->start + gang[ret - 1]->len;
	}
out:
	return found;
}

static int try_release_subpage_extent_buffer(struct folio *folio)
{
	struct btrfs_fs_info *fs_info = folio_to_fs_info(folio);
	u64 cur = folio_pos(folio);
	const u64 end = cur + PAGE_SIZE;
	int ret;

	while (cur < end) {
		struct extent_buffer *eb = NULL;

		/*
		 * Unlike try_release_extent_buffer() which uses folio private
		 * to grab buffer, for subpage case we rely on radix tree, thus
		 * we need to ensure radix tree consistency.
		 *
		 * We also want an atomic snapshot of the radix tree, thus go
		 * with spinlock rather than RCU.
		 */
		spin_lock(&fs_info->buffer_lock);
		eb = get_next_extent_buffer(fs_info, folio, cur);
		if (!eb) {
			/* No more eb in the page range after or at cur */
			spin_unlock(&fs_info->buffer_lock);
			break;
		}
		cur = eb->start + eb->len;

		/*
		 * The same as try_release_extent_buffer(), to ensure the eb
		 * won't disappear out from under us.
		 */
		spin_lock(&eb->refs_lock);
		if (atomic_read(&eb->refs) != 1 || extent_buffer_under_io(eb)) {
			spin_unlock(&eb->refs_lock);
			spin_unlock(&fs_info->buffer_lock);
			break;
		}
		spin_unlock(&fs_info->buffer_lock);

		/*
		 * If tree ref isn't set then we know the ref on this eb is a
		 * real ref, so just return, this eb will likely be freed soon
		 * anyway.
		 */
		if (!test_and_clear_bit(EXTENT_BUFFER_TREE_REF, &eb->bflags)) {
			spin_unlock(&eb->refs_lock);
			break;
		}

		/*
		 * Here we don't care about the return value, we will always
		 * check the folio private at the end.  And
		 * release_extent_buffer() will release the refs_lock.
		 */
		release_extent_buffer(eb);
	}
	/*
	 * Finally to check if we have cleared folio private, as if we have
	 * released all ebs in the page, the folio private should be cleared now.
	 */
	spin_lock(&folio->mapping->i_private_lock);
	if (!folio_test_private(folio))
		ret = 1;
	else
		ret = 0;
	spin_unlock(&folio->mapping->i_private_lock);
	return ret;

}

int try_release_extent_buffer(struct folio *folio)
{
	struct extent_buffer *eb;

	if (folio_to_fs_info(folio)->nodesize < PAGE_SIZE)
		return try_release_subpage_extent_buffer(folio);

	/*
	 * We need to make sure nobody is changing folio private, as we rely on
	 * folio private as the pointer to extent buffer.
	 */
	spin_lock(&folio->mapping->i_private_lock);
	if (!folio_test_private(folio)) {
		spin_unlock(&folio->mapping->i_private_lock);
		return 1;
	}

	eb = folio_get_private(folio);
	BUG_ON(!eb);

	/*
	 * This is a little awful but should be ok, we need to make sure that
	 * the eb doesn't disappear out from under us while we're looking at
	 * this page.
	 */
	spin_lock(&eb->refs_lock);
	if (atomic_read(&eb->refs) != 1 || extent_buffer_under_io(eb)) {
		spin_unlock(&eb->refs_lock);
		spin_unlock(&folio->mapping->i_private_lock);
		return 0;
	}
	spin_unlock(&folio->mapping->i_private_lock);

	/*
	 * If tree ref isn't set then we know the ref on this eb is a real ref,
	 * so just return, this page will likely be freed soon anyway.
	 */
	if (!test_and_clear_bit(EXTENT_BUFFER_TREE_REF, &eb->bflags)) {
		spin_unlock(&eb->refs_lock);
		return 0;
	}

	return release_extent_buffer(eb);
}

/*
 * Attempt to readahead a child block.
 *
 * @fs_info:	the fs_info
 * @bytenr:	bytenr to read
 * @owner_root: objectid of the root that owns this eb
 * @gen:	generation for the uptodate check, can be 0
 * @level:	level for the eb
 *
 * Attempt to readahead a tree block at @bytenr.  If @gen is 0 then we do a
 * normal uptodate check of the eb, without checking the generation.  If we have
 * to read the block we will not block on anything.
 */
void btrfs_readahead_tree_block(struct btrfs_fs_info *fs_info,
				u64 bytenr, u64 owner_root, u64 gen, int level)
{
	struct btrfs_tree_parent_check check = {
		.level = level,
		.transid = gen
	};
	struct extent_buffer *eb;
	int ret;

	eb = btrfs_find_create_tree_block(fs_info, bytenr, owner_root, level);
	if (IS_ERR(eb))
		return;

	if (btrfs_buffer_uptodate(eb, gen, 1)) {
		free_extent_buffer(eb);
		return;
	}

	ret = read_extent_buffer_pages(eb, WAIT_NONE, 0, &check);
	if (ret < 0)
		free_extent_buffer_stale(eb);
	else
		free_extent_buffer(eb);
}

/*
 * Readahead a node's child block.
 *
 * @node:	parent node we're reading from
 * @slot:	slot in the parent node for the child we want to read
 *
 * A helper for btrfs_readahead_tree_block, we simply read the bytenr pointed at
 * the slot in the node provided.
 */
void btrfs_readahead_node_child(struct extent_buffer *node, int slot)
{
	btrfs_readahead_tree_block(node->fs_info,
				   btrfs_node_blockptr(node, slot),
				   btrfs_header_owner(node),
				   btrfs_node_ptr_generation(node, slot),
				   btrfs_header_level(node) - 1);
}<|MERGE_RESOLUTION|>--- conflicted
+++ resolved
@@ -284,11 +284,7 @@
 			range_start = max_t(u64, folio_pos(folio), start);
 			range_len = min_t(u64, folio_pos(folio) + folio_size(folio),
 					  end + 1) - range_start;
-<<<<<<< HEAD
 			btrfs_folio_set_lock(fs_info, folio, range_start, range_len);
-=======
-			btrfs_folio_set_writer_lock(fs_info, folio, range_start, range_len);
->>>>>>> fa963727
 
 			processed_end = range_start + range_len - 1;
 		}
