--- conflicted
+++ resolved
@@ -3730,19 +3730,11 @@
 /*
  * Look ahead in the leaf for xattrs. If we don't find any then we know there
  * can't be any ACLs.
-<<<<<<< HEAD
  *
  * @leaf:       the eb leaf where to search
  * @slot:       the slot the inode is in
  * @objectid:   the objectid of the inode
  *
-=======
- *
- * @leaf:       the eb leaf where to search
- * @slot:       the slot the inode is in
- * @objectid:   the objectid of the inode
- *
->>>>>>> 63ad072f
  * Return true if there is xattr/ACL, false otherwise.
  */
 static noinline bool acls_after_inode_item(struct extent_buffer *leaf,
@@ -4894,33 +4886,9 @@
 		 */
 		if (end == (u64)-1 && blocksize < PAGE_SIZE)
 			ret = truncate_block_zero_beyond_eof(inode, start);
-<<<<<<< HEAD
 		goto out;
 	}
 
-	/*
-	 * @offset may not be inside the head nor tail block. In that case we
-	 * don't need to do anything.
-	 */
-	if (!in_head_block && !in_tail_block)
-		goto out;
-
-	/*
-	 * Skip the truncatioin if the range in the target block is already aligned.
-	 * The seemingly complex check will also handle the same block case.
-	 */
-	if (in_head_block && !IS_ALIGNED(start, blocksize))
-		need_truncate_head = true;
-	if (in_tail_block && !IS_ALIGNED(end + 1, blocksize))
-		need_truncate_tail = true;
-	if (!need_truncate_head && !need_truncate_tail)
-=======
->>>>>>> 63ad072f
-		goto out;
-	}
-
-<<<<<<< HEAD
-=======
 	/*
 	 * @offset may not be inside the head nor tail block. In that case we
 	 * don't need to do anything.
@@ -4939,7 +4907,6 @@
 	if (!need_truncate_head && !need_truncate_tail)
 		goto out;
 
->>>>>>> 63ad072f
 	block_start = round_down(offset, blocksize);
 	block_end = block_start + blocksize - 1;
 
