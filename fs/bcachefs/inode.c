// SPDX-License-Identifier: GPL-2.0

#include "bcachefs.h"
#include "btree_key_cache.h"
#include "btree_write_buffer.h"
#include "bkey_methods.h"
#include "btree_update.h"
#include "buckets.h"
#include "compress.h"
#include "dirent.h"
#include "disk_accounting.h"
#include "error.h"
#include "extents.h"
#include "extent_update.h"
#include "fs.h"
#include "inode.h"
#include "str_hash.h"
#include "snapshot.h"
#include "subvolume.h"
#include "varint.h"

#include <linux/random.h>

#include <linux/unaligned.h>

#define x(name, ...)	#name,
const char * const bch2_inode_opts[] = {
	BCH_INODE_OPTS()
	NULL,
};

static const char * const bch2_inode_flag_strs[] = {
	BCH_INODE_FLAGS()
	NULL
};
#undef  x

static int delete_ancestor_snapshot_inodes(struct btree_trans *, struct bpos);

static const u8 byte_table[8] = { 1, 2, 3, 4, 6, 8, 10, 13 };

static int inode_decode_field(const u8 *in, const u8 *end,
			      u64 out[2], unsigned *out_bits)
{
	__be64 be[2] = { 0, 0 };
	unsigned bytes, shift;
	u8 *p;

	if (in >= end)
		return -1;

	if (!*in)
		return -1;

	/*
	 * position of highest set bit indicates number of bytes:
	 * shift = number of bits to remove in high byte:
	 */
	shift	= 8 - __fls(*in); /* 1 <= shift <= 8 */
	bytes	= byte_table[shift - 1];

	if (in + bytes > end)
		return -1;

	p = (u8 *) be + 16 - bytes;
	memcpy(p, in, bytes);
	*p ^= (1 << 8) >> shift;

	out[0] = be64_to_cpu(be[0]);
	out[1] = be64_to_cpu(be[1]);
	*out_bits = out[0] ? 64 + fls64(out[0]) : fls64(out[1]);

	return bytes;
}

static inline void bch2_inode_pack_inlined(struct bkey_inode_buf *packed,
					   const struct bch_inode_unpacked *inode)
{
	struct bkey_i_inode_v3 *k = &packed->inode;
	u8 *out = k->v.fields;
	u8 *end = (void *) &packed[1];
	u8 *last_nonzero_field = out;
	unsigned nr_fields = 0, last_nonzero_fieldnr = 0;
	unsigned bytes;
	int ret;

	bkey_inode_v3_init(&packed->inode.k_i);
	packed->inode.k.p.offset	= inode->bi_inum;
	packed->inode.v.bi_journal_seq	= cpu_to_le64(inode->bi_journal_seq);
	packed->inode.v.bi_hash_seed	= inode->bi_hash_seed;
	packed->inode.v.bi_flags	= cpu_to_le64(inode->bi_flags);
	packed->inode.v.bi_sectors	= cpu_to_le64(inode->bi_sectors);
	packed->inode.v.bi_size		= cpu_to_le64(inode->bi_size);
	packed->inode.v.bi_version	= cpu_to_le64(inode->bi_version);
	SET_INODEv3_MODE(&packed->inode.v, inode->bi_mode);
	SET_INODEv3_FIELDS_START(&packed->inode.v, INODEv3_FIELDS_START_CUR);


#define x(_name, _bits)							\
	nr_fields++;							\
									\
	if (inode->_name) {						\
		ret = bch2_varint_encode_fast(out, inode->_name);	\
		out += ret;						\
									\
		if (_bits > 64)						\
			*out++ = 0;					\
									\
		last_nonzero_field = out;				\
		last_nonzero_fieldnr = nr_fields;			\
	} else {							\
		*out++ = 0;						\
									\
		if (_bits > 64)						\
			*out++ = 0;					\
	}

	BCH_INODE_FIELDS_v3()
#undef  x
	BUG_ON(out > end);

	out = last_nonzero_field;
	nr_fields = last_nonzero_fieldnr;

	bytes = out - (u8 *) &packed->inode.v;
	set_bkey_val_bytes(&packed->inode.k, bytes);
	memset_u64s_tail(&packed->inode.v, 0, bytes);

	SET_INODEv3_NR_FIELDS(&k->v, nr_fields);

	if (IS_ENABLED(CONFIG_BCACHEFS_DEBUG)) {
		struct bch_inode_unpacked unpacked;

		ret = bch2_inode_unpack(bkey_i_to_s_c(&packed->inode.k_i), &unpacked);
		BUG_ON(ret);
		BUG_ON(unpacked.bi_inum		!= inode->bi_inum);
		BUG_ON(unpacked.bi_hash_seed	!= inode->bi_hash_seed);
		BUG_ON(unpacked.bi_sectors	!= inode->bi_sectors);
		BUG_ON(unpacked.bi_size		!= inode->bi_size);
		BUG_ON(unpacked.bi_version	!= inode->bi_version);
		BUG_ON(unpacked.bi_mode		!= inode->bi_mode);

#define x(_name, _bits)	if (unpacked._name != inode->_name)		\
			panic("unpacked %llu should be %llu",		\
			      (u64) unpacked._name, (u64) inode->_name);
		BCH_INODE_FIELDS_v3()
#undef  x
	}
}

void bch2_inode_pack(struct bkey_inode_buf *packed,
		     const struct bch_inode_unpacked *inode)
{
	bch2_inode_pack_inlined(packed, inode);
}

static noinline int bch2_inode_unpack_v1(struct bkey_s_c_inode inode,
				struct bch_inode_unpacked *unpacked)
{
	const u8 *in = inode.v->fields;
	const u8 *end = bkey_val_end(inode);
	u64 field[2];
	unsigned fieldnr = 0, field_bits;
	int ret;

#define x(_name, _bits)							\
	if (fieldnr++ == INODEv1_NR_FIELDS(inode.v)) {			\
		unsigned offset = offsetof(struct bch_inode_unpacked, _name);\
		memset((void *) unpacked + offset, 0,			\
		       sizeof(*unpacked) - offset);			\
		return 0;						\
	}								\
									\
	ret = inode_decode_field(in, end, field, &field_bits);		\
	if (ret < 0)							\
		return ret;						\
									\
	if (field_bits > sizeof(unpacked->_name) * 8)			\
		return -1;						\
									\
	unpacked->_name = field[1];					\
	in += ret;

	BCH_INODE_FIELDS_v2()
#undef  x

	/* XXX: signal if there were more fields than expected? */
	return 0;
}

static int bch2_inode_unpack_v2(struct bch_inode_unpacked *unpacked,
				const u8 *in, const u8 *end,
				unsigned nr_fields)
{
	unsigned fieldnr = 0;
	int ret;
	u64 v[2];

#define x(_name, _bits)							\
	if (fieldnr < nr_fields) {					\
		ret = bch2_varint_decode_fast(in, end, &v[0]);		\
		if (ret < 0)						\
			return ret;					\
		in += ret;						\
									\
		if (_bits > 64) {					\
			ret = bch2_varint_decode_fast(in, end, &v[1]);	\
			if (ret < 0)					\
				return ret;				\
			in += ret;					\
		} else {						\
			v[1] = 0;					\
		}							\
	} else {							\
		v[0] = v[1] = 0;					\
	}								\
									\
	unpacked->_name = v[0];						\
	if (v[1] || v[0] != unpacked->_name)				\
		return -1;						\
	fieldnr++;

	BCH_INODE_FIELDS_v2()
#undef  x

	/* XXX: signal if there were more fields than expected? */
	return 0;
}

static int bch2_inode_unpack_v3(struct bkey_s_c k,
				struct bch_inode_unpacked *unpacked)
{
	struct bkey_s_c_inode_v3 inode = bkey_s_c_to_inode_v3(k);
	const u8 *in = inode.v->fields;
	const u8 *end = bkey_val_end(inode);
	unsigned nr_fields = INODEv3_NR_FIELDS(inode.v);
	unsigned fieldnr = 0;
	int ret;
	u64 v[2];

	unpacked->bi_inum	= inode.k->p.offset;
	unpacked->bi_journal_seq= le64_to_cpu(inode.v->bi_journal_seq);
	unpacked->bi_hash_seed	= inode.v->bi_hash_seed;
	unpacked->bi_flags	= le64_to_cpu(inode.v->bi_flags);
	unpacked->bi_sectors	= le64_to_cpu(inode.v->bi_sectors);
	unpacked->bi_size	= le64_to_cpu(inode.v->bi_size);
	unpacked->bi_version	= le64_to_cpu(inode.v->bi_version);
	unpacked->bi_mode	= INODEv3_MODE(inode.v);

#define x(_name, _bits)							\
	if (fieldnr < nr_fields) {					\
		ret = bch2_varint_decode_fast(in, end, &v[0]);		\
		if (ret < 0)						\
			return ret;					\
		in += ret;						\
									\
		if (_bits > 64) {					\
			ret = bch2_varint_decode_fast(in, end, &v[1]);	\
			if (ret < 0)					\
				return ret;				\
			in += ret;					\
		} else {						\
			v[1] = 0;					\
		}							\
	} else {							\
		v[0] = v[1] = 0;					\
	}								\
									\
	unpacked->_name = v[0];						\
	if (v[1] || v[0] != unpacked->_name)				\
		return -1;						\
	fieldnr++;

	BCH_INODE_FIELDS_v3()
#undef  x

	/* XXX: signal if there were more fields than expected? */
	return 0;
}

static noinline int bch2_inode_unpack_slowpath(struct bkey_s_c k,
					       struct bch_inode_unpacked *unpacked)
{
	memset(unpacked, 0, sizeof(*unpacked));

	unpacked->bi_snapshot = k.k->p.snapshot;

	switch (k.k->type) {
	case KEY_TYPE_inode: {
		struct bkey_s_c_inode inode = bkey_s_c_to_inode(k);

		unpacked->bi_inum	= inode.k->p.offset;
		unpacked->bi_journal_seq= 0;
		unpacked->bi_hash_seed	= inode.v->bi_hash_seed;
		unpacked->bi_flags	= le32_to_cpu(inode.v->bi_flags);
		unpacked->bi_mode	= le16_to_cpu(inode.v->bi_mode);

		if (INODEv1_NEW_VARINT(inode.v)) {
			return bch2_inode_unpack_v2(unpacked, inode.v->fields,
						    bkey_val_end(inode),
						    INODEv1_NR_FIELDS(inode.v));
		} else {
			return bch2_inode_unpack_v1(inode, unpacked);
		}
		break;
	}
	case KEY_TYPE_inode_v2: {
		struct bkey_s_c_inode_v2 inode = bkey_s_c_to_inode_v2(k);

		unpacked->bi_inum	= inode.k->p.offset;
		unpacked->bi_journal_seq= le64_to_cpu(inode.v->bi_journal_seq);
		unpacked->bi_hash_seed	= inode.v->bi_hash_seed;
		unpacked->bi_flags	= le64_to_cpu(inode.v->bi_flags);
		unpacked->bi_mode	= le16_to_cpu(inode.v->bi_mode);

		return bch2_inode_unpack_v2(unpacked, inode.v->fields,
					    bkey_val_end(inode),
					    INODEv2_NR_FIELDS(inode.v));
	}
	default:
		BUG();
	}
}

int bch2_inode_unpack(struct bkey_s_c k,
		      struct bch_inode_unpacked *unpacked)
{
	unpacked->bi_snapshot = k.k->p.snapshot;

	return likely(k.k->type == KEY_TYPE_inode_v3)
		? bch2_inode_unpack_v3(k, unpacked)
		: bch2_inode_unpack_slowpath(k, unpacked);
}

int __bch2_inode_peek(struct btree_trans *trans,
		      struct btree_iter *iter,
		      struct bch_inode_unpacked *inode,
		      subvol_inum inum, unsigned flags,
		      bool warn)
{
	u32 snapshot;
	int ret = __bch2_subvolume_get_snapshot(trans, inum.subvol, &snapshot, warn);
	if (ret)
		return ret;

	struct bkey_s_c k = bch2_bkey_get_iter(trans, iter, BTREE_ID_inodes,
					       SPOS(0, inum.inum, snapshot),
					       flags|BTREE_ITER_cached);
	ret = bkey_err(k);
	if (ret)
		return ret;

	ret = bkey_is_inode(k.k) ? 0 : -BCH_ERR_ENOENT_inode;
	if (ret)
		goto err;

	ret = bch2_inode_unpack(k, inode);
	if (ret)
		goto err;

	return 0;
err:
	if (warn)
		bch_err_msg(trans->c, ret, "looking up inum %llu:%llu:", inum.subvol, inum.inum);
	bch2_trans_iter_exit(trans, iter);
	return ret;
}

int bch2_inode_write_flags(struct btree_trans *trans,
		     struct btree_iter *iter,
		     struct bch_inode_unpacked *inode,
		     enum btree_iter_update_trigger_flags flags)
{
	struct bkey_inode_buf *inode_p;

	inode_p = bch2_trans_kmalloc(trans, sizeof(*inode_p));
	if (IS_ERR(inode_p))
		return PTR_ERR(inode_p);

	bch2_inode_pack_inlined(inode_p, inode);
	inode_p->inode.k.p.snapshot = iter->snapshot;
	return bch2_trans_update(trans, iter, &inode_p->inode.k_i, flags);
}

int __bch2_fsck_write_inode(struct btree_trans *trans, struct bch_inode_unpacked *inode)
{
	struct bkey_inode_buf *inode_p =
		bch2_trans_kmalloc(trans, sizeof(*inode_p));

	if (IS_ERR(inode_p))
		return PTR_ERR(inode_p);

	bch2_inode_pack(inode_p, inode);
	inode_p->inode.k.p.snapshot = inode->bi_snapshot;

	return bch2_btree_insert_nonextent(trans, BTREE_ID_inodes,
				&inode_p->inode.k_i,
				BTREE_UPDATE_internal_snapshot_node);
}

int bch2_fsck_write_inode(struct btree_trans *trans, struct bch_inode_unpacked *inode)
{
	int ret = commit_do(trans, NULL, NULL, BCH_TRANS_COMMIT_no_enospc,
			    __bch2_fsck_write_inode(trans, inode));
	bch_err_fn(trans->c, ret);
	return ret;
}

struct bkey_i *bch2_inode_to_v3(struct btree_trans *trans, struct bkey_i *k)
{
	struct bch_inode_unpacked u;
	struct bkey_inode_buf *inode_p;
	int ret;

	if (!bkey_is_inode(&k->k))
		return ERR_PTR(-ENOENT);

	inode_p = bch2_trans_kmalloc(trans, sizeof(*inode_p));
	if (IS_ERR(inode_p))
		return ERR_CAST(inode_p);

	ret = bch2_inode_unpack(bkey_i_to_s_c(k), &u);
	if (ret)
		return ERR_PTR(ret);

	bch2_inode_pack(inode_p, &u);
	return &inode_p->inode.k_i;
}

static int __bch2_inode_validate(struct bch_fs *c, struct bkey_s_c k,
				 enum bch_validate_flags flags)
{
	struct bch_inode_unpacked unpacked;
	int ret = 0;

	bkey_fsck_err_on(k.k->p.inode,
			 c, inode_pos_inode_nonzero,
			 "nonzero k.p.inode");

	bkey_fsck_err_on(k.k->p.offset < BLOCKDEV_INODE_MAX,
			 c, inode_pos_blockdev_range,
			 "fs inode in blockdev range");

	bkey_fsck_err_on(bch2_inode_unpack(k, &unpacked),
			 c, inode_unpack_error,
			 "invalid variable length fields");

	bkey_fsck_err_on(unpacked.bi_data_checksum >= BCH_CSUM_OPT_NR + 1,
			 c, inode_checksum_type_invalid,
			 "invalid data checksum type (%u >= %u",
			 unpacked.bi_data_checksum, BCH_CSUM_OPT_NR + 1);

	bkey_fsck_err_on(unpacked.bi_compression &&
			 !bch2_compression_opt_valid(unpacked.bi_compression - 1),
			 c, inode_compression_type_invalid,
			 "invalid compression opt %u", unpacked.bi_compression - 1);

	bkey_fsck_err_on((unpacked.bi_flags & BCH_INODE_unlinked) &&
			 unpacked.bi_nlink != 0,
			 c, inode_unlinked_but_nlink_nonzero,
			 "flagged as unlinked but bi_nlink != 0");

	bkey_fsck_err_on(unpacked.bi_subvol && !S_ISDIR(unpacked.bi_mode),
			 c, inode_subvol_root_but_not_dir,
			 "subvolume root but not a directory");
fsck_err:
	return ret;
}

int bch2_inode_validate(struct bch_fs *c, struct bkey_s_c k,
			enum bch_validate_flags flags)
{
	struct bkey_s_c_inode inode = bkey_s_c_to_inode(k);
	int ret = 0;

	bkey_fsck_err_on(INODEv1_STR_HASH(inode.v) >= BCH_STR_HASH_NR,
			 c, inode_str_hash_invalid,
			 "invalid str hash type (%llu >= %u)",
			 INODEv1_STR_HASH(inode.v), BCH_STR_HASH_NR);

	ret = __bch2_inode_validate(c, k, flags);
fsck_err:
	return ret;
}

int bch2_inode_v2_validate(struct bch_fs *c, struct bkey_s_c k,
			   enum bch_validate_flags flags)
{
	struct bkey_s_c_inode_v2 inode = bkey_s_c_to_inode_v2(k);
	int ret = 0;

	bkey_fsck_err_on(INODEv2_STR_HASH(inode.v) >= BCH_STR_HASH_NR,
			 c, inode_str_hash_invalid,
			 "invalid str hash type (%llu >= %u)",
			 INODEv2_STR_HASH(inode.v), BCH_STR_HASH_NR);

	ret = __bch2_inode_validate(c, k, flags);
fsck_err:
	return ret;
}

int bch2_inode_v3_validate(struct bch_fs *c, struct bkey_s_c k,
			   enum bch_validate_flags flags)
{
	struct bkey_s_c_inode_v3 inode = bkey_s_c_to_inode_v3(k);
	int ret = 0;

	bkey_fsck_err_on(INODEv3_FIELDS_START(inode.v) < INODEv3_FIELDS_START_INITIAL ||
			 INODEv3_FIELDS_START(inode.v) > bkey_val_u64s(inode.k),
			 c, inode_v3_fields_start_bad,
			 "invalid fields_start (got %llu, min %u max %zu)",
			 INODEv3_FIELDS_START(inode.v),
			 INODEv3_FIELDS_START_INITIAL,
			 bkey_val_u64s(inode.k));

	bkey_fsck_err_on(INODEv3_STR_HASH(inode.v) >= BCH_STR_HASH_NR,
			 c, inode_str_hash_invalid,
			 "invalid str hash type (%llu >= %u)",
			 INODEv3_STR_HASH(inode.v), BCH_STR_HASH_NR);

	ret = __bch2_inode_validate(c, k, flags);
fsck_err:
	return ret;
}

static void __bch2_inode_unpacked_to_text(struct printbuf *out,
					  struct bch_inode_unpacked *inode)
{
	prt_printf(out, "\n");
	printbuf_indent_add(out, 2);
	prt_printf(out, "mode=%o\n", inode->bi_mode);

	prt_str(out, "flags=");
	prt_bitflags(out, bch2_inode_flag_strs, inode->bi_flags & ((1U << 20) - 1));
	prt_printf(out, "(%x)\n", inode->bi_flags);

	prt_printf(out, "journal_seq=%llu\n",	inode->bi_journal_seq);
	prt_printf(out, "hash_seed=%llx\n",	inode->bi_hash_seed);
	prt_printf(out, "hash_type=");
	bch2_prt_str_hash_type(out, INODE_STR_HASH(inode));
	prt_newline(out);
	prt_printf(out, "bi_size=%llu\n",	inode->bi_size);
	prt_printf(out, "bi_sectors=%llu\n",	inode->bi_sectors);
	prt_printf(out, "bi_version=%llu\n",	inode->bi_version);

#define x(_name, _bits)						\
	prt_printf(out, #_name "=%llu\n", (u64) inode->_name);
	BCH_INODE_FIELDS_v3()
#undef  x

	bch2_printbuf_strip_trailing_newline(out);
	printbuf_indent_sub(out, 2);
}

void bch2_inode_unpacked_to_text(struct printbuf *out, struct bch_inode_unpacked *inode)
{
	prt_printf(out, "inum: %llu:%u ", inode->bi_inum, inode->bi_snapshot);
	__bch2_inode_unpacked_to_text(out, inode);
}

void bch2_inode_to_text(struct printbuf *out, struct bch_fs *c, struct bkey_s_c k)
{
	struct bch_inode_unpacked inode;

	if (bch2_inode_unpack(k, &inode)) {
		prt_printf(out, "(unpack error)");
		return;
	}

	__bch2_inode_unpacked_to_text(out, &inode);
}

static inline u64 bkey_inode_flags(struct bkey_s_c k)
{
	switch (k.k->type) {
	case KEY_TYPE_inode:
		return le32_to_cpu(bkey_s_c_to_inode(k).v->bi_flags);
	case KEY_TYPE_inode_v2:
		return le64_to_cpu(bkey_s_c_to_inode_v2(k).v->bi_flags);
	case KEY_TYPE_inode_v3:
		return le64_to_cpu(bkey_s_c_to_inode_v3(k).v->bi_flags);
	default:
		return 0;
	}
}

static inline void bkey_inode_flags_set(struct bkey_s k, u64 f)
<<<<<<< HEAD
{
	switch (k.k->type) {
	case KEY_TYPE_inode:
		bkey_s_to_inode(k).v->bi_flags = cpu_to_le32(f);
		return;
	case KEY_TYPE_inode_v2:
		bkey_s_to_inode_v2(k).v->bi_flags = cpu_to_le64(f);
		return;
	case KEY_TYPE_inode_v3:
		bkey_s_to_inode_v3(k).v->bi_flags = cpu_to_le64(f);
		return;
	default:
		BUG();
	}
}

static inline bool bkey_is_unlinked_inode(struct bkey_s_c k)
{
	unsigned f = bkey_inode_flags(k) & BCH_INODE_unlinked;

	return (f & BCH_INODE_unlinked) && !(f & BCH_INODE_has_child_snapshot);
}

static struct bkey_s_c
bch2_bkey_get_iter_snapshot_parent(struct btree_trans *trans, struct btree_iter *iter,
				   enum btree_id btree, struct bpos pos,
				   unsigned flags)
{
	struct bch_fs *c = trans->c;
	struct bkey_s_c k;
	int ret = 0;

	for_each_btree_key_upto_norestart(trans, *iter, btree,
					  bpos_successor(pos),
					  SPOS(pos.inode, pos.offset, U32_MAX),
					  flags|BTREE_ITER_all_snapshots, k, ret)
		if (bch2_snapshot_is_ancestor(c, pos.snapshot, k.k->p.snapshot))
			return k;

	bch2_trans_iter_exit(trans, iter);
	return ret ? bkey_s_c_err(ret) : bkey_s_c_null;
}

static struct bkey_s_c
bch2_inode_get_iter_snapshot_parent(struct btree_trans *trans, struct btree_iter *iter,
				    struct bpos pos, unsigned flags)
{
	struct bkey_s_c k;
again:
	k = bch2_bkey_get_iter_snapshot_parent(trans, iter, BTREE_ID_inodes, pos, flags);
	if (!k.k ||
	    bkey_err(k) ||
	    bkey_is_inode(k.k))
		return k;

	bch2_trans_iter_exit(trans, iter);
	pos = k.k->p;
	goto again;
}

int __bch2_inode_has_child_snapshots(struct btree_trans *trans, struct bpos pos)
{
	struct bch_fs *c = trans->c;
	struct btree_iter iter;
	struct bkey_s_c k;
	int ret = 0;

	for_each_btree_key_upto_norestart(trans, iter,
			BTREE_ID_inodes, POS(0, pos.offset), bpos_predecessor(pos),
			BTREE_ITER_all_snapshots|
			BTREE_ITER_with_updates, k, ret)
		if (bch2_snapshot_is_ancestor(c, k.k->p.snapshot, pos.snapshot) &&
		    bkey_is_inode(k.k)) {
			ret = 1;
			break;
		}
	bch2_trans_iter_exit(trans, &iter);
	return ret;
}

static int update_inode_has_children(struct btree_trans *trans,
				     struct bkey_s k,
				     bool have_child)
{
	if (!have_child) {
		int ret = bch2_inode_has_child_snapshots(trans, k.k->p);
		if (ret)
			return ret < 0 ? ret : 0;
	}

	u64 f = bkey_inode_flags(k.s_c);
	if (have_child != !!(f & BCH_INODE_has_child_snapshot))
		bkey_inode_flags_set(k, f ^ BCH_INODE_has_child_snapshot);

	return 0;
}

static int update_parent_inode_has_children(struct btree_trans *trans, struct bpos pos,
					    bool have_child)
{
=======
{
	switch (k.k->type) {
	case KEY_TYPE_inode:
		bkey_s_to_inode(k).v->bi_flags = cpu_to_le32(f);
		return;
	case KEY_TYPE_inode_v2:
		bkey_s_to_inode_v2(k).v->bi_flags = cpu_to_le64(f);
		return;
	case KEY_TYPE_inode_v3:
		bkey_s_to_inode_v3(k).v->bi_flags = cpu_to_le64(f);
		return;
	default:
		BUG();
	}
}

static inline bool bkey_is_unlinked_inode(struct bkey_s_c k)
{
	unsigned f = bkey_inode_flags(k) & BCH_INODE_unlinked;

	return (f & BCH_INODE_unlinked) && !(f & BCH_INODE_has_child_snapshot);
}

static struct bkey_s_c
bch2_bkey_get_iter_snapshot_parent(struct btree_trans *trans, struct btree_iter *iter,
				   enum btree_id btree, struct bpos pos,
				   unsigned flags)
{
	struct bch_fs *c = trans->c;
	struct bkey_s_c k;
	int ret = 0;

	for_each_btree_key_upto_norestart(trans, *iter, btree,
					  bpos_successor(pos),
					  SPOS(pos.inode, pos.offset, U32_MAX),
					  flags|BTREE_ITER_all_snapshots, k, ret)
		if (bch2_snapshot_is_ancestor(c, pos.snapshot, k.k->p.snapshot))
			return k;

	bch2_trans_iter_exit(trans, iter);
	return ret ? bkey_s_c_err(ret) : bkey_s_c_null;
}

static struct bkey_s_c
bch2_inode_get_iter_snapshot_parent(struct btree_trans *trans, struct btree_iter *iter,
				    struct bpos pos, unsigned flags)
{
	struct bkey_s_c k;
again:
	k = bch2_bkey_get_iter_snapshot_parent(trans, iter, BTREE_ID_inodes, pos, flags);
	if (!k.k ||
	    bkey_err(k) ||
	    bkey_is_inode(k.k))
		return k;

	bch2_trans_iter_exit(trans, iter);
	pos = k.k->p;
	goto again;
}

int __bch2_inode_has_child_snapshots(struct btree_trans *trans, struct bpos pos)
{
	struct bch_fs *c = trans->c;
	struct btree_iter iter;
	struct bkey_s_c k;
	int ret = 0;

	for_each_btree_key_upto_norestart(trans, iter,
			BTREE_ID_inodes, POS(0, pos.offset), bpos_predecessor(pos),
			BTREE_ITER_all_snapshots|
			BTREE_ITER_with_updates, k, ret)
		if (bch2_snapshot_is_ancestor(c, k.k->p.snapshot, pos.snapshot) &&
		    bkey_is_inode(k.k)) {
			ret = 1;
			break;
		}
	bch2_trans_iter_exit(trans, &iter);
	return ret;
}

static int update_inode_has_children(struct btree_trans *trans,
				     struct bkey_s k,
				     bool have_child)
{
	if (!have_child) {
		int ret = bch2_inode_has_child_snapshots(trans, k.k->p);
		if (ret)
			return ret < 0 ? ret : 0;
	}

	u64 f = bkey_inode_flags(k.s_c);
	if (have_child != !!(f & BCH_INODE_has_child_snapshot))
		bkey_inode_flags_set(k, f ^ BCH_INODE_has_child_snapshot);

	return 0;
}

static int update_parent_inode_has_children(struct btree_trans *trans, struct bpos pos,
					    bool have_child)
{
>>>>>>> f7ead9e0
	struct btree_iter iter;
	struct bkey_s_c k = bch2_inode_get_iter_snapshot_parent(trans,
						&iter, pos, BTREE_ITER_with_updates);
	int ret = bkey_err(k);
	if (ret)
		return ret;
	if (!k.k)
		return 0;

	if (!have_child) {
		ret = bch2_inode_has_child_snapshots(trans, k.k->p);
		if (ret) {
			ret = ret < 0 ? ret : 0;
			goto err;
		}
	}

	u64 f = bkey_inode_flags(k);
	if (have_child != !!(f & BCH_INODE_has_child_snapshot)) {
		struct bkey_i *update = bch2_bkey_make_mut(trans, &iter, &k,
					     BTREE_UPDATE_internal_snapshot_node);
		ret = PTR_ERR_OR_ZERO(update);
		if (ret)
			goto err;

		bkey_inode_flags_set(bkey_i_to_s(update), f ^ BCH_INODE_has_child_snapshot);
	}
err:
	bch2_trans_iter_exit(trans, &iter);
	return ret;
}

int bch2_trigger_inode(struct btree_trans *trans,
		       enum btree_id btree_id, unsigned level,
		       struct bkey_s_c old,
		       struct bkey_s new,
		       enum btree_iter_update_trigger_flags flags)
{
	struct bch_fs *c = trans->c;

	if ((flags & BTREE_TRIGGER_atomic) && (flags & BTREE_TRIGGER_insert)) {
		BUG_ON(!trans->journal_res.seq);
		bkey_s_to_inode_v3(new).v->bi_journal_seq = cpu_to_le64(trans->journal_res.seq);
	}

	s64 nr = bkey_is_inode(new.k) - bkey_is_inode(old.k);
	if ((flags & (BTREE_TRIGGER_transactional|BTREE_TRIGGER_gc)) && nr) {
		struct disk_accounting_pos acc = { .type = BCH_DISK_ACCOUNTING_nr_inodes };
		int ret = bch2_disk_accounting_mod(trans, &acc, &nr, 1, flags & BTREE_TRIGGER_gc);
		if (ret)
			return ret;
	}

	if (flags & BTREE_TRIGGER_transactional) {
		int unlinked_delta =	(int) bkey_is_unlinked_inode(new.s_c) -
					(int) bkey_is_unlinked_inode(old);
		if (unlinked_delta) {
			int ret = bch2_btree_bit_mod_buffered(trans, BTREE_ID_deleted_inodes,
							      new.k->p, unlinked_delta > 0);
			if (ret)
				return ret;
		}

		/*
		 * If we're creating or deleting an inode at this snapshot ID,
		 * and there might be an inode in a parent snapshot ID, we might
		 * need to set or clear the has_child_snapshot flag on the
		 * parent.
		 */
		int deleted_delta = (int) bkey_is_inode(new.k) -
				    (int) bkey_is_inode(old.k);
		if (deleted_delta &&
		    bch2_snapshot_parent(c, new.k->p.snapshot)) {
			int ret = update_parent_inode_has_children(trans, new.k->p,
								   deleted_delta > 0);
			if (ret)
				return ret;
		}

		/*
		 * When an inode is first updated in a new snapshot, we may need
		 * to clear has_child_snapshot
		 */
		if (deleted_delta > 0) {
			int ret = update_inode_has_children(trans, new, false);
			if (ret)
				return ret;
		}
	}

	return 0;
}

int bch2_inode_generation_validate(struct bch_fs *c, struct bkey_s_c k,
				   enum bch_validate_flags flags)
{
	int ret = 0;

	bkey_fsck_err_on(k.k->p.inode,
			 c, inode_pos_inode_nonzero,
			 "nonzero k.p.inode");
fsck_err:
	return ret;
}

void bch2_inode_generation_to_text(struct printbuf *out, struct bch_fs *c,
				   struct bkey_s_c k)
{
	struct bkey_s_c_inode_generation gen = bkey_s_c_to_inode_generation(k);

	prt_printf(out, "generation: %u", le32_to_cpu(gen.v->bi_generation));
}

void bch2_inode_init_early(struct bch_fs *c,
			   struct bch_inode_unpacked *inode_u)
{
	enum bch_str_hash_type str_hash =
		bch2_str_hash_opt_to_type(c, c->opts.str_hash);

	memset(inode_u, 0, sizeof(*inode_u));

	SET_INODE_STR_HASH(inode_u, str_hash);
	get_random_bytes(&inode_u->bi_hash_seed, sizeof(inode_u->bi_hash_seed));
}

void bch2_inode_init_late(struct bch_inode_unpacked *inode_u, u64 now,
			  uid_t uid, gid_t gid, umode_t mode, dev_t rdev,
			  struct bch_inode_unpacked *parent)
{
	inode_u->bi_mode	= mode;
	inode_u->bi_uid		= uid;
	inode_u->bi_gid		= gid;
	inode_u->bi_dev		= rdev;
	inode_u->bi_atime	= now;
	inode_u->bi_mtime	= now;
	inode_u->bi_ctime	= now;
	inode_u->bi_otime	= now;

	if (parent && parent->bi_mode & S_ISGID) {
		inode_u->bi_gid = parent->bi_gid;
		if (S_ISDIR(mode))
			inode_u->bi_mode |= S_ISGID;
	}

	if (parent) {
#define x(_name, ...)	inode_u->bi_##_name = parent->bi_##_name;
		BCH_INODE_OPTS()
#undef x
	}
}

void bch2_inode_init(struct bch_fs *c, struct bch_inode_unpacked *inode_u,
		     uid_t uid, gid_t gid, umode_t mode, dev_t rdev,
		     struct bch_inode_unpacked *parent)
{
	bch2_inode_init_early(c, inode_u);
	bch2_inode_init_late(inode_u, bch2_current_time(c),
			     uid, gid, mode, rdev, parent);
}

static inline u32 bkey_generation(struct bkey_s_c k)
{
	switch (k.k->type) {
	case KEY_TYPE_inode:
	case KEY_TYPE_inode_v2:
		BUG();
	case KEY_TYPE_inode_generation:
		return le32_to_cpu(bkey_s_c_to_inode_generation(k).v->bi_generation);
	default:
		return 0;
	}
}

/*
 * This just finds an empty slot:
 */
int bch2_inode_create(struct btree_trans *trans,
		      struct btree_iter *iter,
		      struct bch_inode_unpacked *inode_u,
		      u32 snapshot, u64 cpu)
{
	struct bch_fs *c = trans->c;
	struct bkey_s_c k;
	u64 min, max, start, pos, *hint;
	int ret = 0;
	unsigned bits = (c->opts.inodes_32bit ? 31 : 63);

	if (c->opts.shard_inode_numbers) {
		bits -= c->inode_shard_bits;

		min = (cpu << bits);
		max = (cpu << bits) | ~(ULLONG_MAX << bits);

		min = max_t(u64, min, BLOCKDEV_INODE_MAX);
		hint = c->unused_inode_hints + cpu;
	} else {
		min = BLOCKDEV_INODE_MAX;
		max = ~(ULLONG_MAX << bits);
		hint = c->unused_inode_hints;
	}

	start = READ_ONCE(*hint);

	if (start >= max || start < min)
		start = min;

	pos = start;
	bch2_trans_iter_init(trans, iter, BTREE_ID_inodes, POS(0, pos),
			     BTREE_ITER_all_snapshots|
			     BTREE_ITER_intent);
again:
	while ((k = bch2_btree_iter_peek(iter)).k &&
	       !(ret = bkey_err(k)) &&
	       bkey_lt(k.k->p, POS(0, max))) {
		if (pos < iter->pos.offset)
			goto found_slot;

		/*
		 * We don't need to iterate over keys in every snapshot once
		 * we've found just one:
		 */
		pos = iter->pos.offset + 1;
		bch2_btree_iter_set_pos(iter, POS(0, pos));
	}

	if (!ret && pos < max)
		goto found_slot;

	if (!ret && start == min)
		ret = -BCH_ERR_ENOSPC_inode_create;

	if (ret) {
		bch2_trans_iter_exit(trans, iter);
		return ret;
	}

	/* Retry from start */
	pos = start = min;
	bch2_btree_iter_set_pos(iter, POS(0, pos));
	goto again;
found_slot:
	bch2_btree_iter_set_pos(iter, SPOS(0, pos, snapshot));
	k = bch2_btree_iter_peek_slot(iter);
	ret = bkey_err(k);
	if (ret) {
		bch2_trans_iter_exit(trans, iter);
		return ret;
	}

	*hint			= k.k->p.offset;
	inode_u->bi_inum	= k.k->p.offset;
	inode_u->bi_generation	= bkey_generation(k);
	return 0;
}

static int bch2_inode_delete_keys(struct btree_trans *trans,
				  subvol_inum inum, enum btree_id id)
{
	struct btree_iter iter;
	struct bkey_s_c k;
	struct bkey_i delete;
	struct bpos end = POS(inum.inum, U64_MAX);
	u32 snapshot;
	int ret = 0;

	/*
	 * We're never going to be deleting partial extents, no need to use an
	 * extent iterator:
	 */
	bch2_trans_iter_init(trans, &iter, id, POS(inum.inum, 0),
			     BTREE_ITER_intent);

	while (1) {
		bch2_trans_begin(trans);

		ret = bch2_subvolume_get_snapshot(trans, inum.subvol, &snapshot);
		if (ret)
			goto err;

		bch2_btree_iter_set_snapshot(&iter, snapshot);

		k = bch2_btree_iter_peek_upto(&iter, end);
		ret = bkey_err(k);
		if (ret)
			goto err;

		if (!k.k)
			break;

		bkey_init(&delete.k);
		delete.k.p = iter.pos;

		if (iter.flags & BTREE_ITER_is_extents)
			bch2_key_resize(&delete.k,
					bpos_min(end, k.k->p).offset -
					iter.pos.offset);

		ret = bch2_trans_update(trans, &iter, &delete, 0) ?:
		      bch2_trans_commit(trans, NULL, NULL,
					BCH_TRANS_COMMIT_no_enospc);
err:
		if (ret && !bch2_err_matches(ret, BCH_ERR_transaction_restart))
			break;
	}

	bch2_trans_iter_exit(trans, &iter);
	return ret;
}

int bch2_inode_rm(struct bch_fs *c, subvol_inum inum)
{
	struct btree_trans *trans = bch2_trans_get(c);
	struct btree_iter iter = { NULL };
	struct bkey_i_inode_generation delete;
	struct bch_inode_unpacked inode_u;
	struct bkey_s_c k;
	u32 snapshot;
	int ret;

	/*
	 * If this was a directory, there shouldn't be any real dirents left -
	 * but there could be whiteouts (from hash collisions) that we should
	 * delete:
	 *
	 * XXX: the dirent could ideally would delete whiteouts when they're no
	 * longer needed
	 */
	ret   = bch2_inode_delete_keys(trans, inum, BTREE_ID_extents) ?:
		bch2_inode_delete_keys(trans, inum, BTREE_ID_xattrs) ?:
		bch2_inode_delete_keys(trans, inum, BTREE_ID_dirents);
	if (ret)
		goto err;
retry:
	bch2_trans_begin(trans);

	ret = bch2_subvolume_get_snapshot(trans, inum.subvol, &snapshot);
	if (ret)
		goto err;

	k = bch2_bkey_get_iter(trans, &iter, BTREE_ID_inodes,
			       SPOS(0, inum.inum, snapshot),
			       BTREE_ITER_intent|BTREE_ITER_cached);
	ret = bkey_err(k);
	if (ret)
		goto err;

	if (!bkey_is_inode(k.k)) {
		bch2_fs_inconsistent(c,
				     "inode %llu:%u not found when deleting",
				     inum.inum, snapshot);
		ret = -EIO;
		goto err;
	}

	bch2_inode_unpack(k, &inode_u);

	bkey_inode_generation_init(&delete.k_i);
	delete.k.p = iter.pos;
	delete.v.bi_generation = cpu_to_le32(inode_u.bi_generation + 1);

	ret   = bch2_trans_update(trans, &iter, &delete.k_i, 0) ?:
		bch2_trans_commit(trans, NULL, NULL,
				BCH_TRANS_COMMIT_no_enospc);
err:
	bch2_trans_iter_exit(trans, &iter);
	if (bch2_err_matches(ret, BCH_ERR_transaction_restart))
		goto retry;

	if (ret)
		goto err2;

	ret = delete_ancestor_snapshot_inodes(trans, SPOS(0, inum.inum, snapshot));
err2:
	bch2_trans_put(trans);
	return ret;
}

int bch2_inode_find_by_inum_nowarn_trans(struct btree_trans *trans,
				  subvol_inum inum,
				  struct bch_inode_unpacked *inode)
{
	struct btree_iter iter;
	int ret;

	ret = bch2_inode_peek_nowarn(trans, &iter, inode, inum, 0);
	if (!ret)
		bch2_trans_iter_exit(trans, &iter);
	return ret;
}

int bch2_inode_find_by_inum_trans(struct btree_trans *trans,
				  subvol_inum inum,
				  struct bch_inode_unpacked *inode)
{
	struct btree_iter iter;
	int ret;

	ret = bch2_inode_peek(trans, &iter, inode, inum, 0);
	if (!ret)
		bch2_trans_iter_exit(trans, &iter);
	return ret;
}

int bch2_inode_find_by_inum(struct bch_fs *c, subvol_inum inum,
			    struct bch_inode_unpacked *inode)
{
	return bch2_trans_do(c, bch2_inode_find_by_inum_trans(trans, inum, inode));
}

int bch2_inode_nlink_inc(struct bch_inode_unpacked *bi)
{
	if (bi->bi_flags & BCH_INODE_unlinked)
		bi->bi_flags &= ~BCH_INODE_unlinked;
	else {
		if (bi->bi_nlink == U32_MAX)
			return -EINVAL;

		bi->bi_nlink++;
	}

	return 0;
}

void bch2_inode_nlink_dec(struct btree_trans *trans, struct bch_inode_unpacked *bi)
{
	if (bi->bi_nlink && (bi->bi_flags & BCH_INODE_unlinked)) {
		bch2_trans_inconsistent(trans, "inode %llu unlinked but link count nonzero",
					bi->bi_inum);
		return;
	}

	if (bi->bi_flags & BCH_INODE_unlinked) {
		bch2_trans_inconsistent(trans, "inode %llu link count underflow", bi->bi_inum);
		return;
	}

	if (bi->bi_nlink)
		bi->bi_nlink--;
	else
		bi->bi_flags |= BCH_INODE_unlinked;
}

struct bch_opts bch2_inode_opts_to_opts(struct bch_inode_unpacked *inode)
{
	struct bch_opts ret = { 0 };
#define x(_name, _bits)							\
	if (inode->bi_##_name)						\
		opt_set(ret, _name, inode->bi_##_name - 1);
	BCH_INODE_OPTS()
#undef x
	return ret;
}

void bch2_inode_opts_get(struct bch_io_opts *opts, struct bch_fs *c,
			 struct bch_inode_unpacked *inode)
{
#define x(_name, _bits)		opts->_name = inode_opt_get(c, inode, _name);
	BCH_INODE_OPTS()
#undef x

	if (opts->nocow)
		opts->compression = opts->background_compression = opts->data_checksum = opts->erasure_code = 0;
}

int bch2_inum_opts_get(struct btree_trans *trans, subvol_inum inum, struct bch_io_opts *opts)
{
	struct bch_inode_unpacked inode;
	int ret = lockrestart_do(trans, bch2_inode_find_by_inum_trans(trans, inum, &inode));

	if (ret)
		return ret;

	bch2_inode_opts_get(opts, trans->c, &inode);
	return 0;
}

static noinline int __bch2_inode_rm_snapshot(struct btree_trans *trans, u64 inum, u32 snapshot)
{
	struct bch_fs *c = trans->c;
	struct btree_iter iter = { NULL };
	struct bkey_i_inode_generation delete;
	struct bch_inode_unpacked inode_u;
	struct bkey_s_c k;
	int ret;

	do {
		ret   = bch2_btree_delete_range_trans(trans, BTREE_ID_extents,
						      SPOS(inum, 0, snapshot),
						      SPOS(inum, U64_MAX, snapshot),
						      0, NULL) ?:
			bch2_btree_delete_range_trans(trans, BTREE_ID_dirents,
						      SPOS(inum, 0, snapshot),
						      SPOS(inum, U64_MAX, snapshot),
						      0, NULL) ?:
			bch2_btree_delete_range_trans(trans, BTREE_ID_xattrs,
						      SPOS(inum, 0, snapshot),
						      SPOS(inum, U64_MAX, snapshot),
						      0, NULL);
	} while (ret == -BCH_ERR_transaction_restart_nested);
	if (ret)
		goto err;
retry:
	bch2_trans_begin(trans);

	k = bch2_bkey_get_iter(trans, &iter, BTREE_ID_inodes,
			       SPOS(0, inum, snapshot), BTREE_ITER_intent);
	ret = bkey_err(k);
	if (ret)
		goto err;

	if (!bkey_is_inode(k.k)) {
		bch2_fs_inconsistent(c,
				     "inode %llu:%u not found when deleting",
				     inum, snapshot);
		ret = -EIO;
		goto err;
	}

	bch2_inode_unpack(k, &inode_u);

	/* Subvolume root? */
	if (inode_u.bi_subvol)
		bch_warn(c, "deleting inode %llu marked as unlinked, but also a subvolume root!?", inode_u.bi_inum);

	bkey_inode_generation_init(&delete.k_i);
	delete.k.p = iter.pos;
	delete.v.bi_generation = cpu_to_le32(inode_u.bi_generation + 1);

	ret   = bch2_trans_update(trans, &iter, &delete.k_i, 0) ?:
		bch2_trans_commit(trans, NULL, NULL,
				BCH_TRANS_COMMIT_no_enospc);
err:
	bch2_trans_iter_exit(trans, &iter);
	if (bch2_err_matches(ret, BCH_ERR_transaction_restart))
		goto retry;

	return ret ?: -BCH_ERR_transaction_restart_nested;
}

/*
 * After deleting an inode, there may be versions in older snapshots that should
 * also be deleted - if they're not referenced by sibling snapshots and not open
 * in other subvolumes:
 */
static int delete_ancestor_snapshot_inodes(struct btree_trans *trans, struct bpos pos)
{
	struct btree_iter iter;
	struct bkey_s_c k;
	int ret;
next_parent:
	ret = lockrestart_do(trans,
		bkey_err(k = bch2_inode_get_iter_snapshot_parent(trans, &iter, pos, 0)));
	if (ret || !k.k)
		return ret;

	bool unlinked = bkey_is_unlinked_inode(k);
	pos = k.k->p;
	bch2_trans_iter_exit(trans, &iter);

	if (!unlinked)
		return 0;

	ret = lockrestart_do(trans, bch2_inode_or_descendents_is_open(trans, pos));
	if (ret)
		return ret < 0 ? ret : 0;

	ret = __bch2_inode_rm_snapshot(trans, pos.offset, pos.snapshot);
	if (ret)
		return ret;
	goto next_parent;
}

int bch2_inode_rm_snapshot(struct btree_trans *trans, u64 inum, u32 snapshot)
{
	return __bch2_inode_rm_snapshot(trans, inum, snapshot) ?:
		delete_ancestor_snapshot_inodes(trans, SPOS(0, inum, snapshot));
}

static int may_delete_deleted_inode(struct btree_trans *trans,
				    struct btree_iter *iter,
				    struct bpos pos,
				    bool *need_another_pass)
{
	struct bch_fs *c = trans->c;
	struct btree_iter inode_iter;
	struct bkey_s_c k;
	struct bch_inode_unpacked inode;
	struct printbuf buf = PRINTBUF;
	int ret;

	k = bch2_bkey_get_iter(trans, &inode_iter, BTREE_ID_inodes, pos, BTREE_ITER_cached);
	ret = bkey_err(k);
	if (ret)
		return ret;

	ret = bkey_is_inode(k.k) ? 0 : -BCH_ERR_ENOENT_inode;
	if (fsck_err_on(!bkey_is_inode(k.k),
			trans, deleted_inode_missing,
			"nonexistent inode %llu:%u in deleted_inodes btree",
			pos.offset, pos.snapshot))
		goto delete;

	ret = bch2_inode_unpack(k, &inode);
	if (ret)
		goto out;

	if (S_ISDIR(inode.bi_mode)) {
		ret = bch2_empty_dir_snapshot(trans, pos.offset, 0, pos.snapshot);
		if (fsck_err_on(bch2_err_matches(ret, ENOTEMPTY),
				trans, deleted_inode_is_dir,
				"non empty directory %llu:%u in deleted_inodes btree",
				pos.offset, pos.snapshot))
			goto delete;
		if (ret)
			goto out;
	}

	if (fsck_err_on(!(inode.bi_flags & BCH_INODE_unlinked),
			trans, deleted_inode_not_unlinked,
			"non-deleted inode %llu:%u in deleted_inodes btree",
			pos.offset, pos.snapshot))
		goto delete;

	if (fsck_err_on(inode.bi_flags & BCH_INODE_has_child_snapshot,
			trans, deleted_inode_has_child_snapshots,
			"inode with child snapshots %llu:%u in deleted_inodes btree",
			pos.offset, pos.snapshot))
		goto delete;

	ret = bch2_inode_has_child_snapshots(trans, k.k->p);
	if (ret < 0)
		goto out;

	if (ret) {
		if (fsck_err(trans, inode_has_child_snapshots_wrong,
			     "inode has_child_snapshots flag wrong (should be set)\n%s",
			     (printbuf_reset(&buf),
			      bch2_inode_unpacked_to_text(&buf, &inode),
			      buf.buf))) {
			inode.bi_flags |= BCH_INODE_has_child_snapshot;
			ret = __bch2_fsck_write_inode(trans, &inode);
			if (ret)
				goto out;
		}
		goto delete;

	}

	if (test_bit(BCH_FS_clean_recovery, &c->flags) &&
	    !fsck_err(trans, deleted_inode_but_clean,
		      "filesystem marked as clean but have deleted inode %llu:%u",
		      pos.offset, pos.snapshot)) {
		ret = 0;
		goto out;
	}

	ret = 1;
out:
fsck_err:
	bch2_trans_iter_exit(trans, &inode_iter);
	printbuf_exit(&buf);
	return ret;
delete:
	ret = bch2_btree_bit_mod_buffered(trans, BTREE_ID_deleted_inodes, pos, false);
	goto out;
}

int bch2_delete_dead_inodes(struct bch_fs *c)
{
	struct btree_trans *trans = bch2_trans_get(c);
	bool need_another_pass;
	int ret;
again:
	/*
	 * if we ran check_inodes() unlinked inodes will have already been
	 * cleaned up but the write buffer will be out of sync; therefore we
	 * alway need a write buffer flush
	 */
	ret = bch2_btree_write_buffer_flush_sync(trans);
	if (ret)
		goto err;

	need_another_pass = false;

	/*
	 * Weird transaction restart handling here because on successful delete,
	 * bch2_inode_rm_snapshot() will return a nested transaction restart,
	 * but we can't retry because the btree write buffer won't have been
	 * flushed and we'd spin:
	 */
	ret = for_each_btree_key_commit(trans, iter, BTREE_ID_deleted_inodes, POS_MIN,
					BTREE_ITER_prefetch|BTREE_ITER_all_snapshots, k,
					NULL, NULL, BCH_TRANS_COMMIT_no_enospc, ({
		ret = may_delete_deleted_inode(trans, &iter, k.k->p, &need_another_pass);
		if (ret > 0) {
			bch_verbose(c, "deleting unlinked inode %llu:%u", k.k->p.offset, k.k->p.snapshot);

			ret = bch2_inode_rm_snapshot(trans, k.k->p.offset, k.k->p.snapshot);
			/*
			 * We don't want to loop here: a transaction restart
			 * error here means we handled a transaction restart and
			 * we're actually done, but if we loop we'll retry the
			 * same key because the write buffer hasn't been flushed
			 * yet
			 */
			if (bch2_err_matches(ret, BCH_ERR_transaction_restart)) {
				ret = 0;
				continue;
			}
		}

		ret;
	}));

	if (!ret && need_another_pass)
		goto again;
err:
	bch2_trans_put(trans);
	return ret;
}<|MERGE_RESOLUTION|>--- conflicted
+++ resolved
@@ -585,7 +585,6 @@
 }
 
 static inline void bkey_inode_flags_set(struct bkey_s k, u64 f)
-<<<<<<< HEAD
 {
 	switch (k.k->type) {
 	case KEY_TYPE_inode:
@@ -686,108 +685,6 @@
 static int update_parent_inode_has_children(struct btree_trans *trans, struct bpos pos,
 					    bool have_child)
 {
-=======
-{
-	switch (k.k->type) {
-	case KEY_TYPE_inode:
-		bkey_s_to_inode(k).v->bi_flags = cpu_to_le32(f);
-		return;
-	case KEY_TYPE_inode_v2:
-		bkey_s_to_inode_v2(k).v->bi_flags = cpu_to_le64(f);
-		return;
-	case KEY_TYPE_inode_v3:
-		bkey_s_to_inode_v3(k).v->bi_flags = cpu_to_le64(f);
-		return;
-	default:
-		BUG();
-	}
-}
-
-static inline bool bkey_is_unlinked_inode(struct bkey_s_c k)
-{
-	unsigned f = bkey_inode_flags(k) & BCH_INODE_unlinked;
-
-	return (f & BCH_INODE_unlinked) && !(f & BCH_INODE_has_child_snapshot);
-}
-
-static struct bkey_s_c
-bch2_bkey_get_iter_snapshot_parent(struct btree_trans *trans, struct btree_iter *iter,
-				   enum btree_id btree, struct bpos pos,
-				   unsigned flags)
-{
-	struct bch_fs *c = trans->c;
-	struct bkey_s_c k;
-	int ret = 0;
-
-	for_each_btree_key_upto_norestart(trans, *iter, btree,
-					  bpos_successor(pos),
-					  SPOS(pos.inode, pos.offset, U32_MAX),
-					  flags|BTREE_ITER_all_snapshots, k, ret)
-		if (bch2_snapshot_is_ancestor(c, pos.snapshot, k.k->p.snapshot))
-			return k;
-
-	bch2_trans_iter_exit(trans, iter);
-	return ret ? bkey_s_c_err(ret) : bkey_s_c_null;
-}
-
-static struct bkey_s_c
-bch2_inode_get_iter_snapshot_parent(struct btree_trans *trans, struct btree_iter *iter,
-				    struct bpos pos, unsigned flags)
-{
-	struct bkey_s_c k;
-again:
-	k = bch2_bkey_get_iter_snapshot_parent(trans, iter, BTREE_ID_inodes, pos, flags);
-	if (!k.k ||
-	    bkey_err(k) ||
-	    bkey_is_inode(k.k))
-		return k;
-
-	bch2_trans_iter_exit(trans, iter);
-	pos = k.k->p;
-	goto again;
-}
-
-int __bch2_inode_has_child_snapshots(struct btree_trans *trans, struct bpos pos)
-{
-	struct bch_fs *c = trans->c;
-	struct btree_iter iter;
-	struct bkey_s_c k;
-	int ret = 0;
-
-	for_each_btree_key_upto_norestart(trans, iter,
-			BTREE_ID_inodes, POS(0, pos.offset), bpos_predecessor(pos),
-			BTREE_ITER_all_snapshots|
-			BTREE_ITER_with_updates, k, ret)
-		if (bch2_snapshot_is_ancestor(c, k.k->p.snapshot, pos.snapshot) &&
-		    bkey_is_inode(k.k)) {
-			ret = 1;
-			break;
-		}
-	bch2_trans_iter_exit(trans, &iter);
-	return ret;
-}
-
-static int update_inode_has_children(struct btree_trans *trans,
-				     struct bkey_s k,
-				     bool have_child)
-{
-	if (!have_child) {
-		int ret = bch2_inode_has_child_snapshots(trans, k.k->p);
-		if (ret)
-			return ret < 0 ? ret : 0;
-	}
-
-	u64 f = bkey_inode_flags(k.s_c);
-	if (have_child != !!(f & BCH_INODE_has_child_snapshot))
-		bkey_inode_flags_set(k, f ^ BCH_INODE_has_child_snapshot);
-
-	return 0;
-}
-
-static int update_parent_inode_has_children(struct btree_trans *trans, struct bpos pos,
-					    bool have_child)
-{
->>>>>>> f7ead9e0
 	struct btree_iter iter;
 	struct bkey_s_c k = bch2_inode_get_iter_snapshot_parent(trans,
 						&iter, pos, BTREE_ITER_with_updates);
