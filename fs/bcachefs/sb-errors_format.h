--- conflicted
+++ resolved
@@ -227,13 +227,8 @@
 	x(deleted_inode_is_dir,					213,	0)		\
 	x(deleted_inode_not_unlinked,				214,	0)		\
 	x(extent_overlapping,					215,	0)		\
-<<<<<<< HEAD
-	x(extent_in_missing_inode,				216,	0)		\
-	x(extent_in_non_reg_inode,				217,	0)		\
-=======
 	x(key_in_missing_inode,					216,	0)		\
 	x(key_in_wrong_inode_type,				217,	0)		\
->>>>>>> de9c2c66
 	x(extent_past_end_of_inode,				218,	0)		\
 	x(dirent_empty_name,					219,	0)		\
 	x(dirent_val_too_big,					220,	0)		\
@@ -291,12 +286,8 @@
 	x(accounting_mismatch,					272,	0)		\
 	x(accounting_replicas_not_marked,			273,	0)		\
 	x(invalid_btree_id,					274,	0)		\
-<<<<<<< HEAD
-	x(alloc_key_io_time_bad,				275,	0)
-=======
 	x(alloc_key_io_time_bad,				275,	0)		\
 	x(alloc_key_fragmentation_lru_wrong,			276,	FSCK_AUTOFIX)
->>>>>>> de9c2c66
 
 enum bch_sb_error_id {
 #define x(t, n, ...) BCH_FSCK_ERR_##t = n,
