// SPDX-License-Identifier: GPL-2.0
/*
 * Code for manipulating bucket marks for garbage collection.
 *
 * Copyright 2014 Datera, Inc.
 */

#include "bcachefs.h"
#include "alloc_background.h"
#include "backpointers.h"
#include "bset.h"
#include "btree_gc.h"
#include "btree_update.h"
#include "buckets.h"
#include "buckets_waiting_for_journal.h"
#include "disk_accounting.h"
#include "ec.h"
#include "error.h"
#include "inode.h"
#include "movinggc.h"
#include "recovery.h"
#include "reflink.h"
#include "replicas.h"
#include "subvolume.h"
#include "trace.h"

#include <linux/preempt.h>

void bch2_dev_usage_read_fast(struct bch_dev *ca, struct bch_dev_usage *usage)
{
	memset(usage, 0, sizeof(*usage));
	acc_u64s_percpu((u64 *) usage, (u64 __percpu *) ca->usage, dev_usage_u64s());
}

static u64 reserve_factor(u64 r)
{
	return r + (round_up(r, (1 << RESERVE_FACTOR)) >> RESERVE_FACTOR);
}

static struct bch_fs_usage_short
__bch2_fs_usage_read_short(struct bch_fs *c)
{
	struct bch_fs_usage_short ret;
	u64 data, reserved;

	ret.capacity = c->capacity -
		percpu_u64_get(&c->usage->hidden);

	data		= percpu_u64_get(&c->usage->data) +
		percpu_u64_get(&c->usage->btree);
	reserved	= percpu_u64_get(&c->usage->reserved) +
		percpu_u64_get(c->online_reserved);

	ret.used	= min(ret.capacity, data + reserve_factor(reserved));
	ret.free	= ret.capacity - ret.used;

	ret.nr_inodes	= percpu_u64_get(&c->usage->nr_inodes);

	return ret;
}

struct bch_fs_usage_short
bch2_fs_usage_read_short(struct bch_fs *c)
{
	struct bch_fs_usage_short ret;

	percpu_down_read(&c->mark_lock);
	ret = __bch2_fs_usage_read_short(c);
	percpu_up_read(&c->mark_lock);

	return ret;
}

<<<<<<< HEAD
void bch2_dev_usage_to_text(struct printbuf *out, struct bch_dev_usage *usage)
=======
void bch2_dev_usage_to_text(struct printbuf *out,
			    struct bch_dev *ca,
			    struct bch_dev_usage *usage)
>>>>>>> aa4674c5
{
	prt_printf(out, "\tbuckets\rsectors\rfragmented\r\n");

	for (unsigned i = 0; i < BCH_DATA_NR; i++) {
		bch2_prt_data_type(out, i);
		prt_printf(out, "\t%llu\r%llu\r%llu\r\n",
<<<<<<< HEAD
			usage->d[i].buckets,
			usage->d[i].sectors,
			usage->d[i].fragmented);
	}
=======
			   usage->d[i].buckets,
			   usage->d[i].sectors,
			   usage->d[i].fragmented);
	}

	prt_printf(out, "capacity\t%llu\r\n", ca->mi.nbuckets);
>>>>>>> aa4674c5
}

static int bch2_check_fix_ptr(struct btree_trans *trans,
			      struct bkey_s_c k,
			      struct extent_ptr_decoded p,
			      const union bch_extent_entry *entry,
			      bool *do_update)
{
	struct bch_fs *c = trans->c;
	struct printbuf buf = PRINTBUF;
	int ret = 0;

	struct bch_dev *ca = bch2_dev_tryget(c, p.ptr.dev);
	if (!ca) {
		if (fsck_err(trans, ptr_to_invalid_device,
			     "pointer to missing device %u\n"
			     "while marking %s",
			     p.ptr.dev,
			     (printbuf_reset(&buf),
			      bch2_bkey_val_to_text(&buf, c, k), buf.buf)))
			*do_update = true;
		return 0;
	}

	struct bucket *g = PTR_GC_BUCKET(ca, &p.ptr);
	if (!g) {
		if (fsck_err(trans, ptr_to_invalid_device,
			     "pointer to invalid bucket on device %u\n"
			     "while marking %s",
			     p.ptr.dev,
			     (printbuf_reset(&buf),
			      bch2_bkey_val_to_text(&buf, c, k), buf.buf)))
			*do_update = true;
		goto out;
	}

	enum bch_data_type data_type = bch2_bkey_ptr_data_type(k, p, entry);

	if (fsck_err_on(!g->gen_valid,
			trans, ptr_to_missing_alloc_key,
			"bucket %u:%zu data type %s ptr gen %u missing in alloc btree\n"
			"while marking %s",
			p.ptr.dev, PTR_BUCKET_NR(ca, &p.ptr),
			bch2_data_type_str(ptr_data_type(k.k, &p.ptr)),
			p.ptr.gen,
			(printbuf_reset(&buf),
			 bch2_bkey_val_to_text(&buf, c, k), buf.buf))) {
		if (!p.ptr.cached) {
			g->gen_valid		= true;
			g->gen			= p.ptr.gen;
		} else {
			*do_update = true;
		}
	}

	if (fsck_err_on(gen_cmp(p.ptr.gen, g->gen) > 0,
			trans, ptr_gen_newer_than_bucket_gen,
			"bucket %u:%zu data type %s ptr gen in the future: %u > %u\n"
			"while marking %s",
			p.ptr.dev, PTR_BUCKET_NR(ca, &p.ptr),
			bch2_data_type_str(ptr_data_type(k.k, &p.ptr)),
			p.ptr.gen, g->gen,
			(printbuf_reset(&buf),
			 bch2_bkey_val_to_text(&buf, c, k), buf.buf))) {
		if (!p.ptr.cached &&
		    (g->data_type != BCH_DATA_btree ||
		     data_type == BCH_DATA_btree)) {
			g->gen_valid		= true;
			g->gen			= p.ptr.gen;
			g->data_type		= 0;
			g->stripe_sectors	= 0;
			g->dirty_sectors	= 0;
			g->cached_sectors	= 0;
		} else {
			*do_update = true;
		}
	}

	if (fsck_err_on(gen_cmp(g->gen, p.ptr.gen) > BUCKET_GC_GEN_MAX,
			trans, ptr_gen_newer_than_bucket_gen,
			"bucket %u:%zu gen %u data type %s: ptr gen %u too stale\n"
			"while marking %s",
			p.ptr.dev, PTR_BUCKET_NR(ca, &p.ptr), g->gen,
			bch2_data_type_str(ptr_data_type(k.k, &p.ptr)),
			p.ptr.gen,
			(printbuf_reset(&buf),
			 bch2_bkey_val_to_text(&buf, c, k), buf.buf)))
		*do_update = true;

	if (fsck_err_on(!p.ptr.cached && gen_cmp(p.ptr.gen, g->gen) < 0,
			trans, stale_dirty_ptr,
			"bucket %u:%zu data type %s stale dirty ptr: %u < %u\n"
			"while marking %s",
			p.ptr.dev, PTR_BUCKET_NR(ca, &p.ptr),
			bch2_data_type_str(ptr_data_type(k.k, &p.ptr)),
			p.ptr.gen, g->gen,
			(printbuf_reset(&buf),
			 bch2_bkey_val_to_text(&buf, c, k), buf.buf)))
		*do_update = true;

	if (data_type != BCH_DATA_btree && p.ptr.gen != g->gen)
		goto out;

	if (fsck_err_on(bucket_data_type_mismatch(g->data_type, data_type),
			trans, ptr_bucket_data_type_mismatch,
			"bucket %u:%zu gen %u different types of data in same bucket: %s, %s\n"
			"while marking %s",
			p.ptr.dev, PTR_BUCKET_NR(ca, &p.ptr), g->gen,
			bch2_data_type_str(g->data_type),
			bch2_data_type_str(data_type),
			(printbuf_reset(&buf),
			 bch2_bkey_val_to_text(&buf, c, k), buf.buf))) {
		if (data_type == BCH_DATA_btree) {
			g->gen_valid		= true;
			g->gen			= p.ptr.gen;
			g->data_type		= data_type;
			g->stripe_sectors	= 0;
			g->dirty_sectors	= 0;
			g->cached_sectors	= 0;
		} else {
			*do_update = true;
		}
	}

	if (p.has_ec) {
		struct gc_stripe *m = genradix_ptr(&c->gc_stripes, p.ec.idx);

		if (fsck_err_on(!m || !m->alive,
				trans, ptr_to_missing_stripe,
				"pointer to nonexistent stripe %llu\n"
				"while marking %s",
				(u64) p.ec.idx,
				(printbuf_reset(&buf),
				 bch2_bkey_val_to_text(&buf, c, k), buf.buf)))
			*do_update = true;

		if (fsck_err_on(m && m->alive && !bch2_ptr_matches_stripe_m(m, p),
				trans, ptr_to_incorrect_stripe,
				"pointer does not match stripe %llu\n"
				"while marking %s",
				(u64) p.ec.idx,
				(printbuf_reset(&buf),
				 bch2_bkey_val_to_text(&buf, c, k), buf.buf)))
			*do_update = true;
	}
out:
fsck_err:
	bch2_dev_put(ca);
	printbuf_exit(&buf);
	return ret;
}

int bch2_check_fix_ptrs(struct btree_trans *trans,
			enum btree_id btree, unsigned level, struct bkey_s_c k,
			enum btree_iter_update_trigger_flags flags)
{
	struct bch_fs *c = trans->c;
	struct bkey_ptrs_c ptrs_c = bch2_bkey_ptrs_c(k);
	const union bch_extent_entry *entry_c;
	struct extent_ptr_decoded p = { 0 };
	bool do_update = false;
	struct printbuf buf = PRINTBUF;
	int ret = 0;

	percpu_down_read(&c->mark_lock);

	bkey_for_each_ptr_decode(k.k, ptrs_c, p, entry_c) {
		ret = bch2_check_fix_ptr(trans, k, p, entry_c, &do_update);
		if (ret)
			goto err;
	}

	if (do_update) {
		if (flags & BTREE_TRIGGER_is_root) {
			bch_err(c, "cannot update btree roots yet");
			ret = -EINVAL;
			goto err;
		}

		struct bkey_i *new = bch2_bkey_make_mut_noupdate(trans, k);
		ret = PTR_ERR_OR_ZERO(new);
		if (ret)
			goto err;

		rcu_read_lock();
		bch2_bkey_drop_ptrs(bkey_i_to_s(new), ptr, !bch2_dev_rcu(c, ptr->dev));
		rcu_read_unlock();

		if (level) {
			/*
			 * We don't want to drop btree node pointers - if the
			 * btree node isn't there anymore, the read path will
			 * sort it out:
			 */
			struct bkey_ptrs ptrs = bch2_bkey_ptrs(bkey_i_to_s(new));
			rcu_read_lock();
			bkey_for_each_ptr(ptrs, ptr) {
				struct bch_dev *ca = bch2_dev_rcu(c, ptr->dev);
				struct bucket *g = PTR_GC_BUCKET(ca, ptr);

				ptr->gen = g->gen;
			}
			rcu_read_unlock();
		} else {
			struct bkey_ptrs ptrs;
			union bch_extent_entry *entry;

			rcu_read_lock();
restart_drop_ptrs:
			ptrs = bch2_bkey_ptrs(bkey_i_to_s(new));
			bkey_for_each_ptr_decode(bkey_i_to_s(new).k, ptrs, p, entry) {
				struct bch_dev *ca = bch2_dev_rcu(c, p.ptr.dev);
				struct bucket *g = PTR_GC_BUCKET(ca, &p.ptr);
				enum bch_data_type data_type = bch2_bkey_ptr_data_type(bkey_i_to_s_c(new), p, entry);

				if ((p.ptr.cached &&
				     (!g->gen_valid || gen_cmp(p.ptr.gen, g->gen) > 0)) ||
				    (!p.ptr.cached &&
				     gen_cmp(p.ptr.gen, g->gen) < 0) ||
				    gen_cmp(g->gen, p.ptr.gen) > BUCKET_GC_GEN_MAX ||
				    (g->data_type &&
				     g->data_type != data_type)) {
					bch2_bkey_drop_ptr(bkey_i_to_s(new), &entry->ptr);
					goto restart_drop_ptrs;
				}
			}
			rcu_read_unlock();
again:
			ptrs = bch2_bkey_ptrs(bkey_i_to_s(new));
			bkey_extent_entry_for_each(ptrs, entry) {
				if (extent_entry_type(entry) == BCH_EXTENT_ENTRY_stripe_ptr) {
					struct gc_stripe *m = genradix_ptr(&c->gc_stripes,
									entry->stripe_ptr.idx);
					union bch_extent_entry *next_ptr;

					bkey_extent_entry_for_each_from(ptrs, next_ptr, entry)
						if (extent_entry_type(next_ptr) == BCH_EXTENT_ENTRY_ptr)
							goto found;
					next_ptr = NULL;
found:
					if (!next_ptr) {
						bch_err(c, "aieee, found stripe ptr with no data ptr");
						continue;
					}

					if (!m || !m->alive ||
					    !__bch2_ptr_matches_stripe(&m->ptrs[entry->stripe_ptr.block],
								       &next_ptr->ptr,
								       m->sectors)) {
						bch2_bkey_extent_entry_drop(new, entry);
						goto again;
					}
				}
			}
		}

		if (0) {
			printbuf_reset(&buf);
			bch2_bkey_val_to_text(&buf, c, k);
			bch_info(c, "updated %s", buf.buf);

			printbuf_reset(&buf);
			bch2_bkey_val_to_text(&buf, c, bkey_i_to_s_c(new));
			bch_info(c, "new key %s", buf.buf);
		}

		percpu_up_read(&c->mark_lock);
		struct btree_iter iter;
		bch2_trans_node_iter_init(trans, &iter, btree, new->k.p, 0, level,
					  BTREE_ITER_intent|BTREE_ITER_all_snapshots);
		ret =   bch2_btree_iter_traverse(&iter) ?:
			bch2_trans_update(trans, &iter, new,
					  BTREE_UPDATE_internal_snapshot_node|
					  BTREE_TRIGGER_norun);
		bch2_trans_iter_exit(trans, &iter);
		percpu_down_read(&c->mark_lock);

		if (ret)
			goto err;

		if (level)
			bch2_btree_node_update_key_early(trans, btree, level - 1, k, new);
	}
err:
	percpu_up_read(&c->mark_lock);
	printbuf_exit(&buf);
	return ret;
}

int bch2_bucket_ref_update(struct btree_trans *trans, struct bch_dev *ca,
			   struct bkey_s_c k,
			   const struct bch_extent_ptr *ptr,
			   s64 sectors, enum bch_data_type ptr_data_type,
			   u8 b_gen, u8 bucket_data_type,
			   u32 *bucket_sectors)
{
	struct bch_fs *c = trans->c;
	size_t bucket_nr = PTR_BUCKET_NR(ca, ptr);
	struct printbuf buf = PRINTBUF;
	bool inserting = sectors > 0;
	int ret = 0;

	BUG_ON(!sectors);

	if (gen_after(ptr->gen, b_gen)) {
		bch2_fsck_err(trans, FSCK_CAN_IGNORE|FSCK_NEED_FSCK,
			      ptr_gen_newer_than_bucket_gen,
			"bucket %u:%zu gen %u data type %s: ptr gen %u newer than bucket gen\n"
			"while marking %s",
			ptr->dev, bucket_nr, b_gen,
			bch2_data_type_str(bucket_data_type ?: ptr_data_type),
			ptr->gen,
			(bch2_bkey_val_to_text(&buf, c, k), buf.buf));
		if (inserting)
			goto err;
		goto out;
	}

	if (gen_cmp(b_gen, ptr->gen) > BUCKET_GC_GEN_MAX) {
		bch2_fsck_err(trans, FSCK_CAN_IGNORE|FSCK_NEED_FSCK,
			      ptr_too_stale,
			"bucket %u:%zu gen %u data type %s: ptr gen %u too stale\n"
			"while marking %s",
			ptr->dev, bucket_nr, b_gen,
			bch2_data_type_str(bucket_data_type ?: ptr_data_type),
			ptr->gen,
			(printbuf_reset(&buf),
			 bch2_bkey_val_to_text(&buf, c, k), buf.buf));
		if (inserting)
			goto err;
		goto out;
	}

	if (b_gen != ptr->gen && ptr->cached) {
		ret = 1;
		goto out;
	}

	if (b_gen != ptr->gen) {
		bch2_fsck_err(trans, FSCK_CAN_IGNORE|FSCK_NEED_FSCK,
			      stale_dirty_ptr,
			"bucket %u:%zu gen %u (mem gen %u) data type %s: stale dirty ptr (gen %u)\n"
			"while marking %s",
			ptr->dev, bucket_nr, b_gen,
			bucket_gen_get(ca, bucket_nr),
			bch2_data_type_str(bucket_data_type ?: ptr_data_type),
			ptr->gen,
			(printbuf_reset(&buf),
			 bch2_bkey_val_to_text(&buf, c, k), buf.buf));
		if (inserting)
			goto err;
		goto out;
	}

	if (bucket_data_type_mismatch(bucket_data_type, ptr_data_type)) {
		bch2_fsck_err(trans, FSCK_CAN_IGNORE|FSCK_NEED_FSCK,
			      ptr_bucket_data_type_mismatch,
			"bucket %u:%zu gen %u different types of data in same bucket: %s, %s\n"
			"while marking %s",
			ptr->dev, bucket_nr, b_gen,
			bch2_data_type_str(bucket_data_type),
			bch2_data_type_str(ptr_data_type),
			(printbuf_reset(&buf),
			 bch2_bkey_val_to_text(&buf, c, k), buf.buf));
		if (inserting)
			goto err;
		goto out;
	}

	if ((u64) *bucket_sectors + sectors > U32_MAX) {
		bch2_fsck_err(trans, FSCK_CAN_IGNORE|FSCK_NEED_FSCK,
			      bucket_sector_count_overflow,
			"bucket %u:%zu gen %u data type %s sector count overflow: %u + %lli > U32_MAX\n"
			"while marking %s",
			ptr->dev, bucket_nr, b_gen,
			bch2_data_type_str(bucket_data_type ?: ptr_data_type),
			*bucket_sectors, sectors,
			(printbuf_reset(&buf),
			 bch2_bkey_val_to_text(&buf, c, k), buf.buf));
		if (inserting)
			goto err;
		sectors = -*bucket_sectors;
	}

	*bucket_sectors += sectors;
out:
	printbuf_exit(&buf);
	return ret;
err:
	bch2_dump_trans_updates(trans);
	ret = -EIO;
	goto out;
}

void bch2_trans_account_disk_usage_change(struct btree_trans *trans)
{
	struct bch_fs *c = trans->c;
	u64 disk_res_sectors = trans->disk_res ? trans->disk_res->sectors : 0;
	static int warned_disk_usage = 0;
	bool warn = false;

	percpu_down_read(&c->mark_lock);
	struct bch_fs_usage_base *src = &trans->fs_usage_delta;

	s64 added = src->btree + src->data + src->reserved;

	/*
	 * Not allowed to reduce sectors_available except by getting a
	 * reservation:
	 */
	s64 should_not_have_added = added - (s64) disk_res_sectors;
	if (unlikely(should_not_have_added > 0)) {
		u64 old, new;

		old = atomic64_read(&c->sectors_available);
		do {
			new = max_t(s64, 0, old - should_not_have_added);
		} while (!atomic64_try_cmpxchg(&c->sectors_available,
					       &old, new));

		added -= should_not_have_added;
		warn = true;
	}

	if (added > 0) {
		trans->disk_res->sectors -= added;
		this_cpu_sub(*c->online_reserved, added);
	}

	preempt_disable();
	struct bch_fs_usage_base *dst = this_cpu_ptr(c->usage);
	acc_u64s((u64 *) dst, (u64 *) src, sizeof(*src) / sizeof(u64));
	preempt_enable();
	percpu_up_read(&c->mark_lock);

	if (unlikely(warn) && !xchg(&warned_disk_usage, 1))
		bch2_trans_inconsistent(trans,
					"disk usage increased %lli more than %llu sectors reserved)",
					should_not_have_added, disk_res_sectors);
}

/* KEY_TYPE_extent: */

static int __mark_pointer(struct btree_trans *trans, struct bch_dev *ca,
			  struct bkey_s_c k,
			  const struct extent_ptr_decoded *p,
			  s64 sectors, enum bch_data_type ptr_data_type,
			  struct bch_alloc_v4 *a)
{
	u32 *dst_sectors = p->has_ec	? &a->stripe_sectors :
		!p->ptr.cached		? &a->dirty_sectors :
					  &a->cached_sectors;
	int ret = bch2_bucket_ref_update(trans, ca, k, &p->ptr, sectors, ptr_data_type,
					 a->gen, a->data_type, dst_sectors);

	if (ret)
		return ret;

	alloc_data_type_set(a, ptr_data_type);
	return 0;
}

static int bch2_trigger_pointer(struct btree_trans *trans,
			enum btree_id btree_id, unsigned level,
			struct bkey_s_c k, struct extent_ptr_decoded p,
			const union bch_extent_entry *entry,
			s64 *sectors,
			enum btree_iter_update_trigger_flags flags)
{
	bool insert = !(flags & BTREE_TRIGGER_overwrite);
	struct printbuf buf = PRINTBUF;
	int ret = 0;

	struct bch_fs *c = trans->c;
	struct bch_dev *ca = bch2_dev_tryget(c, p.ptr.dev);
	if (unlikely(!ca)) {
		if (insert)
			ret = -EIO;
		goto err;
	}

	struct bpos bucket;
	struct bch_backpointer bp;
	bch2_extent_ptr_to_bp(trans->c, ca, btree_id, level, k, p, entry, &bucket, &bp);
	*sectors = insert ? bp.bucket_len : -((s64) bp.bucket_len);

	if (flags & BTREE_TRIGGER_transactional) {
		struct bkey_i_alloc_v4 *a = bch2_trans_start_alloc_update(trans, bucket, 0);
		ret = PTR_ERR_OR_ZERO(a) ?:
			__mark_pointer(trans, ca, k, &p, *sectors, bp.data_type, &a->v);
		if (ret)
			goto err;

		if (!p.ptr.cached) {
			ret = bch2_bucket_backpointer_mod(trans, ca, bucket, bp, k, insert);
			if (ret)
				goto err;
		}
	}

	if (flags & BTREE_TRIGGER_gc) {
		percpu_down_read(&c->mark_lock);
		struct bucket *g = gc_bucket(ca, bucket.offset);
		if (bch2_fs_inconsistent_on(!g, c, "reference to invalid bucket on device %u\n  %s",
					    p.ptr.dev,
					    (bch2_bkey_val_to_text(&buf, c, k), buf.buf))) {
			ret = -EIO;
			goto err_unlock;
		}

		bucket_lock(g);
		struct bch_alloc_v4 old = bucket_m_to_alloc(*g), new = old;
		ret = __mark_pointer(trans, ca, k, &p, *sectors, bp.data_type, &new);
		alloc_to_bucket(g, new);
		bucket_unlock(g);
err_unlock:
		percpu_up_read(&c->mark_lock);

		if (!ret)
			ret = bch2_alloc_key_to_dev_counters(trans, ca, &old, &new, flags);
	}
err:
	bch2_dev_put(ca);
	printbuf_exit(&buf);
	return ret;
}

static int bch2_trigger_stripe_ptr(struct btree_trans *trans,
				struct bkey_s_c k,
				struct extent_ptr_decoded p,
				enum bch_data_type data_type,
				s64 sectors,
				enum btree_iter_update_trigger_flags flags)
{
	if (flags & BTREE_TRIGGER_transactional) {
		struct btree_iter iter;
		struct bkey_i_stripe *s = bch2_bkey_get_mut_typed(trans, &iter,
				BTREE_ID_stripes, POS(0, p.ec.idx),
				BTREE_ITER_with_updates, stripe);
		int ret = PTR_ERR_OR_ZERO(s);
		if (unlikely(ret)) {
			bch2_trans_inconsistent_on(bch2_err_matches(ret, ENOENT), trans,
				"pointer to nonexistent stripe %llu",
				(u64) p.ec.idx);
			goto err;
		}

		if (!bch2_ptr_matches_stripe(&s->v, p)) {
			bch2_trans_inconsistent(trans,
				"stripe pointer doesn't match stripe %llu",
				(u64) p.ec.idx);
			ret = -EIO;
			goto err;
		}

		stripe_blockcount_set(&s->v, p.ec.block,
			stripe_blockcount_get(&s->v, p.ec.block) +
			sectors);

		struct disk_accounting_pos acc = {
			.type = BCH_DISK_ACCOUNTING_replicas,
		};
		bch2_bkey_to_replicas(&acc.replicas, bkey_i_to_s_c(&s->k_i));
		acc.replicas.data_type = data_type;
		ret = bch2_disk_accounting_mod(trans, &acc, &sectors, 1, false);
err:
		bch2_trans_iter_exit(trans, &iter);
		return ret;
	}

	if (flags & BTREE_TRIGGER_gc) {
		struct bch_fs *c = trans->c;

		struct gc_stripe *m = genradix_ptr_alloc(&c->gc_stripes, p.ec.idx, GFP_KERNEL);
		if (!m) {
			bch_err(c, "error allocating memory for gc_stripes, idx %llu",
				(u64) p.ec.idx);
			return -BCH_ERR_ENOMEM_mark_stripe_ptr;
		}

		mutex_lock(&c->ec_stripes_heap_lock);

		if (!m || !m->alive) {
			mutex_unlock(&c->ec_stripes_heap_lock);
			struct printbuf buf = PRINTBUF;
			bch2_bkey_val_to_text(&buf, c, k);
			bch_err_ratelimited(c, "pointer to nonexistent stripe %llu\n  while marking %s",
					    (u64) p.ec.idx, buf.buf);
			printbuf_exit(&buf);
			bch2_inconsistent_error(c);
			return -EIO;
		}

		m->block_sectors[p.ec.block] += sectors;

		struct disk_accounting_pos acc = {
			.type = BCH_DISK_ACCOUNTING_replicas,
		};
		memcpy(&acc.replicas, &m->r.e, replicas_entry_bytes(&m->r.e));
		mutex_unlock(&c->ec_stripes_heap_lock);

		acc.replicas.data_type = data_type;
		int ret = bch2_disk_accounting_mod(trans, &acc, &sectors, 1, true);
		if (ret)
			return ret;
	}

	return 0;
}

static int __trigger_extent(struct btree_trans *trans,
			    enum btree_id btree_id, unsigned level,
			    struct bkey_s_c k,
			    enum btree_iter_update_trigger_flags flags)
{
	bool gc = flags & BTREE_TRIGGER_gc;
	struct bkey_ptrs_c ptrs = bch2_bkey_ptrs_c(k);
	const union bch_extent_entry *entry;
	struct extent_ptr_decoded p;
	enum bch_data_type data_type = bkey_is_btree_ptr(k.k)
		? BCH_DATA_btree
		: BCH_DATA_user;
	s64 replicas_sectors = 0;
	int ret = 0;

	struct disk_accounting_pos acc_replicas_key = {
		.type			= BCH_DISK_ACCOUNTING_replicas,
		.replicas.data_type	= data_type,
		.replicas.nr_devs	= 0,
		.replicas.nr_required	= 1,
	};

	struct disk_accounting_pos acct_compression_key = {
		.type			= BCH_DISK_ACCOUNTING_compression,
	};
	u64 compression_acct[3] = { 1, 0, 0 };

	bkey_for_each_ptr_decode(k.k, ptrs, p, entry) {
		s64 disk_sectors = 0;
		ret = bch2_trigger_pointer(trans, btree_id, level, k, p, entry, &disk_sectors, flags);
		if (ret < 0)
			return ret;

		bool stale = ret > 0;

		if (p.ptr.cached && stale)
			continue;

		if (p.ptr.cached) {
			ret = bch2_mod_dev_cached_sectors(trans, p.ptr.dev, disk_sectors, gc);
			if (ret)
				return ret;
		} else if (!p.has_ec) {
			replicas_sectors       += disk_sectors;
			acc_replicas_key.replicas.devs[acc_replicas_key.replicas.nr_devs++] = p.ptr.dev;
		} else {
			ret = bch2_trigger_stripe_ptr(trans, k, p, data_type, disk_sectors, flags);
			if (ret)
				return ret;

			/*
			 * There may be other dirty pointers in this extent, but
			 * if so they're not required for mounting if we have an
			 * erasure coded pointer in this extent:
			 */
			acc_replicas_key.replicas.nr_required = 0;
		}

		if (acct_compression_key.compression.type &&
		    acct_compression_key.compression.type != p.crc.compression_type) {
			if (flags & BTREE_TRIGGER_overwrite)
				bch2_u64s_neg(compression_acct, ARRAY_SIZE(compression_acct));

			ret = bch2_disk_accounting_mod(trans, &acct_compression_key, compression_acct,
						       ARRAY_SIZE(compression_acct), gc);
			if (ret)
				return ret;

			compression_acct[0] = 1;
			compression_acct[1] = 0;
			compression_acct[2] = 0;
		}

		acct_compression_key.compression.type = p.crc.compression_type;
		if (p.crc.compression_type) {
			compression_acct[1] += p.crc.uncompressed_size;
			compression_acct[2] += p.crc.compressed_size;
		}
	}

	if (acc_replicas_key.replicas.nr_devs) {
		ret = bch2_disk_accounting_mod(trans, &acc_replicas_key, &replicas_sectors, 1, gc);
		if (ret)
			return ret;
	}

	if (acc_replicas_key.replicas.nr_devs && !level && k.k->p.snapshot) {
		struct disk_accounting_pos acc_snapshot_key = {
			.type			= BCH_DISK_ACCOUNTING_snapshot,
			.snapshot.id		= k.k->p.snapshot,
		};
		ret = bch2_disk_accounting_mod(trans, &acc_snapshot_key, &replicas_sectors, 1, gc);
		if (ret)
			return ret;
	}

	if (acct_compression_key.compression.type) {
		if (flags & BTREE_TRIGGER_overwrite)
			bch2_u64s_neg(compression_acct, ARRAY_SIZE(compression_acct));

		ret = bch2_disk_accounting_mod(trans, &acct_compression_key, compression_acct,
					       ARRAY_SIZE(compression_acct), gc);
		if (ret)
			return ret;
	}

	if (level) {
		struct disk_accounting_pos acc_btree_key = {
			.type		= BCH_DISK_ACCOUNTING_btree,
			.btree.id	= btree_id,
		};
		ret = bch2_disk_accounting_mod(trans, &acc_btree_key, &replicas_sectors, 1, gc);
		if (ret)
			return ret;
<<<<<<< HEAD
=======
	} else {
		bool insert = !(flags & BTREE_TRIGGER_overwrite);
		struct disk_accounting_pos acc_inum_key = {
			.type		= BCH_DISK_ACCOUNTING_inum,
			.inum.inum	= k.k->p.inode,
		};
		s64 v[3] = {
			insert ? 1 : -1,
			insert ? k.k->size : -((s64) k.k->size),
			replicas_sectors,
		};
		ret = bch2_disk_accounting_mod(trans, &acc_inum_key, v, ARRAY_SIZE(v), gc);
		if (ret)
			return ret;
>>>>>>> aa4674c5
	}

	if (bch2_bkey_rebalance_opts(k)) {
		struct disk_accounting_pos acc = {
			.type		= BCH_DISK_ACCOUNTING_rebalance_work,
		};
		ret = bch2_disk_accounting_mod(trans, &acc, &replicas_sectors, 1, gc);
		if (ret)
			return ret;
	}

	return 0;
}

int bch2_trigger_extent(struct btree_trans *trans,
			enum btree_id btree, unsigned level,
			struct bkey_s_c old, struct bkey_s new,
			enum btree_iter_update_trigger_flags flags)
{
	struct bkey_ptrs_c new_ptrs = bch2_bkey_ptrs_c(new.s_c);
	struct bkey_ptrs_c old_ptrs = bch2_bkey_ptrs_c(old);
	unsigned new_ptrs_bytes = (void *) new_ptrs.end - (void *) new_ptrs.start;
	unsigned old_ptrs_bytes = (void *) old_ptrs.end - (void *) old_ptrs.start;

	if (unlikely(flags & BTREE_TRIGGER_check_repair))
		return bch2_check_fix_ptrs(trans, btree, level, new.s_c, flags);

	/* if pointers aren't changing - nothing to do: */
	if (new_ptrs_bytes == old_ptrs_bytes &&
	    !memcmp(new_ptrs.start,
		    old_ptrs.start,
		    new_ptrs_bytes))
		return 0;

	if (flags & BTREE_TRIGGER_transactional) {
		struct bch_fs *c = trans->c;
		int mod = (int) bch2_bkey_needs_rebalance(c, new.s_c) -
			  (int) bch2_bkey_needs_rebalance(c, old);

		if (mod) {
			int ret = bch2_btree_bit_mod_buffered(trans, BTREE_ID_rebalance_work,
							      new.k->p, mod > 0);
			if (ret)
				return ret;
		}
	}

	if (flags & (BTREE_TRIGGER_transactional|BTREE_TRIGGER_gc))
		return trigger_run_overwrite_then_insert(__trigger_extent, trans, btree, level, old, new, flags);

	return 0;
}

/* KEY_TYPE_reservation */

static int __trigger_reservation(struct btree_trans *trans,
			enum btree_id btree_id, unsigned level, struct bkey_s_c k,
			enum btree_iter_update_trigger_flags flags)
{
	if (flags & (BTREE_TRIGGER_transactional|BTREE_TRIGGER_gc)) {
		s64 sectors = k.k->size;
<<<<<<< HEAD

		if (flags & BTREE_TRIGGER_overwrite)
			sectors = -sectors;

		struct disk_accounting_pos acc = {
			.type = BCH_DISK_ACCOUNTING_persistent_reserved,
			.persistent_reserved.nr_replicas = bkey_s_c_to_reservation(k).v->nr_replicas,
		};

=======

		if (flags & BTREE_TRIGGER_overwrite)
			sectors = -sectors;

		struct disk_accounting_pos acc = {
			.type = BCH_DISK_ACCOUNTING_persistent_reserved,
			.persistent_reserved.nr_replicas = bkey_s_c_to_reservation(k).v->nr_replicas,
		};

>>>>>>> aa4674c5
		return bch2_disk_accounting_mod(trans, &acc, &sectors, 1, flags & BTREE_TRIGGER_gc);
	}

	return 0;
}

int bch2_trigger_reservation(struct btree_trans *trans,
			  enum btree_id btree_id, unsigned level,
			  struct bkey_s_c old, struct bkey_s new,
			  enum btree_iter_update_trigger_flags flags)
{
	return trigger_run_overwrite_then_insert(__trigger_reservation, trans, btree_id, level, old, new, flags);
}

/* Mark superblocks: */

static int __bch2_trans_mark_metadata_bucket(struct btree_trans *trans,
				    struct bch_dev *ca, u64 b,
				    enum bch_data_type type,
				    unsigned sectors)
{
	struct btree_iter iter;
	int ret = 0;

	struct bkey_i_alloc_v4 *a =
		bch2_trans_start_alloc_update_noupdate(trans, &iter, POS(ca->dev_idx, b));
	if (IS_ERR(a))
		return PTR_ERR(a);

	if (a->v.data_type && type && a->v.data_type != type) {
<<<<<<< HEAD
		bch2_fsck_err(c, FSCK_CAN_IGNORE|FSCK_NEED_FSCK,
=======
		bch2_fsck_err(trans, FSCK_CAN_IGNORE|FSCK_NEED_FSCK,
>>>>>>> aa4674c5
			      bucket_metadata_type_mismatch,
			"bucket %llu:%llu gen %u different types of data in same bucket: %s, %s\n"
			"while marking %s",
			iter.pos.inode, iter.pos.offset, a->v.gen,
			bch2_data_type_str(a->v.data_type),
			bch2_data_type_str(type),
			bch2_data_type_str(type));
		ret = -EIO;
		goto err;
	}

	if (a->v.data_type	!= type ||
	    a->v.dirty_sectors	!= sectors) {
		a->v.data_type		= type;
		a->v.dirty_sectors	= sectors;
		ret = bch2_trans_update(trans, &iter, &a->k_i, 0);
	}
err:
	bch2_trans_iter_exit(trans, &iter);
	return ret;
}

static int bch2_mark_metadata_bucket(struct btree_trans *trans, struct bch_dev *ca,
			u64 b, enum bch_data_type data_type, unsigned sectors,
			enum btree_iter_update_trigger_flags flags)
{
	struct bch_fs *c = trans->c;
	int ret = 0;

	percpu_down_read(&c->mark_lock);
	struct bucket *g = gc_bucket(ca, b);
	if (bch2_fs_inconsistent_on(!g, c, "reference to invalid bucket on device %u when marking metadata type %s",
				    ca->dev_idx, bch2_data_type_str(data_type)))
		goto err_unlock;

	bucket_lock(g);
	struct bch_alloc_v4 old = bucket_m_to_alloc(*g);

	if (bch2_fs_inconsistent_on(g->data_type &&
			g->data_type != data_type, c,
			"different types of data in same bucket: %s, %s",
			bch2_data_type_str(g->data_type),
			bch2_data_type_str(data_type)))
		goto err;

	if (bch2_fs_inconsistent_on((u64) g->dirty_sectors + sectors > ca->mi.bucket_size, c,
			"bucket %u:%llu gen %u data type %s sector count overflow: %u + %u > bucket size",
			ca->dev_idx, b, g->gen,
			bch2_data_type_str(g->data_type ?: data_type),
			g->dirty_sectors, sectors))
		goto err;

	g->data_type = data_type;
	g->dirty_sectors += sectors;
	struct bch_alloc_v4 new = bucket_m_to_alloc(*g);
	bucket_unlock(g);
	percpu_up_read(&c->mark_lock);
	ret = bch2_alloc_key_to_dev_counters(trans, ca, &old, &new, flags);
	return ret;
err:
	bucket_unlock(g);
err_unlock:
	percpu_up_read(&c->mark_lock);
	return -EIO;
}

int bch2_trans_mark_metadata_bucket(struct btree_trans *trans,
			struct bch_dev *ca, u64 b,
			enum bch_data_type type, unsigned sectors,
			enum btree_iter_update_trigger_flags flags)
{
	BUG_ON(type != BCH_DATA_free &&
	       type != BCH_DATA_sb &&
	       type != BCH_DATA_journal);

	/*
	 * Backup superblock might be past the end of our normal usable space:
	 */
	if (b >= ca->mi.nbuckets)
		return 0;

	if (flags & BTREE_TRIGGER_gc)
		return bch2_mark_metadata_bucket(trans, ca, b, type, sectors, flags);
	else if (flags & BTREE_TRIGGER_transactional)
		return commit_do(trans, NULL, NULL, 0,
				 __bch2_trans_mark_metadata_bucket(trans, ca, b, type, sectors));
	else
		BUG();
}

static int bch2_trans_mark_metadata_sectors(struct btree_trans *trans,
			struct bch_dev *ca, u64 start, u64 end,
			enum bch_data_type type, u64 *bucket, unsigned *bucket_sectors,
			enum btree_iter_update_trigger_flags flags)
{
	do {
		u64 b = sector_to_bucket(ca, start);
		unsigned sectors =
			min_t(u64, bucket_to_sector(ca, b + 1), end) - start;

		if (b != *bucket && *bucket_sectors) {
			int ret = bch2_trans_mark_metadata_bucket(trans, ca, *bucket,
							type, *bucket_sectors, flags);
			if (ret)
				return ret;

			*bucket_sectors = 0;
		}

		*bucket		= b;
		*bucket_sectors	+= sectors;
		start += sectors;
	} while (start < end);

	return 0;
}

static int __bch2_trans_mark_dev_sb(struct btree_trans *trans, struct bch_dev *ca,
			enum btree_iter_update_trigger_flags flags)
{
	struct bch_fs *c = trans->c;

	mutex_lock(&c->sb_lock);
	struct bch_sb_layout layout = ca->disk_sb.sb->layout;
	mutex_unlock(&c->sb_lock);

	u64 bucket = 0;
	unsigned i, bucket_sectors = 0;
	int ret;

	for (i = 0; i < layout.nr_superblocks; i++) {
		u64 offset = le64_to_cpu(layout.sb_offset[i]);

		if (offset == BCH_SB_SECTOR) {
			ret = bch2_trans_mark_metadata_sectors(trans, ca,
						0, BCH_SB_SECTOR,
						BCH_DATA_sb, &bucket, &bucket_sectors, flags);
			if (ret)
				return ret;
		}

		ret = bch2_trans_mark_metadata_sectors(trans, ca, offset,
				      offset + (1 << layout.sb_max_size_bits),
				      BCH_DATA_sb, &bucket, &bucket_sectors, flags);
		if (ret)
			return ret;
	}

	if (bucket_sectors) {
		ret = bch2_trans_mark_metadata_bucket(trans, ca,
				bucket, BCH_DATA_sb, bucket_sectors, flags);
		if (ret)
			return ret;
	}

	for (i = 0; i < ca->journal.nr; i++) {
		ret = bch2_trans_mark_metadata_bucket(trans, ca,
				ca->journal.buckets[i],
				BCH_DATA_journal, ca->mi.bucket_size, flags);
		if (ret)
			return ret;
	}

	return 0;
}

int bch2_trans_mark_dev_sb(struct bch_fs *c, struct bch_dev *ca,
			enum btree_iter_update_trigger_flags flags)
{
	int ret = bch2_trans_run(c,
		__bch2_trans_mark_dev_sb(trans, ca, flags));
	bch_err_fn(c, ret);
	return ret;
}

int bch2_trans_mark_dev_sbs_flags(struct bch_fs *c,
			enum btree_iter_update_trigger_flags flags)
{
	for_each_online_member(c, ca) {
		int ret = bch2_trans_mark_dev_sb(c, ca, flags);
		if (ret) {
			percpu_ref_put(&ca->io_ref);
			return ret;
		}
	}

	return 0;
}

int bch2_trans_mark_dev_sbs(struct bch_fs *c)
{
	return bch2_trans_mark_dev_sbs_flags(c, BTREE_TRIGGER_transactional);
}

/* Disk reservations: */

#define SECTORS_CACHE	1024

int __bch2_disk_reservation_add(struct bch_fs *c, struct disk_reservation *res,
			      u64 sectors, int flags)
{
	struct bch_fs_pcpu *pcpu;
	u64 old, get;
	s64 sectors_available;
	int ret;

	percpu_down_read(&c->mark_lock);
	preempt_disable();
	pcpu = this_cpu_ptr(c->pcpu);

	if (sectors <= pcpu->sectors_available)
		goto out;

	old = atomic64_read(&c->sectors_available);
	do {
		get = min((u64) sectors + SECTORS_CACHE, old);

		if (get < sectors) {
			preempt_enable();
			goto recalculate;
		}
	} while (!atomic64_try_cmpxchg(&c->sectors_available,
				       &old, old - get));

	pcpu->sectors_available		+= get;

out:
	pcpu->sectors_available		-= sectors;
	this_cpu_add(*c->online_reserved, sectors);
	res->sectors			+= sectors;

	preempt_enable();
	percpu_up_read(&c->mark_lock);
	return 0;

recalculate:
	mutex_lock(&c->sectors_available_lock);

	percpu_u64_set(&c->pcpu->sectors_available, 0);
	sectors_available = avail_factor(__bch2_fs_usage_read_short(c).free);

	if (sectors <= sectors_available ||
	    (flags & BCH_DISK_RESERVATION_NOFAIL)) {
		atomic64_set(&c->sectors_available,
			     max_t(s64, 0, sectors_available - sectors));
		this_cpu_add(*c->online_reserved, sectors);
		res->sectors			+= sectors;
		ret = 0;
	} else {
		atomic64_set(&c->sectors_available, sectors_available);
		ret = -BCH_ERR_ENOSPC_disk_reservation;
	}

	mutex_unlock(&c->sectors_available_lock);
	percpu_up_read(&c->mark_lock);

	return ret;
}

/* Startup/shutdown: */

void bch2_buckets_nouse_free(struct bch_fs *c)
{
	for_each_member_device(c, ca) {
		kvfree_rcu_mightsleep(ca->buckets_nouse);
		ca->buckets_nouse = NULL;
	}
}

int bch2_buckets_nouse_alloc(struct bch_fs *c)
{
	for_each_member_device(c, ca) {
		BUG_ON(ca->buckets_nouse);

		ca->buckets_nouse = kvmalloc(BITS_TO_LONGS(ca->mi.nbuckets) *
					    sizeof(unsigned long),
					    GFP_KERNEL|__GFP_ZERO);
		if (!ca->buckets_nouse) {
			bch2_dev_put(ca);
			return -BCH_ERR_ENOMEM_buckets_nouse;
		}
	}

	return 0;
}

static void bucket_gens_free_rcu(struct rcu_head *rcu)
{
	struct bucket_gens *buckets =
		container_of(rcu, struct bucket_gens, rcu);

	kvfree(buckets);
}

int bch2_dev_buckets_resize(struct bch_fs *c, struct bch_dev *ca, u64 nbuckets)
{
	struct bucket_gens *bucket_gens = NULL, *old_bucket_gens = NULL;
	bool resize = ca->bucket_gens != NULL;
	int ret;

	BUG_ON(resize && ca->buckets_nouse);

	if (!(bucket_gens	= kvmalloc(sizeof(struct bucket_gens) + nbuckets,
					   GFP_KERNEL|__GFP_ZERO))) {
		ret = -BCH_ERR_ENOMEM_bucket_gens;
		goto err;
	}

	bucket_gens->first_bucket = ca->mi.first_bucket;
	bucket_gens->nbuckets	= nbuckets;
	bucket_gens->nbuckets_minus_first =
		bucket_gens->nbuckets - bucket_gens->first_bucket;

	if (resize) {
		down_write(&ca->bucket_lock);
		percpu_down_write(&c->mark_lock);
	}

	old_bucket_gens = rcu_dereference_protected(ca->bucket_gens, 1);

	if (resize) {
		size_t n = min(bucket_gens->nbuckets, old_bucket_gens->nbuckets);

		memcpy(bucket_gens->b,
		       old_bucket_gens->b,
		       n);
	}

	rcu_assign_pointer(ca->bucket_gens, bucket_gens);
	bucket_gens	= old_bucket_gens;

	nbuckets = ca->mi.nbuckets;

	if (resize) {
		percpu_up_write(&c->mark_lock);
		up_write(&ca->bucket_lock);
	}

	ret = 0;
err:
	if (bucket_gens)
		call_rcu(&bucket_gens->rcu, bucket_gens_free_rcu);

	return ret;
}

void bch2_dev_buckets_free(struct bch_dev *ca)
{
	kvfree(ca->buckets_nouse);
	kvfree(rcu_dereference_protected(ca->bucket_gens, 1));
	free_percpu(ca->usage);
}

int bch2_dev_buckets_alloc(struct bch_fs *c, struct bch_dev *ca)
{
	ca->usage = alloc_percpu(struct bch_dev_usage);
	if (!ca->usage)
		return -BCH_ERR_ENOMEM_usage_init;

	return bch2_dev_buckets_resize(c, ca, ca->mi.nbuckets);
}<|MERGE_RESOLUTION|>--- conflicted
+++ resolved
@@ -71,32 +71,21 @@
 	return ret;
 }
 
-<<<<<<< HEAD
-void bch2_dev_usage_to_text(struct printbuf *out, struct bch_dev_usage *usage)
-=======
 void bch2_dev_usage_to_text(struct printbuf *out,
 			    struct bch_dev *ca,
 			    struct bch_dev_usage *usage)
->>>>>>> aa4674c5
 {
 	prt_printf(out, "\tbuckets\rsectors\rfragmented\r\n");
 
 	for (unsigned i = 0; i < BCH_DATA_NR; i++) {
 		bch2_prt_data_type(out, i);
 		prt_printf(out, "\t%llu\r%llu\r%llu\r\n",
-<<<<<<< HEAD
-			usage->d[i].buckets,
-			usage->d[i].sectors,
-			usage->d[i].fragmented);
-	}
-=======
 			   usage->d[i].buckets,
 			   usage->d[i].sectors,
 			   usage->d[i].fragmented);
 	}
 
 	prt_printf(out, "capacity\t%llu\r\n", ca->mi.nbuckets);
->>>>>>> aa4674c5
 }
 
 static int bch2_check_fix_ptr(struct btree_trans *trans,
@@ -821,8 +810,6 @@
 		ret = bch2_disk_accounting_mod(trans, &acc_btree_key, &replicas_sectors, 1, gc);
 		if (ret)
 			return ret;
-<<<<<<< HEAD
-=======
 	} else {
 		bool insert = !(flags & BTREE_TRIGGER_overwrite);
 		struct disk_accounting_pos acc_inum_key = {
@@ -837,7 +824,6 @@
 		ret = bch2_disk_accounting_mod(trans, &acc_inum_key, v, ARRAY_SIZE(v), gc);
 		if (ret)
 			return ret;
->>>>>>> aa4674c5
 	}
 
 	if (bch2_bkey_rebalance_opts(k)) {
@@ -899,7 +885,6 @@
 {
 	if (flags & (BTREE_TRIGGER_transactional|BTREE_TRIGGER_gc)) {
 		s64 sectors = k.k->size;
-<<<<<<< HEAD
 
 		if (flags & BTREE_TRIGGER_overwrite)
 			sectors = -sectors;
@@ -909,17 +894,6 @@
 			.persistent_reserved.nr_replicas = bkey_s_c_to_reservation(k).v->nr_replicas,
 		};
 
-=======
-
-		if (flags & BTREE_TRIGGER_overwrite)
-			sectors = -sectors;
-
-		struct disk_accounting_pos acc = {
-			.type = BCH_DISK_ACCOUNTING_persistent_reserved,
-			.persistent_reserved.nr_replicas = bkey_s_c_to_reservation(k).v->nr_replicas,
-		};
-
->>>>>>> aa4674c5
 		return bch2_disk_accounting_mod(trans, &acc, &sectors, 1, flags & BTREE_TRIGGER_gc);
 	}
 
@@ -950,11 +924,7 @@
 		return PTR_ERR(a);
 
 	if (a->v.data_type && type && a->v.data_type != type) {
-<<<<<<< HEAD
-		bch2_fsck_err(c, FSCK_CAN_IGNORE|FSCK_NEED_FSCK,
-=======
 		bch2_fsck_err(trans, FSCK_CAN_IGNORE|FSCK_NEED_FSCK,
->>>>>>> aa4674c5
 			      bucket_metadata_type_mismatch,
 			"bucket %llu:%llu gen %u different types of data in same bucket: %s, %s\n"
 			"while marking %s",
