// SPDX-License-Identifier: GPL-2.0
#ifndef NO_BCACHEFS_FS

#include "bcachefs.h"
#include "acl.h"
#include "bkey_buf.h"
#include "btree_update.h"
#include "buckets.h"
#include "chardev.h"
#include "dirent.h"
#include "errcode.h"
#include "extents.h"
#include "fs.h"
#include "fs-common.h"
#include "fs-io.h"
#include "fs-ioctl.h"
#include "fs-io-buffered.h"
#include "fs-io-direct.h"
#include "fs-io-pagecache.h"
#include "fsck.h"
#include "inode.h"
#include "io_read.h"
#include "journal.h"
#include "keylist.h"
#include "quota.h"
#include "snapshot.h"
#include "super.h"
#include "xattr.h"
#include "trace.h"

#include <linux/aio.h>
#include <linux/backing-dev.h>
#include <linux/exportfs.h>
#include <linux/fiemap.h>
#include <linux/fs_context.h>
#include <linux/module.h>
#include <linux/pagemap.h>
#include <linux/posix_acl.h>
#include <linux/random.h>
#include <linux/seq_file.h>
#include <linux/statfs.h>
#include <linux/string.h>
#include <linux/xattr.h>

static struct kmem_cache *bch2_inode_cache;

static void bch2_vfs_inode_init(struct btree_trans *, subvol_inum,
				struct bch_inode_info *,
				struct bch_inode_unpacked *,
				struct bch_subvolume *);

void bch2_inode_update_after_write(struct btree_trans *trans,
				   struct bch_inode_info *inode,
				   struct bch_inode_unpacked *bi,
				   unsigned fields)
{
	struct bch_fs *c = trans->c;

	BUG_ON(bi->bi_inum != inode->v.i_ino);

	bch2_assert_pos_locked(trans, BTREE_ID_inodes, POS(0, bi->bi_inum));

	set_nlink(&inode->v, bch2_inode_nlink_get(bi));
	i_uid_write(&inode->v, bi->bi_uid);
	i_gid_write(&inode->v, bi->bi_gid);
	inode->v.i_mode	= bi->bi_mode;

	if (fields & ATTR_ATIME)
		inode_set_atime_to_ts(&inode->v, bch2_time_to_timespec(c, bi->bi_atime));
	if (fields & ATTR_MTIME)
		inode_set_mtime_to_ts(&inode->v, bch2_time_to_timespec(c, bi->bi_mtime));
	if (fields & ATTR_CTIME)
		inode_set_ctime_to_ts(&inode->v, bch2_time_to_timespec(c, bi->bi_ctime));

	inode->ei_inode		= *bi;

	bch2_inode_flags_to_vfs(inode);
}

int __must_check bch2_write_inode(struct bch_fs *c,
				  struct bch_inode_info *inode,
				  inode_set_fn set,
				  void *p, unsigned fields)
{
	struct btree_trans *trans = bch2_trans_get(c);
	struct btree_iter iter = { NULL };
	struct bch_inode_unpacked inode_u;
	int ret;
retry:
	bch2_trans_begin(trans);

	ret   = bch2_inode_peek(trans, &iter, &inode_u, inode_inum(inode),
				BTREE_ITER_intent) ?:
		(set ? set(trans, inode, &inode_u, p) : 0) ?:
		bch2_inode_write(trans, &iter, &inode_u) ?:
		bch2_trans_commit(trans, NULL, NULL, BCH_TRANS_COMMIT_no_enospc);

	/*
	 * the btree node lock protects inode->ei_inode, not ei_update_lock;
	 * this is important for inode updates via bchfs_write_index_update
	 */
	if (!ret)
		bch2_inode_update_after_write(trans, inode, &inode_u, fields);

	bch2_trans_iter_exit(trans, &iter);

	if (bch2_err_matches(ret, BCH_ERR_transaction_restart))
		goto retry;

	bch2_fs_fatal_err_on(bch2_err_matches(ret, ENOENT), c,
			     "%s: inode %llu:%llu not found when updating",
			     bch2_err_str(ret),
			     inode_inum(inode).subvol,
			     inode_inum(inode).inum);

	bch2_trans_put(trans);
	return ret < 0 ? ret : 0;
}

int bch2_fs_quota_transfer(struct bch_fs *c,
			   struct bch_inode_info *inode,
			   struct bch_qid new_qid,
			   unsigned qtypes,
			   enum quota_acct_mode mode)
{
	unsigned i;
	int ret;

	qtypes &= enabled_qtypes(c);

	for (i = 0; i < QTYP_NR; i++)
		if (new_qid.q[i] == inode->ei_qid.q[i])
			qtypes &= ~(1U << i);

	if (!qtypes)
		return 0;

	mutex_lock(&inode->ei_quota_lock);

	ret = bch2_quota_transfer(c, qtypes, new_qid,
				  inode->ei_qid,
				  inode->v.i_blocks +
				  inode->ei_quota_reserved,
				  mode);
	if (!ret)
		for (i = 0; i < QTYP_NR; i++)
			if (qtypes & (1 << i))
				inode->ei_qid.q[i] = new_qid.q[i];

	mutex_unlock(&inode->ei_quota_lock);

	return ret;
}

static bool subvol_inum_eq(subvol_inum a, subvol_inum b)
{
	return a.subvol == b.subvol && a.inum == b.inum;
}
<<<<<<< HEAD

static int bch2_vfs_inode_cmp_fn(struct rhashtable_compare_arg *arg,
				 const void *obj)
{
	const struct bch_inode_info *inode = obj;
	const subvol_inum *v = arg->key;

	return !subvol_inum_eq(inode->ei_inum, *v);
}

static const struct rhashtable_params bch2_vfs_inodes_params = {
	.head_offset		= offsetof(struct bch_inode_info, hash),
	.key_offset		= offsetof(struct bch_inode_info, ei_inum),
	.key_len		= sizeof(subvol_inum),
	.obj_cmpfn		= bch2_vfs_inode_cmp_fn,
	.automatic_shrinking	= true,
};

struct bch_inode_info *__bch2_inode_hash_find(struct bch_fs *c, subvol_inum inum)
{
	return rhashtable_lookup_fast(&c->vfs_inodes_table, &inum, bch2_vfs_inodes_params);
}

=======

static u32 bch2_vfs_inode_hash_fn(const void *data, u32 len, u32 seed)
{
	const subvol_inum *inum = data;

	return jhash(&inum->inum, sizeof(inum->inum), seed);
}

static u32 bch2_vfs_inode_obj_hash_fn(const void *data, u32 len, u32 seed)
{
	const struct bch_inode_info *inode = data;

	return bch2_vfs_inode_hash_fn(&inode->ei_inum, sizeof(inode->ei_inum), seed);
}

static int bch2_vfs_inode_cmp_fn(struct rhashtable_compare_arg *arg,
				 const void *obj)
{
	const struct bch_inode_info *inode = obj;
	const subvol_inum *v = arg->key;

	return !subvol_inum_eq(inode->ei_inum, *v);
}

static const struct rhashtable_params bch2_vfs_inodes_params = {
	.head_offset		= offsetof(struct bch_inode_info, hash),
	.key_offset		= offsetof(struct bch_inode_info, ei_inum),
	.key_len		= sizeof(subvol_inum),
	.hashfn			= bch2_vfs_inode_hash_fn,
	.obj_hashfn		= bch2_vfs_inode_obj_hash_fn,
	.obj_cmpfn		= bch2_vfs_inode_cmp_fn,
	.automatic_shrinking	= true,
};

int bch2_inode_or_descendents_is_open(struct btree_trans *trans, struct bpos p)
{
	struct bch_fs *c = trans->c;
	struct rhashtable *ht = &c->vfs_inodes_table;
	subvol_inum inum = (subvol_inum) { .inum = p.offset };
	DARRAY(u32) subvols;
	int ret = 0;

	if (!test_bit(BCH_FS_started, &c->flags))
		return false;

	darray_init(&subvols);
restart_from_top:

	/*
	 * Tweaked version of __rhashtable_lookup(); we need to get a list of
	 * subvolumes in which the given inode number is open.
	 *
	 * For this to work, we don't include the subvolume ID in the key that
	 * we hash - all inodes with the same inode number regardless of
	 * subvolume will hash to the same slot.
	 *
	 * This will be less than ideal if the same file is ever open
	 * simultaneously in many different snapshots:
	 */
	rcu_read_lock();
	struct rhash_lock_head __rcu *const *bkt;
	struct rhash_head *he;
	unsigned int hash;
	struct bucket_table *tbl = rht_dereference_rcu(ht->tbl, ht);
restart:
	hash = rht_key_hashfn(ht, tbl, &inum, bch2_vfs_inodes_params);
	bkt = rht_bucket(tbl, hash);
	do {
		struct bch_inode_info *inode;

		rht_for_each_entry_rcu_from(inode, he, rht_ptr_rcu(bkt), tbl, hash, hash) {
			if (inode->ei_inum.inum == inum.inum) {
				ret = darray_push_gfp(&subvols, inode->ei_inum.subvol,
						      GFP_NOWAIT|__GFP_NOWARN);
				if (ret) {
					rcu_read_unlock();
					ret = darray_make_room(&subvols, 1);
					if (ret)
						goto err;
					subvols.nr = 0;
					goto restart_from_top;
				}
			}
		}
		/* An object might have been moved to a different hash chain,
		 * while we walk along it - better check and retry.
		 */
	} while (he != RHT_NULLS_MARKER(bkt));

	/* Ensure we see any new tables. */
	smp_rmb();

	tbl = rht_dereference_rcu(tbl->future_tbl, ht);
	if (unlikely(tbl))
		goto restart;
	rcu_read_unlock();

	darray_for_each(subvols, i) {
		u32 snap;
		ret = bch2_subvolume_get_snapshot(trans, *i, &snap);
		if (ret)
			goto err;

		ret = bch2_snapshot_is_ancestor(c, snap, p.snapshot);
		if (ret)
			break;
	}
err:
	darray_exit(&subvols);
	return ret;
}

static struct bch_inode_info *__bch2_inode_hash_find(struct bch_fs *c, subvol_inum inum)
{
	return rhashtable_lookup_fast(&c->vfs_inodes_table, &inum, bch2_vfs_inodes_params);
}

>>>>>>> fd468ffc
static void __wait_on_freeing_inode(struct bch_fs *c,
				    struct bch_inode_info *inode,
				    subvol_inum inum)
{
	wait_queue_head_t *wq;
<<<<<<< HEAD
	DEFINE_WAIT_BIT(wait, &inode->v.i_state, __I_NEW);
=======
	struct wait_bit_queue_entry wait;

>>>>>>> fd468ffc
	wq = inode_bit_waitqueue(&wait, &inode->v, __I_NEW);
	prepare_to_wait(wq, &wait.wq_entry, TASK_UNINTERRUPTIBLE);
	spin_unlock(&inode->v.i_lock);

	if (__bch2_inode_hash_find(c, inum) == inode)
		schedule_timeout(HZ * 10);
	finish_wait(wq, &wait.wq_entry);
<<<<<<< HEAD
}

static struct bch_inode_info *bch2_inode_hash_find(struct bch_fs *c, struct btree_trans *trans,
						   subvol_inum inum)
{
	struct bch_inode_info *inode;
repeat:
	inode = __bch2_inode_hash_find(c, inum);
	if (inode) {
		spin_lock(&inode->v.i_lock);
		if (!test_bit(EI_INODE_HASHED, &inode->ei_flags)) {
			spin_unlock(&inode->v.i_lock);
			return NULL;
		}
		if ((inode->v.i_state & (I_FREEING|I_WILL_FREE))) {
			if (!trans) {
				__wait_on_freeing_inode(c, inode, inum);
			} else {
				bch2_trans_unlock(trans);
				__wait_on_freeing_inode(c, inode, inum);
				int ret = bch2_trans_relock(trans);
				if (ret)
					return ERR_PTR(ret);
			}
			goto repeat;
		}
		__iget(&inode->v);
		spin_unlock(&inode->v.i_lock);
	}

	return inode;
}

static void bch2_inode_hash_remove(struct bch_fs *c, struct bch_inode_info *inode)
{
	spin_lock(&inode->v.i_lock);
	bool remove = test_and_clear_bit(EI_INODE_HASHED, &inode->ei_flags);
	spin_unlock(&inode->v.i_lock);

	if (remove) {
		int ret = rhashtable_remove_fast(&c->vfs_inodes_table,
					&inode->hash, bch2_vfs_inodes_params);
		BUG_ON(ret);
		inode->v.i_hash.pprev = NULL;
		/*
		 * This pairs with the bch2_inode_hash_find() ->
		 * __wait_on_freeing_inode() path
		 */
		inode_wake_up_bit(&inode->v, __I_NEW);
	}
}

static struct bch_inode_info *bch2_inode_hash_insert(struct bch_fs *c,
						     struct btree_trans *trans,
						     struct bch_inode_info *inode)
{
=======
}

static struct bch_inode_info *bch2_inode_hash_find(struct bch_fs *c, struct btree_trans *trans,
						   subvol_inum inum)
{
	struct bch_inode_info *inode;
repeat:
	inode = __bch2_inode_hash_find(c, inum);
	if (inode) {
		spin_lock(&inode->v.i_lock);
		if (!test_bit(EI_INODE_HASHED, &inode->ei_flags)) {
			spin_unlock(&inode->v.i_lock);
			return NULL;
		}
		if ((inode->v.i_state & (I_FREEING|I_WILL_FREE))) {
			if (!trans) {
				__wait_on_freeing_inode(c, inode, inum);
			} else {
				bch2_trans_unlock(trans);
				__wait_on_freeing_inode(c, inode, inum);
				int ret = bch2_trans_relock(trans);
				if (ret)
					return ERR_PTR(ret);
			}
			goto repeat;
		}
		__iget(&inode->v);
		spin_unlock(&inode->v.i_lock);
	}

	return inode;
}

static void bch2_inode_hash_remove(struct bch_fs *c, struct bch_inode_info *inode)
{
	spin_lock(&inode->v.i_lock);
	bool remove = test_and_clear_bit(EI_INODE_HASHED, &inode->ei_flags);
	spin_unlock(&inode->v.i_lock);

	if (remove) {
		int ret = rhashtable_remove_fast(&c->vfs_inodes_table,
					&inode->hash, bch2_vfs_inodes_params);
		BUG_ON(ret);
		inode->v.i_hash.pprev = NULL;
		/*
		 * This pairs with the bch2_inode_hash_find() ->
		 * __wait_on_freeing_inode() path
		 */
		inode_wake_up_bit(&inode->v, __I_NEW);
	}
}

static struct bch_inode_info *bch2_inode_hash_insert(struct bch_fs *c,
						     struct btree_trans *trans,
						     struct bch_inode_info *inode)
{
>>>>>>> fd468ffc
	struct bch_inode_info *old = inode;

	set_bit(EI_INODE_HASHED, &inode->ei_flags);
retry:
<<<<<<< HEAD
	if (unlikely(rhashtable_lookup_insert_fast(&c->vfs_inodes_table,
=======
	if (unlikely(rhashtable_lookup_insert_key(&c->vfs_inodes_table,
					&inode->ei_inum,
>>>>>>> fd468ffc
					&inode->hash,
					bch2_vfs_inodes_params))) {
		old = bch2_inode_hash_find(c, trans, inode->ei_inum);
		if (!old)
			goto retry;

		clear_bit(EI_INODE_HASHED, &inode->ei_flags);

		/*
		 * bcachefs doesn't use I_NEW; we have no use for it since we
		 * only insert fully created inodes in the inode hash table. But
		 * discard_new_inode() expects it to be set...
		 */
		inode->v.i_state |= I_NEW;
		/*
		 * We don't want bch2_evict_inode() to delete the inode on disk,
		 * we just raced and had another inode in cache. Normally new
		 * inodes don't have nlink == 0 - except tmpfiles do...
		 */
		set_nlink(&inode->v, 1);
		discard_new_inode(&inode->v);
		return old;
	} else {
		inode_fake_hash(&inode->v);

		inode_sb_list_add(&inode->v);

		mutex_lock(&c->vfs_inodes_lock);
		list_add(&inode->ei_vfs_inode_list, &c->vfs_inodes_list);
		mutex_unlock(&c->vfs_inodes_lock);
		return inode;
	}
}

#define memalloc_flags_do(_flags, _do)						\
({										\
	unsigned _saved_flags = memalloc_flags_save(_flags);			\
	typeof(_do) _ret = _do;							\
	memalloc_noreclaim_restore(_saved_flags);				\
	_ret;									\
})

static struct inode *bch2_alloc_inode(struct super_block *sb)
{
	BUG();
}

static struct bch_inode_info *__bch2_new_inode(struct bch_fs *c, gfp_t gfp)
{
	struct bch_inode_info *inode = alloc_inode_sb(c->vfs_sb,
<<<<<<< HEAD
						bch2_inode_cache, GFP_NOFS);
=======
						bch2_inode_cache, gfp);
>>>>>>> fd468ffc
	if (!inode)
		return NULL;

	inode_init_once(&inode->v);
	mutex_init(&inode->ei_update_lock);
	two_state_lock_init(&inode->ei_pagecache_lock);
	INIT_LIST_HEAD(&inode->ei_vfs_inode_list);
	inode->ei_flags = 0;
	mutex_init(&inode->ei_quota_lock);
	memset(&inode->ei_devs_need_flush, 0, sizeof(inode->ei_devs_need_flush));

	if (unlikely(inode_init_always_gfp(c->vfs_sb, &inode->v, gfp))) {
		kmem_cache_free(bch2_inode_cache, inode);
		return NULL;
	}

	return inode;
}

/*
 * Allocate a new inode, dropping/retaking btree locks if necessary:
 */
static struct bch_inode_info *bch2_new_inode(struct btree_trans *trans)
{
	struct bch_inode_info *inode = __bch2_new_inode(trans->c, GFP_NOWAIT);

	if (unlikely(!inode)) {
		int ret = drop_locks_do(trans, (inode = __bch2_new_inode(trans->c, GFP_NOFS)) ? 0 : -ENOMEM);
		if (ret && inode) {
			__destroy_inode(&inode->v);
			kmem_cache_free(bch2_inode_cache, inode);
		}
		if (ret)
			return ERR_PTR(ret);
	}

	return inode;
}

static struct bch_inode_info *bch2_inode_hash_init_insert(struct btree_trans *trans,
							  subvol_inum inum,
							  struct bch_inode_unpacked *bi,
							  struct bch_subvolume *subvol)
{
	struct bch_inode_info *inode = bch2_new_inode(trans);
	if (IS_ERR(inode))
		return inode;

	bch2_vfs_inode_init(trans, inum, inode, bi, subvol);

	return bch2_inode_hash_insert(trans->c, trans, inode);

}

struct inode *bch2_vfs_inode_get(struct bch_fs *c, subvol_inum inum)
{
	struct bch_inode_info *inode = bch2_inode_hash_find(c, NULL, inum);
	if (inode)
		return &inode->v;

	struct btree_trans *trans = bch2_trans_get(c);

	struct bch_inode_unpacked inode_u;
	struct bch_subvolume subvol;
	int ret = lockrestart_do(trans,
		bch2_subvolume_get(trans, inum.subvol, true, 0, &subvol) ?:
		bch2_inode_find_by_inum_trans(trans, inum, &inode_u)) ?:
		PTR_ERR_OR_ZERO(inode = bch2_inode_hash_init_insert(trans, inum, &inode_u, &subvol));
	bch2_trans_put(trans);

	return ret ? ERR_PTR(ret) : &inode->v;
}

struct bch_inode_info *
__bch2_create(struct mnt_idmap *idmap,
	      struct bch_inode_info *dir, struct dentry *dentry,
	      umode_t mode, dev_t rdev, subvol_inum snapshot_src,
	      unsigned flags)
{
	struct bch_fs *c = dir->v.i_sb->s_fs_info;
	struct btree_trans *trans;
	struct bch_inode_unpacked dir_u;
	struct bch_inode_info *inode;
	struct bch_inode_unpacked inode_u;
	struct posix_acl *default_acl = NULL, *acl = NULL;
	subvol_inum inum;
	struct bch_subvolume subvol;
	u64 journal_seq = 0;
	kuid_t kuid;
	kgid_t kgid;
	int ret;

	/*
	 * preallocate acls + vfs inode before btree transaction, so that
	 * nothing can fail after the transaction succeeds:
	 */
#ifdef CONFIG_BCACHEFS_POSIX_ACL
	ret = posix_acl_create(&dir->v, &mode, &default_acl, &acl);
	if (ret)
		return ERR_PTR(ret);
#endif
	inode = __bch2_new_inode(c, GFP_NOFS);
	if (unlikely(!inode)) {
		inode = ERR_PTR(-ENOMEM);
		goto err;
	}

	bch2_inode_init_early(c, &inode_u);

	if (!(flags & BCH_CREATE_TMPFILE))
		mutex_lock(&dir->ei_update_lock);

	trans = bch2_trans_get(c);
retry:
	bch2_trans_begin(trans);

	kuid = mapped_fsuid(idmap, i_user_ns(&dir->v));
	kgid = mapped_fsgid(idmap, i_user_ns(&dir->v));
	ret   = bch2_subvol_is_ro_trans(trans, dir->ei_inum.subvol) ?:
		bch2_create_trans(trans,
				  inode_inum(dir), &dir_u, &inode_u,
				  !(flags & BCH_CREATE_TMPFILE)
				  ? &dentry->d_name : NULL,
				  from_kuid(i_user_ns(&dir->v), kuid),
				  from_kgid(i_user_ns(&dir->v), kgid),
				  mode, rdev,
				  default_acl, acl, snapshot_src, flags) ?:
		bch2_quota_acct(c, bch_qid(&inode_u), Q_INO, 1,
				KEY_TYPE_QUOTA_PREALLOC);
	if (unlikely(ret))
		goto err_before_quota;

	inum.subvol = inode_u.bi_subvol ?: dir->ei_inum.subvol;
	inum.inum = inode_u.bi_inum;

	ret   = bch2_subvolume_get(trans, inum.subvol, true,
				   BTREE_ITER_with_updates, &subvol) ?:
		bch2_trans_commit(trans, NULL, &journal_seq, 0);
	if (unlikely(ret)) {
		bch2_quota_acct(c, bch_qid(&inode_u), Q_INO, -1,
				KEY_TYPE_QUOTA_WARN);
err_before_quota:
		if (bch2_err_matches(ret, BCH_ERR_transaction_restart))
			goto retry;
		goto err_trans;
	}

	if (!(flags & BCH_CREATE_TMPFILE)) {
		bch2_inode_update_after_write(trans, dir, &dir_u,
					      ATTR_MTIME|ATTR_CTIME);
		mutex_unlock(&dir->ei_update_lock);
	}

	bch2_vfs_inode_init(trans, inum, inode, &inode_u, &subvol);

	set_cached_acl(&inode->v, ACL_TYPE_ACCESS, acl);
	set_cached_acl(&inode->v, ACL_TYPE_DEFAULT, default_acl);

	/*
	 * we must insert the new inode into the inode cache before calling
	 * bch2_trans_exit() and dropping locks, else we could race with another
	 * thread pulling the inode in and modifying it:
	 *
	 * also, calling bch2_inode_hash_insert() without passing in the
	 * transaction object is sketchy - if we could ever end up in
	 * __wait_on_freeing_inode(), we'd risk deadlock.
	 *
	 * But that shouldn't be possible, since we still have the inode locked
	 * that we just created, and we _really_ can't take a transaction
	 * restart here.
	 */
	inode = bch2_inode_hash_insert(c, NULL, inode);
	bch2_trans_put(trans);
err:
	posix_acl_release(default_acl);
	posix_acl_release(acl);
	return inode;
err_trans:
	if (!(flags & BCH_CREATE_TMPFILE))
		mutex_unlock(&dir->ei_update_lock);

	bch2_trans_put(trans);
	make_bad_inode(&inode->v);
	iput(&inode->v);
	inode = ERR_PTR(ret);
	goto err;
}

/* methods */

static struct bch_inode_info *bch2_lookup_trans(struct btree_trans *trans,
			subvol_inum dir, struct bch_hash_info *dir_hash_info,
			const struct qstr *name)
{
	struct bch_fs *c = trans->c;
	struct btree_iter dirent_iter = {};
	subvol_inum inum = {};
	struct printbuf buf = PRINTBUF;

	struct bkey_s_c k = bch2_hash_lookup(trans, &dirent_iter, bch2_dirent_hash_desc,
					     dir_hash_info, dir, name, 0);
	int ret = bkey_err(k);
	if (ret)
		return ERR_PTR(ret);

	ret = bch2_dirent_read_target(trans, dir, bkey_s_c_to_dirent(k), &inum);
	if (ret > 0)
		ret = -ENOENT;
	if (ret)
		goto err;

	struct bch_inode_info *inode = bch2_inode_hash_find(c, trans, inum);
	if (inode)
		goto out;

	struct bch_subvolume subvol;
	struct bch_inode_unpacked inode_u;
	ret =   bch2_subvolume_get(trans, inum.subvol, true, 0, &subvol) ?:
		bch2_inode_find_by_inum_nowarn_trans(trans, inum, &inode_u) ?:
		PTR_ERR_OR_ZERO(inode = bch2_inode_hash_init_insert(trans, inum, &inode_u, &subvol));

	bch2_fs_inconsistent_on(bch2_err_matches(ret, ENOENT),
				c, "dirent to missing inode:\n  %s",
				(bch2_bkey_val_to_text(&buf, c, k), buf.buf));
	if (ret)
		goto err;

	/* regular files may have hardlinks: */
	if (bch2_fs_inconsistent_on(bch2_inode_should_have_bp(&inode_u) &&
				    !bkey_eq(k.k->p, POS(inode_u.bi_dir, inode_u.bi_dir_offset)),
				    c,
				    "dirent points to inode that does not point back:\n  %s",
				    (bch2_bkey_val_to_text(&buf, c, k),
				     prt_printf(&buf, "\n  "),
				     bch2_inode_unpacked_to_text(&buf, &inode_u),
				     buf.buf))) {
		ret = -ENOENT;
		goto err;
	}
out:
	bch2_trans_iter_exit(trans, &dirent_iter);
	printbuf_exit(&buf);
	return inode;
err:
	inode = ERR_PTR(ret);
	goto out;
}

static struct dentry *bch2_lookup(struct inode *vdir, struct dentry *dentry,
				  unsigned int flags)
{
	struct bch_fs *c = vdir->i_sb->s_fs_info;
	struct bch_inode_info *dir = to_bch_ei(vdir);
	struct bch_hash_info hash = bch2_hash_info_init(c, &dir->ei_inode);

	struct bch_inode_info *inode;
	bch2_trans_do(c, NULL, NULL, 0,
		PTR_ERR_OR_ZERO(inode = bch2_lookup_trans(trans, inode_inum(dir),
							  &hash, &dentry->d_name)));
	if (IS_ERR(inode))
		inode = NULL;

	return d_splice_alias(&inode->v, dentry);
}

static int bch2_mknod(struct mnt_idmap *idmap,
		      struct inode *vdir, struct dentry *dentry,
		      umode_t mode, dev_t rdev)
{
	struct bch_inode_info *inode =
		__bch2_create(idmap, to_bch_ei(vdir), dentry, mode, rdev,
			      (subvol_inum) { 0 }, 0);

	if (IS_ERR(inode))
		return bch2_err_class(PTR_ERR(inode));

	d_instantiate(dentry, &inode->v);
	return 0;
}

static int bch2_create(struct mnt_idmap *idmap,
		       struct inode *vdir, struct dentry *dentry,
		       umode_t mode, bool excl)
{
	return bch2_mknod(idmap, vdir, dentry, mode|S_IFREG, 0);
}

static int __bch2_link(struct bch_fs *c,
		       struct bch_inode_info *inode,
		       struct bch_inode_info *dir,
		       struct dentry *dentry)
{
	struct bch_inode_unpacked dir_u, inode_u;
	int ret;

	mutex_lock(&inode->ei_update_lock);
	struct btree_trans *trans = bch2_trans_get(c);

	ret = commit_do(trans, NULL, NULL, 0,
			bch2_link_trans(trans,
					inode_inum(dir),   &dir_u,
					inode_inum(inode), &inode_u,
					&dentry->d_name));

	if (likely(!ret)) {
		bch2_inode_update_after_write(trans, dir, &dir_u,
					      ATTR_MTIME|ATTR_CTIME);
		bch2_inode_update_after_write(trans, inode, &inode_u, ATTR_CTIME);
	}

	bch2_trans_put(trans);
	mutex_unlock(&inode->ei_update_lock);
	return ret;
}

static int bch2_link(struct dentry *old_dentry, struct inode *vdir,
		     struct dentry *dentry)
{
	struct bch_fs *c = vdir->i_sb->s_fs_info;
	struct bch_inode_info *dir = to_bch_ei(vdir);
	struct bch_inode_info *inode = to_bch_ei(old_dentry->d_inode);
	int ret;

	lockdep_assert_held(&inode->v.i_rwsem);

	ret   = bch2_subvol_is_ro(c, dir->ei_inum.subvol) ?:
		bch2_subvol_is_ro(c, inode->ei_inum.subvol) ?:
		__bch2_link(c, inode, dir, dentry);
	if (unlikely(ret))
		return bch2_err_class(ret);

	ihold(&inode->v);
	d_instantiate(dentry, &inode->v);
	return 0;
}

int __bch2_unlink(struct inode *vdir, struct dentry *dentry,
		  bool deleting_snapshot)
{
	struct bch_fs *c = vdir->i_sb->s_fs_info;
	struct bch_inode_info *dir = to_bch_ei(vdir);
	struct bch_inode_info *inode = to_bch_ei(dentry->d_inode);
	struct bch_inode_unpacked dir_u, inode_u;
	int ret;

	bch2_lock_inodes(INODE_UPDATE_LOCK, dir, inode);

	struct btree_trans *trans = bch2_trans_get(c);

	ret = commit_do(trans, NULL, NULL,
			BCH_TRANS_COMMIT_no_enospc,
		bch2_unlink_trans(trans,
				  inode_inum(dir), &dir_u,
				  &inode_u, &dentry->d_name,
				  deleting_snapshot));
	if (unlikely(ret))
		goto err;

	bch2_inode_update_after_write(trans, dir, &dir_u,
				      ATTR_MTIME|ATTR_CTIME);
	bch2_inode_update_after_write(trans, inode, &inode_u,
				      ATTR_MTIME);

	if (inode_u.bi_subvol) {
		/*
		 * Subvolume deletion is asynchronous, but we still want to tell
		 * the VFS that it's been deleted here:
		 */
		set_nlink(&inode->v, 0);
	}
err:
	bch2_trans_put(trans);
	bch2_unlock_inodes(INODE_UPDATE_LOCK, dir, inode);

	return ret;
}

static int bch2_unlink(struct inode *vdir, struct dentry *dentry)
{
	struct bch_inode_info *dir= to_bch_ei(vdir);
	struct bch_fs *c = dir->v.i_sb->s_fs_info;

	int ret = bch2_subvol_is_ro(c, dir->ei_inum.subvol) ?:
		__bch2_unlink(vdir, dentry, false);
	return bch2_err_class(ret);
}

static int bch2_symlink(struct mnt_idmap *idmap,
			struct inode *vdir, struct dentry *dentry,
			const char *symname)
{
	struct bch_fs *c = vdir->i_sb->s_fs_info;
	struct bch_inode_info *dir = to_bch_ei(vdir), *inode;
	int ret;

	inode = __bch2_create(idmap, dir, dentry, S_IFLNK|S_IRWXUGO, 0,
			      (subvol_inum) { 0 }, BCH_CREATE_TMPFILE);
	if (IS_ERR(inode))
		return bch2_err_class(PTR_ERR(inode));

	inode_lock(&inode->v);
	ret = page_symlink(&inode->v, symname, strlen(symname) + 1);
	inode_unlock(&inode->v);

	if (unlikely(ret))
		goto err;

	ret = filemap_write_and_wait_range(inode->v.i_mapping, 0, LLONG_MAX);
	if (unlikely(ret))
		goto err;

	ret = __bch2_link(c, inode, dir, dentry);
	if (unlikely(ret))
		goto err;

	d_instantiate(dentry, &inode->v);
	return 0;
err:
	iput(&inode->v);
	return bch2_err_class(ret);
}

static int bch2_mkdir(struct mnt_idmap *idmap,
		      struct inode *vdir, struct dentry *dentry, umode_t mode)
{
	return bch2_mknod(idmap, vdir, dentry, mode|S_IFDIR, 0);
}

static int bch2_rename2(struct mnt_idmap *idmap,
			struct inode *src_vdir, struct dentry *src_dentry,
			struct inode *dst_vdir, struct dentry *dst_dentry,
			unsigned flags)
{
	struct bch_fs *c = src_vdir->i_sb->s_fs_info;
	struct bch_inode_info *src_dir = to_bch_ei(src_vdir);
	struct bch_inode_info *dst_dir = to_bch_ei(dst_vdir);
	struct bch_inode_info *src_inode = to_bch_ei(src_dentry->d_inode);
	struct bch_inode_info *dst_inode = to_bch_ei(dst_dentry->d_inode);
	struct bch_inode_unpacked dst_dir_u, src_dir_u;
	struct bch_inode_unpacked src_inode_u, dst_inode_u, *whiteout_inode_u;
	struct btree_trans *trans;
	enum bch_rename_mode mode = flags & RENAME_EXCHANGE
		? BCH_RENAME_EXCHANGE
		: dst_dentry->d_inode
		? BCH_RENAME_OVERWRITE : BCH_RENAME;
	bool whiteout = !!(flags & RENAME_WHITEOUT);
	int ret;

	if (flags & ~(RENAME_NOREPLACE|RENAME_EXCHANGE|RENAME_WHITEOUT))
		return -EINVAL;

	if (mode == BCH_RENAME_OVERWRITE) {
		ret = filemap_write_and_wait_range(src_inode->v.i_mapping,
						   0, LLONG_MAX);
		if (ret)
			return ret;
	}

	bch2_lock_inodes(INODE_UPDATE_LOCK,
			 src_dir,
			 dst_dir,
			 src_inode,
			 dst_inode);

	trans = bch2_trans_get(c);

	ret   = bch2_subvol_is_ro_trans(trans, src_dir->ei_inum.subvol) ?:
		bch2_subvol_is_ro_trans(trans, dst_dir->ei_inum.subvol);
	if (ret)
		goto err;

	if (inode_attr_changing(dst_dir, src_inode, Inode_opt_project)) {
		ret = bch2_fs_quota_transfer(c, src_inode,
					     dst_dir->ei_qid,
					     1 << QTYP_PRJ,
					     KEY_TYPE_QUOTA_PREALLOC);
		if (ret)
			goto err;
	}

	if (mode == BCH_RENAME_EXCHANGE &&
	    inode_attr_changing(src_dir, dst_inode, Inode_opt_project)) {
		ret = bch2_fs_quota_transfer(c, dst_inode,
					     src_dir->ei_qid,
					     1 << QTYP_PRJ,
					     KEY_TYPE_QUOTA_PREALLOC);
		if (ret)
			goto err;
	}
retry:
	bch2_trans_begin(trans);

	ret = bch2_rename_trans(trans,
				inode_inum(src_dir), &src_dir_u,
				inode_inum(dst_dir), &dst_dir_u,
				&src_inode_u,
				&dst_inode_u,
				&src_dentry->d_name,
				&dst_dentry->d_name,
				mode);
	if (unlikely(ret))
		goto err_tx_restart;

	if (whiteout) {
		whiteout_inode_u = bch2_trans_kmalloc_nomemzero(trans, sizeof(*whiteout_inode_u));
		ret = PTR_ERR_OR_ZERO(whiteout_inode_u);
		if (unlikely(ret))
			goto err_tx_restart;
		bch2_inode_init_early(c, whiteout_inode_u);

		ret = bch2_create_trans(trans,
					inode_inum(src_dir), &src_dir_u,
					whiteout_inode_u,
					&src_dentry->d_name,
					from_kuid(i_user_ns(&src_dir->v), current_fsuid()),
					from_kgid(i_user_ns(&src_dir->v), current_fsgid()),
					S_IFCHR|WHITEOUT_MODE, 0,
					NULL, NULL, (subvol_inum) { 0 }, 0) ?:
		      bch2_quota_acct(c, bch_qid(whiteout_inode_u), Q_INO, 1,
				      KEY_TYPE_QUOTA_PREALLOC);
		if (unlikely(ret))
			goto err_tx_restart;
	}

	ret = bch2_trans_commit(trans, NULL, NULL, 0);
	if (unlikely(ret)) {
err_tx_restart:
		if (bch2_err_matches(ret, BCH_ERR_transaction_restart))
			goto retry;
		goto err;
	}

	BUG_ON(src_inode->v.i_ino != src_inode_u.bi_inum);
	BUG_ON(dst_inode &&
	       dst_inode->v.i_ino != dst_inode_u.bi_inum);

	bch2_inode_update_after_write(trans, src_dir, &src_dir_u,
				      ATTR_MTIME|ATTR_CTIME);

	if (src_dir != dst_dir)
		bch2_inode_update_after_write(trans, dst_dir, &dst_dir_u,
					      ATTR_MTIME|ATTR_CTIME);

	bch2_inode_update_after_write(trans, src_inode, &src_inode_u,
				      ATTR_CTIME);

	if (dst_inode)
		bch2_inode_update_after_write(trans, dst_inode, &dst_inode_u,
					      ATTR_CTIME);
err:
	bch2_trans_put(trans);

	bch2_fs_quota_transfer(c, src_inode,
			       bch_qid(&src_inode->ei_inode),
			       1 << QTYP_PRJ,
			       KEY_TYPE_QUOTA_NOCHECK);
	if (dst_inode)
		bch2_fs_quota_transfer(c, dst_inode,
				       bch_qid(&dst_inode->ei_inode),
				       1 << QTYP_PRJ,
				       KEY_TYPE_QUOTA_NOCHECK);

	bch2_unlock_inodes(INODE_UPDATE_LOCK,
			   src_dir,
			   dst_dir,
			   src_inode,
			   dst_inode);

	return bch2_err_class(ret);
}

static void bch2_setattr_copy(struct mnt_idmap *idmap,
			      struct bch_inode_info *inode,
			      struct bch_inode_unpacked *bi,
			      struct iattr *attr)
{
	struct bch_fs *c = inode->v.i_sb->s_fs_info;
	unsigned int ia_valid = attr->ia_valid;
	kuid_t kuid;
	kgid_t kgid;

	if (ia_valid & ATTR_UID) {
		kuid = from_vfsuid(idmap, i_user_ns(&inode->v), attr->ia_vfsuid);
		bi->bi_uid = from_kuid(i_user_ns(&inode->v), kuid);
	}
	if (ia_valid & ATTR_GID) {
		kgid = from_vfsgid(idmap, i_user_ns(&inode->v), attr->ia_vfsgid);
		bi->bi_gid = from_kgid(i_user_ns(&inode->v), kgid);
	}

	if (ia_valid & ATTR_SIZE)
		bi->bi_size = attr->ia_size;

	if (ia_valid & ATTR_ATIME)
		bi->bi_atime = timespec_to_bch2_time(c, attr->ia_atime);
	if (ia_valid & ATTR_MTIME)
		bi->bi_mtime = timespec_to_bch2_time(c, attr->ia_mtime);
	if (ia_valid & ATTR_CTIME)
		bi->bi_ctime = timespec_to_bch2_time(c, attr->ia_ctime);

	if (ia_valid & ATTR_MODE) {
		umode_t mode = attr->ia_mode;
		kgid_t gid = ia_valid & ATTR_GID
			? kgid
			: inode->v.i_gid;

		if (!in_group_or_capable(idmap, &inode->v,
			make_vfsgid(idmap, i_user_ns(&inode->v), gid)))
			mode &= ~S_ISGID;
		bi->bi_mode = mode;
	}
}

int bch2_setattr_nonsize(struct mnt_idmap *idmap,
			 struct bch_inode_info *inode,
			 struct iattr *attr)
{
	struct bch_fs *c = inode->v.i_sb->s_fs_info;
	struct bch_qid qid;
	struct btree_trans *trans;
	struct btree_iter inode_iter = { NULL };
	struct bch_inode_unpacked inode_u;
	struct posix_acl *acl = NULL;
	kuid_t kuid;
	kgid_t kgid;
	int ret;

	mutex_lock(&inode->ei_update_lock);

	qid = inode->ei_qid;

	if (attr->ia_valid & ATTR_UID) {
		kuid = from_vfsuid(idmap, i_user_ns(&inode->v), attr->ia_vfsuid);
		qid.q[QTYP_USR] = from_kuid(i_user_ns(&inode->v), kuid);
	}

	if (attr->ia_valid & ATTR_GID) {
		kgid = from_vfsgid(idmap, i_user_ns(&inode->v), attr->ia_vfsgid);
		qid.q[QTYP_GRP] = from_kgid(i_user_ns(&inode->v), kgid);
	}

	ret = bch2_fs_quota_transfer(c, inode, qid, ~0,
				     KEY_TYPE_QUOTA_PREALLOC);
	if (ret)
		goto err;

	trans = bch2_trans_get(c);
retry:
	bch2_trans_begin(trans);
	kfree(acl);
	acl = NULL;

	ret = bch2_inode_peek(trans, &inode_iter, &inode_u, inode_inum(inode),
			      BTREE_ITER_intent);
	if (ret)
		goto btree_err;

	bch2_setattr_copy(idmap, inode, &inode_u, attr);

	if (attr->ia_valid & ATTR_MODE) {
		ret = bch2_acl_chmod(trans, inode_inum(inode), &inode_u,
				     inode_u.bi_mode, &acl);
		if (ret)
			goto btree_err;
	}

	ret =   bch2_inode_write(trans, &inode_iter, &inode_u) ?:
		bch2_trans_commit(trans, NULL, NULL,
				  BCH_TRANS_COMMIT_no_enospc);
btree_err:
	bch2_trans_iter_exit(trans, &inode_iter);

	if (bch2_err_matches(ret, BCH_ERR_transaction_restart))
		goto retry;
	if (unlikely(ret))
		goto err_trans;

	bch2_inode_update_after_write(trans, inode, &inode_u, attr->ia_valid);

	if (acl)
		set_cached_acl(&inode->v, ACL_TYPE_ACCESS, acl);
err_trans:
	bch2_trans_put(trans);
err:
	mutex_unlock(&inode->ei_update_lock);

	return bch2_err_class(ret);
}

static int bch2_getattr(struct mnt_idmap *idmap,
			const struct path *path, struct kstat *stat,
			u32 request_mask, unsigned query_flags)
{
	struct bch_inode_info *inode = to_bch_ei(d_inode(path->dentry));
	struct bch_fs *c = inode->v.i_sb->s_fs_info;
	vfsuid_t vfsuid = i_uid_into_vfsuid(idmap, &inode->v);
	vfsgid_t vfsgid = i_gid_into_vfsgid(idmap, &inode->v);

	stat->dev	= inode->v.i_sb->s_dev;
	stat->ino	= inode->v.i_ino;
	stat->mode	= inode->v.i_mode;
	stat->nlink	= inode->v.i_nlink;
	stat->uid	= vfsuid_into_kuid(vfsuid);
	stat->gid	= vfsgid_into_kgid(vfsgid);
	stat->rdev	= inode->v.i_rdev;
	stat->size	= i_size_read(&inode->v);
	stat->atime	= inode_get_atime(&inode->v);
	stat->mtime	= inode_get_mtime(&inode->v);
	stat->ctime	= inode_get_ctime(&inode->v);
	stat->blksize	= block_bytes(c);
	stat->blocks	= inode->v.i_blocks;

	stat->subvol	= inode->ei_inum.subvol;
	stat->result_mask |= STATX_SUBVOL;

	if ((request_mask & STATX_DIOALIGN) && S_ISREG(inode->v.i_mode)) {
		stat->result_mask |= STATX_DIOALIGN;
		/*
		 * this is incorrect; we should be tracking this in superblock,
		 * and checking the alignment of open devices
		 */
		stat->dio_mem_align = SECTOR_SIZE;
		stat->dio_offset_align = block_bytes(c);
	}

	if (request_mask & STATX_BTIME) {
		stat->result_mask |= STATX_BTIME;
		stat->btime = bch2_time_to_timespec(c, inode->ei_inode.bi_otime);
	}

	if (inode->ei_inode.bi_flags & BCH_INODE_immutable)
		stat->attributes |= STATX_ATTR_IMMUTABLE;
	stat->attributes_mask	 |= STATX_ATTR_IMMUTABLE;

	if (inode->ei_inode.bi_flags & BCH_INODE_append)
		stat->attributes |= STATX_ATTR_APPEND;
	stat->attributes_mask	 |= STATX_ATTR_APPEND;

	if (inode->ei_inode.bi_flags & BCH_INODE_nodump)
		stat->attributes |= STATX_ATTR_NODUMP;
	stat->attributes_mask	 |= STATX_ATTR_NODUMP;

	return 0;
}

static int bch2_setattr(struct mnt_idmap *idmap,
			struct dentry *dentry, struct iattr *iattr)
{
	struct bch_inode_info *inode = to_bch_ei(dentry->d_inode);
	struct bch_fs *c = inode->v.i_sb->s_fs_info;
	int ret;

	lockdep_assert_held(&inode->v.i_rwsem);

	ret   = bch2_subvol_is_ro(c, inode->ei_inum.subvol) ?:
		setattr_prepare(idmap, dentry, iattr);
	if (ret)
		return ret;

	return iattr->ia_valid & ATTR_SIZE
		? bchfs_truncate(idmap, inode, iattr)
		: bch2_setattr_nonsize(idmap, inode, iattr);
}

static int bch2_tmpfile(struct mnt_idmap *idmap,
			struct inode *vdir, struct file *file, umode_t mode)
{
	struct bch_inode_info *inode =
		__bch2_create(idmap, to_bch_ei(vdir),
			      file->f_path.dentry, mode, 0,
			      (subvol_inum) { 0 }, BCH_CREATE_TMPFILE);

	if (IS_ERR(inode))
		return bch2_err_class(PTR_ERR(inode));

	d_mark_tmpfile(file, &inode->v);
	d_instantiate(file->f_path.dentry, &inode->v);
	return finish_open_simple(file, 0);
}

static int bch2_fill_extent(struct bch_fs *c,
			    struct fiemap_extent_info *info,
			    struct bkey_s_c k, unsigned flags)
{
	if (bkey_extent_is_direct_data(k.k)) {
		struct bkey_ptrs_c ptrs = bch2_bkey_ptrs_c(k);
		const union bch_extent_entry *entry;
		struct extent_ptr_decoded p;
		int ret;

		if (k.k->type == KEY_TYPE_reflink_v)
			flags |= FIEMAP_EXTENT_SHARED;

		bkey_for_each_ptr_decode(k.k, ptrs, p, entry) {
			int flags2 = 0;
			u64 offset = p.ptr.offset;

			if (p.ptr.unwritten)
				flags2 |= FIEMAP_EXTENT_UNWRITTEN;

			if (p.crc.compression_type)
				flags2 |= FIEMAP_EXTENT_ENCODED;
			else
				offset += p.crc.offset;

			if ((offset & (block_sectors(c) - 1)) ||
			    (k.k->size & (block_sectors(c) - 1)))
				flags2 |= FIEMAP_EXTENT_NOT_ALIGNED;

			ret = fiemap_fill_next_extent(info,
						bkey_start_offset(k.k) << 9,
						offset << 9,
						k.k->size << 9, flags|flags2);
			if (ret)
				return ret;
		}

		return 0;
	} else if (bkey_extent_is_inline_data(k.k)) {
		return fiemap_fill_next_extent(info,
					       bkey_start_offset(k.k) << 9,
					       0, k.k->size << 9,
					       flags|
					       FIEMAP_EXTENT_DATA_INLINE);
	} else if (k.k->type == KEY_TYPE_reservation) {
		return fiemap_fill_next_extent(info,
					       bkey_start_offset(k.k) << 9,
					       0, k.k->size << 9,
					       flags|
					       FIEMAP_EXTENT_DELALLOC|
					       FIEMAP_EXTENT_UNWRITTEN);
	} else {
		BUG();
	}
}

static int bch2_fiemap(struct inode *vinode, struct fiemap_extent_info *info,
		       u64 start, u64 len)
{
	struct bch_fs *c = vinode->i_sb->s_fs_info;
	struct bch_inode_info *ei = to_bch_ei(vinode);
	struct btree_trans *trans;
	struct btree_iter iter;
	struct bkey_s_c k;
	struct bkey_buf cur, prev;
	unsigned offset_into_extent, sectors;
	bool have_extent = false;
	int ret = 0;

	ret = fiemap_prep(&ei->v, info, start, &len, FIEMAP_FLAG_SYNC);
	if (ret)
		return ret;

	struct bpos end = POS(ei->v.i_ino, (start + len) >> 9);
	if (start + len < start)
		return -EINVAL;

	start >>= 9;

	bch2_bkey_buf_init(&cur);
	bch2_bkey_buf_init(&prev);
	trans = bch2_trans_get(c);

	bch2_trans_iter_init(trans, &iter, BTREE_ID_extents,
			     POS(ei->v.i_ino, start), 0);

	while (true) {
		enum btree_id data_btree = BTREE_ID_extents;

		bch2_trans_begin(trans);

		u32 snapshot;
		ret = bch2_subvolume_get_snapshot(trans, ei->ei_inum.subvol, &snapshot);
		if (ret)
			goto err;

		bch2_btree_iter_set_snapshot(&iter, snapshot);

		k = bch2_btree_iter_peek_upto(&iter, end);
		ret = bkey_err(k);
		if (ret)
			goto err;

		if (!k.k)
			break;

		if (!bkey_extent_is_data(k.k) &&
		    k.k->type != KEY_TYPE_reservation) {
			bch2_btree_iter_advance(&iter);
			continue;
		}

		offset_into_extent	= iter.pos.offset -
			bkey_start_offset(k.k);
		sectors			= k.k->size - offset_into_extent;

		bch2_bkey_buf_reassemble(&cur, c, k);

		ret = bch2_read_indirect_extent(trans, &data_btree,
					&offset_into_extent, &cur);
		if (ret)
			break;

		k = bkey_i_to_s_c(cur.k);
		bch2_bkey_buf_realloc(&prev, c, k.k->u64s);

		sectors = min(sectors, k.k->size - offset_into_extent);

		bch2_cut_front(POS(k.k->p.inode,
				   bkey_start_offset(k.k) +
				   offset_into_extent),
			       cur.k);
		bch2_key_resize(&cur.k->k, sectors);
		cur.k->k.p = iter.pos;
		cur.k->k.p.offset += cur.k->k.size;

		if (have_extent) {
			bch2_trans_unlock(trans);
			ret = bch2_fill_extent(c, info,
					bkey_i_to_s_c(prev.k), 0);
			if (ret)
				break;
		}

		bkey_copy(prev.k, cur.k);
		have_extent = true;

		bch2_btree_iter_set_pos(&iter,
			POS(iter.pos.inode, iter.pos.offset + sectors));
err:
		if (ret &&
		    !bch2_err_matches(ret, BCH_ERR_transaction_restart))
			break;
	}
	bch2_trans_iter_exit(trans, &iter);

	if (!ret && have_extent) {
		bch2_trans_unlock(trans);
		ret = bch2_fill_extent(c, info, bkey_i_to_s_c(prev.k),
				       FIEMAP_EXTENT_LAST);
	}

	bch2_trans_put(trans);
	bch2_bkey_buf_exit(&cur, c);
	bch2_bkey_buf_exit(&prev, c);
	return ret < 0 ? ret : 0;
}

static const struct vm_operations_struct bch_vm_ops = {
	.fault		= bch2_page_fault,
	.map_pages	= filemap_map_pages,
	.page_mkwrite   = bch2_page_mkwrite,
};

static int bch2_mmap(struct file *file, struct vm_area_struct *vma)
{
	file_accessed(file);

	vma->vm_ops = &bch_vm_ops;
	return 0;
}

/* Directories: */

static loff_t bch2_dir_llseek(struct file *file, loff_t offset, int whence)
{
	return generic_file_llseek_size(file, offset, whence,
					S64_MAX, S64_MAX);
}

static int bch2_vfs_readdir(struct file *file, struct dir_context *ctx)
{
	struct bch_inode_info *inode = file_bch_inode(file);
	struct bch_fs *c = inode->v.i_sb->s_fs_info;

	if (!dir_emit_dots(file, ctx))
		return 0;

	int ret = bch2_readdir(c, inode_inum(inode), ctx);

	bch_err_fn(c, ret);
	return bch2_err_class(ret);
}

static int bch2_open(struct inode *vinode, struct file *file)
{
	if (file->f_flags & (O_WRONLY|O_RDWR)) {
		struct bch_inode_info *inode = to_bch_ei(vinode);
		struct bch_fs *c = inode->v.i_sb->s_fs_info;

		int ret = bch2_subvol_is_ro(c, inode->ei_inum.subvol);
		if (ret)
			return ret;
	}

	file->f_mode |= FMODE_CAN_ODIRECT;

	return generic_file_open(vinode, file);
}

static const struct file_operations bch_file_operations = {
	.open		= bch2_open,
	.llseek		= bch2_llseek,
	.read_iter	= bch2_read_iter,
	.write_iter	= bch2_write_iter,
	.mmap		= bch2_mmap,
	.get_unmapped_area = thp_get_unmapped_area,
	.fsync		= bch2_fsync,
	.splice_read	= filemap_splice_read,
	.splice_write	= iter_file_splice_write,
	.fallocate	= bch2_fallocate_dispatch,
	.unlocked_ioctl = bch2_fs_file_ioctl,
#ifdef CONFIG_COMPAT
	.compat_ioctl	= bch2_compat_fs_ioctl,
#endif
	.remap_file_range = bch2_remap_file_range,
};

static const struct inode_operations bch_file_inode_operations = {
	.getattr	= bch2_getattr,
	.setattr	= bch2_setattr,
	.fiemap		= bch2_fiemap,
	.listxattr	= bch2_xattr_list,
#ifdef CONFIG_BCACHEFS_POSIX_ACL
	.get_inode_acl	= bch2_get_acl,
	.set_acl	= bch2_set_acl,
#endif
};

static const struct inode_operations bch_dir_inode_operations = {
	.lookup		= bch2_lookup,
	.create		= bch2_create,
	.link		= bch2_link,
	.unlink		= bch2_unlink,
	.symlink	= bch2_symlink,
	.mkdir		= bch2_mkdir,
	.rmdir		= bch2_unlink,
	.mknod		= bch2_mknod,
	.rename		= bch2_rename2,
	.getattr	= bch2_getattr,
	.setattr	= bch2_setattr,
	.tmpfile	= bch2_tmpfile,
	.listxattr	= bch2_xattr_list,
#ifdef CONFIG_BCACHEFS_POSIX_ACL
	.get_inode_acl	= bch2_get_acl,
	.set_acl	= bch2_set_acl,
#endif
};

static const struct file_operations bch_dir_file_operations = {
	.llseek		= bch2_dir_llseek,
	.read		= generic_read_dir,
	.iterate_shared	= bch2_vfs_readdir,
	.fsync		= bch2_fsync,
	.unlocked_ioctl = bch2_fs_file_ioctl,
#ifdef CONFIG_COMPAT
	.compat_ioctl	= bch2_compat_fs_ioctl,
#endif
};

static const struct inode_operations bch_symlink_inode_operations = {
	.get_link	= page_get_link,
	.getattr	= bch2_getattr,
	.setattr	= bch2_setattr,
	.listxattr	= bch2_xattr_list,
#ifdef CONFIG_BCACHEFS_POSIX_ACL
	.get_inode_acl	= bch2_get_acl,
	.set_acl	= bch2_set_acl,
#endif
};

static const struct inode_operations bch_special_inode_operations = {
	.getattr	= bch2_getattr,
	.setattr	= bch2_setattr,
	.listxattr	= bch2_xattr_list,
#ifdef CONFIG_BCACHEFS_POSIX_ACL
	.get_inode_acl	= bch2_get_acl,
	.set_acl	= bch2_set_acl,
#endif
};

static const struct address_space_operations bch_address_space_operations = {
	.read_folio	= bch2_read_folio,
	.writepages	= bch2_writepages,
	.readahead	= bch2_readahead,
	.dirty_folio	= filemap_dirty_folio,
	.write_begin	= bch2_write_begin,
	.write_end	= bch2_write_end,
	.invalidate_folio = bch2_invalidate_folio,
	.release_folio	= bch2_release_folio,
#ifdef CONFIG_MIGRATION
	.migrate_folio	= filemap_migrate_folio,
#endif
	.error_remove_folio = generic_error_remove_folio,
};

struct bcachefs_fid {
	u64		inum;
	u32		subvol;
	u32		gen;
} __packed;

struct bcachefs_fid_with_parent {
	struct bcachefs_fid	fid;
	struct bcachefs_fid	dir;
} __packed;

static int bcachefs_fid_valid(int fh_len, int fh_type)
{
	switch (fh_type) {
	case FILEID_BCACHEFS_WITHOUT_PARENT:
		return fh_len == sizeof(struct bcachefs_fid) / sizeof(u32);
	case FILEID_BCACHEFS_WITH_PARENT:
		return fh_len == sizeof(struct bcachefs_fid_with_parent) / sizeof(u32);
	default:
		return false;
	}
}

static struct bcachefs_fid bch2_inode_to_fid(struct bch_inode_info *inode)
{
	return (struct bcachefs_fid) {
		.inum	= inode->ei_inum.inum,
		.subvol	= inode->ei_inum.subvol,
		.gen	= inode->ei_inode.bi_generation,
	};
}

static int bch2_encode_fh(struct inode *vinode, u32 *fh, int *len,
			  struct inode *vdir)
{
	struct bch_inode_info *inode	= to_bch_ei(vinode);
	struct bch_inode_info *dir	= to_bch_ei(vdir);
	int min_len;

	if (!S_ISDIR(inode->v.i_mode) && dir) {
		struct bcachefs_fid_with_parent *fid = (void *) fh;

		min_len = sizeof(*fid) / sizeof(u32);
		if (*len < min_len) {
			*len = min_len;
			return FILEID_INVALID;
		}

		fid->fid = bch2_inode_to_fid(inode);
		fid->dir = bch2_inode_to_fid(dir);

		*len = min_len;
		return FILEID_BCACHEFS_WITH_PARENT;
	} else {
		struct bcachefs_fid *fid = (void *) fh;

		min_len = sizeof(*fid) / sizeof(u32);
		if (*len < min_len) {
			*len = min_len;
			return FILEID_INVALID;
		}
		*fid = bch2_inode_to_fid(inode);

		*len = min_len;
		return FILEID_BCACHEFS_WITHOUT_PARENT;
	}
}

static struct inode *bch2_nfs_get_inode(struct super_block *sb,
					struct bcachefs_fid fid)
{
	struct bch_fs *c = sb->s_fs_info;
	struct inode *vinode = bch2_vfs_inode_get(c, (subvol_inum) {
				    .subvol = fid.subvol,
				    .inum = fid.inum,
	});
	if (!IS_ERR(vinode) && vinode->i_generation != fid.gen) {
		iput(vinode);
		vinode = ERR_PTR(-ESTALE);
	}
	return vinode;
}

static struct dentry *bch2_fh_to_dentry(struct super_block *sb, struct fid *_fid,
		int fh_len, int fh_type)
{
	struct bcachefs_fid *fid = (void *) _fid;

	if (!bcachefs_fid_valid(fh_len, fh_type))
		return NULL;

	return d_obtain_alias(bch2_nfs_get_inode(sb, *fid));
}

static struct dentry *bch2_fh_to_parent(struct super_block *sb, struct fid *_fid,
		int fh_len, int fh_type)
{
	struct bcachefs_fid_with_parent *fid = (void *) _fid;

	if (!bcachefs_fid_valid(fh_len, fh_type) ||
	    fh_type != FILEID_BCACHEFS_WITH_PARENT)
		return NULL;

	return d_obtain_alias(bch2_nfs_get_inode(sb, fid->dir));
}

static struct dentry *bch2_get_parent(struct dentry *child)
{
	struct bch_inode_info *inode = to_bch_ei(child->d_inode);
	struct bch_fs *c = inode->v.i_sb->s_fs_info;
	subvol_inum parent_inum = {
		.subvol = inode->ei_inode.bi_parent_subvol ?:
			inode->ei_inum.subvol,
		.inum = inode->ei_inode.bi_dir,
	};

	return d_obtain_alias(bch2_vfs_inode_get(c, parent_inum));
}

static int bch2_get_name(struct dentry *parent, char *name, struct dentry *child)
{
	struct bch_inode_info *inode	= to_bch_ei(child->d_inode);
	struct bch_inode_info *dir	= to_bch_ei(parent->d_inode);
	struct bch_fs *c = inode->v.i_sb->s_fs_info;
	struct btree_trans *trans;
	struct btree_iter iter1;
	struct btree_iter iter2;
	struct bkey_s_c k;
	struct bkey_s_c_dirent d;
	struct bch_inode_unpacked inode_u;
	subvol_inum target;
	u32 snapshot;
	struct qstr dirent_name;
	unsigned name_len = 0;
	int ret;

	if (!S_ISDIR(dir->v.i_mode))
		return -EINVAL;

	trans = bch2_trans_get(c);

	bch2_trans_iter_init(trans, &iter1, BTREE_ID_dirents,
			     POS(dir->ei_inode.bi_inum, 0), 0);
	bch2_trans_iter_init(trans, &iter2, BTREE_ID_dirents,
			     POS(dir->ei_inode.bi_inum, 0), 0);
retry:
	bch2_trans_begin(trans);

	ret = bch2_subvolume_get_snapshot(trans, dir->ei_inum.subvol, &snapshot);
	if (ret)
		goto err;

	bch2_btree_iter_set_snapshot(&iter1, snapshot);
	bch2_btree_iter_set_snapshot(&iter2, snapshot);

	ret = bch2_inode_find_by_inum_trans(trans, inode_inum(inode), &inode_u);
	if (ret)
		goto err;

	if (inode_u.bi_dir == dir->ei_inode.bi_inum) {
		bch2_btree_iter_set_pos(&iter1, POS(inode_u.bi_dir, inode_u.bi_dir_offset));

		k = bch2_btree_iter_peek_slot(&iter1);
		ret = bkey_err(k);
		if (ret)
			goto err;

		if (k.k->type != KEY_TYPE_dirent) {
			ret = -BCH_ERR_ENOENT_dirent_doesnt_match_inode;
			goto err;
		}

		d = bkey_s_c_to_dirent(k);
		ret = bch2_dirent_read_target(trans, inode_inum(dir), d, &target);
		if (ret > 0)
			ret = -BCH_ERR_ENOENT_dirent_doesnt_match_inode;
		if (ret)
			goto err;

		if (subvol_inum_eq(target, inode->ei_inum))
			goto found;
	} else {
		/*
		 * File with multiple hardlinks and our backref is to the wrong
		 * directory - linear search:
		 */
		for_each_btree_key_continue_norestart(iter2, 0, k, ret) {
			if (k.k->p.inode > dir->ei_inode.bi_inum)
				break;

			if (k.k->type != KEY_TYPE_dirent)
				continue;

			d = bkey_s_c_to_dirent(k);
			ret = bch2_dirent_read_target(trans, inode_inum(dir), d, &target);
			if (ret < 0)
				break;
			if (ret)
				continue;

			if (subvol_inum_eq(target, inode->ei_inum))
				goto found;
		}
	}

	ret = -ENOENT;
	goto err;
found:
	dirent_name = bch2_dirent_get_name(d);

	name_len = min_t(unsigned, dirent_name.len, NAME_MAX);
	memcpy(name, dirent_name.name, name_len);
	name[name_len] = '\0';
err:
	if (bch2_err_matches(ret, BCH_ERR_transaction_restart))
		goto retry;

	bch2_trans_iter_exit(trans, &iter1);
	bch2_trans_iter_exit(trans, &iter2);
	bch2_trans_put(trans);

	return ret;
}

static const struct export_operations bch_export_ops = {
	.encode_fh	= bch2_encode_fh,
	.fh_to_dentry	= bch2_fh_to_dentry,
	.fh_to_parent	= bch2_fh_to_parent,
	.get_parent	= bch2_get_parent,
	.get_name	= bch2_get_name,
};

static void bch2_vfs_inode_init(struct btree_trans *trans,
				subvol_inum inum,
				struct bch_inode_info *inode,
				struct bch_inode_unpacked *bi,
				struct bch_subvolume *subvol)
{
	inode->v.i_ino		= inum.inum;
	inode->ei_inum		= inum;
	inode->ei_inode.bi_inum	= inum.inum;
	bch2_inode_update_after_write(trans, inode, bi, ~0);

	inode->v.i_blocks	= bi->bi_sectors;
	inode->v.i_ino		= bi->bi_inum;
	inode->v.i_rdev		= bi->bi_dev;
	inode->v.i_generation	= bi->bi_generation;
	inode->v.i_size		= bi->bi_size;

	inode->ei_flags		= 0;
	inode->ei_quota_reserved = 0;
	inode->ei_qid		= bch_qid(bi);

	if (BCH_SUBVOLUME_SNAP(subvol))
		set_bit(EI_INODE_SNAPSHOT, &inode->ei_flags);

	inode->v.i_mapping->a_ops = &bch_address_space_operations;

	switch (inode->v.i_mode & S_IFMT) {
	case S_IFREG:
		inode->v.i_op	= &bch_file_inode_operations;
		inode->v.i_fop	= &bch_file_operations;
		break;
	case S_IFDIR:
		inode->v.i_op	= &bch_dir_inode_operations;
		inode->v.i_fop	= &bch_dir_file_operations;
		break;
	case S_IFLNK:
		inode_nohighmem(&inode->v);
		inode->v.i_op	= &bch_symlink_inode_operations;
		break;
	default:
		init_special_inode(&inode->v, inode->v.i_mode, inode->v.i_rdev);
		inode->v.i_op	= &bch_special_inode_operations;
		break;
	}

	mapping_set_large_folios(inode->v.i_mapping);
}

static void bch2_free_inode(struct inode *vinode)
{
	kmem_cache_free(bch2_inode_cache, to_bch_ei(vinode));
}

static int inode_update_times_fn(struct btree_trans *trans,
				 struct bch_inode_info *inode,
				 struct bch_inode_unpacked *bi,
				 void *p)
{
	struct bch_fs *c = inode->v.i_sb->s_fs_info;

	bi->bi_atime	= timespec_to_bch2_time(c, inode_get_atime(&inode->v));
	bi->bi_mtime	= timespec_to_bch2_time(c, inode_get_mtime(&inode->v));
	bi->bi_ctime	= timespec_to_bch2_time(c, inode_get_ctime(&inode->v));

	return 0;
}

static int bch2_vfs_write_inode(struct inode *vinode,
				struct writeback_control *wbc)
{
	struct bch_fs *c = vinode->i_sb->s_fs_info;
	struct bch_inode_info *inode = to_bch_ei(vinode);
	int ret;

	mutex_lock(&inode->ei_update_lock);
	ret = bch2_write_inode(c, inode, inode_update_times_fn, NULL,
			       ATTR_ATIME|ATTR_MTIME|ATTR_CTIME);
	mutex_unlock(&inode->ei_update_lock);

	return bch2_err_class(ret);
}

static void bch2_evict_inode(struct inode *vinode)
{
	struct bch_fs *c = vinode->i_sb->s_fs_info;
	struct bch_inode_info *inode = to_bch_ei(vinode);
	bool delete = !inode->v.i_nlink && !is_bad_inode(&inode->v);

	/*
	 * evict() has waited for outstanding writeback, we'll do no more IO
	 * through this inode: it's safe to remove from VFS inode hashtable here
	 *
	 * Do that now so that other threads aren't blocked from pulling it back
	 * in, there's no reason for them to be:
	 */
	if (!delete)
		bch2_inode_hash_remove(c, inode);

	truncate_inode_pages_final(&inode->v.i_data);

	clear_inode(&inode->v);

	BUG_ON(!is_bad_inode(&inode->v) && inode->ei_quota_reserved);

	if (delete) {
		bch2_quota_acct(c, inode->ei_qid, Q_SPC, -((s64) inode->v.i_blocks),
				KEY_TYPE_QUOTA_WARN);
		bch2_quota_acct(c, inode->ei_qid, Q_INO, -1,
				KEY_TYPE_QUOTA_WARN);
		bch2_inode_rm(c, inode_inum(inode));

		/*
		 * If we are deleting, we need it present in the vfs hash table
		 * so that fsck can check if unlinked inodes are still open:
		 */
		bch2_inode_hash_remove(c, inode);
	}

	mutex_lock(&c->vfs_inodes_lock);
	list_del_init(&inode->ei_vfs_inode_list);
	mutex_unlock(&c->vfs_inodes_lock);
}

void bch2_evict_subvolume_inodes(struct bch_fs *c, snapshot_id_list *s)
{
	struct bch_inode_info *inode;
	DARRAY(struct bch_inode_info *) grabbed;
	bool clean_pass = false, this_pass_clean;

	/*
	 * Initially, we scan for inodes without I_DONTCACHE, then mark them to
	 * be pruned with d_mark_dontcache().
	 *
	 * Once we've had a clean pass where we didn't find any inodes without
	 * I_DONTCACHE, we wait for them to be freed:
	 */

	darray_init(&grabbed);
	darray_make_room(&grabbed, 1024);
again:
	cond_resched();
	this_pass_clean = true;

	mutex_lock(&c->vfs_inodes_lock);
	list_for_each_entry(inode, &c->vfs_inodes_list, ei_vfs_inode_list) {
		if (!snapshot_list_has_id(s, inode->ei_inum.subvol))
			continue;

		if (!(inode->v.i_state & I_DONTCACHE) &&
		    !(inode->v.i_state & I_FREEING) &&
		    igrab(&inode->v)) {
			this_pass_clean = false;

			if (darray_push_gfp(&grabbed, inode, GFP_ATOMIC|__GFP_NOWARN)) {
				iput(&inode->v);
				break;
			}
		} else if (clean_pass && this_pass_clean) {
			struct wait_bit_queue_entry wqe;
			struct wait_queue_head *wq_head;

			wq_head = inode_bit_waitqueue(&wqe, &inode->v, __I_NEW);
			prepare_to_wait_event(wq_head, &wqe.wq_entry,
					      TASK_UNINTERRUPTIBLE);
			mutex_unlock(&c->vfs_inodes_lock);

			schedule();
			finish_wait(wq_head, &wqe.wq_entry);
			goto again;
		}
	}
	mutex_unlock(&c->vfs_inodes_lock);

	darray_for_each(grabbed, i) {
		inode = *i;
		d_mark_dontcache(&inode->v);
		d_prune_aliases(&inode->v);
		iput(&inode->v);
	}
	grabbed.nr = 0;

	if (!clean_pass || !this_pass_clean) {
		clean_pass = this_pass_clean;
		goto again;
	}

	darray_exit(&grabbed);
}

static int bch2_statfs(struct dentry *dentry, struct kstatfs *buf)
{
	struct super_block *sb = dentry->d_sb;
	struct bch_fs *c = sb->s_fs_info;
	struct bch_fs_usage_short usage = bch2_fs_usage_read_short(c);
	unsigned shift = sb->s_blocksize_bits - 9;
	/*
	 * this assumes inodes take up 64 bytes, which is a decent average
	 * number:
	 */
	u64 avail_inodes = ((usage.capacity - usage.used) << 3);

	buf->f_type	= BCACHEFS_STATFS_MAGIC;
	buf->f_bsize	= sb->s_blocksize;
	buf->f_blocks	= usage.capacity >> shift;
	buf->f_bfree	= usage.free >> shift;
	buf->f_bavail	= avail_factor(usage.free) >> shift;

	buf->f_files	= usage.nr_inodes + avail_inodes;
	buf->f_ffree	= avail_inodes;

	buf->f_fsid	= uuid_to_fsid(c->sb.user_uuid.b);
	buf->f_namelen	= BCH_NAME_MAX;

	return 0;
}

static int bch2_sync_fs(struct super_block *sb, int wait)
{
	struct bch_fs *c = sb->s_fs_info;
	int ret;

	trace_bch2_sync_fs(sb, wait);

	if (c->opts.journal_flush_disabled)
		return 0;

	if (!wait) {
		bch2_journal_flush_async(&c->journal, NULL);
		return 0;
	}

	ret = bch2_journal_flush(&c->journal);
	return bch2_err_class(ret);
}

static struct bch_fs *bch2_path_to_fs(const char *path)
{
	struct bch_fs *c;
	dev_t dev;
	int ret;

	ret = lookup_bdev(path, &dev);
	if (ret)
		return ERR_PTR(ret);

	c = bch2_dev_to_fs(dev);
	if (c)
		closure_put(&c->cl);
	return c ?: ERR_PTR(-ENOENT);
}

static int bch2_remount(struct super_block *sb, int *flags,
			struct bch_opts opts)
{
	struct bch_fs *c = sb->s_fs_info;
	int ret = 0;

	opt_set(opts, read_only, (*flags & SB_RDONLY) != 0);

	if (opts.read_only != c->opts.read_only) {
		down_write(&c->state_lock);

		if (opts.read_only) {
			bch2_fs_read_only(c);

			sb->s_flags |= SB_RDONLY;
		} else {
			ret = bch2_fs_read_write(c);
			if (ret) {
				bch_err(c, "error going rw: %i", ret);
				up_write(&c->state_lock);
				ret = -EINVAL;
				goto err;
			}

			sb->s_flags &= ~SB_RDONLY;
		}

		c->opts.read_only = opts.read_only;

		up_write(&c->state_lock);
	}

	if (opt_defined(opts, errors))
		c->opts.errors = opts.errors;
err:
	return bch2_err_class(ret);
}

static int bch2_show_devname(struct seq_file *seq, struct dentry *root)
{
	struct bch_fs *c = root->d_sb->s_fs_info;
	bool first = true;

	for_each_online_member(c, ca) {
		if (!first)
			seq_putc(seq, ':');
		first = false;
		seq_puts(seq, ca->disk_sb.sb_name);
	}

	return 0;
}

static int bch2_show_options(struct seq_file *seq, struct dentry *root)
{
	struct bch_fs *c = root->d_sb->s_fs_info;
	struct printbuf buf = PRINTBUF;

	bch2_opts_to_text(&buf, c->opts, c, c->disk_sb.sb,
			  OPT_MOUNT, OPT_HIDDEN, OPT_SHOW_MOUNT_STYLE);
	printbuf_nul_terminate(&buf);
	seq_puts(seq, buf.buf);

	int ret = buf.allocation_failure ? -ENOMEM : 0;
	printbuf_exit(&buf);
	return ret;
}

static void bch2_put_super(struct super_block *sb)
{
	struct bch_fs *c = sb->s_fs_info;

	__bch2_fs_stop(c);
}

/*
 * bcachefs doesn't currently integrate intwrite freeze protection but the
 * internal write references serve the same purpose. Therefore reuse the
 * read-only transition code to perform the quiesce. The caveat is that we don't
 * currently have the ability to block tasks that want a write reference while
 * the superblock is frozen. This is fine for now, but we should either add
 * blocking support or find a way to integrate sb_start_intwrite() and friends.
 */
static int bch2_freeze(struct super_block *sb)
{
	struct bch_fs *c = sb->s_fs_info;

	down_write(&c->state_lock);
	bch2_fs_read_only(c);
	up_write(&c->state_lock);
	return 0;
}

static int bch2_unfreeze(struct super_block *sb)
{
	struct bch_fs *c = sb->s_fs_info;
	int ret;

	if (test_bit(BCH_FS_emergency_ro, &c->flags))
		return 0;

	down_write(&c->state_lock);
	ret = bch2_fs_read_write(c);
	up_write(&c->state_lock);
	return ret;
}

static const struct super_operations bch_super_operations = {
	.alloc_inode	= bch2_alloc_inode,
	.free_inode	= bch2_free_inode,
	.write_inode	= bch2_vfs_write_inode,
	.evict_inode	= bch2_evict_inode,
	.sync_fs	= bch2_sync_fs,
	.statfs		= bch2_statfs,
	.show_devname	= bch2_show_devname,
	.show_options	= bch2_show_options,
	.put_super	= bch2_put_super,
	.freeze_fs	= bch2_freeze,
	.unfreeze_fs	= bch2_unfreeze,
};

static int bch2_set_super(struct super_block *s, void *data)
{
	s->s_fs_info = data;
	return 0;
}

static int bch2_noset_super(struct super_block *s, void *data)
{
	return -EBUSY;
}

typedef DARRAY(struct bch_fs *) darray_fs;

static int bch2_test_super(struct super_block *s, void *data)
{
	struct bch_fs *c = s->s_fs_info;
	darray_fs *d = data;

	if (!c)
		return false;

	darray_for_each(*d, i)
		if (c != *i)
			return false;
	return true;
}

static int bch2_fs_get_tree(struct fs_context *fc)
{
	struct bch_fs *c;
	struct super_block *sb;
	struct inode *vinode;
	struct bch2_opts_parse *opts_parse = fc->fs_private;
	struct bch_opts opts = opts_parse->opts;
	darray_str devs;
	darray_fs devs_to_fs = {};
	int ret;

	opt_set(opts, read_only, (fc->sb_flags & SB_RDONLY) != 0);
	opt_set(opts, nostart, true);

	if (!fc->source || strlen(fc->source) == 0)
		return -EINVAL;

	ret = bch2_split_devs(fc->source, &devs);
	if (ret)
		return ret;

	darray_for_each(devs, i) {
		ret = darray_push(&devs_to_fs, bch2_path_to_fs(*i));
		if (ret)
			goto err;
	}

	sb = sget(fc->fs_type, bch2_test_super, bch2_noset_super, fc->sb_flags|SB_NOSEC, &devs_to_fs);
	if (!IS_ERR(sb))
		goto got_sb;

	c = bch2_fs_open(devs.data, devs.nr, opts);
	ret = PTR_ERR_OR_ZERO(c);
	if (ret)
		goto err;

	/* Some options can't be parsed until after the fs is started: */
	opts = bch2_opts_empty();
	ret = bch2_parse_mount_opts(c, &opts, NULL, opts_parse->parse_later.buf);
	if (ret)
		goto err_stop_fs;

	bch2_opts_apply(&c->opts, opts);

	ret = bch2_fs_start(c);
	if (ret)
		goto err_stop_fs;

	sb = sget(fc->fs_type, NULL, bch2_set_super, fc->sb_flags|SB_NOSEC, c);
	ret = PTR_ERR_OR_ZERO(sb);
	if (ret)
		goto err_stop_fs;
got_sb:
	c = sb->s_fs_info;

	if (sb->s_root) {
		if ((fc->sb_flags ^ sb->s_flags) & SB_RDONLY) {
			ret = -EBUSY;
			goto err_put_super;
		}
		goto out;
	}

	sb->s_blocksize		= block_bytes(c);
	sb->s_blocksize_bits	= ilog2(block_bytes(c));
	sb->s_maxbytes		= MAX_LFS_FILESIZE;
	sb->s_op		= &bch_super_operations;
	sb->s_export_op		= &bch_export_ops;
#ifdef CONFIG_BCACHEFS_QUOTA
	sb->s_qcop		= &bch2_quotactl_operations;
	sb->s_quota_types	= QTYPE_MASK_USR|QTYPE_MASK_GRP|QTYPE_MASK_PRJ;
#endif
	sb->s_xattr		= bch2_xattr_handlers;
	sb->s_magic		= BCACHEFS_STATFS_MAGIC;
	sb->s_time_gran		= c->sb.nsec_per_time_unit;
	sb->s_time_min		= div_s64(S64_MIN, c->sb.time_units_per_sec) + 1;
	sb->s_time_max		= div_s64(S64_MAX, c->sb.time_units_per_sec);
	sb->s_uuid		= c->sb.user_uuid;
	sb->s_shrink->seeks	= 0;
	c->vfs_sb		= sb;
	strscpy(sb->s_id, c->name, sizeof(sb->s_id));

	ret = super_setup_bdi(sb);
	if (ret)
		goto err_put_super;

	sb->s_bdi->ra_pages		= VM_READAHEAD_PAGES;

	for_each_online_member(c, ca) {
		struct block_device *bdev = ca->disk_sb.bdev;

		/* XXX: create an anonymous device for multi device filesystems */
		sb->s_bdev	= bdev;
		sb->s_dev	= bdev->bd_dev;
		percpu_ref_put(&ca->io_ref);
		break;
	}

	c->dev = sb->s_dev;

#ifdef CONFIG_BCACHEFS_POSIX_ACL
	if (c->opts.acl)
		sb->s_flags	|= SB_POSIXACL;
#endif

	sb->s_shrink->seeks = 0;

	vinode = bch2_vfs_inode_get(c, BCACHEFS_ROOT_SUBVOL_INUM);
	ret = PTR_ERR_OR_ZERO(vinode);
	bch_err_msg(c, ret, "mounting: error getting root inode");
	if (ret)
		goto err_put_super;

	sb->s_root = d_make_root(vinode);
	if (!sb->s_root) {
		bch_err(c, "error mounting: error allocating root dentry");
		ret = -ENOMEM;
		goto err_put_super;
	}

	sb->s_flags |= SB_ACTIVE;
out:
	fc->root = dget(sb->s_root);
err:
	darray_exit(&devs_to_fs);
	bch2_darray_str_exit(&devs);
	if (ret)
		pr_err("error: %s", bch2_err_str(ret));
	/*
	 * On an inconsistency error in recovery we might see an -EROFS derived
	 * errorcode (from the journal), but we don't want to return that to
	 * userspace as that causes util-linux to retry the mount RO - which is
	 * confusing:
	 */
	if (bch2_err_matches(ret, EROFS) && ret != -EROFS)
		ret = -EIO;
	return bch2_err_class(ret);

err_stop_fs:
	bch2_fs_stop(c);
	goto err;

err_put_super:
	__bch2_fs_stop(c);
	deactivate_locked_super(sb);
	goto err;
}

static void bch2_kill_sb(struct super_block *sb)
{
	struct bch_fs *c = sb->s_fs_info;

	generic_shutdown_super(sb);
	bch2_fs_free(c);
}

static void bch2_fs_context_free(struct fs_context *fc)
{
	struct bch2_opts_parse *opts = fc->fs_private;

	if (opts) {
		printbuf_exit(&opts->parse_later);
		kfree(opts);
	}
}

static int bch2_fs_parse_param(struct fs_context *fc,
			       struct fs_parameter *param)
{
	/*
	 * the "source" param, i.e., the name of the device(s) to mount,
	 * is handled by the VFS layer.
	 */
	if (!strcmp(param->key, "source"))
		return -ENOPARAM;

	struct bch2_opts_parse *opts = fc->fs_private;
	struct bch_fs *c = NULL;

	/* for reconfigure, we already have a struct bch_fs */
	if (fc->root)
		c = fc->root->d_sb->s_fs_info;

	int ret = bch2_parse_one_mount_opt(c, &opts->opts,
					   &opts->parse_later, param->key,
					   param->string);

	return bch2_err_class(ret);
}

static int bch2_fs_reconfigure(struct fs_context *fc)
{
	struct super_block *sb = fc->root->d_sb;
	struct bch2_opts_parse *opts = fc->fs_private;

	return bch2_remount(sb, &fc->sb_flags, opts->opts);
}

static const struct fs_context_operations bch2_context_ops = {
	.free        = bch2_fs_context_free,
	.parse_param = bch2_fs_parse_param,
	.get_tree    = bch2_fs_get_tree,
	.reconfigure = bch2_fs_reconfigure,
};

static int bch2_init_fs_context(struct fs_context *fc)
{
	struct bch2_opts_parse *opts = kzalloc(sizeof(*opts), GFP_KERNEL);

	if (!opts)
		return -ENOMEM;

	opts->parse_later = PRINTBUF;

	fc->ops = &bch2_context_ops;
	fc->fs_private = opts;

	return 0;
}

void bch2_fs_vfs_exit(struct bch_fs *c)
{
	if (c->vfs_inodes_table.tbl)
		rhashtable_destroy(&c->vfs_inodes_table);
}

int bch2_fs_vfs_init(struct bch_fs *c)
{
	return rhashtable_init(&c->vfs_inodes_table, &bch2_vfs_inodes_params);
}

static struct file_system_type bcache_fs_type = {
	.owner			= THIS_MODULE,
	.name			= "bcachefs",
	.init_fs_context	= bch2_init_fs_context,
	.kill_sb		= bch2_kill_sb,
	.fs_flags		= FS_REQUIRES_DEV | FS_ALLOW_IDMAP,
};

MODULE_ALIAS_FS("bcachefs");

void bch2_vfs_exit(void)
{
	unregister_filesystem(&bcache_fs_type);
	kmem_cache_destroy(bch2_inode_cache);
}

int __init bch2_vfs_init(void)
{
	int ret = -ENOMEM;

	bch2_inode_cache = KMEM_CACHE(bch_inode_info, SLAB_RECLAIM_ACCOUNT |
				      SLAB_ACCOUNT);
	if (!bch2_inode_cache)
		goto err;

	ret = register_filesystem(&bcache_fs_type);
	if (ret)
		goto err;

	return 0;
err:
	bch2_vfs_exit();
	return ret;
}

#endif /* NO_BCACHEFS_FS */<|MERGE_RESOLUTION|>--- conflicted
+++ resolved
@@ -156,31 +156,6 @@
 {
 	return a.subvol == b.subvol && a.inum == b.inum;
 }
-<<<<<<< HEAD
-
-static int bch2_vfs_inode_cmp_fn(struct rhashtable_compare_arg *arg,
-				 const void *obj)
-{
-	const struct bch_inode_info *inode = obj;
-	const subvol_inum *v = arg->key;
-
-	return !subvol_inum_eq(inode->ei_inum, *v);
-}
-
-static const struct rhashtable_params bch2_vfs_inodes_params = {
-	.head_offset		= offsetof(struct bch_inode_info, hash),
-	.key_offset		= offsetof(struct bch_inode_info, ei_inum),
-	.key_len		= sizeof(subvol_inum),
-	.obj_cmpfn		= bch2_vfs_inode_cmp_fn,
-	.automatic_shrinking	= true,
-};
-
-struct bch_inode_info *__bch2_inode_hash_find(struct bch_fs *c, subvol_inum inum)
-{
-	return rhashtable_lookup_fast(&c->vfs_inodes_table, &inum, bch2_vfs_inodes_params);
-}
-
-=======
 
 static u32 bch2_vfs_inode_hash_fn(const void *data, u32 len, u32 seed)
 {
@@ -298,18 +273,13 @@
 	return rhashtable_lookup_fast(&c->vfs_inodes_table, &inum, bch2_vfs_inodes_params);
 }
 
->>>>>>> fd468ffc
 static void __wait_on_freeing_inode(struct bch_fs *c,
 				    struct bch_inode_info *inode,
 				    subvol_inum inum)
 {
 	wait_queue_head_t *wq;
-<<<<<<< HEAD
-	DEFINE_WAIT_BIT(wait, &inode->v.i_state, __I_NEW);
-=======
 	struct wait_bit_queue_entry wait;
 
->>>>>>> fd468ffc
 	wq = inode_bit_waitqueue(&wait, &inode->v, __I_NEW);
 	prepare_to_wait(wq, &wait.wq_entry, TASK_UNINTERRUPTIBLE);
 	spin_unlock(&inode->v.i_lock);
@@ -317,7 +287,6 @@
 	if (__bch2_inode_hash_find(c, inum) == inode)
 		schedule_timeout(HZ * 10);
 	finish_wait(wq, &wait.wq_entry);
-<<<<<<< HEAD
 }
 
 static struct bch_inode_info *bch2_inode_hash_find(struct bch_fs *c, struct btree_trans *trans,
@@ -374,74 +343,12 @@
 						     struct btree_trans *trans,
 						     struct bch_inode_info *inode)
 {
-=======
-}
-
-static struct bch_inode_info *bch2_inode_hash_find(struct bch_fs *c, struct btree_trans *trans,
-						   subvol_inum inum)
-{
-	struct bch_inode_info *inode;
-repeat:
-	inode = __bch2_inode_hash_find(c, inum);
-	if (inode) {
-		spin_lock(&inode->v.i_lock);
-		if (!test_bit(EI_INODE_HASHED, &inode->ei_flags)) {
-			spin_unlock(&inode->v.i_lock);
-			return NULL;
-		}
-		if ((inode->v.i_state & (I_FREEING|I_WILL_FREE))) {
-			if (!trans) {
-				__wait_on_freeing_inode(c, inode, inum);
-			} else {
-				bch2_trans_unlock(trans);
-				__wait_on_freeing_inode(c, inode, inum);
-				int ret = bch2_trans_relock(trans);
-				if (ret)
-					return ERR_PTR(ret);
-			}
-			goto repeat;
-		}
-		__iget(&inode->v);
-		spin_unlock(&inode->v.i_lock);
-	}
-
-	return inode;
-}
-
-static void bch2_inode_hash_remove(struct bch_fs *c, struct bch_inode_info *inode)
-{
-	spin_lock(&inode->v.i_lock);
-	bool remove = test_and_clear_bit(EI_INODE_HASHED, &inode->ei_flags);
-	spin_unlock(&inode->v.i_lock);
-
-	if (remove) {
-		int ret = rhashtable_remove_fast(&c->vfs_inodes_table,
-					&inode->hash, bch2_vfs_inodes_params);
-		BUG_ON(ret);
-		inode->v.i_hash.pprev = NULL;
-		/*
-		 * This pairs with the bch2_inode_hash_find() ->
-		 * __wait_on_freeing_inode() path
-		 */
-		inode_wake_up_bit(&inode->v, __I_NEW);
-	}
-}
-
-static struct bch_inode_info *bch2_inode_hash_insert(struct bch_fs *c,
-						     struct btree_trans *trans,
-						     struct bch_inode_info *inode)
-{
->>>>>>> fd468ffc
 	struct bch_inode_info *old = inode;
 
 	set_bit(EI_INODE_HASHED, &inode->ei_flags);
 retry:
-<<<<<<< HEAD
-	if (unlikely(rhashtable_lookup_insert_fast(&c->vfs_inodes_table,
-=======
 	if (unlikely(rhashtable_lookup_insert_key(&c->vfs_inodes_table,
 					&inode->ei_inum,
->>>>>>> fd468ffc
 					&inode->hash,
 					bch2_vfs_inodes_params))) {
 		old = bch2_inode_hash_find(c, trans, inode->ei_inum);
@@ -492,11 +399,7 @@
 static struct bch_inode_info *__bch2_new_inode(struct bch_fs *c, gfp_t gfp)
 {
 	struct bch_inode_info *inode = alloc_inode_sb(c->vfs_sb,
-<<<<<<< HEAD
-						bch2_inode_cache, GFP_NOFS);
-=======
 						bch2_inode_cache, gfp);
->>>>>>> fd468ffc
 	if (!inode)
 		return NULL;
 
