/* SPDX-License-Identifier: GPL-2.0 */
#ifndef _BCACHEFS_FORMAT_H
#define _BCACHEFS_FORMAT_H

/*
 * bcachefs on disk data structures
 *
 * OVERVIEW:
 *
 * There are three main types of on disk data structures in bcachefs (this is
 * reduced from 5 in bcache)
 *
 *  - superblock
 *  - journal
 *  - btree
 *
 * The btree is the primary structure; most metadata exists as keys in the
 * various btrees. There are only a small number of btrees, they're not
 * sharded - we have one btree for extents, another for inodes, et cetera.
 *
 * SUPERBLOCK:
 *
 * The superblock contains the location of the journal, the list of devices in
 * the filesystem, and in general any metadata we need in order to decide
 * whether we can start a filesystem or prior to reading the journal/btree
 * roots.
 *
 * The superblock is extensible, and most of the contents of the superblock are
 * in variable length, type tagged fields; see struct bch_sb_field.
 *
 * Backup superblocks do not reside in a fixed location; also, superblocks do
 * not have a fixed size. To locate backup superblocks we have struct
 * bch_sb_layout; we store a copy of this inside every superblock, and also
 * before the first superblock.
 *
 * JOURNAL:
 *
 * The journal primarily records btree updates in the order they occurred;
 * journal replay consists of just iterating over all the keys in the open
 * journal entries and re-inserting them into the btrees.
 *
 * The journal also contains entry types for the btree roots, and blacklisted
 * journal sequence numbers (see journal_seq_blacklist.c).
 *
 * BTREE:
 *
 * bcachefs btrees are copy on write b+ trees, where nodes are big (typically
 * 128k-256k) and log structured. We use struct btree_node for writing the first
 * entry in a given node (offset 0), and struct btree_node_entry for all
 * subsequent writes.
 *
 * After the header, btree node entries contain a list of keys in sorted order.
 * Values are stored inline with the keys; since values are variable length (and
 * keys effectively are variable length too, due to packing) we can't do random
 * access without building up additional in memory tables in the btree node read
 * path.
 *
 * BTREE KEYS (struct bkey):
 *
 * The various btrees share a common format for the key - so as to avoid
 * switching in fastpath lookup/comparison code - but define their own
 * structures for the key values.
 *
 * The size of a key/value pair is stored as a u8 in units of u64s, so the max
 * size is just under 2k. The common part also contains a type tag for the
 * value, and a format field indicating whether the key is packed or not (and
 * also meant to allow adding new key fields in the future, if desired).
 *
 * bkeys, when stored within a btree node, may also be packed. In that case, the
 * bkey_format in that node is used to unpack it. Packed bkeys mean that we can
 * be generous with field sizes in the common part of the key format (64 bit
 * inode number, 64 bit offset, 96 bit version field, etc.) for negligible cost.
 */

#include <asm/types.h>
#include <asm/byteorder.h>
#include <linux/kernel.h>
#include <linux/uuid.h>
#include <uapi/linux/magic.h>
#include "vstructs.h"

#ifdef __KERNEL__
typedef uuid_t __uuid_t;
#endif

#define BITMASK(name, type, field, offset, end)				\
static const __maybe_unused unsigned	name##_OFFSET = offset;		\
static const __maybe_unused unsigned	name##_BITS = (end - offset);	\
									\
static inline __u64 name(const type *k)					\
{									\
	return (k->field >> offset) & ~(~0ULL << (end - offset));	\
}									\
									\
static inline void SET_##name(type *k, __u64 v)				\
{									\
	k->field &= ~(~(~0ULL << (end - offset)) << offset);		\
	k->field |= (v & ~(~0ULL << (end - offset))) << offset;		\
}

#define LE_BITMASK(_bits, name, type, field, offset, end)		\
static const __maybe_unused unsigned	name##_OFFSET = offset;		\
static const __maybe_unused unsigned	name##_BITS = (end - offset);	\
static const __maybe_unused __u##_bits	name##_MAX = (1ULL << (end - offset)) - 1;\
									\
static inline __u64 name(const type *k)					\
{									\
	return (__le##_bits##_to_cpu(k->field) >> offset) &		\
		~(~0ULL << (end - offset));				\
}									\
									\
static inline void SET_##name(type *k, __u64 v)				\
{									\
	__u##_bits new = __le##_bits##_to_cpu(k->field);		\
									\
	new &= ~(~(~0ULL << (end - offset)) << offset);			\
	new |= (v & ~(~0ULL << (end - offset))) << offset;		\
	k->field = __cpu_to_le##_bits(new);				\
}

#define LE16_BITMASK(n, t, f, o, e)	LE_BITMASK(16, n, t, f, o, e)
#define LE32_BITMASK(n, t, f, o, e)	LE_BITMASK(32, n, t, f, o, e)
#define LE64_BITMASK(n, t, f, o, e)	LE_BITMASK(64, n, t, f, o, e)

struct bkey_format {
	__u8		key_u64s;
	__u8		nr_fields;
	/* One unused slot for now: */
	__u8		bits_per_field[6];
	__le64		field_offset[6];
};

/* Btree keys - all units are in sectors */

struct bpos {
	/*
	 * Word order matches machine byte order - btree code treats a bpos as a
	 * single large integer, for search/comparison purposes
	 *
	 * Note that wherever a bpos is embedded in another on disk data
	 * structure, it has to be byte swabbed when reading in metadata that
	 * wasn't written in native endian order:
	 */
#if __BYTE_ORDER__ == __ORDER_LITTLE_ENDIAN__
	__u32		snapshot;
	__u64		offset;
	__u64		inode;
#elif __BYTE_ORDER__ == __ORDER_BIG_ENDIAN__
	__u64		inode;
	__u64		offset;		/* Points to end of extent - sectors */
	__u32		snapshot;
#else
#error edit for your odd byteorder.
#endif
} __packed
#if __BYTE_ORDER__ == __ORDER_LITTLE_ENDIAN__
__aligned(4)
#endif
;

#define KEY_INODE_MAX			((__u64)~0ULL)
#define KEY_OFFSET_MAX			((__u64)~0ULL)
#define KEY_SNAPSHOT_MAX		((__u32)~0U)
#define KEY_SIZE_MAX			((__u32)~0U)

static inline struct bpos SPOS(__u64 inode, __u64 offset, __u32 snapshot)
{
	return (struct bpos) {
		.inode		= inode,
		.offset		= offset,
		.snapshot	= snapshot,
	};
}

#define POS_MIN				SPOS(0, 0, 0)
#define POS_MAX				SPOS(KEY_INODE_MAX, KEY_OFFSET_MAX, 0)
#define SPOS_MAX			SPOS(KEY_INODE_MAX, KEY_OFFSET_MAX, KEY_SNAPSHOT_MAX)
#define POS(_inode, _offset)		SPOS(_inode, _offset, 0)

/* Empty placeholder struct, for container_of() */
struct bch_val {
	__u64		__nothing[0];
};

struct bversion {
#if __BYTE_ORDER__ == __ORDER_LITTLE_ENDIAN__
	__u64		lo;
	__u32		hi;
#elif __BYTE_ORDER__ == __ORDER_BIG_ENDIAN__
	__u32		hi;
	__u64		lo;
#endif
} __packed
#if __BYTE_ORDER__ == __ORDER_LITTLE_ENDIAN__
__aligned(4)
#endif
;

struct bkey {
	/* Size of combined key and value, in u64s */
	__u8		u64s;

	/* Format of key (0 for format local to btree node) */
#if defined(__LITTLE_ENDIAN_BITFIELD)
	__u8		format:7,
			needs_whiteout:1;
#elif defined (__BIG_ENDIAN_BITFIELD)
	__u8		needs_whiteout:1,
			format:7;
#else
#error edit for your odd byteorder.
#endif

	/* Type of the value */
	__u8		type;

#if __BYTE_ORDER__ == __ORDER_LITTLE_ENDIAN__
	__u8		pad[1];

	struct bversion	version;
	__u32		size;		/* extent size, in sectors */
	struct bpos	p;
#elif __BYTE_ORDER__ == __ORDER_BIG_ENDIAN__
	struct bpos	p;
	__u32		size;		/* extent size, in sectors */
	struct bversion	version;

	__u8		pad[1];
#endif
} __packed
#if __BYTE_ORDER__ == __ORDER_LITTLE_ENDIAN__
/*
 * The big-endian version of bkey can't be compiled by rustc with the "aligned"
 * attr since it doesn't allow types to have both "packed" and "aligned" attrs.
 * So for Rust compatibility, don't include this. It can be included in the LE
 * version because the "packed" attr is redundant in that case.
 *
 * History: (quoting Kent)
 *
 * Specifically, when i was designing bkey, I wanted the header to be no
 * bigger than necessary so that bkey_packed could use the rest. That means that
 * decently offten extent keys will fit into only 8 bytes, instead of spilling over
 * to 16.
 *
 * But packed_bkey treats the part after the header - the packed section -
 * as a single multi word, variable length integer. And bkey, the unpacked
 * version, is just a special case version of a bkey_packed; all the packed
 * bkey code will work on keys in any packed format, the in-memory
 * representation of an unpacked key also is just one type of packed key...
 *
 * So that constrains the key part of a bkig endian bkey to start right
 * after the header.
 *
 * If we ever do a bkey_v2 and need to expand the hedaer by another byte for
 * some reason - that will clean up this wart.
 */
__aligned(8)
#endif
;

struct bkey_packed {
	__u64		_data[0];

	/* Size of combined key and value, in u64s */
	__u8		u64s;

	/* Format of key (0 for format local to btree node) */

	/*
	 * XXX: next incompat on disk format change, switch format and
	 * needs_whiteout - bkey_packed() will be cheaper if format is the high
	 * bits of the bitfield
	 */
#if defined(__LITTLE_ENDIAN_BITFIELD)
	__u8		format:7,
			needs_whiteout:1;
#elif defined (__BIG_ENDIAN_BITFIELD)
	__u8		needs_whiteout:1,
			format:7;
#endif

	/* Type of the value */
	__u8		type;
	__u8		key_start[0];

	/*
	 * We copy bkeys with struct assignment in various places, and while
	 * that shouldn't be done with packed bkeys we can't disallow it in C,
	 * and it's legal to cast a bkey to a bkey_packed  - so padding it out
	 * to the same size as struct bkey should hopefully be safest.
	 */
	__u8		pad[sizeof(struct bkey) - 3];
} __packed __aligned(8);

typedef struct {
	__le64			lo;
	__le64			hi;
} bch_le128;

#define BKEY_U64s			(sizeof(struct bkey) / sizeof(__u64))
#define BKEY_U64s_MAX			U8_MAX
#define BKEY_VAL_U64s_MAX		(BKEY_U64s_MAX - BKEY_U64s)

#define KEY_PACKED_BITS_START		24

#define KEY_FORMAT_LOCAL_BTREE		0
#define KEY_FORMAT_CURRENT		1

enum bch_bkey_fields {
	BKEY_FIELD_INODE,
	BKEY_FIELD_OFFSET,
	BKEY_FIELD_SNAPSHOT,
	BKEY_FIELD_SIZE,
	BKEY_FIELD_VERSION_HI,
	BKEY_FIELD_VERSION_LO,
	BKEY_NR_FIELDS,
};

#define bkey_format_field(name, field)					\
	[BKEY_FIELD_##name] = (sizeof(((struct bkey *) NULL)->field) * 8)

#define BKEY_FORMAT_CURRENT						\
((struct bkey_format) {							\
	.key_u64s	= BKEY_U64s,					\
	.nr_fields	= BKEY_NR_FIELDS,				\
	.bits_per_field = {						\
		bkey_format_field(INODE,	p.inode),		\
		bkey_format_field(OFFSET,	p.offset),		\
		bkey_format_field(SNAPSHOT,	p.snapshot),		\
		bkey_format_field(SIZE,		size),			\
		bkey_format_field(VERSION_HI,	version.hi),		\
		bkey_format_field(VERSION_LO,	version.lo),		\
	},								\
})

/* bkey with inline value */
struct bkey_i {
	__u64			_data[0];

	struct bkey	k;
	struct bch_val	v;
};

#define POS_KEY(_pos)							\
((struct bkey) {							\
	.u64s		= BKEY_U64s,					\
	.format		= KEY_FORMAT_CURRENT,				\
	.p		= _pos,						\
})

#define KEY(_inode, _offset, _size)					\
((struct bkey) {							\
	.u64s		= BKEY_U64s,					\
	.format		= KEY_FORMAT_CURRENT,				\
	.p		= POS(_inode, _offset),				\
	.size		= _size,					\
})

static inline void bkey_init(struct bkey *k)
{
	*k = KEY(0, 0, 0);
}

#define bkey_bytes(_k)		((_k)->u64s * sizeof(__u64))

#define __BKEY_PADDED(key, pad)					\
	struct bkey_i key; __u64 key ## _pad[pad]

/*
 * - DELETED keys are used internally to mark keys that should be ignored but
 *   override keys in composition order.  Their version number is ignored.
 *
 * - DISCARDED keys indicate that the data is all 0s because it has been
 *   discarded. DISCARDs may have a version; if the version is nonzero the key
 *   will be persistent, otherwise the key will be dropped whenever the btree
 *   node is rewritten (like DELETED keys).
 *
 * - ERROR: any read of the data returns a read error, as the data was lost due
 *   to a failing device. Like DISCARDED keys, they can be removed (overridden)
 *   by new writes or cluster-wide GC. Node repair can also overwrite them with
 *   the same or a more recent version number, but not with an older version
 *   number.
 *
 * - WHITEOUT: for hash table btrees
 */
#define BCH_BKEY_TYPES()				\
	x(deleted,		0)			\
	x(whiteout,		1)			\
	x(error,		2)			\
	x(cookie,		3)			\
	x(hash_whiteout,	4)			\
	x(btree_ptr,		5)			\
	x(extent,		6)			\
	x(reservation,		7)			\
	x(inode,		8)			\
	x(inode_generation,	9)			\
	x(dirent,		10)			\
	x(xattr,		11)			\
	x(alloc,		12)			\
	x(quota,		13)			\
	x(stripe,		14)			\
	x(reflink_p,		15)			\
	x(reflink_v,		16)			\
	x(inline_data,		17)			\
	x(btree_ptr_v2,		18)			\
	x(indirect_inline_data,	19)			\
	x(alloc_v2,		20)			\
	x(subvolume,		21)			\
	x(snapshot,		22)			\
	x(inode_v2,		23)			\
	x(alloc_v3,		24)			\
	x(set,			25)			\
	x(lru,			26)			\
	x(alloc_v4,		27)			\
	x(backpointer,		28)			\
	x(inode_v3,		29)			\
	x(bucket_gens,		30)			\
	x(snapshot_tree,	31)			\
	x(logged_op_truncate,	32)			\
	x(logged_op_finsert,	33)			\
	x(accounting,		34)

enum bch_bkey_type {
#define x(name, nr) KEY_TYPE_##name	= nr,
	BCH_BKEY_TYPES()
#undef x
	KEY_TYPE_MAX,
};

struct bch_deleted {
	struct bch_val		v;
};

struct bch_whiteout {
	struct bch_val		v;
};

struct bch_error {
	struct bch_val		v;
};

struct bch_cookie {
	struct bch_val		v;
	__le64			cookie;
};

struct bch_hash_whiteout {
	struct bch_val		v;
};

struct bch_set {
	struct bch_val		v;
};

/* 128 bits, sufficient for cryptographic MACs: */
struct bch_csum {
	__le64			lo;
	__le64			hi;
} __packed __aligned(8);

struct bch_backpointer {
	struct bch_val		v;
	__u8			btree_id;
	__u8			level;
	__u8			data_type;
	__u64			bucket_offset:40;
	__u32			bucket_len;
	struct bpos		pos;
} __packed __aligned(8);

/* Optional/variable size superblock sections: */

struct bch_sb_field {
	__u64			_data[0];
	__le32			u64s;
	__le32			type;
};

#define BCH_SB_FIELDS()				\
	x(journal,			0)	\
	x(members_v1,			1)	\
	x(crypt,			2)	\
	x(replicas_v0,			3)	\
	x(quota,			4)	\
	x(disk_groups,			5)	\
	x(clean,			6)	\
	x(replicas,			7)	\
	x(journal_seq_blacklist,	8)	\
	x(journal_v2,			9)	\
	x(counters,			10)	\
	x(members_v2,			11)	\
	x(errors,			12)	\
	x(ext,				13)	\
	x(downgrade,			14)

#include "alloc_background_format.h"
#include "dirent_format.h"
#include "disk_accounting_format.h"
#include "disk_groups_format.h"
#include "extents_format.h"
#include "ec_format.h"
#include "dirent_format.h"
#include "disk_groups_format.h"
#include "inode_format.h"
#include "journal_seq_blacklist_format.h"
#include "logged_ops_format.h"
#include "lru_format.h"
#include "quota_format.h"
#include "reflink_format.h"
#include "replicas_format.h"
#include "snapshot_format.h"
#include "subvolume_format.h"
#include "sb-counters_format.h"
#include "sb-downgrade_format.h"
#include "sb-errors_format.h"
#include "sb-members_format.h"
#include "xattr_format.h"

enum bch_sb_field_type {
#define x(f, nr)	BCH_SB_FIELD_##f = nr,
	BCH_SB_FIELDS()
#undef x
	BCH_SB_FIELD_NR
};

/*
 * Most superblock fields are replicated in all device's superblocks - a few are
 * not:
 */
#define BCH_SINGLE_DEVICE_SB_FIELDS		\
	((1U << BCH_SB_FIELD_journal)|		\
	 (1U << BCH_SB_FIELD_journal_v2))

/* BCH_SB_FIELD_journal: */

struct bch_sb_field_journal {
	struct bch_sb_field	field;
	__le64			buckets[];
};

struct bch_sb_field_journal_v2 {
	struct bch_sb_field	field;

	struct bch_sb_field_journal_v2_entry {
		__le64		start;
		__le64		nr;
	}			d[];
};

/* BCH_SB_FIELD_crypt: */

struct nonce {
	__le32			d[4];
};

struct bch_key {
	__le64			key[4];
};

#define BCH_KEY_MAGIC					\
	(((__u64) 'b' <<  0)|((__u64) 'c' <<  8)|		\
	 ((__u64) 'h' << 16)|((__u64) '*' << 24)|		\
	 ((__u64) '*' << 32)|((__u64) 'k' << 40)|		\
	 ((__u64) 'e' << 48)|((__u64) 'y' << 56))

struct bch_encrypted_key {
	__le64			magic;
	struct bch_key		key;
};

/*
 * If this field is present in the superblock, it stores an encryption key which
 * is used encrypt all other data/metadata. The key will normally be encrypted
 * with the key userspace provides, but if encryption has been turned off we'll
 * just store the master key unencrypted in the superblock so we can access the
 * previously encrypted data.
 */
struct bch_sb_field_crypt {
	struct bch_sb_field	field;

	__le64			flags;
	__le64			kdf_flags;
	struct bch_encrypted_key key;
};

LE64_BITMASK(BCH_CRYPT_KDF_TYPE,	struct bch_sb_field_crypt, flags, 0, 4);

enum bch_kdf_types {
	BCH_KDF_SCRYPT		= 0,
	BCH_KDF_NR		= 1,
};

/* stored as base 2 log of scrypt params: */
LE64_BITMASK(BCH_KDF_SCRYPT_N,	struct bch_sb_field_crypt, kdf_flags,  0, 16);
LE64_BITMASK(BCH_KDF_SCRYPT_R,	struct bch_sb_field_crypt, kdf_flags, 16, 32);
LE64_BITMASK(BCH_KDF_SCRYPT_P,	struct bch_sb_field_crypt, kdf_flags, 32, 48);

/*
 * On clean shutdown, store btree roots and current journal sequence number in
 * the superblock:
 */
struct jset_entry {
	__le16			u64s;
	__u8			btree_id;
	__u8			level;
	__u8			type; /* designates what this jset holds */
	__u8			pad[3];

	struct bkey_i		start[0];
	__u64			_data[];
};

struct bch_sb_field_clean {
	struct bch_sb_field	field;

	__le32			flags;
	__le16			_read_clock; /* no longer used */
	__le16			_write_clock;
	__le64			journal_seq;

	struct jset_entry	start[0];
	__u64			_data[];
};

struct bch_sb_field_ext {
	struct bch_sb_field	field;
	__le64			recovery_passes_required[2];
	__le64			errors_silent[8];
	__le64			btrees_lost_data;
};

/* Superblock: */

/*
 * New versioning scheme:
 * One common version number for all on disk data structures - superblock, btree
 * nodes, journal entries
 */
#define BCH_VERSION_MAJOR(_v)		((__u16) ((_v) >> 10))
#define BCH_VERSION_MINOR(_v)		((__u16) ((_v) & ~(~0U << 10)))
#define BCH_VERSION(_major, _minor)	(((_major) << 10)|(_minor) << 0)

/*
 * field 1:		version name
 * field 2:		BCH_VERSION(major, minor)
 * field 3:		recovery passess required on upgrade
 */
#define BCH_METADATA_VERSIONS()						\
	x(bkey_renumber,		BCH_VERSION(0, 10))		\
	x(inode_btree_change,		BCH_VERSION(0, 11))		\
	x(snapshot,			BCH_VERSION(0, 12))		\
	x(inode_backpointers,		BCH_VERSION(0, 13))		\
	x(btree_ptr_sectors_written,	BCH_VERSION(0, 14))		\
	x(snapshot_2,			BCH_VERSION(0, 15))		\
	x(reflink_p_fix,		BCH_VERSION(0, 16))		\
	x(subvol_dirent,		BCH_VERSION(0, 17))		\
	x(inode_v2,			BCH_VERSION(0, 18))		\
	x(freespace,			BCH_VERSION(0, 19))		\
	x(alloc_v4,			BCH_VERSION(0, 20))		\
	x(new_data_types,		BCH_VERSION(0, 21))		\
	x(backpointers,			BCH_VERSION(0, 22))		\
	x(inode_v3,			BCH_VERSION(0, 23))		\
	x(unwritten_extents,		BCH_VERSION(0, 24))		\
	x(bucket_gens,			BCH_VERSION(0, 25))		\
	x(lru_v2,			BCH_VERSION(0, 26))		\
	x(fragmentation_lru,		BCH_VERSION(0, 27))		\
	x(no_bps_in_alloc_keys,		BCH_VERSION(0, 28))		\
	x(snapshot_trees,		BCH_VERSION(0, 29))		\
	x(major_minor,			BCH_VERSION(1,  0))		\
	x(snapshot_skiplists,		BCH_VERSION(1,  1))		\
	x(deleted_inodes,		BCH_VERSION(1,  2))		\
	x(rebalance_work,		BCH_VERSION(1,  3))		\
	x(member_seq,			BCH_VERSION(1,  4))		\
	x(subvolume_fs_parent,		BCH_VERSION(1,  5))		\
	x(btree_subvolume_children,	BCH_VERSION(1,  6))		\
	x(mi_btree_bitmap,		BCH_VERSION(1,  7))		\
	x(bucket_stripe_sectors,	BCH_VERSION(1,  8))		\
<<<<<<< HEAD
	x(disk_accounting_v2,		BCH_VERSION(1,  9))
=======
	x(disk_accounting_v2,		BCH_VERSION(1,  9))		\
	x(disk_accounting_v3,		BCH_VERSION(1, 10))		\
	x(disk_accounting_inum,		BCH_VERSION(1, 11))
>>>>>>> aa4674c5

enum bcachefs_metadata_version {
	bcachefs_metadata_version_min = 9,
#define x(t, n)	bcachefs_metadata_version_##t = n,
	BCH_METADATA_VERSIONS()
#undef x
	bcachefs_metadata_version_max
};

static const __maybe_unused
unsigned bcachefs_metadata_required_upgrade_below = bcachefs_metadata_version_rebalance_work;

#define bcachefs_metadata_version_current	(bcachefs_metadata_version_max - 1)

#define BCH_SB_SECTOR			8

#define BCH_SB_LAYOUT_SIZE_BITS_MAX	16 /* 32 MB */

struct bch_sb_layout {
	__uuid_t		magic;	/* bcachefs superblock UUID */
	__u8			layout_type;
	__u8			sb_max_size_bits; /* base 2 of 512 byte sectors */
	__u8			nr_superblocks;
	__u8			pad[5];
	__le64			sb_offset[61];
} __packed __aligned(8);

#define BCH_SB_LAYOUT_SECTOR	7

/*
 * @offset	- sector where this sb was written
 * @version	- on disk format version
 * @version_min	- Oldest metadata version this filesystem contains; so we can
 *		  safely drop compatibility code and refuse to mount filesystems
 *		  we'd need it for
 * @magic	- identifies as a bcachefs superblock (BCHFS_MAGIC)
 * @seq		- incremented each time superblock is written
 * @uuid	- used for generating various magic numbers and identifying
 *                member devices, never changes
 * @user_uuid	- user visible UUID, may be changed
 * @label	- filesystem label
 * @seq		- identifies most recent superblock, incremented each time
 *		  superblock is written
 * @features	- enabled incompatible features
 */
struct bch_sb {
	struct bch_csum		csum;
	__le16			version;
	__le16			version_min;
	__le16			pad[2];
	__uuid_t		magic;
	__uuid_t		uuid;
	__uuid_t		user_uuid;
	__u8			label[BCH_SB_LABEL_SIZE];
	__le64			offset;
	__le64			seq;

	__le16			block_size;
	__u8			dev_idx;
	__u8			nr_devices;
	__le32			u64s;

	__le64			time_base_lo;
	__le32			time_base_hi;
	__le32			time_precision;

	__le64			flags[7];
	__le64			write_time;
	__le64			features[2];
	__le64			compat[2];

	struct bch_sb_layout	layout;

	struct bch_sb_field	start[0];
	__le64			_data[];
} __packed __aligned(8);

/*
 * Flags:
 * BCH_SB_INITALIZED	- set on first mount
 * BCH_SB_CLEAN		- did we shut down cleanly? Just a hint, doesn't affect
 *			  behaviour of mount/recovery path:
 * BCH_SB_INODE_32BIT	- limit inode numbers to 32 bits
 * BCH_SB_128_BIT_MACS	- 128 bit macs instead of 80
 * BCH_SB_ENCRYPTION_TYPE - if nonzero encryption is enabled; overrides
 *			   DATA/META_CSUM_TYPE. Also indicates encryption
 *			   algorithm in use, if/when we get more than one
 */

LE16_BITMASK(BCH_SB_BLOCK_SIZE,		struct bch_sb, block_size, 0, 16);

LE64_BITMASK(BCH_SB_INITIALIZED,	struct bch_sb, flags[0],  0,  1);
LE64_BITMASK(BCH_SB_CLEAN,		struct bch_sb, flags[0],  1,  2);
LE64_BITMASK(BCH_SB_CSUM_TYPE,		struct bch_sb, flags[0],  2,  8);
LE64_BITMASK(BCH_SB_ERROR_ACTION,	struct bch_sb, flags[0],  8, 12);

LE64_BITMASK(BCH_SB_BTREE_NODE_SIZE,	struct bch_sb, flags[0], 12, 28);

LE64_BITMASK(BCH_SB_GC_RESERVE,		struct bch_sb, flags[0], 28, 33);
LE64_BITMASK(BCH_SB_ROOT_RESERVE,	struct bch_sb, flags[0], 33, 40);

LE64_BITMASK(BCH_SB_META_CSUM_TYPE,	struct bch_sb, flags[0], 40, 44);
LE64_BITMASK(BCH_SB_DATA_CSUM_TYPE,	struct bch_sb, flags[0], 44, 48);

LE64_BITMASK(BCH_SB_META_REPLICAS_WANT,	struct bch_sb, flags[0], 48, 52);
LE64_BITMASK(BCH_SB_DATA_REPLICAS_WANT,	struct bch_sb, flags[0], 52, 56);

LE64_BITMASK(BCH_SB_POSIX_ACL,		struct bch_sb, flags[0], 56, 57);
LE64_BITMASK(BCH_SB_USRQUOTA,		struct bch_sb, flags[0], 57, 58);
LE64_BITMASK(BCH_SB_GRPQUOTA,		struct bch_sb, flags[0], 58, 59);
LE64_BITMASK(BCH_SB_PRJQUOTA,		struct bch_sb, flags[0], 59, 60);

LE64_BITMASK(BCH_SB_HAS_ERRORS,		struct bch_sb, flags[0], 60, 61);
LE64_BITMASK(BCH_SB_HAS_TOPOLOGY_ERRORS,struct bch_sb, flags[0], 61, 62);

LE64_BITMASK(BCH_SB_BIG_ENDIAN,		struct bch_sb, flags[0], 62, 63);

LE64_BITMASK(BCH_SB_STR_HASH_TYPE,	struct bch_sb, flags[1],  0,  4);
LE64_BITMASK(BCH_SB_COMPRESSION_TYPE_LO,struct bch_sb, flags[1],  4,  8);
LE64_BITMASK(BCH_SB_INODE_32BIT,	struct bch_sb, flags[1],  8,  9);

LE64_BITMASK(BCH_SB_128_BIT_MACS,	struct bch_sb, flags[1],  9, 10);
LE64_BITMASK(BCH_SB_ENCRYPTION_TYPE,	struct bch_sb, flags[1], 10, 14);

/*
 * Max size of an extent that may require bouncing to read or write
 * (checksummed, compressed): 64k
 */
LE64_BITMASK(BCH_SB_ENCODED_EXTENT_MAX_BITS,
					struct bch_sb, flags[1], 14, 20);

LE64_BITMASK(BCH_SB_META_REPLICAS_REQ,	struct bch_sb, flags[1], 20, 24);
LE64_BITMASK(BCH_SB_DATA_REPLICAS_REQ,	struct bch_sb, flags[1], 24, 28);

LE64_BITMASK(BCH_SB_PROMOTE_TARGET,	struct bch_sb, flags[1], 28, 40);
LE64_BITMASK(BCH_SB_FOREGROUND_TARGET,	struct bch_sb, flags[1], 40, 52);
LE64_BITMASK(BCH_SB_BACKGROUND_TARGET,	struct bch_sb, flags[1], 52, 64);

LE64_BITMASK(BCH_SB_BACKGROUND_COMPRESSION_TYPE_LO,
					struct bch_sb, flags[2],  0,  4);
LE64_BITMASK(BCH_SB_GC_RESERVE_BYTES,	struct bch_sb, flags[2],  4, 64);

LE64_BITMASK(BCH_SB_ERASURE_CODE,	struct bch_sb, flags[3],  0, 16);
LE64_BITMASK(BCH_SB_METADATA_TARGET,	struct bch_sb, flags[3], 16, 28);
LE64_BITMASK(BCH_SB_SHARD_INUMS,	struct bch_sb, flags[3], 28, 29);
LE64_BITMASK(BCH_SB_INODES_USE_KEY_CACHE,struct bch_sb, flags[3], 29, 30);
LE64_BITMASK(BCH_SB_JOURNAL_FLUSH_DELAY,struct bch_sb, flags[3], 30, 62);
LE64_BITMASK(BCH_SB_JOURNAL_FLUSH_DISABLED,struct bch_sb, flags[3], 62, 63);
LE64_BITMASK(BCH_SB_JOURNAL_RECLAIM_DELAY,struct bch_sb, flags[4], 0, 32);
LE64_BITMASK(BCH_SB_JOURNAL_TRANSACTION_NAMES,struct bch_sb, flags[4], 32, 33);
LE64_BITMASK(BCH_SB_NOCOW,		struct bch_sb, flags[4], 33, 34);
LE64_BITMASK(BCH_SB_WRITE_BUFFER_SIZE,	struct bch_sb, flags[4], 34, 54);
LE64_BITMASK(BCH_SB_VERSION_UPGRADE,	struct bch_sb, flags[4], 54, 56);

LE64_BITMASK(BCH_SB_COMPRESSION_TYPE_HI,struct bch_sb, flags[4], 56, 60);
LE64_BITMASK(BCH_SB_BACKGROUND_COMPRESSION_TYPE_HI,
					struct bch_sb, flags[4], 60, 64);

LE64_BITMASK(BCH_SB_VERSION_UPGRADE_COMPLETE,
					struct bch_sb, flags[5],  0, 16);
LE64_BITMASK(BCH_SB_ALLOCATOR_STUCK_TIMEOUT,
					struct bch_sb, flags[5], 16, 32);

static inline __u64 BCH_SB_COMPRESSION_TYPE(const struct bch_sb *sb)
{
	return BCH_SB_COMPRESSION_TYPE_LO(sb) | (BCH_SB_COMPRESSION_TYPE_HI(sb) << 4);
}

static inline void SET_BCH_SB_COMPRESSION_TYPE(struct bch_sb *sb, __u64 v)
{
	SET_BCH_SB_COMPRESSION_TYPE_LO(sb, v);
	SET_BCH_SB_COMPRESSION_TYPE_HI(sb, v >> 4);
}

static inline __u64 BCH_SB_BACKGROUND_COMPRESSION_TYPE(const struct bch_sb *sb)
{
	return BCH_SB_BACKGROUND_COMPRESSION_TYPE_LO(sb) |
		(BCH_SB_BACKGROUND_COMPRESSION_TYPE_HI(sb) << 4);
}

static inline void SET_BCH_SB_BACKGROUND_COMPRESSION_TYPE(struct bch_sb *sb, __u64 v)
{
	SET_BCH_SB_BACKGROUND_COMPRESSION_TYPE_LO(sb, v);
	SET_BCH_SB_BACKGROUND_COMPRESSION_TYPE_HI(sb, v >> 4);
}

/*
 * Features:
 *
 * journal_seq_blacklist_v3:	gates BCH_SB_FIELD_journal_seq_blacklist
 * reflink:			gates KEY_TYPE_reflink
 * inline_data:			gates KEY_TYPE_inline_data
 * new_siphash:			gates BCH_STR_HASH_siphash
 * new_extent_overwrite:	gates BTREE_NODE_NEW_EXTENT_OVERWRITE
 */
#define BCH_SB_FEATURES()			\
	x(lz4,				0)	\
	x(gzip,				1)	\
	x(zstd,				2)	\
	x(atomic_nlink,			3)	\
	x(ec,				4)	\
	x(journal_seq_blacklist_v3,	5)	\
	x(reflink,			6)	\
	x(new_siphash,			7)	\
	x(inline_data,			8)	\
	x(new_extent_overwrite,		9)	\
	x(incompressible,		10)	\
	x(btree_ptr_v2,			11)	\
	x(extents_above_btree_updates,	12)	\
	x(btree_updates_journalled,	13)	\
	x(reflink_inline_data,		14)	\
	x(new_varint,			15)	\
	x(journal_no_flush,		16)	\
	x(alloc_v2,			17)	\
	x(extents_across_btree_nodes,	18)

#define BCH_SB_FEATURES_ALWAYS				\
	((1ULL << BCH_FEATURE_new_extent_overwrite)|	\
	 (1ULL << BCH_FEATURE_extents_above_btree_updates)|\
	 (1ULL << BCH_FEATURE_btree_updates_journalled)|\
	 (1ULL << BCH_FEATURE_alloc_v2)|\
	 (1ULL << BCH_FEATURE_extents_across_btree_nodes))

#define BCH_SB_FEATURES_ALL				\
	(BCH_SB_FEATURES_ALWAYS|			\
	 (1ULL << BCH_FEATURE_new_siphash)|		\
	 (1ULL << BCH_FEATURE_btree_ptr_v2)|		\
	 (1ULL << BCH_FEATURE_new_varint)|		\
	 (1ULL << BCH_FEATURE_journal_no_flush))

enum bch_sb_feature {
#define x(f, n) BCH_FEATURE_##f,
	BCH_SB_FEATURES()
#undef x
	BCH_FEATURE_NR,
};

#define BCH_SB_COMPAT()					\
	x(alloc_info,				0)	\
	x(alloc_metadata,			1)	\
	x(extents_above_btree_updates_done,	2)	\
	x(bformat_overflow_done,		3)

enum bch_sb_compat {
#define x(f, n) BCH_COMPAT_##f,
	BCH_SB_COMPAT()
#undef x
	BCH_COMPAT_NR,
};

/* options: */

#define BCH_VERSION_UPGRADE_OPTS()	\
	x(compatible,		0)	\
	x(incompatible,		1)	\
	x(none,			2)

enum bch_version_upgrade_opts {
#define x(t, n) BCH_VERSION_UPGRADE_##t = n,
	BCH_VERSION_UPGRADE_OPTS()
#undef x
};

#define BCH_REPLICAS_MAX		4U

#define BCH_BKEY_PTRS_MAX		16U

#define BCH_ERROR_ACTIONS()		\
	x(continue,		0)	\
	x(fix_safe,		1)	\
	x(panic,		2)	\
	x(ro,			3)

enum bch_error_actions {
#define x(t, n) BCH_ON_ERROR_##t = n,
	BCH_ERROR_ACTIONS()
#undef x
	BCH_ON_ERROR_NR
};

#define BCH_STR_HASH_TYPES()		\
	x(crc32c,		0)	\
	x(crc64,		1)	\
	x(siphash_old,		2)	\
	x(siphash,		3)

enum bch_str_hash_type {
#define x(t, n) BCH_STR_HASH_##t = n,
	BCH_STR_HASH_TYPES()
#undef x
	BCH_STR_HASH_NR
};

#define BCH_STR_HASH_OPTS()		\
	x(crc32c,		0)	\
	x(crc64,		1)	\
	x(siphash,		2)

enum bch_str_hash_opts {
#define x(t, n) BCH_STR_HASH_OPT_##t = n,
	BCH_STR_HASH_OPTS()
#undef x
	BCH_STR_HASH_OPT_NR
};

#define BCH_CSUM_TYPES()			\
	x(none,				0)	\
	x(crc32c_nonzero,		1)	\
	x(crc64_nonzero,		2)	\
	x(chacha20_poly1305_80,		3)	\
	x(chacha20_poly1305_128,	4)	\
	x(crc32c,			5)	\
	x(crc64,			6)	\
	x(xxhash,			7)

enum bch_csum_type {
#define x(t, n) BCH_CSUM_##t = n,
	BCH_CSUM_TYPES()
#undef x
	BCH_CSUM_NR
};

static const __maybe_unused unsigned bch_crc_bytes[] = {
	[BCH_CSUM_none]				= 0,
	[BCH_CSUM_crc32c_nonzero]		= 4,
	[BCH_CSUM_crc32c]			= 4,
	[BCH_CSUM_crc64_nonzero]		= 8,
	[BCH_CSUM_crc64]			= 8,
	[BCH_CSUM_xxhash]			= 8,
	[BCH_CSUM_chacha20_poly1305_80]		= 10,
	[BCH_CSUM_chacha20_poly1305_128]	= 16,
};

static inline _Bool bch2_csum_type_is_encryption(enum bch_csum_type type)
{
	switch (type) {
	case BCH_CSUM_chacha20_poly1305_80:
	case BCH_CSUM_chacha20_poly1305_128:
		return true;
	default:
		return false;
	}
}

#define BCH_CSUM_OPTS()			\
	x(none,			0)	\
	x(crc32c,		1)	\
	x(crc64,		2)	\
	x(xxhash,		3)

enum bch_csum_opts {
#define x(t, n) BCH_CSUM_OPT_##t = n,
	BCH_CSUM_OPTS()
#undef x
	BCH_CSUM_OPT_NR
};

#define BCH_COMPRESSION_TYPES()		\
	x(none,			0)	\
	x(lz4_old,		1)	\
	x(gzip,			2)	\
	x(lz4,			3)	\
	x(zstd,			4)	\
	x(incompressible,	5)

enum bch_compression_type {
#define x(t, n) BCH_COMPRESSION_TYPE_##t = n,
	BCH_COMPRESSION_TYPES()
#undef x
	BCH_COMPRESSION_TYPE_NR
};

#define BCH_COMPRESSION_OPTS()		\
	x(none,		0)		\
	x(lz4,		1)		\
	x(gzip,		2)		\
	x(zstd,		3)

enum bch_compression_opts {
#define x(t, n) BCH_COMPRESSION_OPT_##t = n,
	BCH_COMPRESSION_OPTS()
#undef x
	BCH_COMPRESSION_OPT_NR
};

/*
 * Magic numbers
 *
 * The various other data structures have their own magic numbers, which are
 * xored with the first part of the cache set's UUID
 */

#define BCACHE_MAGIC							\
	UUID_INIT(0xc68573f6, 0x4e1a, 0x45ca,				\
		  0x82, 0x65, 0xf5, 0x7f, 0x48, 0xba, 0x6d, 0x81)
#define BCHFS_MAGIC							\
	UUID_INIT(0xc68573f6, 0x66ce, 0x90a9,				\
		  0xd9, 0x6a, 0x60, 0xcf, 0x80, 0x3d, 0xf7, 0xef)

#define BCACHEFS_STATFS_MAGIC		BCACHEFS_SUPER_MAGIC

#define JSET_MAGIC		__cpu_to_le64(0x245235c1a3625032ULL)
#define BSET_MAGIC		__cpu_to_le64(0x90135c78b99e07f5ULL)

static inline __le64 __bch2_sb_magic(struct bch_sb *sb)
{
	__le64 ret;

	memcpy(&ret, &sb->uuid, sizeof(ret));
	return ret;
}

static inline __u64 __jset_magic(struct bch_sb *sb)
{
	return __le64_to_cpu(__bch2_sb_magic(sb) ^ JSET_MAGIC);
}

static inline __u64 __bset_magic(struct bch_sb *sb)
{
	return __le64_to_cpu(__bch2_sb_magic(sb) ^ BSET_MAGIC);
}

/* Journal */

#define JSET_KEYS_U64s	(sizeof(struct jset_entry) / sizeof(__u64))

#define BCH_JSET_ENTRY_TYPES()			\
	x(btree_keys,		0)		\
	x(btree_root,		1)		\
	x(prio_ptrs,		2)		\
	x(blacklist,		3)		\
	x(blacklist_v2,		4)		\
	x(usage,		5)		\
	x(data_usage,		6)		\
	x(clock,		7)		\
	x(dev_usage,		8)		\
	x(log,			9)		\
	x(overwrite,		10)		\
	x(write_buffer_keys,	11)		\
	x(datetime,		12)

enum bch_jset_entry_type {
#define x(f, nr)	BCH_JSET_ENTRY_##f	= nr,
	BCH_JSET_ENTRY_TYPES()
#undef x
	BCH_JSET_ENTRY_NR
};

static inline bool jset_entry_is_key(struct jset_entry *e)
{
	switch (e->type) {
	case BCH_JSET_ENTRY_btree_keys:
	case BCH_JSET_ENTRY_btree_root:
	case BCH_JSET_ENTRY_write_buffer_keys:
		return true;
	}

	return false;
}

/*
 * Journal sequence numbers can be blacklisted: bsets record the max sequence
 * number of all the journal entries they contain updates for, so that on
 * recovery we can ignore those bsets that contain index updates newer that what
 * made it into the journal.
 *
 * This means that we can't reuse that journal_seq - we have to skip it, and
 * then record that we skipped it so that the next time we crash and recover we
 * don't think there was a missing journal entry.
 */
struct jset_entry_blacklist {
	struct jset_entry	entry;
	__le64			seq;
};

struct jset_entry_blacklist_v2 {
	struct jset_entry	entry;
	__le64			start;
	__le64			end;
};

#define BCH_FS_USAGE_TYPES()			\
	x(reserved,		0)		\
	x(inodes,		1)		\
	x(key_version,		2)

enum bch_fs_usage_type {
#define x(f, nr)	BCH_FS_USAGE_##f	= nr,
	BCH_FS_USAGE_TYPES()
#undef x
	BCH_FS_USAGE_NR
};

struct jset_entry_usage {
	struct jset_entry	entry;
	__le64			v;
} __packed;

struct jset_entry_data_usage {
	struct jset_entry	entry;
	__le64			v;
	struct bch_replicas_entry_v1 r;
} __packed;

struct jset_entry_clock {
	struct jset_entry	entry;
	__u8			rw;
	__u8			pad[7];
	__le64			time;
} __packed;

struct jset_entry_dev_usage_type {
	__le64			buckets;
	__le64			sectors;
	__le64			fragmented;
} __packed;

struct jset_entry_dev_usage {
	struct jset_entry	entry;
	__le32			dev;
	__u32			pad;

	__le64			_buckets_ec;		/* No longer used */
	__le64			_buckets_unavailable;	/* No longer used */

	struct jset_entry_dev_usage_type d[];
};

static inline unsigned jset_entry_dev_usage_nr_types(struct jset_entry_dev_usage *u)
{
	return (vstruct_bytes(&u->entry) - sizeof(struct jset_entry_dev_usage)) /
		sizeof(struct jset_entry_dev_usage_type);
}

struct jset_entry_log {
	struct jset_entry	entry;
	u8			d[];
} __packed __aligned(8);

struct jset_entry_datetime {
	struct jset_entry	entry;
	__le64			seconds;
} __packed __aligned(8);

/*
 * On disk format for a journal entry:
 * seq is monotonically increasing; every journal entry has its own unique
 * sequence number.
 *
 * last_seq is the oldest journal entry that still has keys the btree hasn't
 * flushed to disk yet.
 *
 * version is for on disk format changes.
 */
struct jset {
	struct bch_csum		csum;

	__le64			magic;
	__le64			seq;
	__le32			version;
	__le32			flags;

	__le32			u64s; /* size of d[] in u64s */

	__u8			encrypted_start[0];

	__le16			_read_clock; /* no longer used */
	__le16			_write_clock;

	/* Sequence number of oldest dirty journal entry */
	__le64			last_seq;


	struct jset_entry	start[0];
	__u64			_data[];
} __packed __aligned(8);

LE32_BITMASK(JSET_CSUM_TYPE,	struct jset, flags, 0, 4);
LE32_BITMASK(JSET_BIG_ENDIAN,	struct jset, flags, 4, 5);
LE32_BITMASK(JSET_NO_FLUSH,	struct jset, flags, 5, 6);

#define BCH_JOURNAL_BUCKETS_MIN		8

/* Btree: */

enum btree_id_flags {
	BTREE_ID_EXTENTS	= BIT(0),
	BTREE_ID_SNAPSHOTS	= BIT(1),
	BTREE_ID_SNAPSHOT_FIELD	= BIT(2),
	BTREE_ID_DATA		= BIT(3),
};

#define BCH_BTREE_IDS()								\
	x(extents,		0,	BTREE_ID_EXTENTS|BTREE_ID_SNAPSHOTS|BTREE_ID_DATA,\
	  BIT_ULL(KEY_TYPE_whiteout)|						\
	  BIT_ULL(KEY_TYPE_error)|						\
	  BIT_ULL(KEY_TYPE_cookie)|						\
	  BIT_ULL(KEY_TYPE_extent)|						\
	  BIT_ULL(KEY_TYPE_reservation)|					\
	  BIT_ULL(KEY_TYPE_reflink_p)|						\
	  BIT_ULL(KEY_TYPE_inline_data))					\
	x(inodes,		1,	BTREE_ID_SNAPSHOTS,			\
	  BIT_ULL(KEY_TYPE_whiteout)|						\
	  BIT_ULL(KEY_TYPE_inode)|						\
	  BIT_ULL(KEY_TYPE_inode_v2)|						\
	  BIT_ULL(KEY_TYPE_inode_v3)|						\
	  BIT_ULL(KEY_TYPE_inode_generation))					\
	x(dirents,		2,	BTREE_ID_SNAPSHOTS,			\
	  BIT_ULL(KEY_TYPE_whiteout)|						\
	  BIT_ULL(KEY_TYPE_hash_whiteout)|					\
	  BIT_ULL(KEY_TYPE_dirent))						\
	x(xattrs,		3,	BTREE_ID_SNAPSHOTS,			\
	  BIT_ULL(KEY_TYPE_whiteout)|						\
	  BIT_ULL(KEY_TYPE_cookie)|						\
	  BIT_ULL(KEY_TYPE_hash_whiteout)|					\
	  BIT_ULL(KEY_TYPE_xattr))						\
	x(alloc,		4,	0,					\
	  BIT_ULL(KEY_TYPE_alloc)|						\
	  BIT_ULL(KEY_TYPE_alloc_v2)|						\
	  BIT_ULL(KEY_TYPE_alloc_v3)|						\
	  BIT_ULL(KEY_TYPE_alloc_v4))						\
	x(quotas,		5,	0,					\
	  BIT_ULL(KEY_TYPE_quota))						\
	x(stripes,		6,	0,					\
	  BIT_ULL(KEY_TYPE_stripe))						\
	x(reflink,		7,	BTREE_ID_EXTENTS|BTREE_ID_DATA,		\
	  BIT_ULL(KEY_TYPE_reflink_v)|						\
	  BIT_ULL(KEY_TYPE_indirect_inline_data)|				\
	  BIT_ULL(KEY_TYPE_error))						\
	x(subvolumes,		8,	0,					\
	  BIT_ULL(KEY_TYPE_subvolume))						\
	x(snapshots,		9,	0,					\
	  BIT_ULL(KEY_TYPE_snapshot))						\
	x(lru,			10,	0,					\
	  BIT_ULL(KEY_TYPE_set))						\
	x(freespace,		11,	BTREE_ID_EXTENTS,			\
	  BIT_ULL(KEY_TYPE_set))						\
	x(need_discard,		12,	0,					\
	  BIT_ULL(KEY_TYPE_set))						\
	x(backpointers,		13,	0,					\
	  BIT_ULL(KEY_TYPE_backpointer))					\
	x(bucket_gens,		14,	0,					\
	  BIT_ULL(KEY_TYPE_bucket_gens))					\
	x(snapshot_trees,	15,	0,					\
	  BIT_ULL(KEY_TYPE_snapshot_tree))					\
	x(deleted_inodes,	16,	BTREE_ID_SNAPSHOT_FIELD,		\
	  BIT_ULL(KEY_TYPE_set))						\
	x(logged_ops,		17,	0,					\
	  BIT_ULL(KEY_TYPE_logged_op_truncate)|					\
	  BIT_ULL(KEY_TYPE_logged_op_finsert))					\
	x(rebalance_work,	18,	BTREE_ID_SNAPSHOT_FIELD,		\
	  BIT_ULL(KEY_TYPE_set)|BIT_ULL(KEY_TYPE_cookie))			\
	x(subvolume_children,	19,	0,					\
	  BIT_ULL(KEY_TYPE_set))						\
	x(accounting,		20,	BTREE_ID_SNAPSHOT_FIELD,		\
	  BIT_ULL(KEY_TYPE_accounting))						\

enum btree_id {
#define x(name, nr, ...) BTREE_ID_##name = nr,
	BCH_BTREE_IDS()
#undef x
	BTREE_ID_NR
};

/*
 * Maximum number of btrees that we will _ever_ have under the current scheme,
 * where we refer to them with 64 bit bitfields - and we also need a bit for
 * the interior btree node type:
 */
#define BTREE_ID_NR_MAX		63

static inline bool btree_id_is_alloc(enum btree_id id)
{
	switch (id) {
	case BTREE_ID_alloc:
	case BTREE_ID_backpointers:
	case BTREE_ID_need_discard:
	case BTREE_ID_freespace:
	case BTREE_ID_bucket_gens:
		return true;
	default:
		return false;
	}
}

#define BTREE_MAX_DEPTH		4U

/* Btree nodes */

/*
 * Btree nodes
 *
 * On disk a btree node is a list/log of these; within each set the keys are
 * sorted
 */
struct bset {
	__le64			seq;

	/*
	 * Highest journal entry this bset contains keys for.
	 * If on recovery we don't see that journal entry, this bset is ignored:
	 * this allows us to preserve the order of all index updates after a
	 * crash, since the journal records a total order of all index updates
	 * and anything that didn't make it to the journal doesn't get used.
	 */
	__le64			journal_seq;

	__le32			flags;
	__le16			version;
	__le16			u64s; /* count of d[] in u64s */

	struct bkey_packed	start[0];
	__u64			_data[];
} __packed __aligned(8);

LE32_BITMASK(BSET_CSUM_TYPE,	struct bset, flags, 0, 4);

LE32_BITMASK(BSET_BIG_ENDIAN,	struct bset, flags, 4, 5);
LE32_BITMASK(BSET_SEPARATE_WHITEOUTS,
				struct bset, flags, 5, 6);

/* Sector offset within the btree node: */
LE32_BITMASK(BSET_OFFSET,	struct bset, flags, 16, 32);

struct btree_node {
	struct bch_csum		csum;
	__le64			magic;

	/* this flags field is encrypted, unlike bset->flags: */
	__le64			flags;

	/* Closed interval: */
	struct bpos		min_key;
	struct bpos		max_key;
	struct bch_extent_ptr	_ptr; /* not used anymore */
	struct bkey_format	format;

	union {
	struct bset		keys;
	struct {
		__u8		pad[22];
		__le16		u64s;
		__u64		_data[0];

	};
	};
} __packed __aligned(8);

LE64_BITMASK(BTREE_NODE_ID_LO,	struct btree_node, flags,  0,  4);
LE64_BITMASK(BTREE_NODE_LEVEL,	struct btree_node, flags,  4,  8);
LE64_BITMASK(BTREE_NODE_NEW_EXTENT_OVERWRITE,
				struct btree_node, flags,  8,  9);
LE64_BITMASK(BTREE_NODE_ID_HI,	struct btree_node, flags,  9, 25);
/* 25-32 unused */
LE64_BITMASK(BTREE_NODE_SEQ,	struct btree_node, flags, 32, 64);

static inline __u64 BTREE_NODE_ID(struct btree_node *n)
{
	return BTREE_NODE_ID_LO(n) | (BTREE_NODE_ID_HI(n) << 4);
}

static inline void SET_BTREE_NODE_ID(struct btree_node *n, __u64 v)
{
	SET_BTREE_NODE_ID_LO(n, v);
	SET_BTREE_NODE_ID_HI(n, v >> 4);
}

struct btree_node_entry {
	struct bch_csum		csum;

	union {
	struct bset		keys;
	struct {
		__u8		pad[22];
		__le16		u64s;
		__u64		_data[0];
	};
	};
} __packed __aligned(8);

#endif /* _BCACHEFS_FORMAT_H */<|MERGE_RESOLUTION|>--- conflicted
+++ resolved
@@ -675,13 +675,9 @@
 	x(btree_subvolume_children,	BCH_VERSION(1,  6))		\
 	x(mi_btree_bitmap,		BCH_VERSION(1,  7))		\
 	x(bucket_stripe_sectors,	BCH_VERSION(1,  8))		\
-<<<<<<< HEAD
-	x(disk_accounting_v2,		BCH_VERSION(1,  9))
-=======
 	x(disk_accounting_v2,		BCH_VERSION(1,  9))		\
 	x(disk_accounting_v3,		BCH_VERSION(1, 10))		\
 	x(disk_accounting_inum,		BCH_VERSION(1, 11))
->>>>>>> aa4674c5
 
 enum bcachefs_metadata_version {
 	bcachefs_metadata_version_min = 9,
