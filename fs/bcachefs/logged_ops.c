--- conflicted
+++ resolved
@@ -37,15 +37,6 @@
 	u32 restart_count = trans->restart_count;
 	struct printbuf buf = PRINTBUF;
 	int ret = 0;
-<<<<<<< HEAD
-
-	fsck_err_on(test_bit(BCH_FS_clean_recovery, &c->flags),
-		    trans, logged_op_but_clean,
-		    "filesystem marked as clean but have logged op\n%s",
-		    (bch2_bkey_val_to_text(&buf, c, k),
-		     buf.buf));
-=======
->>>>>>> 9372b6c4
 
 	fsck_err_on(test_bit(BCH_FS_clean_recovery, &c->flags),
 		    trans, logged_op_but_clean,
@@ -61,11 +52,8 @@
 	if (fn)
 		fn->resume(trans, sk.k);
 
-<<<<<<< HEAD
-=======
 	ret = bch2_logged_op_finish(trans, sk.k);
 
->>>>>>> 9372b6c4
 	bch2_bkey_buf_exit(&sk, c);
 fsck_err:
 	printbuf_exit(&buf);
