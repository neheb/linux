// SPDX-License-Identifier: GPL-2.0

//! String representations.

use crate::alloc::{flags::*, AllocError, KVec};
use core::fmt::{self, Write};
use core::ops::{self, Deref, DerefMut, Index};

use crate::error::{code::*, Error};

/// Byte string without UTF-8 validity guarantee.
#[repr(transparent)]
pub struct BStr([u8]);

impl BStr {
    /// Returns the length of this string.
    #[inline]
    pub const fn len(&self) -> usize {
        self.0.len()
    }

    /// Returns `true` if the string is empty.
    #[inline]
    pub const fn is_empty(&self) -> bool {
        self.len() == 0
    }

    /// Creates a [`BStr`] from a `[u8]`.
    #[inline]
    pub const fn from_bytes(bytes: &[u8]) -> &Self {
        // SAFETY: `BStr` is transparent to `[u8]`.
        unsafe { &*(bytes as *const [u8] as *const BStr) }
    }
}

impl fmt::Display for BStr {
    /// Formats printable ASCII characters, escaping the rest.
    ///
    /// ```
    /// # use kernel::{fmt, b_str, str::{BStr, CString}};
    /// let ascii = b_str!("Hello, BStr!");
    /// let s = CString::try_from_fmt(fmt!("{}", ascii))?;
    /// assert_eq!(s.as_bytes(), "Hello, BStr!".as_bytes());
    ///
    /// let non_ascii = b_str!("🦀");
    /// let s = CString::try_from_fmt(fmt!("{}", non_ascii))?;
    /// assert_eq!(s.as_bytes(), "\\xf0\\x9f\\xa6\\x80".as_bytes());
    /// # Ok::<(), kernel::error::Error>(())
    /// ```
    fn fmt(&self, f: &mut fmt::Formatter<'_>) -> fmt::Result {
        for &b in &self.0 {
            match b {
                // Common escape codes.
                b'\t' => f.write_str("\\t")?,
                b'\n' => f.write_str("\\n")?,
                b'\r' => f.write_str("\\r")?,
                // Printable characters.
                0x20..=0x7e => f.write_char(b as char)?,
                _ => write!(f, "\\x{:02x}", b)?,
            }
        }
        Ok(())
    }
}

impl fmt::Debug for BStr {
    /// Formats printable ASCII characters with a double quote on either end,
    /// escaping the rest.
    ///
    /// ```
    /// # use kernel::{fmt, b_str, str::{BStr, CString}};
    /// // Embedded double quotes are escaped.
    /// let ascii = b_str!("Hello, \"BStr\"!");
    /// let s = CString::try_from_fmt(fmt!("{:?}", ascii))?;
    /// assert_eq!(s.as_bytes(), "\"Hello, \\\"BStr\\\"!\"".as_bytes());
    ///
    /// let non_ascii = b_str!("😺");
    /// let s = CString::try_from_fmt(fmt!("{:?}", non_ascii))?;
    /// assert_eq!(s.as_bytes(), "\"\\xf0\\x9f\\x98\\xba\"".as_bytes());
    /// # Ok::<(), kernel::error::Error>(())
    /// ```
    fn fmt(&self, f: &mut fmt::Formatter<'_>) -> fmt::Result {
        f.write_char('"')?;
        for &b in &self.0 {
            match b {
                // Common escape codes.
                b'\t' => f.write_str("\\t")?,
                b'\n' => f.write_str("\\n")?,
                b'\r' => f.write_str("\\r")?,
                // String escape characters.
                b'\"' => f.write_str("\\\"")?,
                b'\\' => f.write_str("\\\\")?,
                // Printable characters.
                0x20..=0x7e => f.write_char(b as char)?,
                _ => write!(f, "\\x{:02x}", b)?,
            }
        }
        f.write_char('"')
    }
}

impl Deref for BStr {
    type Target = [u8];

    #[inline]
    fn deref(&self) -> &Self::Target {
        &self.0
    }
}

/// Creates a new [`BStr`] from a string literal.
///
/// `b_str!` converts the supplied string literal to byte string, so non-ASCII
/// characters can be included.
///
/// # Examples
///
/// ```
/// # use kernel::b_str;
/// # use kernel::str::BStr;
/// const MY_BSTR: &BStr = b_str!("My awesome BStr!");
/// ```
#[macro_export]
macro_rules! b_str {
    ($str:literal) => {{
        const S: &'static str = $str;
        const C: &'static $crate::str::BStr = $crate::str::BStr::from_bytes(S.as_bytes());
        C
    }};
}

/// Possible errors when using conversion functions in [`CStr`].
#[derive(Debug, Clone, Copy)]
pub enum CStrConvertError {
    /// Supplied bytes contain an interior `NUL`.
    InteriorNul,

    /// Supplied bytes are not terminated by `NUL`.
    NotNulTerminated,
}

impl From<CStrConvertError> for Error {
    #[inline]
    fn from(_: CStrConvertError) -> Error {
        EINVAL
    }
}

/// A string that is guaranteed to have exactly one `NUL` byte, which is at the
/// end.
///
/// Used for interoperability with kernel APIs that take C strings.
#[repr(transparent)]
pub struct CStr([u8]);

impl CStr {
    /// Returns the length of this string excluding `NUL`.
    #[inline]
    pub const fn len(&self) -> usize {
        self.len_with_nul() - 1
    }

    /// Returns the length of this string with `NUL`.
    #[inline]
    pub const fn len_with_nul(&self) -> usize {
        if self.0.is_empty() {
            // SAFETY: This is one of the invariant of `CStr`.
            // We add a `unreachable_unchecked` here to hint the optimizer that
            // the value returned from this function is non-zero.
            unsafe { core::hint::unreachable_unchecked() };
        }
        self.0.len()
    }

    /// Returns `true` if the string only includes `NUL`.
    #[inline]
    pub const fn is_empty(&self) -> bool {
        self.len() == 0
    }

    /// Wraps a raw C string pointer.
    ///
    /// # Safety
    ///
    /// `ptr` must be a valid pointer to a `NUL`-terminated C string, and it must
    /// last at least `'a`. When `CStr` is alive, the memory pointed by `ptr`
    /// must not be mutated.
    #[inline]
    pub unsafe fn from_char_ptr<'a>(ptr: *const crate::ffi::c_char) -> &'a Self {
        // SAFETY: The safety precondition guarantees `ptr` is a valid pointer
        // to a `NUL`-terminated C string.
        let len = unsafe { bindings::strlen(ptr) } + 1;
        // SAFETY: Lifetime guaranteed by the safety precondition.
        let bytes = unsafe { core::slice::from_raw_parts(ptr as _, len) };
        // SAFETY: As `len` is returned by `strlen`, `bytes` does not contain interior `NUL`.
        // As we have added 1 to `len`, the last byte is known to be `NUL`.
        unsafe { Self::from_bytes_with_nul_unchecked(bytes) }
    }

    /// Creates a [`CStr`] from a `[u8]`.
    ///
    /// The provided slice must be `NUL`-terminated, does not contain any
    /// interior `NUL` bytes.
    pub const fn from_bytes_with_nul(bytes: &[u8]) -> Result<&Self, CStrConvertError> {
        if bytes.is_empty() {
            return Err(CStrConvertError::NotNulTerminated);
        }
        if bytes[bytes.len() - 1] != 0 {
            return Err(CStrConvertError::NotNulTerminated);
        }
        let mut i = 0;
        // `i + 1 < bytes.len()` allows LLVM to optimize away bounds checking,
        // while it couldn't optimize away bounds checks for `i < bytes.len() - 1`.
        while i + 1 < bytes.len() {
            if bytes[i] == 0 {
                return Err(CStrConvertError::InteriorNul);
            }
            i += 1;
        }
        // SAFETY: We just checked that all properties hold.
        Ok(unsafe { Self::from_bytes_with_nul_unchecked(bytes) })
    }

    /// Creates a [`CStr`] from a `[u8]` without performing any additional
    /// checks.
    ///
    /// # Safety
    ///
    /// `bytes` *must* end with a `NUL` byte, and should only have a single
    /// `NUL` byte (or the string will be truncated).
    #[inline]
    pub const unsafe fn from_bytes_with_nul_unchecked(bytes: &[u8]) -> &CStr {
        // SAFETY: Properties of `bytes` guaranteed by the safety precondition.
        unsafe { core::mem::transmute(bytes) }
    }

    /// Creates a mutable [`CStr`] from a `[u8]` without performing any
    /// additional checks.
    ///
    /// # Safety
    ///
    /// `bytes` *must* end with a `NUL` byte, and should only have a single
    /// `NUL` byte (or the string will be truncated).
    #[inline]
    pub unsafe fn from_bytes_with_nul_unchecked_mut(bytes: &mut [u8]) -> &mut CStr {
        // SAFETY: Properties of `bytes` guaranteed by the safety precondition.
        unsafe { &mut *(bytes as *mut [u8] as *mut CStr) }
    }

    /// Returns a C pointer to the string.
    #[inline]
    pub const fn as_char_ptr(&self) -> *const crate::ffi::c_char {
<<<<<<< HEAD
        self.0.as_ptr() as _
=======
        self.0.as_ptr()
>>>>>>> a5a056c8
    }

    /// Convert the string to a byte slice without the trailing `NUL` byte.
    #[inline]
    pub fn as_bytes(&self) -> &[u8] {
        &self.0[..self.len()]
    }

    /// Convert the string to a byte slice containing the trailing `NUL` byte.
    #[inline]
    pub const fn as_bytes_with_nul(&self) -> &[u8] {
        &self.0
    }

    /// Yields a [`&str`] slice if the [`CStr`] contains valid UTF-8.
    ///
    /// If the contents of the [`CStr`] are valid UTF-8 data, this
    /// function will return the corresponding [`&str`] slice. Otherwise,
    /// it will return an error with details of where UTF-8 validation failed.
    ///
    /// # Examples
    ///
    /// ```
    /// # use kernel::str::CStr;
    /// let cstr = CStr::from_bytes_with_nul(b"foo\0")?;
    /// assert_eq!(cstr.to_str(), Ok("foo"));
    /// # Ok::<(), kernel::error::Error>(())
    /// ```
    #[inline]
    pub fn to_str(&self) -> Result<&str, core::str::Utf8Error> {
        core::str::from_utf8(self.as_bytes())
    }

    /// Unsafely convert this [`CStr`] into a [`&str`], without checking for
    /// valid UTF-8.
    ///
    /// # Safety
    ///
    /// The contents must be valid UTF-8.
    ///
    /// # Examples
    ///
    /// ```
    /// # use kernel::c_str;
    /// # use kernel::str::CStr;
    /// let bar = c_str!("ツ");
    /// // SAFETY: String literals are guaranteed to be valid UTF-8
    /// // by the Rust compiler.
    /// assert_eq!(unsafe { bar.as_str_unchecked() }, "ツ");
    /// ```
    #[inline]
    pub unsafe fn as_str_unchecked(&self) -> &str {
        // SAFETY: TODO.
        unsafe { core::str::from_utf8_unchecked(self.as_bytes()) }
    }

    /// Convert this [`CStr`] into a [`CString`] by allocating memory and
    /// copying over the string data.
    pub fn to_cstring(&self) -> Result<CString, AllocError> {
        CString::try_from(self)
    }

    /// Converts this [`CStr`] to its ASCII lower case equivalent in-place.
    ///
    /// ASCII letters 'A' to 'Z' are mapped to 'a' to 'z',
    /// but non-ASCII letters are unchanged.
    ///
    /// To return a new lowercased value without modifying the existing one, use
    /// [`to_ascii_lowercase()`].
    ///
    /// [`to_ascii_lowercase()`]: #method.to_ascii_lowercase
    pub fn make_ascii_lowercase(&mut self) {
        // INVARIANT: This doesn't introduce or remove NUL bytes in the C
        // string.
        self.0.make_ascii_lowercase();
    }

    /// Converts this [`CStr`] to its ASCII upper case equivalent in-place.
    ///
    /// ASCII letters 'a' to 'z' are mapped to 'A' to 'Z',
    /// but non-ASCII letters are unchanged.
    ///
    /// To return a new uppercased value without modifying the existing one, use
    /// [`to_ascii_uppercase()`].
    ///
    /// [`to_ascii_uppercase()`]: #method.to_ascii_uppercase
    pub fn make_ascii_uppercase(&mut self) {
        // INVARIANT: This doesn't introduce or remove NUL bytes in the C
        // string.
        self.0.make_ascii_uppercase();
    }

    /// Returns a copy of this [`CString`] where each character is mapped to its
    /// ASCII lower case equivalent.
    ///
    /// ASCII letters 'A' to 'Z' are mapped to 'a' to 'z',
    /// but non-ASCII letters are unchanged.
    ///
    /// To lowercase the value in-place, use [`make_ascii_lowercase`].
    ///
    /// [`make_ascii_lowercase`]: str::make_ascii_lowercase
    pub fn to_ascii_lowercase(&self) -> Result<CString, AllocError> {
        let mut s = self.to_cstring()?;

        s.make_ascii_lowercase();

        Ok(s)
    }

    /// Returns a copy of this [`CString`] where each character is mapped to its
    /// ASCII upper case equivalent.
    ///
    /// ASCII letters 'a' to 'z' are mapped to 'A' to 'Z',
    /// but non-ASCII letters are unchanged.
    ///
    /// To uppercase the value in-place, use [`make_ascii_uppercase`].
    ///
    /// [`make_ascii_uppercase`]: str::make_ascii_uppercase
    pub fn to_ascii_uppercase(&self) -> Result<CString, AllocError> {
        let mut s = self.to_cstring()?;

        s.make_ascii_uppercase();

        Ok(s)
    }
}

impl fmt::Display for CStr {
    /// Formats printable ASCII characters, escaping the rest.
    ///
    /// ```
    /// # use kernel::c_str;
    /// # use kernel::fmt;
    /// # use kernel::str::CStr;
    /// # use kernel::str::CString;
    /// let penguin = c_str!("🐧");
    /// let s = CString::try_from_fmt(fmt!("{}", penguin))?;
    /// assert_eq!(s.as_bytes_with_nul(), "\\xf0\\x9f\\x90\\xa7\0".as_bytes());
    ///
    /// let ascii = c_str!("so \"cool\"");
    /// let s = CString::try_from_fmt(fmt!("{}", ascii))?;
    /// assert_eq!(s.as_bytes_with_nul(), "so \"cool\"\0".as_bytes());
    /// # Ok::<(), kernel::error::Error>(())
    /// ```
    fn fmt(&self, f: &mut fmt::Formatter<'_>) -> fmt::Result {
        for &c in self.as_bytes() {
            if (0x20..0x7f).contains(&c) {
                // Printable character.
                f.write_char(c as char)?;
            } else {
                write!(f, "\\x{:02x}", c)?;
            }
        }
        Ok(())
    }
}

impl fmt::Debug for CStr {
    /// Formats printable ASCII characters with a double quote on either end, escaping the rest.
    ///
    /// ```
    /// # use kernel::c_str;
    /// # use kernel::fmt;
    /// # use kernel::str::CStr;
    /// # use kernel::str::CString;
    /// let penguin = c_str!("🐧");
    /// let s = CString::try_from_fmt(fmt!("{:?}", penguin))?;
    /// assert_eq!(s.as_bytes_with_nul(), "\"\\xf0\\x9f\\x90\\xa7\"\0".as_bytes());
    ///
    /// // Embedded double quotes are escaped.
    /// let ascii = c_str!("so \"cool\"");
    /// let s = CString::try_from_fmt(fmt!("{:?}", ascii))?;
    /// assert_eq!(s.as_bytes_with_nul(), "\"so \\\"cool\\\"\"\0".as_bytes());
    /// # Ok::<(), kernel::error::Error>(())
    /// ```
    fn fmt(&self, f: &mut fmt::Formatter<'_>) -> fmt::Result {
        f.write_str("\"")?;
        for &c in self.as_bytes() {
            match c {
                // Printable characters.
                b'\"' => f.write_str("\\\"")?,
                0x20..=0x7e => f.write_char(c as char)?,
                _ => write!(f, "\\x{:02x}", c)?,
            }
        }
        f.write_str("\"")
    }
}

impl AsRef<BStr> for CStr {
    #[inline]
    fn as_ref(&self) -> &BStr {
        BStr::from_bytes(self.as_bytes())
    }
}

impl Deref for CStr {
    type Target = BStr;

    #[inline]
    fn deref(&self) -> &Self::Target {
        self.as_ref()
    }
}

impl Index<ops::RangeFrom<usize>> for CStr {
    type Output = CStr;

    #[inline]
    fn index(&self, index: ops::RangeFrom<usize>) -> &Self::Output {
        // Delegate bounds checking to slice.
        // Assign to _ to mute clippy's unnecessary operation warning.
        let _ = &self.as_bytes()[index.start..];
        // SAFETY: We just checked the bounds.
        unsafe { Self::from_bytes_with_nul_unchecked(&self.0[index.start..]) }
    }
}

impl Index<ops::RangeFull> for CStr {
    type Output = CStr;

    #[inline]
    fn index(&self, _index: ops::RangeFull) -> &Self::Output {
        self
    }
}

mod private {
    use core::ops;

    // Marker trait for index types that can be forward to `BStr`.
    pub trait CStrIndex {}

    impl CStrIndex for usize {}
    impl CStrIndex for ops::Range<usize> {}
    impl CStrIndex for ops::RangeInclusive<usize> {}
    impl CStrIndex for ops::RangeToInclusive<usize> {}
}

impl<Idx> Index<Idx> for CStr
where
    Idx: private::CStrIndex,
    BStr: Index<Idx>,
{
    type Output = <BStr as Index<Idx>>::Output;

    #[inline]
    fn index(&self, index: Idx) -> &Self::Output {
        &self.as_ref()[index]
    }
}

/// Creates a new [`CStr`] from a string literal.
///
/// The string literal should not contain any `NUL` bytes.
///
/// # Examples
///
/// ```
/// # use kernel::c_str;
/// # use kernel::str::CStr;
/// const MY_CSTR: &CStr = c_str!("My awesome CStr!");
/// ```
#[macro_export]
macro_rules! c_str {
    ($str:expr) => {{
        const S: &str = concat!($str, "\0");
        const C: &$crate::str::CStr = match $crate::str::CStr::from_bytes_with_nul(S.as_bytes()) {
            Ok(v) => v,
            Err(_) => panic!("string contains interior NUL"),
        };
        C
    }};
}

#[cfg(test)]
#[expect(clippy::items_after_test_module)]
mod tests {
    use super::*;
<<<<<<< HEAD

    struct String(CString);

    impl String {
        fn from_fmt(args: fmt::Arguments<'_>) -> Self {
            String(CString::try_from_fmt(args).unwrap())
        }
    }

    impl Deref for String {
        type Target = str;

        fn deref(&self) -> &str {
            self.0.to_str().unwrap()
        }
    }

    macro_rules! format {
        ($($f:tt)*) => ({
            &*String::from_fmt(kernel::fmt!($($f)*))
        })
    }
=======
>>>>>>> a5a056c8

    struct String(CString);

    impl String {
        fn from_fmt(args: fmt::Arguments<'_>) -> Self {
            String(CString::try_from_fmt(args).unwrap())
        }
    }

    impl Deref for String {
        type Target = str;

        fn deref(&self) -> &str {
            self.0.to_str().unwrap()
        }
    }

    macro_rules! format {
        ($($f:tt)*) => ({
            &*String::from_fmt(kernel::fmt!($($f)*))
        })
    }

    const ALL_ASCII_CHARS: &str =
        "\\x01\\x02\\x03\\x04\\x05\\x06\\x07\\x08\\x09\\x0a\\x0b\\x0c\\x0d\\x0e\\x0f\
        \\x10\\x11\\x12\\x13\\x14\\x15\\x16\\x17\\x18\\x19\\x1a\\x1b\\x1c\\x1d\\x1e\\x1f \
        !\"#$%&'()*+,-./0123456789:;<=>?@\
        ABCDEFGHIJKLMNOPQRSTUVWXYZ[\\]^_`abcdefghijklmnopqrstuvwxyz{|}~\\x7f\
        \\x80\\x81\\x82\\x83\\x84\\x85\\x86\\x87\\x88\\x89\\x8a\\x8b\\x8c\\x8d\\x8e\\x8f\
        \\x90\\x91\\x92\\x93\\x94\\x95\\x96\\x97\\x98\\x99\\x9a\\x9b\\x9c\\x9d\\x9e\\x9f\
        \\xa0\\xa1\\xa2\\xa3\\xa4\\xa5\\xa6\\xa7\\xa8\\xa9\\xaa\\xab\\xac\\xad\\xae\\xaf\
        \\xb0\\xb1\\xb2\\xb3\\xb4\\xb5\\xb6\\xb7\\xb8\\xb9\\xba\\xbb\\xbc\\xbd\\xbe\\xbf\
        \\xc0\\xc1\\xc2\\xc3\\xc4\\xc5\\xc6\\xc7\\xc8\\xc9\\xca\\xcb\\xcc\\xcd\\xce\\xcf\
        \\xd0\\xd1\\xd2\\xd3\\xd4\\xd5\\xd6\\xd7\\xd8\\xd9\\xda\\xdb\\xdc\\xdd\\xde\\xdf\
        \\xe0\\xe1\\xe2\\xe3\\xe4\\xe5\\xe6\\xe7\\xe8\\xe9\\xea\\xeb\\xec\\xed\\xee\\xef\
        \\xf0\\xf1\\xf2\\xf3\\xf4\\xf5\\xf6\\xf7\\xf8\\xf9\\xfa\\xfb\\xfc\\xfd\\xfe\\xff";

    #[test]
    fn test_cstr_to_str() {
        let good_bytes = b"\xf0\x9f\xa6\x80\0";
        let checked_cstr = CStr::from_bytes_with_nul(good_bytes).unwrap();
        let checked_str = checked_cstr.to_str().unwrap();
        assert_eq!(checked_str, "🦀");
    }

    #[test]
    #[should_panic]
    fn test_cstr_to_str_panic() {
        let bad_bytes = b"\xc3\x28\0";
        let checked_cstr = CStr::from_bytes_with_nul(bad_bytes).unwrap();
        checked_cstr.to_str().unwrap();
    }

    #[test]
    fn test_cstr_as_str_unchecked() {
        let good_bytes = b"\xf0\x9f\x90\xA7\0";
        let checked_cstr = CStr::from_bytes_with_nul(good_bytes).unwrap();
        // SAFETY: The contents come from a string literal which contains valid UTF-8.
        let unchecked_str = unsafe { checked_cstr.as_str_unchecked() };
        assert_eq!(unchecked_str, "🐧");
    }

    #[test]
    fn test_cstr_display() {
        let hello_world = CStr::from_bytes_with_nul(b"hello, world!\0").unwrap();
        assert_eq!(format!("{}", hello_world), "hello, world!");
        let non_printables = CStr::from_bytes_with_nul(b"\x01\x09\x0a\0").unwrap();
        assert_eq!(format!("{}", non_printables), "\\x01\\x09\\x0a");
        let non_ascii = CStr::from_bytes_with_nul(b"d\xe9j\xe0 vu\0").unwrap();
        assert_eq!(format!("{}", non_ascii), "d\\xe9j\\xe0 vu");
        let good_bytes = CStr::from_bytes_with_nul(b"\xf0\x9f\xa6\x80\0").unwrap();
        assert_eq!(format!("{}", good_bytes), "\\xf0\\x9f\\xa6\\x80");
    }

    #[test]
    fn test_cstr_display_all_bytes() {
        let mut bytes: [u8; 256] = [0; 256];
        // fill `bytes` with [1..=255] + [0]
        for i in u8::MIN..=u8::MAX {
            bytes[i as usize] = i.wrapping_add(1);
        }
        let cstr = CStr::from_bytes_with_nul(&bytes).unwrap();
        assert_eq!(format!("{}", cstr), ALL_ASCII_CHARS);
    }

    #[test]
    fn test_cstr_debug() {
        let hello_world = CStr::from_bytes_with_nul(b"hello, world!\0").unwrap();
        assert_eq!(format!("{:?}", hello_world), "\"hello, world!\"");
        let non_printables = CStr::from_bytes_with_nul(b"\x01\x09\x0a\0").unwrap();
        assert_eq!(format!("{:?}", non_printables), "\"\\x01\\x09\\x0a\"");
        let non_ascii = CStr::from_bytes_with_nul(b"d\xe9j\xe0 vu\0").unwrap();
        assert_eq!(format!("{:?}", non_ascii), "\"d\\xe9j\\xe0 vu\"");
        let good_bytes = CStr::from_bytes_with_nul(b"\xf0\x9f\xa6\x80\0").unwrap();
        assert_eq!(format!("{:?}", good_bytes), "\"\\xf0\\x9f\\xa6\\x80\"");
    }

    #[test]
    fn test_bstr_display() {
        let hello_world = BStr::from_bytes(b"hello, world!");
        assert_eq!(format!("{}", hello_world), "hello, world!");
        let escapes = BStr::from_bytes(b"_\t_\n_\r_\\_\'_\"_");
        assert_eq!(format!("{}", escapes), "_\\t_\\n_\\r_\\_'_\"_");
        let others = BStr::from_bytes(b"\x01");
        assert_eq!(format!("{}", others), "\\x01");
        let non_ascii = BStr::from_bytes(b"d\xe9j\xe0 vu");
        assert_eq!(format!("{}", non_ascii), "d\\xe9j\\xe0 vu");
        let good_bytes = BStr::from_bytes(b"\xf0\x9f\xa6\x80");
        assert_eq!(format!("{}", good_bytes), "\\xf0\\x9f\\xa6\\x80");
    }

    #[test]
    fn test_bstr_debug() {
        let hello_world = BStr::from_bytes(b"hello, world!");
        assert_eq!(format!("{:?}", hello_world), "\"hello, world!\"");
        let escapes = BStr::from_bytes(b"_\t_\n_\r_\\_\'_\"_");
        assert_eq!(format!("{:?}", escapes), "\"_\\t_\\n_\\r_\\\\_'_\\\"_\"");
        let others = BStr::from_bytes(b"\x01");
        assert_eq!(format!("{:?}", others), "\"\\x01\"");
        let non_ascii = BStr::from_bytes(b"d\xe9j\xe0 vu");
        assert_eq!(format!("{:?}", non_ascii), "\"d\\xe9j\\xe0 vu\"");
        let good_bytes = BStr::from_bytes(b"\xf0\x9f\xa6\x80");
        assert_eq!(format!("{:?}", good_bytes), "\"\\xf0\\x9f\\xa6\\x80\"");
    }
}

/// Allows formatting of [`fmt::Arguments`] into a raw buffer.
///
/// It does not fail if callers write past the end of the buffer so that they can calculate the
/// size required to fit everything.
///
/// # Invariants
///
/// The memory region between `pos` (inclusive) and `end` (exclusive) is valid for writes if `pos`
/// is less than `end`.
pub(crate) struct RawFormatter {
    // Use `usize` to use `saturating_*` functions.
    beg: usize,
    pos: usize,
    end: usize,
}

impl RawFormatter {
    /// Creates a new instance of [`RawFormatter`] with an empty buffer.
    fn new() -> Self {
        // INVARIANT: The buffer is empty, so the region that needs to be writable is empty.
        Self {
            beg: 0,
            pos: 0,
            end: 0,
        }
    }

    /// Creates a new instance of [`RawFormatter`] with the given buffer pointers.
    ///
    /// # Safety
    ///
    /// If `pos` is less than `end`, then the region between `pos` (inclusive) and `end`
    /// (exclusive) must be valid for writes for the lifetime of the returned [`RawFormatter`].
    pub(crate) unsafe fn from_ptrs(pos: *mut u8, end: *mut u8) -> Self {
        // INVARIANT: The safety requirements guarantee the type invariants.
        Self {
            beg: pos as _,
            pos: pos as _,
            end: end as _,
        }
    }

    /// Creates a new instance of [`RawFormatter`] with the given buffer.
    ///
    /// # Safety
    ///
    /// The memory region starting at `buf` and extending for `len` bytes must be valid for writes
    /// for the lifetime of the returned [`RawFormatter`].
    pub(crate) unsafe fn from_buffer(buf: *mut u8, len: usize) -> Self {
        let pos = buf as usize;
        // INVARIANT: We ensure that `end` is never less then `buf`, and the safety requirements
        // guarantees that the memory region is valid for writes.
        Self {
            pos,
            beg: pos,
            end: pos.saturating_add(len),
        }
    }

    /// Returns the current insert position.
    ///
    /// N.B. It may point to invalid memory.
    pub(crate) fn pos(&self) -> *mut u8 {
        self.pos as _
    }

    /// Returns the number of bytes written to the formatter.
    pub(crate) fn bytes_written(&self) -> usize {
        self.pos - self.beg
    }
}

impl fmt::Write for RawFormatter {
    fn write_str(&mut self, s: &str) -> fmt::Result {
        // `pos` value after writing `len` bytes. This does not have to be bounded by `end`, but we
        // don't want it to wrap around to 0.
        let pos_new = self.pos.saturating_add(s.len());

        // Amount that we can copy. `saturating_sub` ensures we get 0 if `pos` goes past `end`.
        let len_to_copy = core::cmp::min(pos_new, self.end).saturating_sub(self.pos);

        if len_to_copy > 0 {
            // SAFETY: If `len_to_copy` is non-zero, then we know `pos` has not gone past `end`
            // yet, so it is valid for write per the type invariants.
            unsafe {
                core::ptr::copy_nonoverlapping(
                    s.as_bytes().as_ptr(),
                    self.pos as *mut u8,
                    len_to_copy,
                )
            };
        }

        self.pos = pos_new;
        Ok(())
    }
}

/// Allows formatting of [`fmt::Arguments`] into a raw buffer.
///
/// Fails if callers attempt to write more than will fit in the buffer.
pub(crate) struct Formatter(RawFormatter);

impl Formatter {
    /// Creates a new instance of [`Formatter`] with the given buffer.
    ///
    /// # Safety
    ///
    /// The memory region starting at `buf` and extending for `len` bytes must be valid for writes
    /// for the lifetime of the returned [`Formatter`].
    pub(crate) unsafe fn from_buffer(buf: *mut u8, len: usize) -> Self {
        // SAFETY: The safety requirements of this function satisfy those of the callee.
        Self(unsafe { RawFormatter::from_buffer(buf, len) })
    }
}

impl Deref for Formatter {
    type Target = RawFormatter;

    fn deref(&self) -> &Self::Target {
        &self.0
    }
}

impl fmt::Write for Formatter {
    fn write_str(&mut self, s: &str) -> fmt::Result {
        self.0.write_str(s)?;

        // Fail the request if we go past the end of the buffer.
        if self.0.pos > self.0.end {
            Err(fmt::Error)
        } else {
            Ok(())
        }
    }
}

/// An owned string that is guaranteed to have exactly one `NUL` byte, which is at the end.
///
/// Used for interoperability with kernel APIs that take C strings.
///
/// # Invariants
///
/// The string is always `NUL`-terminated and contains no other `NUL` bytes.
///
/// # Examples
///
/// ```
/// use kernel::{str::CString, fmt};
///
/// let s = CString::try_from_fmt(fmt!("{}{}{}", "abc", 10, 20))?;
/// assert_eq!(s.as_bytes_with_nul(), "abc1020\0".as_bytes());
///
/// let tmp = "testing";
/// let s = CString::try_from_fmt(fmt!("{tmp}{}", 123))?;
/// assert_eq!(s.as_bytes_with_nul(), "testing123\0".as_bytes());
///
/// // This fails because it has an embedded `NUL` byte.
/// let s = CString::try_from_fmt(fmt!("a\0b{}", 123));
/// assert_eq!(s.is_ok(), false);
/// # Ok::<(), kernel::error::Error>(())
/// ```
pub struct CString {
    buf: KVec<u8>,
}

impl CString {
    /// Creates an instance of [`CString`] from the given formatted arguments.
    pub fn try_from_fmt(args: fmt::Arguments<'_>) -> Result<Self, Error> {
        // Calculate the size needed (formatted string plus `NUL` terminator).
        let mut f = RawFormatter::new();
        f.write_fmt(args)?;
        f.write_str("\0")?;
        let size = f.bytes_written();

        // Allocate a vector with the required number of bytes, and write to it.
        let mut buf = KVec::with_capacity(size, GFP_KERNEL)?;
        // SAFETY: The buffer stored in `buf` is at least of size `size` and is valid for writes.
        let mut f = unsafe { Formatter::from_buffer(buf.as_mut_ptr(), size) };
        f.write_fmt(args)?;
        f.write_str("\0")?;

        // SAFETY: The number of bytes that can be written to `f` is bounded by `size`, which is
        // `buf`'s capacity. The contents of the buffer have been initialised by writes to `f`.
        unsafe { buf.set_len(f.bytes_written()) };

        // Check that there are no `NUL` bytes before the end.
        // SAFETY: The buffer is valid for read because `f.bytes_written()` is bounded by `size`
        // (which the minimum buffer size) and is non-zero (we wrote at least the `NUL` terminator)
        // so `f.bytes_written() - 1` doesn't underflow.
        let ptr = unsafe { bindings::memchr(buf.as_ptr().cast(), 0, f.bytes_written() - 1) };
        if !ptr.is_null() {
            return Err(EINVAL);
        }

        // INVARIANT: We wrote the `NUL` terminator and checked above that no other `NUL` bytes
        // exist in the buffer.
        Ok(Self { buf })
    }
}

impl Deref for CString {
    type Target = CStr;

    fn deref(&self) -> &Self::Target {
        // SAFETY: The type invariants guarantee that the string is `NUL`-terminated and that no
        // other `NUL` bytes exist.
        unsafe { CStr::from_bytes_with_nul_unchecked(self.buf.as_slice()) }
    }
}

impl DerefMut for CString {
    fn deref_mut(&mut self) -> &mut Self::Target {
        // SAFETY: A `CString` is always NUL-terminated and contains no other
        // NUL bytes.
        unsafe { CStr::from_bytes_with_nul_unchecked_mut(self.buf.as_mut_slice()) }
    }
}

impl<'a> TryFrom<&'a CStr> for CString {
    type Error = AllocError;

    fn try_from(cstr: &'a CStr) -> Result<CString, AllocError> {
        let mut buf = KVec::new();

        buf.extend_from_slice(cstr.as_bytes_with_nul(), GFP_KERNEL)?;

        // INVARIANT: The `CStr` and `CString` types have the same invariants for
        // the string data, and we copied it over without changes.
        Ok(CString { buf })
    }
}

impl fmt::Debug for CString {
    fn fmt(&self, f: &mut fmt::Formatter<'_>) -> fmt::Result {
        fmt::Debug::fmt(&**self, f)
    }
}

/// A convenience alias for [`core::format_args`].
#[macro_export]
macro_rules! fmt {
    ($($f:tt)*) => ( core::format_args!($($f)*) )
}<|MERGE_RESOLUTION|>--- conflicted
+++ resolved
@@ -250,11 +250,7 @@
     /// Returns a C pointer to the string.
     #[inline]
     pub const fn as_char_ptr(&self) -> *const crate::ffi::c_char {
-<<<<<<< HEAD
-        self.0.as_ptr() as _
-=======
         self.0.as_ptr()
->>>>>>> a5a056c8
     }
 
     /// Convert the string to a byte slice without the trailing `NUL` byte.
@@ -534,31 +530,6 @@
 #[expect(clippy::items_after_test_module)]
 mod tests {
     use super::*;
-<<<<<<< HEAD
-
-    struct String(CString);
-
-    impl String {
-        fn from_fmt(args: fmt::Arguments<'_>) -> Self {
-            String(CString::try_from_fmt(args).unwrap())
-        }
-    }
-
-    impl Deref for String {
-        type Target = str;
-
-        fn deref(&self) -> &str {
-            self.0.to_str().unwrap()
-        }
-    }
-
-    macro_rules! format {
-        ($($f:tt)*) => ({
-            &*String::from_fmt(kernel::fmt!($($f)*))
-        })
-    }
-=======
->>>>>>> a5a056c8
 
     struct String(CString);
 
