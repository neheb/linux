--- conflicted
+++ resolved
@@ -94,11 +94,7 @@
 ///   - `license`: ASCII string literal of the license of the kernel module (required).
 ///   - `alias`: array of ASCII string literals of the alias names of the kernel module.
 ///   - `firmware`: array of ASCII string literals of the firmware files of
-<<<<<<< HEAD
-/// the kernel module.
-=======
 ///     the kernel module.
->>>>>>> aa4674c5
 #[proc_macro]
 pub fn module(ts: TokenStream) -> TokenStream {
     module::module(ts)
