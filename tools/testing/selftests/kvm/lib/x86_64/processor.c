--- conflicted
+++ resolved
@@ -1259,7 +1259,6 @@
 	const unsigned long num_ht_pages = 12 << (30 - vm->page_shift); /* 12 GiB */
 	unsigned long ht_gfn, max_gfn, max_pfn;
 	uint8_t maxphyaddr, guest_maxphyaddr;
-<<<<<<< HEAD
 
 	/*
 	 * Use "guest MAXPHYADDR" from KVM if it's available.  Guest MAXPHYADDR
@@ -1272,20 +1271,6 @@
 	TEST_ASSERT(guest_maxphyaddr <= vm->pa_bits,
 		    "Guest MAXPHYADDR should never be greater than raw MAXPHYADDR");
 
-=======
-
-	/*
-	 * Use "guest MAXPHYADDR" from KVM if it's available.  Guest MAXPHYADDR
-	 * enumerates the max _mappable_ GPA, which can be less than the raw
-	 * MAXPHYADDR, e.g. if MAXPHYADDR=52, KVM is using TDP, and the CPU
-	 * doesn't support 5-level TDP.
-	 */
-	guest_maxphyaddr = kvm_cpu_property(X86_PROPERTY_GUEST_MAX_PHY_ADDR);
-	guest_maxphyaddr = guest_maxphyaddr ?: vm->pa_bits;
-	TEST_ASSERT(guest_maxphyaddr <= vm->pa_bits,
-		    "Guest MAXPHYADDR should never be greater than raw MAXPHYADDR");
-
->>>>>>> de9c2c66
 	max_gfn = (1ULL << (guest_maxphyaddr - vm->page_shift)) - 1;
 
 	/* Avoid reserved HyperTransport region on AMD processors.  */
