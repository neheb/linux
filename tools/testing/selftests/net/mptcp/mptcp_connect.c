// SPDX-License-Identifier: GPL-2.0

#define _GNU_SOURCE

#include <errno.h>
#include <limits.h>
#include <fcntl.h>
#include <string.h>
#include <stdarg.h>
#include <stdbool.h>
#include <stdint.h>
#include <stdio.h>
#include <stdlib.h>
#include <strings.h>
#include <signal.h>
#include <unistd.h>
#include <time.h>

#include <sys/ioctl.h>
#include <sys/poll.h>
#include <sys/sendfile.h>
#include <sys/stat.h>
#include <sys/socket.h>
#include <sys/types.h>
#include <sys/mman.h>

#include <netdb.h>
#include <netinet/in.h>

#include <linux/tcp.h>
#include <linux/time_types.h>
#include <linux/sockios.h>

extern int optind;

#ifndef IPPROTO_MPTCP
#define IPPROTO_MPTCP 262
#endif
#ifndef TCP_ULP
#define TCP_ULP 31
#endif

static int  poll_timeout = 10 * 1000;
static bool listen_mode;
static bool quit;

enum cfg_mode {
	CFG_MODE_POLL,
	CFG_MODE_MMAP,
	CFG_MODE_SENDFILE,
};

enum cfg_peek {
	CFG_NONE_PEEK,
	CFG_WITH_PEEK,
	CFG_AFTER_PEEK,
};

static enum cfg_mode cfg_mode = CFG_MODE_POLL;
static enum cfg_peek cfg_peek = CFG_NONE_PEEK;
static const char *cfg_host;
static const char *cfg_port	= "12000";
static int cfg_sock_proto	= IPPROTO_MPTCP;
static int pf = AF_INET;
static int cfg_sndbuf;
static int cfg_rcvbuf;
static bool cfg_join;
static bool cfg_remove;
static unsigned int cfg_time;
static unsigned int cfg_do_w;
static int cfg_wait;
static uint32_t cfg_mark;
static char *cfg_input;
static int cfg_repeat = 1;

struct cfg_cmsg_types {
	unsigned int cmsg_enabled:1;
	unsigned int timestampns:1;
	unsigned int tcp_inq:1;
};

struct cfg_sockopt_types {
	unsigned int transparent:1;
};

struct tcp_inq_state {
	unsigned int last;
	bool expect_eof;
};

static struct tcp_inq_state tcp_inq;

static struct cfg_cmsg_types cfg_cmsg_types;
static struct cfg_sockopt_types cfg_sockopt_types;

static void die_usage(void)
{
<<<<<<< HEAD
	fprintf(stderr, "Usage: mptcp_connect [-6] [-u] [-s MPTCP|TCP] [-p port] [-m mode]"
		"[-l] [-w sec] [-t num] [-T num] connect_address\n");
	fprintf(stderr, "\t-6 use ipv6\n");
	fprintf(stderr, "\t-t num -- set poll timeout to num\n");
	fprintf(stderr, "\t-T num -- set expected runtime to num ms\n");
	fprintf(stderr, "\t-S num -- set SO_SNDBUF to num\n");
	fprintf(stderr, "\t-R num -- set SO_RCVBUF to num\n");
	fprintf(stderr, "\t-p num -- use port num\n");
	fprintf(stderr, "\t-s [MPTCP|TCP] -- use mptcp(default) or tcp sockets\n");
=======
	fprintf(stderr, "Usage: mptcp_connect [-6] [-c cmsg] [-i file] [-I num] [-j] [-l] "
		"[-m mode] [-M mark] [-o option] [-p port] [-P mode] [-j] [-l] [-r num] "
		"[-s MPTCP|TCP] [-S num] [-r num] [-t num] [-T num] [-u] [-w sec] connect_address\n");
	fprintf(stderr, "\t-6 use ipv6\n");
	fprintf(stderr, "\t-c cmsg -- test cmsg type <cmsg>\n");
	fprintf(stderr, "\t-i file -- read the data to send from the given file instead of stdin");
	fprintf(stderr, "\t-I num -- repeat the transfer 'num' times. In listen mode accepts num "
		"incoming connections, in client mode, disconnect and reconnect to the server\n");
	fprintf(stderr, "\t-j     -- add additional sleep at connection start and tear down "
		"-- for MPJ tests\n");
	fprintf(stderr, "\t-l     -- listens mode, accepts incoming connection\n");
>>>>>>> 754e0b0e
	fprintf(stderr, "\t-m [poll|mmap|sendfile] -- use poll(default)/mmap+write/sendfile\n");
	fprintf(stderr, "\t-M mark -- set socket packet mark\n");
	fprintf(stderr, "\t-o option -- test sockopt <option>\n");
	fprintf(stderr, "\t-p num -- use port num\n");
	fprintf(stderr,
		"\t-P [saveWithPeek|saveAfterPeek] -- save data with/after MSG_PEEK form tcp socket\n");
	fprintf(stderr, "\t-t num -- set poll timeout to num\n");
	fprintf(stderr, "\t-T num -- set expected runtime to num ms\n");
	fprintf(stderr, "\t-r num -- enable slow mode, limiting each write to num bytes "
		"-- for remove addr tests\n");
	fprintf(stderr, "\t-R num -- set SO_RCVBUF to num\n");
	fprintf(stderr, "\t-s [MPTCP|TCP] -- use mptcp(default) or tcp sockets\n");
	fprintf(stderr, "\t-S num -- set SO_SNDBUF to num\n");
	fprintf(stderr, "\t-w num -- wait num sec before closing the socket\n");
	exit(1);
}

static void xerror(const char *fmt, ...)
{
	va_list ap;

	va_start(ap, fmt);
	vfprintf(stderr, fmt, ap);
	va_end(ap);
	exit(1);
}

static void handle_signal(int nr)
{
	quit = true;
}

static const char *getxinfo_strerr(int err)
{
	if (err == EAI_SYSTEM)
		return strerror(errno);

	return gai_strerror(err);
}

static void xgetnameinfo(const struct sockaddr *addr, socklen_t addrlen,
			 char *host, socklen_t hostlen,
			 char *serv, socklen_t servlen)
{
	int flags = NI_NUMERICHOST | NI_NUMERICSERV;
	int err = getnameinfo(addr, addrlen, host, hostlen, serv, servlen,
			      flags);

	if (err) {
		const char *errstr = getxinfo_strerr(err);

		fprintf(stderr, "Fatal: getnameinfo: %s\n", errstr);
		exit(1);
	}
}

static void xgetaddrinfo(const char *node, const char *service,
			 const struct addrinfo *hints,
			 struct addrinfo **res)
{
	int err = getaddrinfo(node, service, hints, res);

	if (err) {
		const char *errstr = getxinfo_strerr(err);

		fprintf(stderr, "Fatal: getaddrinfo(%s:%s): %s\n",
			node ? node : "", service ? service : "", errstr);
		exit(1);
	}
}

static void set_rcvbuf(int fd, unsigned int size)
{
	int err;

	err = setsockopt(fd, SOL_SOCKET, SO_RCVBUF, &size, sizeof(size));
	if (err) {
		perror("set SO_RCVBUF");
		exit(1);
	}
}

static void set_sndbuf(int fd, unsigned int size)
{
	int err;

	err = setsockopt(fd, SOL_SOCKET, SO_SNDBUF, &size, sizeof(size));
	if (err) {
		perror("set SO_SNDBUF");
		exit(1);
	}
}

static void set_mark(int fd, uint32_t mark)
{
	int err;

	err = setsockopt(fd, SOL_SOCKET, SO_MARK, &mark, sizeof(mark));
	if (err) {
		perror("set SO_MARK");
		exit(1);
	}
}

static void set_transparent(int fd, int pf)
{
	int one = 1;

	switch (pf) {
	case AF_INET:
		if (-1 == setsockopt(fd, SOL_IP, IP_TRANSPARENT, &one, sizeof(one)))
			perror("IP_TRANSPARENT");
		break;
	case AF_INET6:
		if (-1 == setsockopt(fd, IPPROTO_IPV6, IPV6_TRANSPARENT, &one, sizeof(one)))
			perror("IPV6_TRANSPARENT");
		break;
	}
}

static int do_ulp_so(int sock, const char *name)
{
	return setsockopt(sock, IPPROTO_TCP, TCP_ULP, name, strlen(name));
}

#define X(m)	xerror("%s:%u: %s: failed for proto %d at line %u", __FILE__, __LINE__, (m), proto, line)
static void sock_test_tcpulp(int sock, int proto, unsigned int line)
{
	socklen_t buflen = 8;
	char buf[8] = "";
	int ret = getsockopt(sock, IPPROTO_TCP, TCP_ULP, buf, &buflen);

	if (ret != 0)
		X("getsockopt");

	if (buflen > 0) {
		if (strcmp(buf, "mptcp") != 0)
			xerror("unexpected ULP '%s' for proto %d at line %u", buf, proto, line);
		ret = do_ulp_so(sock, "tls");
		if (ret == 0)
			X("setsockopt");
	} else if (proto == IPPROTO_MPTCP) {
		ret = do_ulp_so(sock, "tls");
		if (ret != -1)
			X("setsockopt");
	}

	ret = do_ulp_so(sock, "mptcp");
	if (ret != -1)
		X("setsockopt");

#undef X
}

#define SOCK_TEST_TCPULP(s, p) sock_test_tcpulp((s), (p), __LINE__)

static int sock_listen_mptcp(const char * const listenaddr,
			     const char * const port)
{
	int sock;
	struct addrinfo hints = {
		.ai_protocol = IPPROTO_TCP,
		.ai_socktype = SOCK_STREAM,
		.ai_flags = AI_PASSIVE | AI_NUMERICHOST
	};

	hints.ai_family = pf;

	struct addrinfo *a, *addr;
	int one = 1;

	xgetaddrinfo(listenaddr, port, &hints, &addr);
	hints.ai_family = pf;

	for (a = addr; a; a = a->ai_next) {
		sock = socket(a->ai_family, a->ai_socktype, cfg_sock_proto);
		if (sock < 0)
			continue;

		SOCK_TEST_TCPULP(sock, cfg_sock_proto);

		if (-1 == setsockopt(sock, SOL_SOCKET, SO_REUSEADDR, &one,
				     sizeof(one)))
			perror("setsockopt");

		if (cfg_sockopt_types.transparent)
			set_transparent(sock, pf);

		if (bind(sock, a->ai_addr, a->ai_addrlen) == 0)
			break; /* success */

		perror("bind");
		close(sock);
		sock = -1;
	}

	freeaddrinfo(addr);

	if (sock < 0) {
		fprintf(stderr, "Could not create listen socket\n");
		return sock;
	}

	SOCK_TEST_TCPULP(sock, cfg_sock_proto);

	if (listen(sock, 20)) {
		perror("listen");
		close(sock);
		return -1;
	}

	SOCK_TEST_TCPULP(sock, cfg_sock_proto);

	return sock;
}

static int sock_connect_mptcp(const char * const remoteaddr,
			      const char * const port, int proto,
			      struct addrinfo **peer)
{
	struct addrinfo hints = {
		.ai_protocol = IPPROTO_TCP,
		.ai_socktype = SOCK_STREAM,
	};
	struct addrinfo *a, *addr;
	int sock = -1;

	hints.ai_family = pf;

	xgetaddrinfo(remoteaddr, port, &hints, &addr);
	for (a = addr; a; a = a->ai_next) {
		sock = socket(a->ai_family, a->ai_socktype, proto);
		if (sock < 0) {
			perror("socket");
			continue;
		}

		SOCK_TEST_TCPULP(sock, proto);

		if (cfg_mark)
			set_mark(sock, cfg_mark);

		if (connect(sock, a->ai_addr, a->ai_addrlen) == 0) {
			*peer = a;
			break; /* success */
		}

		perror("connect()");
		close(sock);
		sock = -1;
	}

	freeaddrinfo(addr);
	if (sock != -1)
		SOCK_TEST_TCPULP(sock, proto);
	return sock;
}

static size_t do_rnd_write(const int fd, char *buf, const size_t len)
{
	static bool first = true;
	unsigned int do_w;
	ssize_t bw;

	do_w = rand() & 0xffff;
	if (do_w == 0 || do_w > len)
		do_w = len;

	if (cfg_join && first && do_w > 100)
		do_w = 100;

	if (cfg_remove && do_w > cfg_do_w)
		do_w = cfg_do_w;

	bw = write(fd, buf, do_w);
	if (bw < 0)
		perror("write");

	/* let the join handshake complete, before going on */
	if (cfg_join && first) {
		usleep(200000);
		first = false;
	}

	if (cfg_remove)
		usleep(200000);

	return bw;
}

static size_t do_write(const int fd, char *buf, const size_t len)
{
	size_t offset = 0;

	while (offset < len) {
		size_t written;
		ssize_t bw;

		bw = write(fd, buf + offset, len - offset);
		if (bw < 0) {
			perror("write");
			return 0;
		}

		written = (size_t)bw;
		offset += written;
	}

	return offset;
}

static void process_cmsg(struct msghdr *msgh)
{
	struct __kernel_timespec ts;
	bool inq_found = false;
	bool ts_found = false;
	unsigned int inq = 0;
	struct cmsghdr *cmsg;

	for (cmsg = CMSG_FIRSTHDR(msgh); cmsg ; cmsg = CMSG_NXTHDR(msgh, cmsg)) {
		if (cmsg->cmsg_level == SOL_SOCKET && cmsg->cmsg_type == SO_TIMESTAMPNS_NEW) {
			memcpy(&ts, CMSG_DATA(cmsg), sizeof(ts));
			ts_found = true;
			continue;
		}
		if (cmsg->cmsg_level == IPPROTO_TCP && cmsg->cmsg_type == TCP_CM_INQ) {
			memcpy(&inq, CMSG_DATA(cmsg), sizeof(inq));
			inq_found = true;
			continue;
		}

	}

	if (cfg_cmsg_types.timestampns) {
		if (!ts_found)
			xerror("TIMESTAMPNS not present\n");
	}

	if (cfg_cmsg_types.tcp_inq) {
		if (!inq_found)
			xerror("TCP_INQ not present\n");

		if (inq > 1024)
			xerror("tcp_inq %u is larger than one kbyte\n", inq);
		tcp_inq.last = inq;
	}
}

static ssize_t do_recvmsg_cmsg(const int fd, char *buf, const size_t len)
{
	char msg_buf[8192];
	struct iovec iov = {
		.iov_base = buf,
		.iov_len = len,
	};
	struct msghdr msg = {
		.msg_iov = &iov,
		.msg_iovlen = 1,
		.msg_control = msg_buf,
		.msg_controllen = sizeof(msg_buf),
	};
	int flags = 0;
	unsigned int last_hint = tcp_inq.last;
	int ret = recvmsg(fd, &msg, flags);

	if (ret <= 0) {
		if (ret == 0 && tcp_inq.expect_eof)
			return ret;

		if (ret == 0 && cfg_cmsg_types.tcp_inq)
			if (last_hint != 1 && last_hint != 0)
				xerror("EOF but last tcp_inq hint was %u\n", last_hint);

		return ret;
	}

	if (tcp_inq.expect_eof)
		xerror("expected EOF, last_hint %u, now %u\n",
		       last_hint, tcp_inq.last);

	if (msg.msg_controllen && !cfg_cmsg_types.cmsg_enabled)
		xerror("got %lu bytes of cmsg data, expected 0\n",
		       (unsigned long)msg.msg_controllen);

	if (msg.msg_controllen == 0 && cfg_cmsg_types.cmsg_enabled)
		xerror("%s\n", "got no cmsg data");

	if (msg.msg_controllen)
		process_cmsg(&msg);

	if (cfg_cmsg_types.tcp_inq) {
		if ((size_t)ret < len && last_hint > (unsigned int)ret) {
			if (ret + 1 != (int)last_hint) {
				int next = read(fd, msg_buf, sizeof(msg_buf));

				xerror("read %u of %u, last_hint was %u tcp_inq hint now %u next_read returned %d/%m\n",
				       ret, (unsigned int)len, last_hint, tcp_inq.last, next);
			} else {
				tcp_inq.expect_eof = true;
			}
		}
	}

	return ret;
}

static ssize_t do_rnd_read(const int fd, char *buf, const size_t len)
{
	int ret = 0;
	char tmp[16384];
	size_t cap = rand();

	cap &= 0xffff;

	if (cap == 0)
		cap = 1;
	else if (cap > len)
		cap = len;

	if (cfg_peek == CFG_WITH_PEEK) {
		ret = recv(fd, buf, cap, MSG_PEEK);
		ret = (ret < 0) ? ret : read(fd, tmp, ret);
	} else if (cfg_peek == CFG_AFTER_PEEK) {
		ret = recv(fd, buf, cap, MSG_PEEK);
		ret = (ret < 0) ? ret : read(fd, buf, cap);
	} else if (cfg_cmsg_types.cmsg_enabled) {
		ret = do_recvmsg_cmsg(fd, buf, cap);
	} else {
		ret = read(fd, buf, cap);
	}

	return ret;
}

static void set_nonblock(int fd, bool nonblock)
{
	int flags = fcntl(fd, F_GETFL);

	if (flags == -1)
		return;

	if (nonblock)
		fcntl(fd, F_SETFL, flags | O_NONBLOCK);
	else
		fcntl(fd, F_SETFL, flags & ~O_NONBLOCK);
}

static int copyfd_io_poll(int infd, int peerfd, int outfd, bool *in_closed_after_out)
{
	struct pollfd fds = {
		.fd = peerfd,
		.events = POLLIN | POLLOUT,
	};
	unsigned int woff = 0, wlen = 0;
	char wbuf[8192];

	set_nonblock(peerfd, true);

	for (;;) {
		char rbuf[8192];
		ssize_t len;

		if (fds.events == 0)
			break;

		switch (poll(&fds, 1, poll_timeout)) {
		case -1:
			if (errno == EINTR)
				continue;
			perror("poll");
			return 1;
		case 0:
			fprintf(stderr, "%s: poll timed out (events: "
				"POLLIN %u, POLLOUT %u)\n", __func__,
				fds.events & POLLIN, fds.events & POLLOUT);
			return 2;
		}

		if (fds.revents & POLLIN) {
			len = do_rnd_read(peerfd, rbuf, sizeof(rbuf));
			if (len == 0) {
				/* no more data to receive:
				 * peer has closed its write side
				 */
				fds.events &= ~POLLIN;

				if ((fds.events & POLLOUT) == 0) {
					*in_closed_after_out = true;
					/* and nothing more to send */
					break;
				}

			/* Else, still have data to transmit */
			} else if (len < 0) {
				perror("read");
				return 3;
			}

			do_write(outfd, rbuf, len);
		}

		if (fds.revents & POLLOUT) {
			if (wlen == 0) {
				woff = 0;
				wlen = read(infd, wbuf, sizeof(wbuf));
			}

			if (wlen > 0) {
				ssize_t bw;

				bw = do_rnd_write(peerfd, wbuf + woff, wlen);
				if (bw < 0)
					return 111;

				woff += bw;
				wlen -= bw;
			} else if (wlen == 0) {
				/* We have no more data to send. */
				fds.events &= ~POLLOUT;

				if ((fds.events & POLLIN) == 0)
					/* ... and peer also closed already */
					break;

				/* ... but we still receive.
				 * Close our write side, ev. give some time
				 * for address notification and/or checking
				 * the current status
				 */
				if (cfg_wait)
					usleep(cfg_wait);
				shutdown(peerfd, SHUT_WR);
			} else {
				if (errno == EINTR)
					continue;
				perror("read");
				return 4;
			}
		}

		if (fds.revents & (POLLERR | POLLNVAL)) {
			fprintf(stderr, "Unexpected revents: "
				"POLLERR/POLLNVAL(%x)\n", fds.revents);
			return 5;
		}
	}

	/* leave some time for late join/announce */
	if (cfg_remove)
		usleep(cfg_wait);

	return 0;
}

static int do_recvfile(int infd, int outfd)
{
	ssize_t r;

	do {
		char buf[16384];

		r = do_rnd_read(infd, buf, sizeof(buf));
		if (r > 0) {
			if (write(outfd, buf, r) != r)
				break;
		} else if (r < 0) {
			perror("read");
		}
	} while (r > 0);

	return (int)r;
}

static int do_mmap(int infd, int outfd, unsigned int size)
{
	char *inbuf = mmap(NULL, size, PROT_READ, MAP_SHARED, infd, 0);
	ssize_t ret = 0, off = 0;
	size_t rem;

	if (inbuf == MAP_FAILED) {
		perror("mmap");
		return 1;
	}

	rem = size;

	while (rem > 0) {
		ret = write(outfd, inbuf + off, rem);

		if (ret < 0) {
			perror("write");
			break;
		}

		off += ret;
		rem -= ret;
	}

	munmap(inbuf, size);
	return rem;
}

static int get_infd_size(int fd)
{
	struct stat sb;
	ssize_t count;
	int err;

	err = fstat(fd, &sb);
	if (err < 0) {
		perror("fstat");
		return -1;
	}

	if ((sb.st_mode & S_IFMT) != S_IFREG) {
		fprintf(stderr, "%s: stdin is not a regular file\n", __func__);
		return -2;
	}

	count = sb.st_size;
	if (count > INT_MAX) {
		fprintf(stderr, "File too large: %zu\n", count);
		return -3;
	}

	return (int)count;
}

static int do_sendfile(int infd, int outfd, unsigned int count)
{
	while (count > 0) {
		ssize_t r;

		r = sendfile(outfd, infd, NULL, count);
		if (r < 0) {
			perror("sendfile");
			return 3;
		}

		count -= r;
	}

	return 0;
}

static int copyfd_io_mmap(int infd, int peerfd, int outfd,
			  unsigned int size, bool *in_closed_after_out)
{
	int err;

	if (listen_mode) {
		err = do_recvfile(peerfd, outfd);
		if (err)
			return err;

		err = do_mmap(infd, peerfd, size);
	} else {
		err = do_mmap(infd, peerfd, size);
		if (err)
			return err;

		shutdown(peerfd, SHUT_WR);

		err = do_recvfile(peerfd, outfd);
		*in_closed_after_out = true;
	}

	return err;
}

static int copyfd_io_sendfile(int infd, int peerfd, int outfd,
			      unsigned int size, bool *in_closed_after_out)
{
	int err;

	if (listen_mode) {
		err = do_recvfile(peerfd, outfd);
		if (err)
			return err;

		err = do_sendfile(infd, peerfd, size);
	} else {
		err = do_sendfile(infd, peerfd, size);
		if (err)
			return err;
		err = do_recvfile(peerfd, outfd);
		*in_closed_after_out = true;
	}

	return err;
}

static int copyfd_io(int infd, int peerfd, int outfd, bool close_peerfd)
{
	bool in_closed_after_out = false;
	struct timespec start, end;
	int file_size;
	int ret;

	if (cfg_time && (clock_gettime(CLOCK_MONOTONIC, &start) < 0))
		xerror("can not fetch start time %d", errno);

	switch (cfg_mode) {
	case CFG_MODE_POLL:
		ret = copyfd_io_poll(infd, peerfd, outfd, &in_closed_after_out);
		break;

	case CFG_MODE_MMAP:
		file_size = get_infd_size(infd);
		if (file_size < 0)
			return file_size;
		ret = copyfd_io_mmap(infd, peerfd, outfd, file_size, &in_closed_after_out);
		break;

	case CFG_MODE_SENDFILE:
		file_size = get_infd_size(infd);
		if (file_size < 0)
			return file_size;
		ret = copyfd_io_sendfile(infd, peerfd, outfd, file_size, &in_closed_after_out);
		break;

	default:
		fprintf(stderr, "Invalid mode %d\n", cfg_mode);

		die_usage();
		return 1;
	}

	if (ret)
		return ret;

<<<<<<< HEAD
=======
	if (close_peerfd)
		close(peerfd);

>>>>>>> 754e0b0e
	if (cfg_time) {
		unsigned int delta_ms;

		if (clock_gettime(CLOCK_MONOTONIC, &end) < 0)
			xerror("can not fetch end time %d", errno);
		delta_ms = (end.tv_sec - start.tv_sec) * 1000 + (end.tv_nsec - start.tv_nsec) / 1000000;
		if (delta_ms > cfg_time) {
			xerror("transfer slower than expected! runtime %d ms, expected %d ms",
			       delta_ms, cfg_time);
		}

		/* show the runtime only if this end shutdown(wr) before receiving the EOF,
		 * (that is, if this end got the longer runtime)
		 */
		if (in_closed_after_out)
			fprintf(stderr, "%d", delta_ms);
	}

	return 0;
}

static void check_sockaddr(int pf, struct sockaddr_storage *ss,
			   socklen_t salen)
{
	struct sockaddr_in6 *sin6;
	struct sockaddr_in *sin;
	socklen_t wanted_size = 0;

	switch (pf) {
	case AF_INET:
		wanted_size = sizeof(*sin);
		sin = (void *)ss;
		if (!sin->sin_port)
			fprintf(stderr, "accept: something wrong: ip connection from port 0");
		break;
	case AF_INET6:
		wanted_size = sizeof(*sin6);
		sin6 = (void *)ss;
		if (!sin6->sin6_port)
			fprintf(stderr, "accept: something wrong: ipv6 connection from port 0");
		break;
	default:
		fprintf(stderr, "accept: Unknown pf %d, salen %u\n", pf, salen);
		return;
	}

	if (salen != wanted_size)
		fprintf(stderr, "accept: size mismatch, got %d expected %d\n",
			(int)salen, wanted_size);

	if (ss->ss_family != pf)
		fprintf(stderr, "accept: pf mismatch, expect %d, ss_family is %d\n",
			(int)ss->ss_family, pf);
}

static void check_getpeername(int fd, struct sockaddr_storage *ss, socklen_t salen)
{
	struct sockaddr_storage peerss;
	socklen_t peersalen = sizeof(peerss);

	if (getpeername(fd, (struct sockaddr *)&peerss, &peersalen) < 0) {
		perror("getpeername");
		return;
	}

	if (peersalen != salen) {
		fprintf(stderr, "%s: %d vs %d\n", __func__, peersalen, salen);
		return;
	}

	if (memcmp(ss, &peerss, peersalen)) {
		char a[INET6_ADDRSTRLEN];
		char b[INET6_ADDRSTRLEN];
		char c[INET6_ADDRSTRLEN];
		char d[INET6_ADDRSTRLEN];

		xgetnameinfo((struct sockaddr *)ss, salen,
			     a, sizeof(a), b, sizeof(b));

		xgetnameinfo((struct sockaddr *)&peerss, peersalen,
			     c, sizeof(c), d, sizeof(d));

		fprintf(stderr, "%s: memcmp failure: accept %s vs peername %s, %s vs %s salen %d vs %d\n",
			__func__, a, c, b, d, peersalen, salen);
	}
}

static void check_getpeername_connect(int fd)
{
	struct sockaddr_storage ss;
	socklen_t salen = sizeof(ss);
	char a[INET6_ADDRSTRLEN];
	char b[INET6_ADDRSTRLEN];

	if (getpeername(fd, (struct sockaddr *)&ss, &salen) < 0) {
		perror("getpeername");
		return;
	}

	xgetnameinfo((struct sockaddr *)&ss, salen,
		     a, sizeof(a), b, sizeof(b));

	if (strcmp(cfg_host, a) || strcmp(cfg_port, b))
		fprintf(stderr, "%s: %s vs %s, %s vs %s\n", __func__,
			cfg_host, a, cfg_port, b);
}

static void maybe_close(int fd)
{
	unsigned int r = rand();

	if (!(cfg_join || cfg_remove || cfg_repeat > 1) && (r & 1))
		close(fd);
}

int main_loop_s(int listensock)
{
	struct sockaddr_storage ss;
	struct pollfd polls;
	socklen_t salen;
	int remotesock;
	int fd = 0;

again:
	polls.fd = listensock;
	polls.events = POLLIN;

	switch (poll(&polls, 1, poll_timeout)) {
	case -1:
		perror("poll");
		return 1;
	case 0:
		fprintf(stderr, "%s: timed out\n", __func__);
		close(listensock);
		return 2;
	}

	salen = sizeof(ss);
	remotesock = accept(listensock, (struct sockaddr *)&ss, &salen);
	if (remotesock >= 0) {
		maybe_close(listensock);
		check_sockaddr(pf, &ss, salen);
		check_getpeername(remotesock, &ss, salen);

		if (cfg_input) {
			fd = open(cfg_input, O_RDONLY);
			if (fd < 0)
				xerror("can't open %s: %d", cfg_input, errno);
		}

		SOCK_TEST_TCPULP(remotesock, 0);

		copyfd_io(fd, remotesock, 1, true);
	} else {
		perror("accept");
		return 1;
	}

	if (--cfg_repeat > 0) {
		if (cfg_input)
			close(fd);
		goto again;
	}

	return 0;
}

static void init_rng(void)
{
	int fd = open("/dev/urandom", O_RDONLY);
	unsigned int foo;

	if (fd > 0) {
		int ret = read(fd, &foo, sizeof(foo));

		if (ret < 0)
			srand(fd + foo);
		close(fd);
	}

	srand(foo);
}

static void xsetsockopt(int fd, int level, int optname, const void *optval, socklen_t optlen)
{
	int err;

	err = setsockopt(fd, level, optname, optval, optlen);
	if (err) {
		perror("setsockopt");
		exit(1);
	}
}

static void apply_cmsg_types(int fd, const struct cfg_cmsg_types *cmsg)
{
	static const unsigned int on = 1;

	if (cmsg->timestampns)
		xsetsockopt(fd, SOL_SOCKET, SO_TIMESTAMPNS_NEW, &on, sizeof(on));
	if (cmsg->tcp_inq)
		xsetsockopt(fd, IPPROTO_TCP, TCP_INQ, &on, sizeof(on));
}

static void parse_cmsg_types(const char *type)
{
	char *next = strchr(type, ',');
	unsigned int len = 0;

	cfg_cmsg_types.cmsg_enabled = 1;

	if (next) {
		parse_cmsg_types(next + 1);
		len = next - type;
	} else {
		len = strlen(type);
	}

	if (strncmp(type, "TIMESTAMPNS", len) == 0) {
		cfg_cmsg_types.timestampns = 1;
		return;
	}

	if (strncmp(type, "TCPINQ", len) == 0) {
		cfg_cmsg_types.tcp_inq = 1;
		return;
	}

	fprintf(stderr, "Unrecognized cmsg option %s\n", type);
	exit(1);
}

static void parse_setsock_options(const char *name)
{
	char *next = strchr(name, ',');
	unsigned int len = 0;

	if (next) {
		parse_setsock_options(next + 1);
		len = next - name;
	} else {
		len = strlen(name);
	}

	if (strncmp(name, "TRANSPARENT", len) == 0) {
		cfg_sockopt_types.transparent = 1;
		return;
	}

	fprintf(stderr, "Unrecognized setsockopt option %s\n", name);
	exit(1);
}

void xdisconnect(int fd, int addrlen)
{
	struct sockaddr_storage empty;
	int msec_sleep = 10;
	int queued = 1;
	int i;

	shutdown(fd, SHUT_WR);

	/* while until the pending data is completely flushed, the later
	 * disconnect will bypass/ignore/drop any pending data.
	 */
	for (i = 0; ; i += msec_sleep) {
		if (ioctl(fd, SIOCOUTQ, &queued) < 0)
			xerror("can't query out socket queue: %d", errno);

		if (!queued)
			break;

		if (i > poll_timeout)
			xerror("timeout while waiting for spool to complete");
		usleep(msec_sleep * 1000);
	}

	memset(&empty, 0, sizeof(empty));
	empty.ss_family = AF_UNSPEC;
	if (connect(fd, (struct sockaddr *)&empty, addrlen) < 0)
		xerror("can't disconnect: %d", errno);
}

int main_loop(void)
{
	int fd, ret, fd_in = 0;
	struct addrinfo *peer;

	/* listener is ready. */
	fd = sock_connect_mptcp(cfg_host, cfg_port, cfg_sock_proto, &peer);
	if (fd < 0)
		return 2;

again:
	check_getpeername_connect(fd);

	SOCK_TEST_TCPULP(fd, cfg_sock_proto);

	if (cfg_rcvbuf)
		set_rcvbuf(fd, cfg_rcvbuf);
	if (cfg_sndbuf)
		set_sndbuf(fd, cfg_sndbuf);
	if (cfg_cmsg_types.cmsg_enabled)
		apply_cmsg_types(fd, &cfg_cmsg_types);

	if (cfg_input) {
		fd_in = open(cfg_input, O_RDONLY);
		if (fd < 0)
			xerror("can't open %s:%d", cfg_input, errno);
	}

	/* close the client socket open only if we are not going to reconnect */
	ret = copyfd_io(fd_in, fd, 1, cfg_repeat == 1);
	if (ret)
		return ret;

	if (--cfg_repeat > 0) {
		xdisconnect(fd, peer->ai_addrlen);

		/* the socket could be unblocking at this point, we need the
		 * connect to be blocking
		 */
		set_nonblock(fd, false);
		if (connect(fd, peer->ai_addr, peer->ai_addrlen))
			xerror("can't reconnect: %d", errno);
		if (cfg_input)
			close(fd_in);
		goto again;
	}
	return 0;
}

int parse_proto(const char *proto)
{
	if (!strcasecmp(proto, "MPTCP"))
		return IPPROTO_MPTCP;
	if (!strcasecmp(proto, "TCP"))
		return IPPROTO_TCP;

	fprintf(stderr, "Unknown protocol: %s\n.", proto);
	die_usage();

	/* silence compiler warning */
	return 0;
}

int parse_mode(const char *mode)
{
	if (!strcasecmp(mode, "poll"))
		return CFG_MODE_POLL;
	if (!strcasecmp(mode, "mmap"))
		return CFG_MODE_MMAP;
	if (!strcasecmp(mode, "sendfile"))
		return CFG_MODE_SENDFILE;

	fprintf(stderr, "Unknown test mode: %s\n", mode);
	fprintf(stderr, "Supported modes are:\n");
	fprintf(stderr, "\t\t\"poll\" - interleaved read/write using poll()\n");
	fprintf(stderr, "\t\t\"mmap\" - send entire input file (mmap+write), then read response (-l will read input first)\n");
	fprintf(stderr, "\t\t\"sendfile\" - send entire input file (sendfile), then read response (-l will read input first)\n");

	die_usage();

	/* silence compiler warning */
	return 0;
}

int parse_peek(const char *mode)
{
	if (!strcasecmp(mode, "saveWithPeek"))
		return CFG_WITH_PEEK;
	if (!strcasecmp(mode, "saveAfterPeek"))
		return CFG_AFTER_PEEK;

	fprintf(stderr, "Unknown: %s\n", mode);
	fprintf(stderr, "Supported MSG_PEEK mode are:\n");
	fprintf(stderr,
		"\t\t\"saveWithPeek\" - recv data with flags 'MSG_PEEK' and save the peek data into file\n");
	fprintf(stderr,
		"\t\t\"saveAfterPeek\" - read and save data into file after recv with flags 'MSG_PEEK'\n");

	die_usage();

	/* silence compiler warning */
	return 0;
}

static int parse_int(const char *size)
{
	unsigned long s;

	errno = 0;

	s = strtoul(size, NULL, 0);

	if (errno) {
		fprintf(stderr, "Invalid sndbuf size %s (%s)\n",
			size, strerror(errno));
		die_usage();
	}

	if (s > INT_MAX) {
		fprintf(stderr, "Invalid sndbuf size %s (%s)\n",
			size, strerror(ERANGE));
		die_usage();
	}

	return (int)s;
}

static void parse_opts(int argc, char **argv)
{
	int c;

<<<<<<< HEAD
	while ((c = getopt(argc, argv, "6jr:lp:s:hut:T:m:S:R:w:M:P:c:")) != -1) {
=======
	while ((c = getopt(argc, argv, "6c:hi:I:jlm:M:o:p:P:r:R:s:S:t:T:w:")) != -1) {
>>>>>>> 754e0b0e
		switch (c) {
		case 'j':
			cfg_join = true;
			cfg_mode = CFG_MODE_POLL;
			break;
		case 'r':
			cfg_remove = true;
			cfg_mode = CFG_MODE_POLL;
			cfg_wait = 400000;
			cfg_do_w = atoi(optarg);
			if (cfg_do_w <= 0)
				cfg_do_w = 50;
			break;
		case 'i':
			cfg_input = optarg;
			break;
		case 'I':
			cfg_repeat = atoi(optarg);
			break;
		case 'l':
			listen_mode = true;
			break;
		case 'p':
			cfg_port = optarg;
			break;
		case 's':
			cfg_sock_proto = parse_proto(optarg);
			break;
		case 'h':
			die_usage();
			break;
		case '6':
			pf = AF_INET6;
			break;
		case 't':
			poll_timeout = atoi(optarg) * 1000;
			if (poll_timeout <= 0)
				poll_timeout = -1;
			break;
		case 'T':
			cfg_time = atoi(optarg);
			break;
		case 'm':
			cfg_mode = parse_mode(optarg);
			break;
		case 'S':
			cfg_sndbuf = parse_int(optarg);
			break;
		case 'R':
			cfg_rcvbuf = parse_int(optarg);
			break;
		case 'w':
			cfg_wait = atoi(optarg)*1000000;
			break;
		case 'M':
			cfg_mark = strtol(optarg, NULL, 0);
			break;
		case 'P':
			cfg_peek = parse_peek(optarg);
			break;
		case 'c':
			parse_cmsg_types(optarg);
			break;
		case 'o':
			parse_setsock_options(optarg);
			break;
		}
	}

	if (optind + 1 != argc)
		die_usage();
	cfg_host = argv[optind];

	if (strchr(cfg_host, ':'))
		pf = AF_INET6;
}

int main(int argc, char *argv[])
{
	init_rng();

	signal(SIGUSR1, handle_signal);
	parse_opts(argc, argv);

	if (listen_mode) {
		int fd = sock_listen_mptcp(cfg_host, cfg_port);

		if (fd < 0)
			return 1;

		if (cfg_rcvbuf)
			set_rcvbuf(fd, cfg_rcvbuf);
		if (cfg_sndbuf)
			set_sndbuf(fd, cfg_sndbuf);
		if (cfg_mark)
			set_mark(fd, cfg_mark);
		if (cfg_cmsg_types.cmsg_enabled)
			apply_cmsg_types(fd, &cfg_cmsg_types);

		return main_loop_s(fd);
	}

	return main_loop();
}<|MERGE_RESOLUTION|>--- conflicted
+++ resolved
@@ -95,17 +95,6 @@
 
 static void die_usage(void)
 {
-<<<<<<< HEAD
-	fprintf(stderr, "Usage: mptcp_connect [-6] [-u] [-s MPTCP|TCP] [-p port] [-m mode]"
-		"[-l] [-w sec] [-t num] [-T num] connect_address\n");
-	fprintf(stderr, "\t-6 use ipv6\n");
-	fprintf(stderr, "\t-t num -- set poll timeout to num\n");
-	fprintf(stderr, "\t-T num -- set expected runtime to num ms\n");
-	fprintf(stderr, "\t-S num -- set SO_SNDBUF to num\n");
-	fprintf(stderr, "\t-R num -- set SO_RCVBUF to num\n");
-	fprintf(stderr, "\t-p num -- use port num\n");
-	fprintf(stderr, "\t-s [MPTCP|TCP] -- use mptcp(default) or tcp sockets\n");
-=======
 	fprintf(stderr, "Usage: mptcp_connect [-6] [-c cmsg] [-i file] [-I num] [-j] [-l] "
 		"[-m mode] [-M mark] [-o option] [-p port] [-P mode] [-j] [-l] [-r num] "
 		"[-s MPTCP|TCP] [-S num] [-r num] [-t num] [-T num] [-u] [-w sec] connect_address\n");
@@ -117,7 +106,6 @@
 	fprintf(stderr, "\t-j     -- add additional sleep at connection start and tear down "
 		"-- for MPJ tests\n");
 	fprintf(stderr, "\t-l     -- listens mode, accepts incoming connection\n");
->>>>>>> 754e0b0e
 	fprintf(stderr, "\t-m [poll|mmap|sendfile] -- use poll(default)/mmap+write/sendfile\n");
 	fprintf(stderr, "\t-M mark -- set socket packet mark\n");
 	fprintf(stderr, "\t-o option -- test sockopt <option>\n");
@@ -849,12 +837,9 @@
 	if (ret)
 		return ret;
 
-<<<<<<< HEAD
-=======
 	if (close_peerfd)
 		close(peerfd);
 
->>>>>>> 754e0b0e
 	if (cfg_time) {
 		unsigned int delta_ms;
 
@@ -1269,11 +1254,7 @@
 {
 	int c;
 
-<<<<<<< HEAD
-	while ((c = getopt(argc, argv, "6jr:lp:s:hut:T:m:S:R:w:M:P:c:")) != -1) {
-=======
 	while ((c = getopt(argc, argv, "6c:hi:I:jlm:M:o:p:P:r:R:s:S:t:T:w:")) != -1) {
->>>>>>> 754e0b0e
 		switch (c) {
 		case 'j':
 			cfg_join = true;
