#!/bin/bash
# SPDX-License-Identifier: GPL-2.0

##############################################################################
# Defines

: "${WAIT_TIMEOUT:=20}"

BUSYWAIT_TIMEOUT=$((WAIT_TIMEOUT * 1000)) # ms

# Kselftest framework constants.
ksft_pass=0
ksft_fail=1
ksft_xfail=2
ksft_skip=4

# namespace list created by setup_ns
NS_LIST=()

##############################################################################
# Helpers

__ksft_status_merge()
{
	local a=$1; shift
	local b=$1; shift
	local -A weights
	local weight=0

	local i
	for i in "$@"; do
		weights[$i]=$((weight++))
	done

	if [[ ${weights[$a]} > ${weights[$b]} ]]; then
		echo "$a"
		return 0
	else
		echo "$b"
		return 1
	fi
}

ksft_status_merge()
{
	local a=$1; shift
	local b=$1; shift

	__ksft_status_merge "$a" "$b" \
		$ksft_pass $ksft_xfail $ksft_skip $ksft_fail
}

ksft_exit_status_merge()
{
	local a=$1; shift
	local b=$1; shift

	__ksft_status_merge "$a" "$b" \
		$ksft_xfail $ksft_pass $ksft_skip $ksft_fail
}

loopy_wait()
{
	local sleep_cmd=$1; shift
	local timeout_ms=$1; shift

	local start_time="$(date -u +%s%3N)"
	while true
	do
		local out
		if out=$("$@"); then
			echo -n "$out"
			return 0
		fi

		local current_time="$(date -u +%s%3N)"
		if ((current_time - start_time > timeout_ms)); then
			echo -n "$out"
			return 1
		fi

		$sleep_cmd
	done
}

busywait()
{
	local timeout_ms=$1; shift

	loopy_wait : "$timeout_ms" "$@"
}

# timeout in seconds
slowwait()
{
	local timeout_sec=$1; shift

	loopy_wait "sleep 0.1" "$((timeout_sec * 1000))" "$@"
}

until_counter_is()
{
	local expr=$1; shift
	local current=$("$@")

	echo $((current))
	((current $expr))
}

busywait_for_counter()
{
	local timeout=$1; shift
	local delta=$1; shift

	local base=$("$@")
	busywait "$timeout" until_counter_is ">= $((base + delta))" "$@"
}

slowwait_for_counter()
{
	local timeout=$1; shift
	local delta=$1; shift

	local base=$("$@")
	slowwait "$timeout" until_counter_is ">= $((base + delta))" "$@"
}

<<<<<<< HEAD
=======
# Check for existence of tools which are built as part of selftests
# but may also already exist in $PATH
check_gen_prog()
{
	local prog_name=$1; shift

	if ! which $prog_name >/dev/null 2>/dev/null; then
		PATH=$PWD:$PATH
		if ! which $prog_name >/dev/null; then
			echo "'$prog_name' command not found; skipping tests"
			exit $ksft_skip
		fi
	fi
}

>>>>>>> 3d4d0fa4
remove_ns_list()
{
	local item=$1
	local ns
	local ns_list=("${NS_LIST[@]}")
	NS_LIST=()

	for ns in "${ns_list[@]}"; do
		if [ "${ns}" != "${item}" ]; then
			NS_LIST+=("${ns}")
		fi
	done
}

cleanup_ns()
{
	local ns=""
	local ret=0

	for ns in "$@"; do
		[ -z "${ns}" ] && continue
		ip netns pids "${ns}" 2> /dev/null | xargs -r kill || true
		ip netns delete "${ns}" &> /dev/null || true
		if ! busywait $BUSYWAIT_TIMEOUT ip netns list \| grep -vq "^$ns$" &> /dev/null; then
			echo "Warn: Failed to remove namespace $ns"
			ret=1
		else
			remove_ns_list "${ns}"
		fi
	done

	return $ret
}

cleanup_all_ns()
{
	cleanup_ns "${NS_LIST[@]}"
}

# setup netns with given names as prefix. e.g
# setup_ns local remote
setup_ns()
{
	local ns_name=""
	local ns_list=()
	for ns_name in "$@"; do
		# avoid conflicts with local var: internal error
		if [ "${ns_name}" = "ns_name" ]; then
			echo "Failed to setup namespace '${ns_name}': invalid name"
			cleanup_ns "${ns_list[@]}"
			exit $ksft_fail
		fi

		# Some test may setup/remove same netns multi times
		if [ -z "${!ns_name}" ]; then
			eval "${ns_name}=${ns_name,,}-$(mktemp -u XXXXXX)"
		else
			cleanup_ns "${!ns_name}"
		fi

		if ! ip netns add "${!ns_name}"; then
			echo "Failed to create namespace $ns_name"
			cleanup_ns "${ns_list[@]}"
			return $ksft_skip
		fi
		ip -n "${!ns_name}" link set lo up
		ns_list+=("${!ns_name}")
	done
	NS_LIST+=("${ns_list[@]}")
}

tc_rule_stats_get()
{
	local dev=$1; shift
	local pref=$1; shift
	local dir=${1:-ingress}; shift
	local selector=${1:-.packets}; shift

	tc -j -s filter show dev $dev $dir pref $pref \
	    | jq ".[1].options.actions[].stats$selector"
}

tc_rule_handle_stats_get()
{
	local id=$1; shift
	local handle=$1; shift
	local selector=${1:-.packets}; shift
	local netns=${1:-""}; shift

	tc $netns -j -s filter show $id \
	    | jq ".[] | select(.options.handle == $handle) | \
		  .options.actions[0].stats$selector"
}<|MERGE_RESOLUTION|>--- conflicted
+++ resolved
@@ -125,8 +125,6 @@
 	slowwait "$timeout" until_counter_is ">= $((base + delta))" "$@"
 }
 
-<<<<<<< HEAD
-=======
 # Check for existence of tools which are built as part of selftests
 # but may also already exist in $PATH
 check_gen_prog()
@@ -142,7 +140,6 @@
 	fi
 }
 
->>>>>>> 3d4d0fa4
 remove_ns_list()
 {
 	local item=$1
