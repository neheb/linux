--- conflicted
+++ resolved
@@ -8,10 +8,6 @@
 
 TEST_FILES := include.sh
 
-<<<<<<< HEAD
-EXTRA_CLEAN := /tmp/rds_logs
-=======
 EXTRA_CLEAN := /tmp/rds_logs include.sh
->>>>>>> 42f7652d
 
 include ../../lib.mk