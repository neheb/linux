// SPDX-License-Identifier: GPL-2.0-only
/*
 * turbostat -- show CPU frequency and C-state residency
 * on modern Intel and AMD processors.
 *
 * Copyright (c) 2025 Intel Corporation.
 * Len Brown <len.brown@intel.com>
 */

#define _GNU_SOURCE
#include MSRHEADER

// copied from arch/x86/include/asm/cpu_device_id.h
#define VFM_MODEL_BIT	0
#define VFM_FAMILY_BIT	8
#define VFM_VENDOR_BIT	16
#define VFM_RSVD_BIT	24

#define	VFM_MODEL_MASK	GENMASK(VFM_FAMILY_BIT - 1, VFM_MODEL_BIT)
#define	VFM_FAMILY_MASK	GENMASK(VFM_VENDOR_BIT - 1, VFM_FAMILY_BIT)
#define	VFM_VENDOR_MASK	GENMASK(VFM_RSVD_BIT - 1, VFM_VENDOR_BIT)

#define VFM_MODEL(vfm)	(((vfm) & VFM_MODEL_MASK) >> VFM_MODEL_BIT)
#define VFM_FAMILY(vfm)	(((vfm) & VFM_FAMILY_MASK) >> VFM_FAMILY_BIT)
#define VFM_VENDOR(vfm)	(((vfm) & VFM_VENDOR_MASK) >> VFM_VENDOR_BIT)

#define	VFM_MAKE(_vendor, _family, _model) (	\
	((_model) << VFM_MODEL_BIT) |		\
	((_family) << VFM_FAMILY_BIT) |		\
	((_vendor) << VFM_VENDOR_BIT)		\
)
// end copied section

#define CPUID_LEAF_MODEL_ID			0x1A
#define CPUID_LEAF_MODEL_ID_CORE_TYPE_SHIFT	24

#define X86_VENDOR_INTEL	0

#include INTEL_FAMILY_HEADER
#include BUILD_BUG_HEADER
#include <stdarg.h>
#include <stdio.h>
#include <err.h>
#include <unistd.h>
#include <sys/types.h>
#include <sys/wait.h>
#include <sys/stat.h>
#include <sys/select.h>
#include <sys/resource.h>
#include <sys/mman.h>
#include <fcntl.h>
#include <signal.h>
#include <sys/time.h>
#include <stdlib.h>
#include <getopt.h>
#include <dirent.h>
#include <string.h>
#include <ctype.h>
#include <sched.h>
#include <time.h>
#include <cpuid.h>
#include <sys/capability.h>
#include <errno.h>
#include <math.h>
#include <linux/perf_event.h>
#include <asm/unistd.h>
#include <stdbool.h>
#include <assert.h>
#include <linux/kernel.h>

#define UNUSED(x) (void)(x)

/*
 * This list matches the column headers, except
 * 1. built-in only, the sysfs counters are not here -- we learn of those at run-time
 * 2. Core and CPU are moved to the end, we can't have strings that contain them
 *    matching on them for --show and --hide.
 */

/*
 * buffer size used by sscanf() for added column names
 * Usually truncated to 7 characters, but also handles 18 columns for raw 64-bit counters
 */
#define	NAME_BYTES 20
#define PATH_BYTES 128
#define PERF_NAME_BYTES 128

#define MAX_NOFILE 0x8000

#define COUNTER_KIND_PERF_PREFIX "perf/"
#define COUNTER_KIND_PERF_PREFIX_LEN strlen(COUNTER_KIND_PERF_PREFIX)
#define PERF_DEV_NAME_BYTES 32
#define PERF_EVT_NAME_BYTES 32

#define INTEL_ECORE_TYPE	0x20
#define INTEL_PCORE_TYPE	0x40

#define ROUND_UP_TO_PAGE_SIZE(n) (((n) + 0x1000UL-1UL) & ~(0x1000UL-1UL))

enum counter_scope { SCOPE_CPU, SCOPE_CORE, SCOPE_PACKAGE };
enum counter_type { COUNTER_ITEMS, COUNTER_CYCLES, COUNTER_SECONDS, COUNTER_USEC, COUNTER_K2M };
enum counter_format { FORMAT_RAW, FORMAT_DELTA, FORMAT_PERCENT, FORMAT_AVERAGE };
enum counter_source { COUNTER_SOURCE_NONE, COUNTER_SOURCE_PERF, COUNTER_SOURCE_MSR };

struct perf_counter_info {
	struct perf_counter_info *next;

	/* How to open the counter / What counter it is. */
	char device[PERF_DEV_NAME_BYTES];
	char event[PERF_EVT_NAME_BYTES];

	/* How to show/format the counter. */
	char name[PERF_NAME_BYTES];
	unsigned int width;
	enum counter_scope scope;
	enum counter_type type;
	enum counter_format format;
	double scale;

	/* For reading the counter. */
	int *fd_perf_per_domain;
	size_t num_domains;
};

struct sysfs_path {
	char path[PATH_BYTES];
	int id;
	struct sysfs_path *next;
};

struct msr_counter {
	unsigned int msr_num;
	char name[NAME_BYTES];
	struct sysfs_path *sp;
	unsigned int width;
	enum counter_type type;
	enum counter_format format;
	struct msr_counter *next;
	unsigned int flags;
#define	FLAGS_HIDE	(1 << 0)
#define	FLAGS_SHOW	(1 << 1)
#define	SYSFS_PERCPU	(1 << 1)
};

struct msr_counter bic[] = {
	{ 0x0, "usec", NULL, 0, 0, 0, NULL, 0 },
	{ 0x0, "Time_Of_Day_Seconds", NULL, 0, 0, 0, NULL, 0 },
	{ 0x0, "Package", NULL, 0, 0, 0, NULL, 0 },
	{ 0x0, "Node", NULL, 0, 0, 0, NULL, 0 },
	{ 0x0, "Avg_MHz", NULL, 0, 0, 0, NULL, 0 },
	{ 0x0, "Busy%", NULL, 0, 0, 0, NULL, 0 },
	{ 0x0, "Bzy_MHz", NULL, 0, 0, 0, NULL, 0 },
	{ 0x0, "TSC_MHz", NULL, 0, 0, 0, NULL, 0 },
	{ 0x0, "IRQ", NULL, 0, 0, 0, NULL, 0 },
	{ 0x0, "SMI", NULL, 32, 0, FORMAT_DELTA, NULL, 0 },
	{ 0x0, "cpuidle", NULL, 0, 0, 0, NULL, 0 },
	{ 0x0, "CPU%c1", NULL, 0, 0, 0, NULL, 0 },
	{ 0x0, "CPU%c3", NULL, 0, 0, 0, NULL, 0 },
	{ 0x0, "CPU%c6", NULL, 0, 0, 0, NULL, 0 },
	{ 0x0, "CPU%c7", NULL, 0, 0, 0, NULL, 0 },
	{ 0x0, "ThreadC", NULL, 0, 0, 0, NULL, 0 },
	{ 0x0, "CoreTmp", NULL, 0, 0, 0, NULL, 0 },
	{ 0x0, "CoreCnt", NULL, 0, 0, 0, NULL, 0 },
	{ 0x0, "PkgTmp", NULL, 0, 0, 0, NULL, 0 },
	{ 0x0, "GFX%rc6", NULL, 0, 0, 0, NULL, 0 },
	{ 0x0, "GFXMHz", NULL, 0, 0, 0, NULL, 0 },
	{ 0x0, "Pkg%pc2", NULL, 0, 0, 0, NULL, 0 },
	{ 0x0, "Pkg%pc3", NULL, 0, 0, 0, NULL, 0 },
	{ 0x0, "Pkg%pc6", NULL, 0, 0, 0, NULL, 0 },
	{ 0x0, "Pkg%pc7", NULL, 0, 0, 0, NULL, 0 },
	{ 0x0, "Pkg%pc8", NULL, 0, 0, 0, NULL, 0 },
	{ 0x0, "Pkg%pc9", NULL, 0, 0, 0, NULL, 0 },
	{ 0x0, "Pk%pc10", NULL, 0, 0, 0, NULL, 0 },
	{ 0x0, "CPU%LPI", NULL, 0, 0, 0, NULL, 0 },
	{ 0x0, "SYS%LPI", NULL, 0, 0, 0, NULL, 0 },
	{ 0x0, "PkgWatt", NULL, 0, 0, 0, NULL, 0 },
	{ 0x0, "CorWatt", NULL, 0, 0, 0, NULL, 0 },
	{ 0x0, "GFXWatt", NULL, 0, 0, 0, NULL, 0 },
	{ 0x0, "PkgCnt", NULL, 0, 0, 0, NULL, 0 },
	{ 0x0, "RAMWatt", NULL, 0, 0, 0, NULL, 0 },
	{ 0x0, "PKG_%", NULL, 0, 0, 0, NULL, 0 },
	{ 0x0, "RAM_%", NULL, 0, 0, 0, NULL, 0 },
	{ 0x0, "Pkg_J", NULL, 0, 0, 0, NULL, 0 },
	{ 0x0, "Cor_J", NULL, 0, 0, 0, NULL, 0 },
	{ 0x0, "GFX_J", NULL, 0, 0, 0, NULL, 0 },
	{ 0x0, "RAM_J", NULL, 0, 0, 0, NULL, 0 },
	{ 0x0, "Mod%c6", NULL, 0, 0, 0, NULL, 0 },
	{ 0x0, "Totl%C0", NULL, 0, 0, 0, NULL, 0 },
	{ 0x0, "Any%C0", NULL, 0, 0, 0, NULL, 0 },
	{ 0x0, "GFX%C0", NULL, 0, 0, 0, NULL, 0 },
	{ 0x0, "CPUGFX%", NULL, 0, 0, 0, NULL, 0 },
	{ 0x0, "Core", NULL, 0, 0, 0, NULL, 0 },
	{ 0x0, "CPU", NULL, 0, 0, 0, NULL, 0 },
	{ 0x0, "APIC", NULL, 0, 0, 0, NULL, 0 },
	{ 0x0, "X2APIC", NULL, 0, 0, 0, NULL, 0 },
	{ 0x0, "Die", NULL, 0, 0, 0, NULL, 0 },
	{ 0x0, "GFXAMHz", NULL, 0, 0, 0, NULL, 0 },
	{ 0x0, "IPC", NULL, 0, 0, 0, NULL, 0 },
	{ 0x0, "CoreThr", NULL, 0, 0, 0, NULL, 0 },
	{ 0x0, "UncMHz", NULL, 0, 0, 0, NULL, 0 },
	{ 0x0, "SAM%mc6", NULL, 0, 0, 0, NULL, 0 },
	{ 0x0, "SAMMHz", NULL, 0, 0, 0, NULL, 0 },
	{ 0x0, "SAMAMHz", NULL, 0, 0, 0, NULL, 0 },
	{ 0x0, "Die%c6", NULL, 0, 0, 0, NULL, 0 },
	{ 0x0, "SysWatt", NULL, 0, 0, 0, NULL, 0 },
	{ 0x0, "Sys_J", NULL, 0, 0, 0, NULL, 0 },
	{ 0x0, "NMI", NULL, 0, 0, 0, NULL, 0 },
	{ 0x0, "CPU%c1e", NULL, 0, 0, 0, NULL, 0 },
	{ 0x0, "pct_idle", NULL, 0, 0, 0, NULL, 0 },
};

#define MAX_BIC (sizeof(bic) / sizeof(struct msr_counter))
#define	BIC_USEC	(1ULL << 0)
#define	BIC_TOD		(1ULL << 1)
#define	BIC_Package	(1ULL << 2)
#define	BIC_Node	(1ULL << 3)
#define	BIC_Avg_MHz	(1ULL << 4)
#define	BIC_Busy	(1ULL << 5)
#define	BIC_Bzy_MHz	(1ULL << 6)
#define	BIC_TSC_MHz	(1ULL << 7)
#define	BIC_IRQ		(1ULL << 8)
#define	BIC_SMI		(1ULL << 9)
#define	BIC_cpuidle	(1ULL << 10)
#define	BIC_CPU_c1	(1ULL << 11)
#define	BIC_CPU_c3	(1ULL << 12)
#define	BIC_CPU_c6	(1ULL << 13)
#define	BIC_CPU_c7	(1ULL << 14)
#define	BIC_ThreadC	(1ULL << 15)
#define	BIC_CoreTmp	(1ULL << 16)
#define	BIC_CoreCnt	(1ULL << 17)
#define	BIC_PkgTmp	(1ULL << 18)
#define	BIC_GFX_rc6	(1ULL << 19)
#define	BIC_GFXMHz	(1ULL << 20)
#define	BIC_Pkgpc2	(1ULL << 21)
#define	BIC_Pkgpc3	(1ULL << 22)
#define	BIC_Pkgpc6	(1ULL << 23)
#define	BIC_Pkgpc7	(1ULL << 24)
#define	BIC_Pkgpc8	(1ULL << 25)
#define	BIC_Pkgpc9	(1ULL << 26)
#define	BIC_Pkgpc10	(1ULL << 27)
#define BIC_CPU_LPI	(1ULL << 28)
#define BIC_SYS_LPI	(1ULL << 29)
#define	BIC_PkgWatt	(1ULL << 30)
#define	BIC_CorWatt	(1ULL << 31)
#define	BIC_GFXWatt	(1ULL << 32)
#define	BIC_PkgCnt	(1ULL << 33)
#define	BIC_RAMWatt	(1ULL << 34)
#define	BIC_PKG__	(1ULL << 35)
#define	BIC_RAM__	(1ULL << 36)
#define	BIC_Pkg_J	(1ULL << 37)
#define	BIC_Cor_J	(1ULL << 38)
#define	BIC_GFX_J	(1ULL << 39)
#define	BIC_RAM_J	(1ULL << 40)
#define	BIC_Mod_c6	(1ULL << 41)
#define	BIC_Totl_c0	(1ULL << 42)
#define	BIC_Any_c0	(1ULL << 43)
#define	BIC_GFX_c0	(1ULL << 44)
#define	BIC_CPUGFX	(1ULL << 45)
#define	BIC_Core	(1ULL << 46)
#define	BIC_CPU		(1ULL << 47)
#define	BIC_APIC	(1ULL << 48)
#define	BIC_X2APIC	(1ULL << 49)
#define	BIC_Die		(1ULL << 50)
#define	BIC_GFXACTMHz	(1ULL << 51)
#define	BIC_IPC		(1ULL << 52)
#define	BIC_CORE_THROT_CNT	(1ULL << 53)
#define	BIC_UNCORE_MHZ		(1ULL << 54)
#define	BIC_SAM_mc6		(1ULL << 55)
#define	BIC_SAMMHz		(1ULL << 56)
#define	BIC_SAMACTMHz		(1ULL << 57)
#define	BIC_Diec6		(1ULL << 58)
#define	BIC_SysWatt		(1ULL << 59)
#define	BIC_Sys_J		(1ULL << 60)
#define	BIC_NMI			(1ULL << 61)
#define	BIC_CPU_c1e		(1ULL << 62)
#define	BIC_pct_idle		(1ULL << 63)

#define BIC_GROUP_TOPOLOGY (BIC_Package | BIC_Node | BIC_CoreCnt | BIC_PkgCnt | BIC_Core | BIC_CPU | BIC_Die)
#define BIC_GROUP_THERMAL_PWR (BIC_CoreTmp | BIC_PkgTmp | BIC_PkgWatt | BIC_CorWatt | BIC_GFXWatt | BIC_RAMWatt | BIC_PKG__ | BIC_RAM__ | BIC_SysWatt)
#define BIC_GROUP_FREQUENCY (BIC_Avg_MHz | BIC_Busy | BIC_Bzy_MHz | BIC_TSC_MHz | BIC_GFXMHz | BIC_GFXACTMHz | BIC_SAMMHz | BIC_SAMACTMHz | BIC_UNCORE_MHZ)
#define BIC_GROUP_HW_IDLE (BIC_Busy | BIC_CPU_c1 | BIC_CPU_c3 | BIC_CPU_c6 | BIC_CPU_c7 | BIC_GFX_rc6 | BIC_Pkgpc2 | BIC_Pkgpc3 | BIC_Pkgpc6 | BIC_Pkgpc7 | BIC_Pkgpc8 | BIC_Pkgpc9 | BIC_Pkgpc10 | BIC_CPU_LPI | BIC_SYS_LPI | BIC_Mod_c6 | BIC_Totl_c0 | BIC_Any_c0 | BIC_GFX_c0 | BIC_CPUGFX | BIC_SAM_mc6 | BIC_Diec6)
#define BIC_GROUP_SW_IDLE (BIC_Busy | BIC_cpuidle | BIC_pct_idle )
#define BIC_GROUP_IDLE (BIC_GROUP_HW_IDLE | BIC_pct_idle)
#define BIC_OTHER (BIC_IRQ | BIC_NMI | BIC_SMI | BIC_ThreadC | BIC_CoreTmp | BIC_IPC)

#define BIC_DISABLED_BY_DEFAULT	(BIC_USEC | BIC_TOD | BIC_APIC | BIC_X2APIC | BIC_cpuidle)

unsigned long long bic_enabled = (0xFFFFFFFFFFFFFFFFULL & ~BIC_DISABLED_BY_DEFAULT);
unsigned long long bic_present = BIC_USEC | BIC_TOD | BIC_cpuidle | BIC_pct_idle | BIC_APIC | BIC_X2APIC;

#define DO_BIC(COUNTER_NAME) (bic_enabled & bic_present & COUNTER_NAME)
#define DO_BIC_READ(COUNTER_NAME) (bic_present & COUNTER_NAME)
#define ENABLE_BIC(COUNTER_NAME) (bic_enabled |= COUNTER_NAME)
#define BIC_PRESENT(COUNTER_BIT) (bic_present |= COUNTER_BIT)
#define BIC_NOT_PRESENT(COUNTER_BIT) (bic_present &= ~COUNTER_BIT)
#define BIC_IS_ENABLED(COUNTER_BIT) (bic_enabled & COUNTER_BIT)

/*
 * MSR_PKG_CST_CONFIG_CONTROL decoding for pkg_cstate_limit:
 * If you change the values, note they are used both in comparisons
 * (>= PCL__7) and to index pkg_cstate_limit_strings[].
 */
#define PCLUKN 0		/* Unknown */
#define PCLRSV 1		/* Reserved */
#define PCL__0 2		/* PC0 */
#define PCL__1 3		/* PC1 */
#define PCL__2 4		/* PC2 */
#define PCL__3 5		/* PC3 */
#define PCL__4 6		/* PC4 */
#define PCL__6 7		/* PC6 */
#define PCL_6N 8		/* PC6 No Retention */
#define PCL_6R 9		/* PC6 Retention */
#define PCL__7 10		/* PC7 */
#define PCL_7S 11		/* PC7 Shrink */
#define PCL__8 12		/* PC8 */
#define PCL__9 13		/* PC9 */
#define PCL_10 14		/* PC10 */
#define PCLUNL 15		/* Unlimited */

struct amperf_group_fd;

char *proc_stat = "/proc/stat";
FILE *outf;
int *fd_percpu;
int *fd_instr_count_percpu;
struct timeval interval_tv = { 5, 0 };
struct timespec interval_ts = { 5, 0 };

unsigned int num_iterations;
unsigned int header_iterations;
unsigned int debug;
unsigned int quiet;
unsigned int shown;
unsigned int sums_need_wide_columns;
unsigned int rapl_joules;
unsigned int summary_only;
unsigned int list_header_only;
unsigned int dump_only;
unsigned int force_load;
unsigned int has_aperf;
unsigned int has_aperf_access;
unsigned int has_epb;
unsigned int has_turbo;
unsigned int is_hybrid;
unsigned int units = 1000000;	/* MHz etc */
unsigned int genuine_intel;
unsigned int authentic_amd;
unsigned int hygon_genuine;
unsigned int max_level, max_extended_level;
unsigned int has_invariant_tsc;
unsigned int aperf_mperf_multiplier = 1;
double bclk;
double base_hz;
unsigned int has_base_hz;
double tsc_tweak = 1.0;
unsigned int show_pkg_only;
unsigned int show_core_only;
char *output_buffer, *outp;
unsigned int do_dts;
unsigned int do_ptm;
unsigned int do_ipc;
unsigned long long cpuidle_cur_cpu_lpi_us;
unsigned long long cpuidle_cur_sys_lpi_us;
unsigned int tj_max;
unsigned int tj_max_override;
double rapl_power_units, rapl_time_units;
double rapl_dram_energy_units, rapl_energy_units, rapl_psys_energy_units;
double rapl_joule_counter_range;
unsigned int crystal_hz;
unsigned long long tsc_hz;
int base_cpu;
unsigned int has_hwp;		/* IA32_PM_ENABLE, IA32_HWP_CAPABILITIES */
			/* IA32_HWP_REQUEST, IA32_HWP_STATUS */
unsigned int has_hwp_notify;	/* IA32_HWP_INTERRUPT */
unsigned int has_hwp_activity_window;	/* IA32_HWP_REQUEST[bits 41:32] */
unsigned int has_hwp_epp;	/* IA32_HWP_REQUEST[bits 31:24] */
unsigned int has_hwp_pkg;	/* IA32_HWP_REQUEST_PKG */
unsigned int first_counter_read = 1;

static struct timeval procsysfs_tv_begin;

int ignore_stdin;
bool no_msr;
bool no_perf;

enum gfx_sysfs_idx {
	GFX_rc6,
	GFX_MHz,
	GFX_ACTMHz,
	SAM_mc6,
	SAM_MHz,
	SAM_ACTMHz,
	GFX_MAX
};

struct gfx_sysfs_info {
	FILE *fp;
	unsigned int val;
	unsigned long long val_ull;
};

static struct gfx_sysfs_info gfx_info[GFX_MAX];

int get_msr(int cpu, off_t offset, unsigned long long *msr);
int add_counter(unsigned int msr_num, char *path, char *name,
		unsigned int width, enum counter_scope scope,
		enum counter_type type, enum counter_format format, int flags, int package_num);

/* Model specific support Start */

/* List of features that may diverge among different platforms */
struct platform_features {
	bool has_msr_misc_feature_control;	/* MSR_MISC_FEATURE_CONTROL */
	bool has_msr_misc_pwr_mgmt;	/* MSR_MISC_PWR_MGMT */
	bool has_nhm_msrs;	/* MSR_PLATFORM_INFO, MSR_IA32_TEMPERATURE_TARGET, MSR_SMI_COUNT, MSR_PKG_CST_CONFIG_CONTROL, MSR_IA32_POWER_CTL, TRL MSRs */
	bool has_config_tdp;	/* MSR_CONFIG_TDP_NOMINAL/LEVEL_1/LEVEL_2/CONTROL, MSR_TURBO_ACTIVATION_RATIO */
	int bclk_freq;		/* CPU base clock */
	int crystal_freq;	/* Crystal clock to use when not available from CPUID.15 */
	int supported_cstates;	/* Core cstates and Package cstates supported */
	int cst_limit;		/* MSR_PKG_CST_CONFIG_CONTROL */
	bool has_cst_auto_convension;	/* AUTOMATIC_CSTATE_CONVERSION bit in MSR_PKG_CST_CONFIG_CONTROL */
	bool has_irtl_msrs;	/* MSR_PKGC3/PKGC6/PKGC7/PKGC8/PKGC9/PKGC10_IRTL */
	bool has_msr_core_c1_res;	/* MSR_CORE_C1_RES */
	bool has_msr_module_c6_res_ms;	/* MSR_MODULE_C6_RES_MS */
	bool has_msr_c6_demotion_policy_config;	/* MSR_CC6_DEMOTION_POLICY_CONFIG/MSR_MC6_DEMOTION_POLICY_CONFIG */
	bool has_msr_atom_pkg_c6_residency;	/* MSR_ATOM_PKG_C6_RESIDENCY */
	bool has_msr_knl_core_c6_residency;	/* MSR_KNL_CORE_C6_RESIDENCY */
	bool has_ext_cst_msrs;	/* MSR_PKG_WEIGHTED_CORE_C0_RES/MSR_PKG_ANY_CORE_C0_RES/MSR_PKG_ANY_GFXE_C0_RES/MSR_PKG_BOTH_CORE_GFXE_C0_RES */
	bool has_cst_prewake_bit;	/* Cstate prewake bit in MSR_IA32_POWER_CTL */
	int trl_msrs;		/* MSR_TURBO_RATIO_LIMIT/LIMIT1/LIMIT2/SECONDARY, Atom TRL MSRs */
	int plr_msrs;		/* MSR_CORE/GFX/RING_PERF_LIMIT_REASONS */
	int rapl_msrs;		/* RAPL PKG/DRAM/CORE/GFX MSRs, AMD RAPL MSRs */
	bool has_per_core_rapl;	/* Indicates cores energy collection is per-core, not per-package. AMD specific for now */
	bool has_rapl_divisor;	/* Divisor for Energy unit raw value from MSR_RAPL_POWER_UNIT */
	bool has_fixed_rapl_unit;	/* Fixed Energy Unit used for DRAM RAPL Domain */
	bool has_fixed_rapl_psys_unit;	/* Fixed Energy Unit used for PSYS RAPL Domain */
	int rapl_quirk_tdp;	/* Hardcoded TDP value when cannot be retrieved from hardware */
	int tcc_offset_bits;	/* TCC Offset bits in MSR_IA32_TEMPERATURE_TARGET */
	bool enable_tsc_tweak;	/* Use CPU Base freq instead of TSC freq for aperf/mperf counter */
	bool need_perf_multiplier;	/* mperf/aperf multiplier */
};

struct platform_data {
	unsigned int vfm;
	const struct platform_features *features;
};

/* For BCLK */
enum bclk_freq {
	BCLK_100MHZ = 1,
	BCLK_133MHZ,
	BCLK_SLV,
};

#define SLM_BCLK_FREQS 5
double slm_freq_table[SLM_BCLK_FREQS] = { 83.3, 100.0, 133.3, 116.7, 80.0 };

double slm_bclk(void)
{
	unsigned long long msr = 3;
	unsigned int i;
	double freq;

	if (get_msr(base_cpu, MSR_FSB_FREQ, &msr))
		fprintf(outf, "SLM BCLK: unknown\n");

	i = msr & 0xf;
	if (i >= SLM_BCLK_FREQS) {
		fprintf(outf, "SLM BCLK[%d] invalid\n", i);
		i = 3;
	}
	freq = slm_freq_table[i];

	if (!quiet)
		fprintf(outf, "SLM BCLK: %.1f Mhz\n", freq);

	return freq;
}

/* For Package cstate limit */
enum package_cstate_limit {
	CST_LIMIT_NHM = 1,
	CST_LIMIT_SNB,
	CST_LIMIT_HSW,
	CST_LIMIT_SKX,
	CST_LIMIT_ICX,
	CST_LIMIT_SLV,
	CST_LIMIT_AMT,
	CST_LIMIT_KNL,
	CST_LIMIT_GMT,
};

/* For Turbo Ratio Limit MSRs */
enum turbo_ratio_limit_msrs {
	TRL_BASE = BIT(0),
	TRL_LIMIT1 = BIT(1),
	TRL_LIMIT2 = BIT(2),
	TRL_ATOM = BIT(3),
	TRL_KNL = BIT(4),
	TRL_CORECOUNT = BIT(5),
};

/* For Perf Limit Reason MSRs */
enum perf_limit_reason_msrs {
	PLR_CORE = BIT(0),
	PLR_GFX = BIT(1),
	PLR_RING = BIT(2),
};

/* For RAPL MSRs */
enum rapl_msrs {
	RAPL_PKG_POWER_LIMIT = BIT(0),	/* 0x610 MSR_PKG_POWER_LIMIT */
	RAPL_PKG_ENERGY_STATUS = BIT(1),	/* 0x611 MSR_PKG_ENERGY_STATUS */
	RAPL_PKG_PERF_STATUS = BIT(2),	/* 0x613 MSR_PKG_PERF_STATUS */
	RAPL_PKG_POWER_INFO = BIT(3),	/* 0x614 MSR_PKG_POWER_INFO */
	RAPL_DRAM_POWER_LIMIT = BIT(4),	/* 0x618 MSR_DRAM_POWER_LIMIT */
	RAPL_DRAM_ENERGY_STATUS = BIT(5),	/* 0x619 MSR_DRAM_ENERGY_STATUS */
	RAPL_DRAM_PERF_STATUS = BIT(6),	/* 0x61b MSR_DRAM_PERF_STATUS */
	RAPL_DRAM_POWER_INFO = BIT(7),	/* 0x61c MSR_DRAM_POWER_INFO */
	RAPL_CORE_POWER_LIMIT = BIT(8),	/* 0x638 MSR_PP0_POWER_LIMIT */
	RAPL_CORE_ENERGY_STATUS = BIT(9),	/* 0x639 MSR_PP0_ENERGY_STATUS */
	RAPL_CORE_POLICY = BIT(10),	/* 0x63a MSR_PP0_POLICY */
	RAPL_GFX_POWER_LIMIT = BIT(11),	/* 0x640 MSR_PP1_POWER_LIMIT */
	RAPL_GFX_ENERGY_STATUS = BIT(12),	/* 0x641 MSR_PP1_ENERGY_STATUS */
	RAPL_GFX_POLICY = BIT(13),	/* 0x642 MSR_PP1_POLICY */
	RAPL_AMD_PWR_UNIT = BIT(14),	/* 0xc0010299 MSR_AMD_RAPL_POWER_UNIT */
	RAPL_AMD_CORE_ENERGY_STAT = BIT(15),	/* 0xc001029a MSR_AMD_CORE_ENERGY_STATUS */
	RAPL_AMD_PKG_ENERGY_STAT = BIT(16),	/* 0xc001029b MSR_AMD_PKG_ENERGY_STATUS */
	RAPL_PLATFORM_ENERGY_LIMIT = BIT(17),	/* 0x64c MSR_PLATFORM_ENERGY_LIMIT */
	RAPL_PLATFORM_ENERGY_STATUS = BIT(18),	/* 0x64d MSR_PLATFORM_ENERGY_STATUS */
};

#define RAPL_PKG	(RAPL_PKG_ENERGY_STATUS | RAPL_PKG_POWER_LIMIT)
#define RAPL_DRAM	(RAPL_DRAM_ENERGY_STATUS | RAPL_DRAM_POWER_LIMIT)
#define RAPL_CORE	(RAPL_CORE_ENERGY_STATUS | RAPL_CORE_POWER_LIMIT)
#define RAPL_GFX	(RAPL_GFX_POWER_LIMIT | RAPL_GFX_ENERGY_STATUS)
#define RAPL_PSYS	(RAPL_PLATFORM_ENERGY_STATUS | RAPL_PLATFORM_ENERGY_LIMIT)

#define RAPL_PKG_ALL	(RAPL_PKG | RAPL_PKG_PERF_STATUS | RAPL_PKG_POWER_INFO)
#define RAPL_DRAM_ALL	(RAPL_DRAM | RAPL_DRAM_PERF_STATUS | RAPL_DRAM_POWER_INFO)
#define RAPL_CORE_ALL	(RAPL_CORE | RAPL_CORE_POLICY)
#define RAPL_GFX_ALL	(RAPL_GFX | RAPL_GFX_POLICY)

#define RAPL_AMD_F17H	(RAPL_AMD_PWR_UNIT | RAPL_AMD_CORE_ENERGY_STAT | RAPL_AMD_PKG_ENERGY_STAT)

/* For Cstates */
enum cstates {
	CC1 = BIT(0),
	CC3 = BIT(1),
	CC6 = BIT(2),
	CC7 = BIT(3),
	PC2 = BIT(4),
	PC3 = BIT(5),
	PC6 = BIT(6),
	PC7 = BIT(7),
	PC8 = BIT(8),
	PC9 = BIT(9),
	PC10 = BIT(10),
};

static const struct platform_features nhm_features = {
	.has_msr_misc_pwr_mgmt = 1,
	.has_nhm_msrs = 1,
	.bclk_freq = BCLK_133MHZ,
	.supported_cstates = CC1 | CC3 | CC6 | PC3 | PC6,
	.cst_limit = CST_LIMIT_NHM,
	.trl_msrs = TRL_BASE,
};

static const struct platform_features nhx_features = {
	.has_msr_misc_pwr_mgmt = 1,
	.has_nhm_msrs = 1,
	.bclk_freq = BCLK_133MHZ,
	.supported_cstates = CC1 | CC3 | CC6 | PC3 | PC6,
	.cst_limit = CST_LIMIT_NHM,
};

static const struct platform_features snb_features = {
	.has_msr_misc_feature_control = 1,
	.has_msr_misc_pwr_mgmt = 1,
	.has_nhm_msrs = 1,
	.bclk_freq = BCLK_100MHZ,
	.supported_cstates = CC1 | CC3 | CC6 | CC7 | PC2 | PC3 | PC6 | PC7,
	.cst_limit = CST_LIMIT_SNB,
	.has_irtl_msrs = 1,
	.trl_msrs = TRL_BASE,
	.rapl_msrs = RAPL_PKG | RAPL_CORE_ALL | RAPL_GFX | RAPL_PKG_POWER_INFO,
};

static const struct platform_features snx_features = {
	.has_msr_misc_feature_control = 1,
	.has_msr_misc_pwr_mgmt = 1,
	.has_nhm_msrs = 1,
	.bclk_freq = BCLK_100MHZ,
	.supported_cstates = CC1 | CC3 | CC6 | CC7 | PC2 | PC3 | PC6 | PC7,
	.cst_limit = CST_LIMIT_SNB,
	.has_irtl_msrs = 1,
	.trl_msrs = TRL_BASE,
	.rapl_msrs = RAPL_PKG_ALL | RAPL_CORE_ALL | RAPL_DRAM_ALL,
};

static const struct platform_features ivb_features = {
	.has_msr_misc_feature_control = 1,
	.has_msr_misc_pwr_mgmt = 1,
	.has_nhm_msrs = 1,
	.has_config_tdp = 1,
	.bclk_freq = BCLK_100MHZ,
	.supported_cstates = CC1 | CC3 | CC6 | CC7 | PC2 | PC3 | PC6 | PC7,
	.cst_limit = CST_LIMIT_SNB,
	.has_irtl_msrs = 1,
	.trl_msrs = TRL_BASE,
	.rapl_msrs = RAPL_PKG | RAPL_CORE_ALL | RAPL_GFX | RAPL_PKG_POWER_INFO,
};

static const struct platform_features ivx_features = {
	.has_msr_misc_feature_control = 1,
	.has_msr_misc_pwr_mgmt = 1,
	.has_nhm_msrs = 1,
	.bclk_freq = BCLK_100MHZ,
	.supported_cstates = CC1 | CC3 | CC6 | CC7 | PC2 | PC3 | PC6 | PC7,
	.cst_limit = CST_LIMIT_SNB,
	.has_irtl_msrs = 1,
	.trl_msrs = TRL_BASE | TRL_LIMIT1,
	.rapl_msrs = RAPL_PKG_ALL | RAPL_CORE_ALL | RAPL_DRAM_ALL,
};

static const struct platform_features hsw_features = {
	.has_msr_misc_feature_control = 1,
	.has_msr_misc_pwr_mgmt = 1,
	.has_nhm_msrs = 1,
	.has_config_tdp = 1,
	.bclk_freq = BCLK_100MHZ,
	.supported_cstates = CC1 | CC3 | CC6 | CC7 | PC2 | PC3 | PC6 | PC7,
	.cst_limit = CST_LIMIT_HSW,
	.has_irtl_msrs = 1,
	.trl_msrs = TRL_BASE,
	.plr_msrs = PLR_CORE | PLR_GFX | PLR_RING,
	.rapl_msrs = RAPL_PKG | RAPL_CORE_ALL | RAPL_GFX | RAPL_PKG_POWER_INFO,
};

static const struct platform_features hsx_features = {
	.has_msr_misc_feature_control = 1,
	.has_msr_misc_pwr_mgmt = 1,
	.has_nhm_msrs = 1,
	.has_config_tdp = 1,
	.bclk_freq = BCLK_100MHZ,
	.supported_cstates = CC1 | CC3 | CC6 | CC7 | PC2 | PC3 | PC6 | PC7,
	.cst_limit = CST_LIMIT_HSW,
	.has_irtl_msrs = 1,
	.trl_msrs = TRL_BASE | TRL_LIMIT1 | TRL_LIMIT2,
	.plr_msrs = PLR_CORE | PLR_RING,
	.rapl_msrs = RAPL_PKG_ALL | RAPL_DRAM_ALL,
	.has_fixed_rapl_unit = 1,
};

static const struct platform_features hswl_features = {
	.has_msr_misc_feature_control = 1,
	.has_msr_misc_pwr_mgmt = 1,
	.has_nhm_msrs = 1,
	.has_config_tdp = 1,
	.bclk_freq = BCLK_100MHZ,
	.supported_cstates = CC1 | CC3 | CC6 | CC7 | PC2 | PC3 | PC6 | PC7 | PC8 | PC9 | PC10,
	.cst_limit = CST_LIMIT_HSW,
	.has_irtl_msrs = 1,
	.trl_msrs = TRL_BASE,
	.plr_msrs = PLR_CORE | PLR_GFX | PLR_RING,
	.rapl_msrs = RAPL_PKG | RAPL_CORE_ALL | RAPL_GFX | RAPL_PKG_POWER_INFO,
};

static const struct platform_features hswg_features = {
	.has_msr_misc_feature_control = 1,
	.has_msr_misc_pwr_mgmt = 1,
	.has_nhm_msrs = 1,
	.has_config_tdp = 1,
	.bclk_freq = BCLK_100MHZ,
	.supported_cstates = CC1 | CC3 | CC6 | CC7 | PC2 | PC3 | PC6 | PC7,
	.cst_limit = CST_LIMIT_HSW,
	.has_irtl_msrs = 1,
	.trl_msrs = TRL_BASE,
	.plr_msrs = PLR_CORE | PLR_GFX | PLR_RING,
	.rapl_msrs = RAPL_PKG | RAPL_CORE_ALL | RAPL_GFX | RAPL_PKG_POWER_INFO,
};

static const struct platform_features bdw_features = {
	.has_msr_misc_feature_control = 1,
	.has_msr_misc_pwr_mgmt = 1,
	.has_nhm_msrs = 1,
	.has_config_tdp = 1,
	.bclk_freq = BCLK_100MHZ,
	.supported_cstates = CC1 | CC3 | CC6 | CC7 | PC2 | PC3 | PC6 | PC7 | PC8 | PC9 | PC10,
	.cst_limit = CST_LIMIT_HSW,
	.has_irtl_msrs = 1,
	.trl_msrs = TRL_BASE,
	.rapl_msrs = RAPL_PKG | RAPL_CORE_ALL | RAPL_GFX | RAPL_PKG_POWER_INFO,
};

static const struct platform_features bdwg_features = {
	.has_msr_misc_feature_control = 1,
	.has_msr_misc_pwr_mgmt = 1,
	.has_nhm_msrs = 1,
	.has_config_tdp = 1,
	.bclk_freq = BCLK_100MHZ,
	.supported_cstates = CC1 | CC3 | CC6 | CC7 | PC2 | PC3 | PC6 | PC7,
	.cst_limit = CST_LIMIT_HSW,
	.has_irtl_msrs = 1,
	.trl_msrs = TRL_BASE,
	.rapl_msrs = RAPL_PKG | RAPL_CORE_ALL | RAPL_GFX | RAPL_PKG_POWER_INFO,
};

static const struct platform_features bdx_features = {
	.has_msr_misc_feature_control = 1,
	.has_msr_misc_pwr_mgmt = 1,
	.has_nhm_msrs = 1,
	.has_config_tdp = 1,
	.bclk_freq = BCLK_100MHZ,
	.supported_cstates = CC1 | CC3 | CC6 | PC2 | PC3 | PC6,
	.cst_limit = CST_LIMIT_HSW,
	.has_irtl_msrs = 1,
	.has_cst_auto_convension = 1,
	.trl_msrs = TRL_BASE,
	.rapl_msrs = RAPL_PKG_ALL | RAPL_DRAM_ALL,
	.has_fixed_rapl_unit = 1,
};

static const struct platform_features skl_features = {
	.has_msr_misc_feature_control = 1,
	.has_msr_misc_pwr_mgmt = 1,
	.has_nhm_msrs = 1,
	.has_config_tdp = 1,
	.bclk_freq = BCLK_100MHZ,
	.crystal_freq = 24000000,
	.supported_cstates = CC1 | CC3 | CC6 | CC7 | PC2 | PC3 | PC6 | PC7 | PC8 | PC9 | PC10,
	.cst_limit = CST_LIMIT_HSW,
	.has_irtl_msrs = 1,
	.has_ext_cst_msrs = 1,
	.trl_msrs = TRL_BASE,
	.tcc_offset_bits = 6,
	.rapl_msrs = RAPL_PKG_ALL | RAPL_CORE_ALL | RAPL_DRAM | RAPL_DRAM_PERF_STATUS | RAPL_GFX | RAPL_PSYS,
	.enable_tsc_tweak = 1,
};

static const struct platform_features cnl_features = {
	.has_msr_misc_feature_control = 1,
	.has_msr_misc_pwr_mgmt = 1,
	.has_nhm_msrs = 1,
	.has_config_tdp = 1,
	.bclk_freq = BCLK_100MHZ,
	.supported_cstates = CC1 | CC6 | CC7 | PC2 | PC3 | PC6 | PC7 | PC8 | PC9 | PC10,
	.cst_limit = CST_LIMIT_HSW,
	.has_irtl_msrs = 1,
	.has_msr_core_c1_res = 1,
	.has_ext_cst_msrs = 1,
	.trl_msrs = TRL_BASE,
	.tcc_offset_bits = 6,
	.rapl_msrs = RAPL_PKG_ALL | RAPL_CORE_ALL | RAPL_DRAM | RAPL_DRAM_PERF_STATUS | RAPL_GFX | RAPL_PSYS,
	.enable_tsc_tweak = 1,
};

/* Copied from cnl_features, with PC7/PC9 removed */
static const struct platform_features adl_features = {
	.has_msr_misc_feature_control	= cnl_features.has_msr_misc_feature_control,
	.has_msr_misc_pwr_mgmt		= cnl_features.has_msr_misc_pwr_mgmt,
	.has_nhm_msrs			= cnl_features.has_nhm_msrs,
	.has_config_tdp			= cnl_features.has_config_tdp,
	.bclk_freq			= cnl_features.bclk_freq,
	.supported_cstates		= CC1 | CC6 | CC7 | PC2 | PC3 | PC6 | PC8 | PC10,
	.cst_limit			= cnl_features.cst_limit,
	.has_irtl_msrs			= cnl_features.has_irtl_msrs,
	.has_msr_core_c1_res		= cnl_features.has_msr_core_c1_res,
	.has_ext_cst_msrs		= cnl_features.has_ext_cst_msrs,
	.trl_msrs			= cnl_features.trl_msrs,
	.tcc_offset_bits		= cnl_features.tcc_offset_bits,
	.rapl_msrs			= cnl_features.rapl_msrs,
	.enable_tsc_tweak		= cnl_features.enable_tsc_tweak,
};

/* Copied from adl_features, with PC3/PC8 removed */
static const struct platform_features lnl_features = {
	.has_msr_misc_feature_control	= adl_features.has_msr_misc_feature_control,
	.has_msr_misc_pwr_mgmt		= adl_features.has_msr_misc_pwr_mgmt,
	.has_nhm_msrs			= adl_features.has_nhm_msrs,
	.has_config_tdp			= adl_features.has_config_tdp,
	.bclk_freq			= adl_features.bclk_freq,
	.supported_cstates		= CC1 | CC6 | CC7 | PC2 | PC6 | PC10,
	.cst_limit			= adl_features.cst_limit,
	.has_irtl_msrs			= adl_features.has_irtl_msrs,
	.has_msr_core_c1_res		= adl_features.has_msr_core_c1_res,
	.has_ext_cst_msrs		= adl_features.has_ext_cst_msrs,
	.trl_msrs			= adl_features.trl_msrs,
	.tcc_offset_bits		= adl_features.tcc_offset_bits,
	.rapl_msrs			= adl_features.rapl_msrs,
	.enable_tsc_tweak		= adl_features.enable_tsc_tweak,
};

static const struct platform_features skx_features = {
	.has_msr_misc_feature_control = 1,
	.has_msr_misc_pwr_mgmt = 1,
	.has_nhm_msrs = 1,
	.has_config_tdp = 1,
	.bclk_freq = BCLK_100MHZ,
	.supported_cstates = CC1 | CC6 | PC2 | PC6,
	.cst_limit = CST_LIMIT_SKX,
	.has_irtl_msrs = 1,
	.has_cst_auto_convension = 1,
	.trl_msrs = TRL_BASE | TRL_CORECOUNT,
	.rapl_msrs = RAPL_PKG_ALL | RAPL_DRAM_ALL,
	.has_fixed_rapl_unit = 1,
};

static const struct platform_features icx_features = {
	.has_msr_misc_feature_control = 1,
	.has_msr_misc_pwr_mgmt = 1,
	.has_nhm_msrs = 1,
	.has_config_tdp = 1,
	.bclk_freq = BCLK_100MHZ,
	.supported_cstates = CC1 | CC6 | PC2 | PC6,
	.cst_limit = CST_LIMIT_ICX,
	.has_msr_core_c1_res = 1,
	.has_irtl_msrs = 1,
	.has_cst_prewake_bit = 1,
	.trl_msrs = TRL_BASE | TRL_CORECOUNT,
	.rapl_msrs = RAPL_PKG_ALL | RAPL_DRAM_ALL | RAPL_PSYS,
	.has_fixed_rapl_unit = 1,
};

static const struct platform_features spr_features = {
	.has_msr_misc_feature_control = 1,
	.has_msr_misc_pwr_mgmt = 1,
	.has_nhm_msrs = 1,
	.has_config_tdp = 1,
	.bclk_freq = BCLK_100MHZ,
	.supported_cstates = CC1 | CC6 | PC2 | PC6,
	.cst_limit = CST_LIMIT_SKX,
	.has_msr_core_c1_res = 1,
	.has_irtl_msrs = 1,
	.has_cst_prewake_bit = 1,
	.has_fixed_rapl_psys_unit = 1,
	.trl_msrs = TRL_BASE | TRL_CORECOUNT,
	.rapl_msrs = RAPL_PKG_ALL | RAPL_DRAM_ALL | RAPL_PSYS,
};

static const struct platform_features dmr_features = {
	.has_msr_misc_feature_control = spr_features.has_msr_misc_feature_control,
	.has_msr_misc_pwr_mgmt = spr_features.has_msr_misc_pwr_mgmt,
	.has_nhm_msrs = spr_features.has_nhm_msrs,
	.has_config_tdp = spr_features.has_config_tdp,
	.bclk_freq = spr_features.bclk_freq,
	.supported_cstates = spr_features.supported_cstates,
	.cst_limit = spr_features.cst_limit,
	.has_msr_core_c1_res = spr_features.has_msr_core_c1_res,
	.has_msr_module_c6_res_ms = 1,	/* DMR has Dual Core Module and MC6 MSR */
	.has_irtl_msrs = spr_features.has_irtl_msrs,
	.has_cst_prewake_bit = spr_features.has_cst_prewake_bit,
	.has_fixed_rapl_psys_unit = spr_features.has_fixed_rapl_psys_unit,
	.trl_msrs = spr_features.trl_msrs,
	.rapl_msrs = 0,		/* DMR does not have RAPL MSRs */
};

static const struct platform_features srf_features = {
	.has_msr_misc_feature_control = 1,
	.has_msr_misc_pwr_mgmt = 1,
	.has_nhm_msrs = 1,
	.has_config_tdp = 1,
	.bclk_freq = BCLK_100MHZ,
	.supported_cstates = CC1 | CC6 | PC2 | PC6,
	.cst_limit = CST_LIMIT_SKX,
	.has_msr_core_c1_res = 1,
	.has_msr_module_c6_res_ms = 1,
	.has_irtl_msrs = 1,
	.has_cst_prewake_bit = 1,
	.trl_msrs = TRL_BASE | TRL_CORECOUNT,
	.rapl_msrs = RAPL_PKG_ALL | RAPL_DRAM_ALL | RAPL_PSYS,
};

static const struct platform_features grr_features = {
	.has_msr_misc_feature_control = 1,
	.has_msr_misc_pwr_mgmt = 1,
	.has_nhm_msrs = 1,
	.has_config_tdp = 1,
	.bclk_freq = BCLK_100MHZ,
	.supported_cstates = CC1 | CC6,
	.cst_limit = CST_LIMIT_SKX,
	.has_msr_core_c1_res = 1,
	.has_msr_module_c6_res_ms = 1,
	.has_irtl_msrs = 1,
	.has_cst_prewake_bit = 1,
	.trl_msrs = TRL_BASE | TRL_CORECOUNT,
	.rapl_msrs = RAPL_PKG_ALL | RAPL_DRAM_ALL | RAPL_PSYS,
};

static const struct platform_features slv_features = {
	.has_nhm_msrs = 1,
	.bclk_freq = BCLK_SLV,
	.supported_cstates = CC1 | CC6 | PC6,
	.cst_limit = CST_LIMIT_SLV,
	.has_msr_core_c1_res = 1,
	.has_msr_module_c6_res_ms = 1,
	.has_msr_c6_demotion_policy_config = 1,
	.has_msr_atom_pkg_c6_residency = 1,
	.trl_msrs = TRL_ATOM,
	.rapl_msrs = RAPL_PKG | RAPL_CORE,
	.has_rapl_divisor = 1,
	.rapl_quirk_tdp = 30,
};

static const struct platform_features slvd_features = {
	.has_msr_misc_pwr_mgmt = 1,
	.has_nhm_msrs = 1,
	.bclk_freq = BCLK_SLV,
	.supported_cstates = CC1 | CC6 | PC3 | PC6,
	.cst_limit = CST_LIMIT_SLV,
	.has_msr_atom_pkg_c6_residency = 1,
	.trl_msrs = TRL_BASE,
	.rapl_msrs = RAPL_PKG | RAPL_CORE,
	.rapl_quirk_tdp = 30,
};

static const struct platform_features amt_features = {
	.has_nhm_msrs = 1,
	.bclk_freq = BCLK_133MHZ,
	.supported_cstates = CC1 | CC3 | CC6 | PC3 | PC6,
	.cst_limit = CST_LIMIT_AMT,
	.trl_msrs = TRL_BASE,
};

static const struct platform_features gmt_features = {
	.has_msr_misc_pwr_mgmt = 1,
	.has_nhm_msrs = 1,
	.bclk_freq = BCLK_100MHZ,
	.crystal_freq = 19200000,
	.supported_cstates = CC1 | CC3 | CC6 | CC7 | PC2 | PC3 | PC6 | PC7 | PC8 | PC9 | PC10,
	.cst_limit = CST_LIMIT_GMT,
	.has_irtl_msrs = 1,
	.trl_msrs = TRL_BASE | TRL_CORECOUNT,
	.rapl_msrs = RAPL_PKG | RAPL_PKG_POWER_INFO,
};

static const struct platform_features gmtd_features = {
	.has_msr_misc_pwr_mgmt = 1,
	.has_nhm_msrs = 1,
	.bclk_freq = BCLK_100MHZ,
	.crystal_freq = 25000000,
	.supported_cstates = CC1 | CC6 | PC2 | PC6,
	.cst_limit = CST_LIMIT_GMT,
	.has_irtl_msrs = 1,
	.has_msr_core_c1_res = 1,
	.trl_msrs = TRL_BASE | TRL_CORECOUNT,
	.rapl_msrs = RAPL_PKG_ALL | RAPL_DRAM_ALL | RAPL_CORE_ENERGY_STATUS,
};

static const struct platform_features gmtp_features = {
	.has_msr_misc_pwr_mgmt = 1,
	.has_nhm_msrs = 1,
	.bclk_freq = BCLK_100MHZ,
	.crystal_freq = 19200000,
	.supported_cstates = CC1 | CC3 | CC6 | CC7 | PC2 | PC3 | PC6 | PC7 | PC8 | PC9 | PC10,
	.cst_limit = CST_LIMIT_GMT,
	.has_irtl_msrs = 1,
	.trl_msrs = TRL_BASE,
	.rapl_msrs = RAPL_PKG | RAPL_PKG_POWER_INFO,
};

static const struct platform_features tmt_features = {
	.has_msr_misc_pwr_mgmt = 1,
	.has_nhm_msrs = 1,
	.bclk_freq = BCLK_100MHZ,
	.supported_cstates = CC1 | CC6 | CC7 | PC2 | PC3 | PC6 | PC7 | PC8 | PC9 | PC10,
	.cst_limit = CST_LIMIT_GMT,
	.has_irtl_msrs = 1,
	.trl_msrs = TRL_BASE,
	.rapl_msrs = RAPL_PKG_ALL | RAPL_CORE_ALL | RAPL_DRAM | RAPL_DRAM_PERF_STATUS | RAPL_GFX,
	.enable_tsc_tweak = 1,
};

static const struct platform_features tmtd_features = {
	.has_msr_misc_pwr_mgmt = 1,
	.has_nhm_msrs = 1,
	.bclk_freq = BCLK_100MHZ,
	.supported_cstates = CC1 | CC6,
	.cst_limit = CST_LIMIT_GMT,
	.has_irtl_msrs = 1,
	.trl_msrs = TRL_BASE | TRL_CORECOUNT,
	.rapl_msrs = RAPL_PKG_ALL,
};

static const struct platform_features knl_features = {
	.has_msr_misc_pwr_mgmt = 1,
	.has_nhm_msrs = 1,
	.has_config_tdp = 1,
	.bclk_freq = BCLK_100MHZ,
	.supported_cstates = CC1 | CC6 | PC3 | PC6,
	.cst_limit = CST_LIMIT_KNL,
	.has_msr_knl_core_c6_residency = 1,
	.trl_msrs = TRL_KNL,
	.rapl_msrs = RAPL_PKG_ALL | RAPL_DRAM_ALL,
	.has_fixed_rapl_unit = 1,
	.need_perf_multiplier = 1,
};

static const struct platform_features default_features = {
};

static const struct platform_features amd_features_with_rapl = {
	.rapl_msrs = RAPL_AMD_F17H,
	.has_per_core_rapl = 1,
	.rapl_quirk_tdp = 280,	/* This is the max stock TDP of HEDT/Server Fam17h+ chips */
};

static const struct platform_data turbostat_pdata[] = {
	{ INTEL_NEHALEM, &nhm_features },
	{ INTEL_NEHALEM_G, &nhm_features },
	{ INTEL_NEHALEM_EP, &nhm_features },
	{ INTEL_NEHALEM_EX, &nhx_features },
	{ INTEL_WESTMERE, &nhm_features },
	{ INTEL_WESTMERE_EP, &nhm_features },
	{ INTEL_WESTMERE_EX, &nhx_features },
	{ INTEL_SANDYBRIDGE, &snb_features },
	{ INTEL_SANDYBRIDGE_X, &snx_features },
	{ INTEL_IVYBRIDGE, &ivb_features },
	{ INTEL_IVYBRIDGE_X, &ivx_features },
	{ INTEL_HASWELL, &hsw_features },
	{ INTEL_HASWELL_X, &hsx_features },
	{ INTEL_HASWELL_L, &hswl_features },
	{ INTEL_HASWELL_G, &hswg_features },
	{ INTEL_BROADWELL, &bdw_features },
	{ INTEL_BROADWELL_G, &bdwg_features },
	{ INTEL_BROADWELL_X, &bdx_features },
	{ INTEL_BROADWELL_D, &bdx_features },
	{ INTEL_SKYLAKE_L, &skl_features },
	{ INTEL_SKYLAKE, &skl_features },
	{ INTEL_SKYLAKE_X, &skx_features },
	{ INTEL_KABYLAKE_L, &skl_features },
	{ INTEL_KABYLAKE, &skl_features },
	{ INTEL_COMETLAKE, &skl_features },
	{ INTEL_COMETLAKE_L, &skl_features },
	{ INTEL_CANNONLAKE_L, &cnl_features },
	{ INTEL_ICELAKE_X, &icx_features },
	{ INTEL_ICELAKE_D, &icx_features },
	{ INTEL_ICELAKE_L, &cnl_features },
	{ INTEL_ICELAKE_NNPI, &cnl_features },
	{ INTEL_ROCKETLAKE, &cnl_features },
	{ INTEL_TIGERLAKE_L, &cnl_features },
	{ INTEL_TIGERLAKE, &cnl_features },
	{ INTEL_SAPPHIRERAPIDS_X, &spr_features },
	{ INTEL_EMERALDRAPIDS_X, &spr_features },
	{ INTEL_GRANITERAPIDS_X, &spr_features },
	{ INTEL_GRANITERAPIDS_D, &spr_features },
	{ INTEL_PANTHERCOVE_X, &dmr_features },
	{ INTEL_LAKEFIELD, &cnl_features },
	{ INTEL_ALDERLAKE, &adl_features },
	{ INTEL_ALDERLAKE_L, &adl_features },
	{ INTEL_RAPTORLAKE, &adl_features },
	{ INTEL_RAPTORLAKE_P, &adl_features },
	{ INTEL_RAPTORLAKE_S, &adl_features },
	{ INTEL_BARTLETTLAKE, &adl_features },
	{ INTEL_METEORLAKE, &adl_features },
	{ INTEL_METEORLAKE_L, &adl_features },
	{ INTEL_ARROWLAKE_H, &adl_features },
	{ INTEL_ARROWLAKE_U, &adl_features },
	{ INTEL_ARROWLAKE, &adl_features },
	{ INTEL_LUNARLAKE_M, &lnl_features },
	{ INTEL_PANTHERLAKE_L, &lnl_features },
	{ INTEL_ATOM_SILVERMONT, &slv_features },
	{ INTEL_ATOM_SILVERMONT_D, &slvd_features },
	{ INTEL_ATOM_AIRMONT, &amt_features },
	{ INTEL_ATOM_GOLDMONT, &gmt_features },
	{ INTEL_ATOM_GOLDMONT_D, &gmtd_features },
	{ INTEL_ATOM_GOLDMONT_PLUS, &gmtp_features },
	{ INTEL_ATOM_TREMONT_D, &tmtd_features },
	{ INTEL_ATOM_TREMONT, &tmt_features },
	{ INTEL_ATOM_TREMONT_L, &tmt_features },
	{ INTEL_ATOM_GRACEMONT, &adl_features },
	{ INTEL_ATOM_CRESTMONT_X, &srf_features },
	{ INTEL_ATOM_CRESTMONT, &grr_features },
	{ INTEL_ATOM_DARKMONT_X, &srf_features },
	{ INTEL_XEON_PHI_KNL, &knl_features },
	{ INTEL_XEON_PHI_KNM, &knl_features },
	/*
	 * Missing support for
	 * INTEL_ICELAKE
	 * INTEL_ATOM_SILVERMONT_MID
	 * INTEL_ATOM_SILVERMONT_MID2
	 * INTEL_ATOM_AIRMONT_NP
	 */
	{ 0, NULL },
};

static const struct platform_features *platform;

void probe_platform_features(unsigned int family, unsigned int model)
{
	int i;

	if (authentic_amd || hygon_genuine) {
		/* fallback to default features on unsupported models */
		force_load++;
		if (max_extended_level >= 0x80000007) {
			unsigned int eax, ebx, ecx, edx;

			__cpuid(0x80000007, eax, ebx, ecx, edx);
			/* RAPL (Fam 17h+) */
			if ((edx & (1 << 14)) && family >= 0x17)
				platform = &amd_features_with_rapl;
		}
		goto end;
	}

	if (!genuine_intel)
		goto end;

	for (i = 0; turbostat_pdata[i].features; i++) {
		if (VFM_FAMILY(turbostat_pdata[i].vfm) == family && VFM_MODEL(turbostat_pdata[i].vfm) == model) {
			platform = turbostat_pdata[i].features;
			return;
		}
	}

end:
	if (force_load && !platform) {
		fprintf(outf, "Forced to run on unsupported platform!\n");
		platform = &default_features;
	}

	if (platform)
		return;

	fprintf(stderr, "Unsupported platform detected.\n\tSee RUN THE LATEST VERSION on turbostat(8)\n");
	exit(1);
}

/* Model specific support End */

#define	TJMAX_DEFAULT	100

/* MSRs that are not yet in the kernel-provided header. */
#define MSR_RAPL_PWR_UNIT	0xc0010299
#define MSR_CORE_ENERGY_STAT	0xc001029a
#define MSR_PKG_ENERGY_STAT	0xc001029b

#define MAX(a, b) ((a) > (b) ? (a) : (b))

int backwards_count;
char *progname;

#define CPU_SUBSET_MAXCPUS	8192	/* need to use before probe... */
cpu_set_t *cpu_present_set, *cpu_possible_set, *cpu_effective_set, *cpu_allowed_set, *cpu_affinity_set, *cpu_subset;
size_t cpu_present_setsize, cpu_possible_setsize, cpu_effective_setsize, cpu_allowed_setsize, cpu_affinity_setsize,
    cpu_subset_size;
#define MAX_ADDED_THREAD_COUNTERS 24
#define MAX_ADDED_CORE_COUNTERS 8
#define MAX_ADDED_PACKAGE_COUNTERS 16
#define PMT_MAX_ADDED_THREAD_COUNTERS 24
#define PMT_MAX_ADDED_CORE_COUNTERS 8
#define PMT_MAX_ADDED_PACKAGE_COUNTERS 16
#define BITMASK_SIZE 32

#define ZERO_ARRAY(arr) (memset(arr, 0, sizeof(arr)) + __must_be_array(arr))

/* Indexes used to map data read from perf and MSRs into global variables */
enum rapl_rci_index {
	RAPL_RCI_INDEX_ENERGY_PKG = 0,
	RAPL_RCI_INDEX_ENERGY_CORES = 1,
	RAPL_RCI_INDEX_DRAM = 2,
	RAPL_RCI_INDEX_GFX = 3,
	RAPL_RCI_INDEX_PKG_PERF_STATUS = 4,
	RAPL_RCI_INDEX_DRAM_PERF_STATUS = 5,
	RAPL_RCI_INDEX_CORE_ENERGY = 6,
	RAPL_RCI_INDEX_ENERGY_PLATFORM = 7,
	NUM_RAPL_COUNTERS,
};

enum rapl_unit {
	RAPL_UNIT_INVALID,
	RAPL_UNIT_JOULES,
	RAPL_UNIT_WATTS,
};

struct rapl_counter_info_t {
	unsigned long long data[NUM_RAPL_COUNTERS];
	enum counter_source source[NUM_RAPL_COUNTERS];
	unsigned long long flags[NUM_RAPL_COUNTERS];
	double scale[NUM_RAPL_COUNTERS];
	enum rapl_unit unit[NUM_RAPL_COUNTERS];
	unsigned long long msr[NUM_RAPL_COUNTERS];
	unsigned long long msr_mask[NUM_RAPL_COUNTERS];
	int msr_shift[NUM_RAPL_COUNTERS];

	int fd_perf;
};

/* struct rapl_counter_info_t for each RAPL domain */
struct rapl_counter_info_t *rapl_counter_info_perdomain;
unsigned int rapl_counter_info_perdomain_size;

#define RAPL_COUNTER_FLAG_PLATFORM_COUNTER (1u << 0)
#define RAPL_COUNTER_FLAG_USE_MSR_SUM (1u << 1)

struct rapl_counter_arch_info {
	int feature_mask;	/* Mask for testing if the counter is supported on host */
	const char *perf_subsys;
	const char *perf_name;
	unsigned long long msr;
	unsigned long long msr_mask;
	int msr_shift;		/* Positive mean shift right, negative mean shift left */
	double *platform_rapl_msr_scale;	/* Scale applied to values read by MSR (platform dependent, filled at runtime) */
	unsigned int rci_index;	/* Maps data from perf counters to global variables */
	unsigned long long bic;
	double compat_scale;	/* Some counters require constant scaling to be in the same range as other, similar ones */
	unsigned long long flags;
};

static const struct rapl_counter_arch_info rapl_counter_arch_infos[] = {
	{
	 .feature_mask = RAPL_PKG,
	 .perf_subsys = "power",
	 .perf_name = "energy-pkg",
	 .msr = MSR_PKG_ENERGY_STATUS,
	 .msr_mask = 0xFFFFFFFFFFFFFFFF,
	 .msr_shift = 0,
	 .platform_rapl_msr_scale = &rapl_energy_units,
	 .rci_index = RAPL_RCI_INDEX_ENERGY_PKG,
	 .bic = BIC_PkgWatt | BIC_Pkg_J,
	 .compat_scale = 1.0,
	 .flags = RAPL_COUNTER_FLAG_USE_MSR_SUM,
	  },
	{
	 .feature_mask = RAPL_AMD_F17H,
	 .perf_subsys = "power",
	 .perf_name = "energy-pkg",
	 .msr = MSR_PKG_ENERGY_STAT,
	 .msr_mask = 0xFFFFFFFFFFFFFFFF,
	 .msr_shift = 0,
	 .platform_rapl_msr_scale = &rapl_energy_units,
	 .rci_index = RAPL_RCI_INDEX_ENERGY_PKG,
	 .bic = BIC_PkgWatt | BIC_Pkg_J,
	 .compat_scale = 1.0,
	 .flags = RAPL_COUNTER_FLAG_USE_MSR_SUM,
	  },
	{
	 .feature_mask = RAPL_CORE_ENERGY_STATUS,
	 .perf_subsys = "power",
	 .perf_name = "energy-cores",
	 .msr = MSR_PP0_ENERGY_STATUS,
	 .msr_mask = 0xFFFFFFFFFFFFFFFF,
	 .msr_shift = 0,
	 .platform_rapl_msr_scale = &rapl_energy_units,
	 .rci_index = RAPL_RCI_INDEX_ENERGY_CORES,
	 .bic = BIC_CorWatt | BIC_Cor_J,
	 .compat_scale = 1.0,
	 .flags = RAPL_COUNTER_FLAG_USE_MSR_SUM,
	  },
	{
	 .feature_mask = RAPL_DRAM,
	 .perf_subsys = "power",
	 .perf_name = "energy-ram",
	 .msr = MSR_DRAM_ENERGY_STATUS,
	 .msr_mask = 0xFFFFFFFFFFFFFFFF,
	 .msr_shift = 0,
	 .platform_rapl_msr_scale = &rapl_dram_energy_units,
	 .rci_index = RAPL_RCI_INDEX_DRAM,
	 .bic = BIC_RAMWatt | BIC_RAM_J,
	 .compat_scale = 1.0,
	 .flags = RAPL_COUNTER_FLAG_USE_MSR_SUM,
	  },
	{
	 .feature_mask = RAPL_GFX,
	 .perf_subsys = "power",
	 .perf_name = "energy-gpu",
	 .msr = MSR_PP1_ENERGY_STATUS,
	 .msr_mask = 0xFFFFFFFFFFFFFFFF,
	 .msr_shift = 0,
	 .platform_rapl_msr_scale = &rapl_energy_units,
	 .rci_index = RAPL_RCI_INDEX_GFX,
	 .bic = BIC_GFXWatt | BIC_GFX_J,
	 .compat_scale = 1.0,
	 .flags = RAPL_COUNTER_FLAG_USE_MSR_SUM,
	  },
	{
	 .feature_mask = RAPL_PKG_PERF_STATUS,
	 .perf_subsys = NULL,
	 .perf_name = NULL,
	 .msr = MSR_PKG_PERF_STATUS,
	 .msr_mask = 0xFFFFFFFFFFFFFFFF,
	 .msr_shift = 0,
	 .platform_rapl_msr_scale = &rapl_time_units,
	 .rci_index = RAPL_RCI_INDEX_PKG_PERF_STATUS,
	 .bic = BIC_PKG__,
	 .compat_scale = 100.0,
	 .flags = RAPL_COUNTER_FLAG_USE_MSR_SUM,
	  },
	{
	 .feature_mask = RAPL_DRAM_PERF_STATUS,
	 .perf_subsys = NULL,
	 .perf_name = NULL,
	 .msr = MSR_DRAM_PERF_STATUS,
	 .msr_mask = 0xFFFFFFFFFFFFFFFF,
	 .msr_shift = 0,
	 .platform_rapl_msr_scale = &rapl_time_units,
	 .rci_index = RAPL_RCI_INDEX_DRAM_PERF_STATUS,
	 .bic = BIC_RAM__,
	 .compat_scale = 100.0,
	 .flags = RAPL_COUNTER_FLAG_USE_MSR_SUM,
	  },
	{
	 .feature_mask = RAPL_AMD_F17H,
	 .perf_subsys = NULL,
	 .perf_name = NULL,
	 .msr = MSR_CORE_ENERGY_STAT,
	 .msr_mask = 0xFFFFFFFF,
	 .msr_shift = 0,
	 .platform_rapl_msr_scale = &rapl_energy_units,
	 .rci_index = RAPL_RCI_INDEX_CORE_ENERGY,
	 .bic = BIC_CorWatt | BIC_Cor_J,
	 .compat_scale = 1.0,
	 .flags = 0,
	  },
	{
	 .feature_mask = RAPL_PSYS,
	 .perf_subsys = "power",
	 .perf_name = "energy-psys",
	 .msr = MSR_PLATFORM_ENERGY_STATUS,
	 .msr_mask = 0x00000000FFFFFFFF,
	 .msr_shift = 0,
	 .platform_rapl_msr_scale = &rapl_psys_energy_units,
	 .rci_index = RAPL_RCI_INDEX_ENERGY_PLATFORM,
	 .bic = BIC_SysWatt | BIC_Sys_J,
	 .compat_scale = 1.0,
	 .flags = RAPL_COUNTER_FLAG_PLATFORM_COUNTER | RAPL_COUNTER_FLAG_USE_MSR_SUM,
	  },
};

struct rapl_counter {
	unsigned long long raw_value;
	enum rapl_unit unit;
	double scale;
};

/* Indexes used to map data read from perf and MSRs into global variables */
enum ccstate_rci_index {
	CCSTATE_RCI_INDEX_C1_RESIDENCY = 0,
	CCSTATE_RCI_INDEX_C3_RESIDENCY = 1,
	CCSTATE_RCI_INDEX_C6_RESIDENCY = 2,
	CCSTATE_RCI_INDEX_C7_RESIDENCY = 3,
	PCSTATE_RCI_INDEX_C2_RESIDENCY = 4,
	PCSTATE_RCI_INDEX_C3_RESIDENCY = 5,
	PCSTATE_RCI_INDEX_C6_RESIDENCY = 6,
	PCSTATE_RCI_INDEX_C7_RESIDENCY = 7,
	PCSTATE_RCI_INDEX_C8_RESIDENCY = 8,
	PCSTATE_RCI_INDEX_C9_RESIDENCY = 9,
	PCSTATE_RCI_INDEX_C10_RESIDENCY = 10,
	NUM_CSTATE_COUNTERS,
};

struct cstate_counter_info_t {
	unsigned long long data[NUM_CSTATE_COUNTERS];
	enum counter_source source[NUM_CSTATE_COUNTERS];
	unsigned long long msr[NUM_CSTATE_COUNTERS];
	int fd_perf_core;
	int fd_perf_pkg;
};

struct cstate_counter_info_t *ccstate_counter_info;
unsigned int ccstate_counter_info_size;

#define CSTATE_COUNTER_FLAG_COLLECT_PER_CORE   (1u << 0)
#define CSTATE_COUNTER_FLAG_COLLECT_PER_THREAD ((1u << 1) | CSTATE_COUNTER_FLAG_COLLECT_PER_CORE)
#define CSTATE_COUNTER_FLAG_SOFT_C1_DEPENDENCY (1u << 2)

struct cstate_counter_arch_info {
	int feature_mask;	/* Mask for testing if the counter is supported on host */
	const char *perf_subsys;
	const char *perf_name;
	unsigned long long msr;
	unsigned int rci_index;	/* Maps data from perf counters to global variables */
	unsigned long long bic;
	unsigned long long flags;
	int pkg_cstate_limit;
};

static struct cstate_counter_arch_info ccstate_counter_arch_infos[] = {
	{
	 .feature_mask = CC1,
	 .perf_subsys = "cstate_core",
	 .perf_name = "c1-residency",
	 .msr = MSR_CORE_C1_RES,
	 .rci_index = CCSTATE_RCI_INDEX_C1_RESIDENCY,
	 .bic = BIC_CPU_c1,
	 .flags = CSTATE_COUNTER_FLAG_COLLECT_PER_THREAD,
	 .pkg_cstate_limit = 0,
	  },
	{
	 .feature_mask = CC3,
	 .perf_subsys = "cstate_core",
	 .perf_name = "c3-residency",
	 .msr = MSR_CORE_C3_RESIDENCY,
	 .rci_index = CCSTATE_RCI_INDEX_C3_RESIDENCY,
	 .bic = BIC_CPU_c3,
	 .flags = CSTATE_COUNTER_FLAG_COLLECT_PER_CORE | CSTATE_COUNTER_FLAG_SOFT_C1_DEPENDENCY,
	 .pkg_cstate_limit = 0,
	  },
	{
	 .feature_mask = CC6,
	 .perf_subsys = "cstate_core",
	 .perf_name = "c6-residency",
	 .msr = MSR_CORE_C6_RESIDENCY,
	 .rci_index = CCSTATE_RCI_INDEX_C6_RESIDENCY,
	 .bic = BIC_CPU_c6,
	 .flags = CSTATE_COUNTER_FLAG_COLLECT_PER_CORE | CSTATE_COUNTER_FLAG_SOFT_C1_DEPENDENCY,
	 .pkg_cstate_limit = 0,
	  },
	{
	 .feature_mask = CC7,
	 .perf_subsys = "cstate_core",
	 .perf_name = "c7-residency",
	 .msr = MSR_CORE_C7_RESIDENCY,
	 .rci_index = CCSTATE_RCI_INDEX_C7_RESIDENCY,
	 .bic = BIC_CPU_c7,
	 .flags = CSTATE_COUNTER_FLAG_COLLECT_PER_CORE | CSTATE_COUNTER_FLAG_SOFT_C1_DEPENDENCY,
	 .pkg_cstate_limit = 0,
	  },
	{
	 .feature_mask = PC2,
	 .perf_subsys = "cstate_pkg",
	 .perf_name = "c2-residency",
	 .msr = MSR_PKG_C2_RESIDENCY,
	 .rci_index = PCSTATE_RCI_INDEX_C2_RESIDENCY,
	 .bic = BIC_Pkgpc2,
	 .flags = 0,
	 .pkg_cstate_limit = PCL__2,
	  },
	{
	 .feature_mask = PC3,
	 .perf_subsys = "cstate_pkg",
	 .perf_name = "c3-residency",
	 .msr = MSR_PKG_C3_RESIDENCY,
	 .rci_index = PCSTATE_RCI_INDEX_C3_RESIDENCY,
	 .bic = BIC_Pkgpc3,
	 .flags = 0,
	 .pkg_cstate_limit = PCL__3,
	  },
	{
	 .feature_mask = PC6,
	 .perf_subsys = "cstate_pkg",
	 .perf_name = "c6-residency",
	 .msr = MSR_PKG_C6_RESIDENCY,
	 .rci_index = PCSTATE_RCI_INDEX_C6_RESIDENCY,
	 .bic = BIC_Pkgpc6,
	 .flags = 0,
	 .pkg_cstate_limit = PCL__6,
	  },
	{
	 .feature_mask = PC7,
	 .perf_subsys = "cstate_pkg",
	 .perf_name = "c7-residency",
	 .msr = MSR_PKG_C7_RESIDENCY,
	 .rci_index = PCSTATE_RCI_INDEX_C7_RESIDENCY,
	 .bic = BIC_Pkgpc7,
	 .flags = 0,
	 .pkg_cstate_limit = PCL__7,
	  },
	{
	 .feature_mask = PC8,
	 .perf_subsys = "cstate_pkg",
	 .perf_name = "c8-residency",
	 .msr = MSR_PKG_C8_RESIDENCY,
	 .rci_index = PCSTATE_RCI_INDEX_C8_RESIDENCY,
	 .bic = BIC_Pkgpc8,
	 .flags = 0,
	 .pkg_cstate_limit = PCL__8,
	  },
	{
	 .feature_mask = PC9,
	 .perf_subsys = "cstate_pkg",
	 .perf_name = "c9-residency",
	 .msr = MSR_PKG_C9_RESIDENCY,
	 .rci_index = PCSTATE_RCI_INDEX_C9_RESIDENCY,
	 .bic = BIC_Pkgpc9,
	 .flags = 0,
	 .pkg_cstate_limit = PCL__9,
	  },
	{
	 .feature_mask = PC10,
	 .perf_subsys = "cstate_pkg",
	 .perf_name = "c10-residency",
	 .msr = MSR_PKG_C10_RESIDENCY,
	 .rci_index = PCSTATE_RCI_INDEX_C10_RESIDENCY,
	 .bic = BIC_Pkgpc10,
	 .flags = 0,
	 .pkg_cstate_limit = PCL_10,
	  },
};

/* Indexes used to map data read from perf and MSRs into global variables */
enum msr_rci_index {
	MSR_RCI_INDEX_APERF = 0,
	MSR_RCI_INDEX_MPERF = 1,
	MSR_RCI_INDEX_SMI = 2,
	NUM_MSR_COUNTERS,
};

struct msr_counter_info_t {
	unsigned long long data[NUM_MSR_COUNTERS];
	enum counter_source source[NUM_MSR_COUNTERS];
	unsigned long long msr[NUM_MSR_COUNTERS];
	unsigned long long msr_mask[NUM_MSR_COUNTERS];
	int fd_perf;
};

struct msr_counter_info_t *msr_counter_info;
unsigned int msr_counter_info_size;

struct msr_counter_arch_info {
	const char *perf_subsys;
	const char *perf_name;
	unsigned long long msr;
	unsigned long long msr_mask;
	unsigned int rci_index;	/* Maps data from perf counters to global variables */
	bool needed;
	bool present;
};

enum msr_arch_info_index {
	MSR_ARCH_INFO_APERF_INDEX = 0,
	MSR_ARCH_INFO_MPERF_INDEX = 1,
	MSR_ARCH_INFO_SMI_INDEX = 2,
};

static struct msr_counter_arch_info msr_counter_arch_infos[] = {
	[MSR_ARCH_INFO_APERF_INDEX] = {
				       .perf_subsys = "msr",
				       .perf_name = "aperf",
				       .msr = MSR_IA32_APERF,
				       .msr_mask = 0xFFFFFFFFFFFFFFFF,
				       .rci_index = MSR_RCI_INDEX_APERF,
				        },

	[MSR_ARCH_INFO_MPERF_INDEX] = {
				       .perf_subsys = "msr",
				       .perf_name = "mperf",
				       .msr = MSR_IA32_MPERF,
				       .msr_mask = 0xFFFFFFFFFFFFFFFF,
				       .rci_index = MSR_RCI_INDEX_MPERF,
				        },

	[MSR_ARCH_INFO_SMI_INDEX] = {
				     .perf_subsys = "msr",
				     .perf_name = "smi",
				     .msr = MSR_SMI_COUNT,
				     .msr_mask = 0xFFFFFFFF,
				     .rci_index = MSR_RCI_INDEX_SMI,
				      },
};

/* Can be redefined when compiling, useful for testing. */
#ifndef SYSFS_TELEM_PATH
#define SYSFS_TELEM_PATH "/sys/class/intel_pmt"
#endif

#define PMT_COUNTER_MTL_DC6_OFFSET 120
#define PMT_COUNTER_MTL_DC6_LSB    0
#define PMT_COUNTER_MTL_DC6_MSB    63
#define PMT_MTL_DC6_GUID           0x1a067102
#define PMT_MTL_DC6_SEQ            0

#define PMT_COUNTER_CWF_MC1E_OFFSET_BASE          20936
#define PMT_COUNTER_CWF_MC1E_OFFSET_INCREMENT     24
#define PMT_COUNTER_CWF_MC1E_NUM_MODULES_PER_FILE 12
#define PMT_COUNTER_CWF_CPUS_PER_MODULE           4
#define PMT_COUNTER_CWF_MC1E_LSB                  0
#define PMT_COUNTER_CWF_MC1E_MSB                  63
#define PMT_CWF_MC1E_GUID                         0x14421519

unsigned long long tcore_clock_freq_hz = 800000000;

#define PMT_COUNTER_NAME_SIZE_BYTES      16
#define PMT_COUNTER_TYPE_NAME_SIZE_BYTES 32

struct pmt_mmio {
	struct pmt_mmio *next;

	unsigned int guid;
	unsigned int size;

	/* Base pointer to the mmaped memory. */
	void *mmio_base;

	/*
	 * Offset to be applied to the mmio_base
	 * to get the beginning of the PMT counters for given GUID.
	 */
	unsigned long pmt_offset;
} *pmt_mmios;

enum pmt_datatype {
	PMT_TYPE_RAW,
	PMT_TYPE_XTAL_TIME,
	PMT_TYPE_TCORE_CLOCK,
};

struct pmt_domain_info {
	/*
	 * Pointer to the MMIO obtained by applying a counter offset
	 * to the mmio_base of the mmaped region for the given GUID.
	 *
	 * This is where to read the raw value of the counter from.
	 */
	unsigned long *pcounter;
};

struct pmt_counter {
	struct pmt_counter *next;

	/* PMT metadata */
	char name[PMT_COUNTER_NAME_SIZE_BYTES];
	enum pmt_datatype type;
	enum counter_scope scope;
	unsigned int lsb;
	unsigned int msb;

	/* BIC-like metadata */
	enum counter_format format;

	unsigned int num_domains;
	struct pmt_domain_info *domains;
};

/*
 * PMT telemetry directory iterator.
 * Used to iterate telemetry files in sysfs in correct order.
 */
struct pmt_diriter_t {
	DIR *dir;
	struct dirent **namelist;
	unsigned int num_names;
	unsigned int current_name_idx;
};

int pmt_telemdir_filter(const struct dirent *e)
{
	unsigned int dummy;

	return sscanf(e->d_name, "telem%u", &dummy);
}

int pmt_telemdir_sort(const struct dirent **a, const struct dirent **b)
{
	unsigned int aidx = 0, bidx = 0;

	sscanf((*a)->d_name, "telem%u", &aidx);
	sscanf((*b)->d_name, "telem%u", &bidx);

	return aidx >= bidx;
}

const struct dirent *pmt_diriter_next(struct pmt_diriter_t *iter)
{
	const struct dirent *ret = NULL;

	if (!iter->dir)
		return NULL;

	if (iter->current_name_idx >= iter->num_names)
		return NULL;

	ret = iter->namelist[iter->current_name_idx];
	++iter->current_name_idx;

	return ret;
}

const struct dirent *pmt_diriter_begin(struct pmt_diriter_t *iter, const char *pmt_root_path)
{
	int num_names = iter->num_names;

	if (!iter->dir) {
		iter->dir = opendir(pmt_root_path);
		if (iter->dir == NULL)
			return NULL;

		num_names = scandir(pmt_root_path, &iter->namelist, pmt_telemdir_filter, pmt_telemdir_sort);
		if (num_names == -1)
			return NULL;
	}

	iter->current_name_idx = 0;
	iter->num_names = num_names;

	return pmt_diriter_next(iter);
}

void pmt_diriter_init(struct pmt_diriter_t *iter)
{
	memset(iter, 0, sizeof(*iter));
}

void pmt_diriter_remove(struct pmt_diriter_t *iter)
{
	if (iter->namelist) {
		for (unsigned int i = 0; i < iter->num_names; i++) {
			free(iter->namelist[i]);
			iter->namelist[i] = NULL;
		}
	}

	free(iter->namelist);
	iter->namelist = NULL;
	iter->num_names = 0;
	iter->current_name_idx = 0;

	closedir(iter->dir);
	iter->dir = NULL;
}

unsigned int pmt_counter_get_width(const struct pmt_counter *p)
{
	return (p->msb - p->lsb) + 1;
}

void pmt_counter_resize_(struct pmt_counter *pcounter, unsigned int new_size)
{
	struct pmt_domain_info *new_mem;

	new_mem = (struct pmt_domain_info *)reallocarray(pcounter->domains, new_size, sizeof(*pcounter->domains));
	if (!new_mem) {
		fprintf(stderr, "%s: failed to allocate memory for PMT counters\n", __func__);
		exit(1);
	}

	/* Zero initialize just allocated memory. */
	const size_t num_new_domains = new_size - pcounter->num_domains;

	memset(&new_mem[pcounter->num_domains], 0, num_new_domains * sizeof(*pcounter->domains));

	pcounter->num_domains = new_size;
	pcounter->domains = new_mem;
}

void pmt_counter_resize(struct pmt_counter *pcounter, unsigned int new_size)
{
	/*
	 * Allocate more memory ahead of time.
	 *
	 * Always allocate space for at least 8 elements
	 * and double the size when growing.
	 */
	if (new_size < 8)
		new_size = 8;
	new_size = MAX(new_size, pcounter->num_domains * 2);

	pmt_counter_resize_(pcounter, new_size);
}

struct thread_data {
	struct timeval tv_begin;
	struct timeval tv_end;
	struct timeval tv_delta;
	unsigned long long tsc;
	unsigned long long aperf;
	unsigned long long mperf;
	unsigned long long c1;
	unsigned long long instr_count;
	unsigned long long irq_count;
	unsigned long long nmi_count;
	unsigned int smi_count;
	unsigned int cpu_id;
	unsigned int apic_id;
	unsigned int x2apic_id;
	unsigned int flags;
	bool is_atom;
	unsigned long long counter[MAX_ADDED_THREAD_COUNTERS];
	unsigned long long perf_counter[MAX_ADDED_THREAD_COUNTERS];
	unsigned long long pmt_counter[PMT_MAX_ADDED_THREAD_COUNTERS];
} *thread_even, *thread_odd;

struct core_data {
	int base_cpu;
	unsigned long long c3;
	unsigned long long c6;
	unsigned long long c7;
	unsigned long long mc6_us;	/* duplicate as per-core for now, even though per module */
	unsigned int core_temp_c;
	struct rapl_counter core_energy;	/* MSR_CORE_ENERGY_STAT */
	unsigned int core_id;
	unsigned long long core_throt_cnt;
	unsigned long long counter[MAX_ADDED_CORE_COUNTERS];
	unsigned long long perf_counter[MAX_ADDED_CORE_COUNTERS];
	unsigned long long pmt_counter[PMT_MAX_ADDED_CORE_COUNTERS];
} *core_even, *core_odd;

struct pkg_data {
	int base_cpu;
	unsigned long long pc2;
	unsigned long long pc3;
	unsigned long long pc6;
	unsigned long long pc7;
	unsigned long long pc8;
	unsigned long long pc9;
	unsigned long long pc10;
	long long cpu_lpi;
	long long sys_lpi;
	unsigned long long pkg_wtd_core_c0;
	unsigned long long pkg_any_core_c0;
	unsigned long long pkg_any_gfxe_c0;
	unsigned long long pkg_both_core_gfxe_c0;
	long long gfx_rc6_ms;
	unsigned int gfx_mhz;
	unsigned int gfx_act_mhz;
	long long sam_mc6_ms;
	unsigned int sam_mhz;
	unsigned int sam_act_mhz;
	unsigned int package_id;
	struct rapl_counter energy_pkg;	/* MSR_PKG_ENERGY_STATUS */
	struct rapl_counter energy_dram;	/* MSR_DRAM_ENERGY_STATUS */
	struct rapl_counter energy_cores;	/* MSR_PP0_ENERGY_STATUS */
	struct rapl_counter energy_gfx;	/* MSR_PP1_ENERGY_STATUS */
	struct rapl_counter rapl_pkg_perf_status;	/* MSR_PKG_PERF_STATUS */
	struct rapl_counter rapl_dram_perf_status;	/* MSR_DRAM_PERF_STATUS */
	unsigned int pkg_temp_c;
	unsigned int uncore_mhz;
	unsigned long long die_c6;
	unsigned long long counter[MAX_ADDED_PACKAGE_COUNTERS];
	unsigned long long perf_counter[MAX_ADDED_PACKAGE_COUNTERS];
	unsigned long long pmt_counter[PMT_MAX_ADDED_PACKAGE_COUNTERS];
} *package_even, *package_odd;

#define ODD_COUNTERS thread_odd, core_odd, package_odd
#define EVEN_COUNTERS thread_even, core_even, package_even

#define GET_THREAD(thread_base, thread_no, core_no, node_no, pkg_no)	      \
	((thread_base) +						      \
	 ((pkg_no) *							      \
	  topo.nodes_per_pkg * topo.cores_per_node * topo.threads_per_core) + \
	 ((node_no) * topo.cores_per_node * topo.threads_per_core) +	      \
	 ((core_no) * topo.threads_per_core) +				      \
	 (thread_no))

#define GET_CORE(core_base, core_no, node_no, pkg_no)			\
	((core_base) +							\
	 ((pkg_no) *  topo.nodes_per_pkg * topo.cores_per_node) +	\
	 ((node_no) * topo.cores_per_node) +				\
	 (core_no))

#define GET_PKG(pkg_base, pkg_no) (pkg_base + pkg_no)

/*
 * The accumulated sum of MSR is defined as a monotonic
 * increasing MSR, it will be accumulated periodically,
 * despite its register's bit width.
 */
enum {
	IDX_PKG_ENERGY,
	IDX_DRAM_ENERGY,
	IDX_PP0_ENERGY,
	IDX_PP1_ENERGY,
	IDX_PKG_PERF,
	IDX_DRAM_PERF,
	IDX_PSYS_ENERGY,
	IDX_COUNT,
};

int get_msr_sum(int cpu, off_t offset, unsigned long long *msr);

struct msr_sum_array {
	/* get_msr_sum() = sum + (get_msr() - last) */
	struct {
		/*The accumulated MSR value is updated by the timer */
		unsigned long long sum;
		/*The MSR footprint recorded in last timer */
		unsigned long long last;
	} entries[IDX_COUNT];
};

/* The percpu MSR sum array.*/
struct msr_sum_array *per_cpu_msr_sum;

off_t idx_to_offset(int idx)
{
	off_t offset;

	switch (idx) {
	case IDX_PKG_ENERGY:
		if (platform->rapl_msrs & RAPL_AMD_F17H)
			offset = MSR_PKG_ENERGY_STAT;
		else
			offset = MSR_PKG_ENERGY_STATUS;
		break;
	case IDX_DRAM_ENERGY:
		offset = MSR_DRAM_ENERGY_STATUS;
		break;
	case IDX_PP0_ENERGY:
		offset = MSR_PP0_ENERGY_STATUS;
		break;
	case IDX_PP1_ENERGY:
		offset = MSR_PP1_ENERGY_STATUS;
		break;
	case IDX_PKG_PERF:
		offset = MSR_PKG_PERF_STATUS;
		break;
	case IDX_DRAM_PERF:
		offset = MSR_DRAM_PERF_STATUS;
		break;
	case IDX_PSYS_ENERGY:
		offset = MSR_PLATFORM_ENERGY_STATUS;
		break;
	default:
		offset = -1;
	}
	return offset;
}

int offset_to_idx(off_t offset)
{
	int idx;

	switch (offset) {
	case MSR_PKG_ENERGY_STATUS:
	case MSR_PKG_ENERGY_STAT:
		idx = IDX_PKG_ENERGY;
		break;
	case MSR_DRAM_ENERGY_STATUS:
		idx = IDX_DRAM_ENERGY;
		break;
	case MSR_PP0_ENERGY_STATUS:
		idx = IDX_PP0_ENERGY;
		break;
	case MSR_PP1_ENERGY_STATUS:
		idx = IDX_PP1_ENERGY;
		break;
	case MSR_PKG_PERF_STATUS:
		idx = IDX_PKG_PERF;
		break;
	case MSR_DRAM_PERF_STATUS:
		idx = IDX_DRAM_PERF;
		break;
	case MSR_PLATFORM_ENERGY_STATUS:
		idx = IDX_PSYS_ENERGY;
		break;
	default:
		idx = -1;
	}
	return idx;
}

int idx_valid(int idx)
{
	switch (idx) {
	case IDX_PKG_ENERGY:
		return platform->rapl_msrs & (RAPL_PKG | RAPL_AMD_F17H);
	case IDX_DRAM_ENERGY:
		return platform->rapl_msrs & RAPL_DRAM;
	case IDX_PP0_ENERGY:
		return platform->rapl_msrs & RAPL_CORE_ENERGY_STATUS;
	case IDX_PP1_ENERGY:
		return platform->rapl_msrs & RAPL_GFX;
	case IDX_PKG_PERF:
		return platform->rapl_msrs & RAPL_PKG_PERF_STATUS;
	case IDX_DRAM_PERF:
		return platform->rapl_msrs & RAPL_DRAM_PERF_STATUS;
	case IDX_PSYS_ENERGY:
		return platform->rapl_msrs & RAPL_PSYS;
	default:
		return 0;
	}
}

struct sys_counters {
	/* MSR added counters */
	unsigned int added_thread_counters;
	unsigned int added_core_counters;
	unsigned int added_package_counters;
	struct msr_counter *tp;
	struct msr_counter *cp;
	struct msr_counter *pp;

	/* perf added counters */
	unsigned int added_thread_perf_counters;
	unsigned int added_core_perf_counters;
	unsigned int added_package_perf_counters;
	struct perf_counter_info *perf_tp;
	struct perf_counter_info *perf_cp;
	struct perf_counter_info *perf_pp;

	struct pmt_counter *pmt_tp;
	struct pmt_counter *pmt_cp;
	struct pmt_counter *pmt_pp;
} sys;

static size_t free_msr_counters_(struct msr_counter **pp)
{
	struct msr_counter *p = NULL;
	size_t num_freed = 0;

	while (*pp) {
		p = *pp;

		if (p->msr_num != 0) {
			*pp = p->next;

			free(p);
			++num_freed;

			continue;
		}

		pp = &p->next;
	}

	return num_freed;
}

/*
 * Free all added counters accessed via msr.
 */
static void free_sys_msr_counters(void)
{
	/* Thread counters */
	sys.added_thread_counters -= free_msr_counters_(&sys.tp);

	/* Core counters */
	sys.added_core_counters -= free_msr_counters_(&sys.cp);

	/* Package counters */
	sys.added_package_counters -= free_msr_counters_(&sys.pp);
}

struct system_summary {
	struct thread_data threads;
	struct core_data cores;
	struct pkg_data packages;
} average;

struct platform_counters {
	struct rapl_counter energy_psys;	/* MSR_PLATFORM_ENERGY_STATUS */
} platform_counters_odd, platform_counters_even;

struct cpu_topology {
	int physical_package_id;
	int die_id;
	int logical_cpu_id;
	int physical_node_id;
	int logical_node_id;	/* 0-based count within the package */
	int physical_core_id;
	int thread_id;
	int type;
	cpu_set_t *put_ids;	/* Processing Unit/Thread IDs */
} *cpus;

struct topo_params {
	int num_packages;
	int num_die;
	int num_cpus;
	int num_cores;
	int allowed_packages;
	int allowed_cpus;
	int allowed_cores;
	int max_cpu_num;
	int max_core_id;
	int max_package_id;
	int max_die_id;
	int max_node_num;
	int nodes_per_pkg;
	int cores_per_node;
	int threads_per_core;
} topo;

struct timeval tv_even, tv_odd, tv_delta;

int *irq_column_2_cpu;		/* /proc/interrupts column numbers */
int *irqs_per_cpu;		/* indexed by cpu_num */
int *nmi_per_cpu;		/* indexed by cpu_num */

void setup_all_buffers(bool startup);

char *sys_lpi_file;
char *sys_lpi_file_sysfs = "/sys/devices/system/cpu/cpuidle/low_power_idle_system_residency_us";
char *sys_lpi_file_debugfs = "/sys/kernel/debug/pmc_core/slp_s0_residency_usec";

int cpu_is_not_present(int cpu)
{
	return !CPU_ISSET_S(cpu, cpu_present_setsize, cpu_present_set);
}

int cpu_is_not_allowed(int cpu)
{
	return !CPU_ISSET_S(cpu, cpu_allowed_setsize, cpu_allowed_set);
}

/*
 * run func(thread, core, package) in topology order
 * skip non-present cpus
 */

int for_all_cpus(int (func) (struct thread_data *, struct core_data *, struct pkg_data *),
		 struct thread_data *thread_base, struct core_data *core_base, struct pkg_data *pkg_base)
{
	int retval, pkg_no, core_no, thread_no, node_no;

	retval = 0;

	for (pkg_no = 0; pkg_no < topo.num_packages; ++pkg_no) {
		for (node_no = 0; node_no < topo.nodes_per_pkg; node_no++) {
			for (core_no = 0; core_no < topo.cores_per_node; ++core_no) {
				for (thread_no = 0; thread_no < topo.threads_per_core; ++thread_no) {
					struct thread_data *t;
					struct core_data *c;
					struct pkg_data *p;
					t = GET_THREAD(thread_base, thread_no, core_no, node_no, pkg_no);

					if (cpu_is_not_allowed(t->cpu_id))
						continue;

					c = GET_CORE(core_base, core_no, node_no, pkg_no);
					p = GET_PKG(pkg_base, pkg_no);

					retval |= func(t, c, p);
				}
			}
		}
	}
	return retval;
}

int is_cpu_first_thread_in_core(struct thread_data *t, struct core_data *c, struct pkg_data *p)
{
	UNUSED(p);

	return ((int)t->cpu_id == c->base_cpu || c->base_cpu < 0);
}

int is_cpu_first_core_in_package(struct thread_data *t, struct core_data *c, struct pkg_data *p)
{
	UNUSED(c);

	return ((int)t->cpu_id == p->base_cpu || p->base_cpu < 0);
}

int is_cpu_first_thread_in_package(struct thread_data *t, struct core_data *c, struct pkg_data *p)
{
	return is_cpu_first_thread_in_core(t, c, p) && is_cpu_first_core_in_package(t, c, p);
}

int cpu_migrate(int cpu)
{
	CPU_ZERO_S(cpu_affinity_setsize, cpu_affinity_set);
	CPU_SET_S(cpu, cpu_affinity_setsize, cpu_affinity_set);
	if (sched_setaffinity(0, cpu_affinity_setsize, cpu_affinity_set) == -1)
		return -1;
	else
		return 0;
}

int get_msr_fd(int cpu)
{
	char pathname[32];
	int fd;

	fd = fd_percpu[cpu];

	if (fd)
		return fd;
#if defined(ANDROID)
	sprintf(pathname, "/dev/msr%d", cpu);
#else
	sprintf(pathname, "/dev/cpu/%d/msr", cpu);
#endif
	fd = open(pathname, O_RDONLY);
	if (fd < 0)
#if defined(ANDROID)
		err(-1, "%s open failed, try chown or chmod +r /dev/msr*, "
		    "or run with --no-msr, or run as root", pathname);
#else
		err(-1, "%s open failed, try chown or chmod +r /dev/cpu/*/msr, "
		    "or run with --no-msr, or run as root", pathname);
#endif
	fd_percpu[cpu] = fd;

	return fd;
}

static void bic_disable_msr_access(void)
{
	const unsigned long bic_msrs = BIC_Mod_c6 | BIC_CoreTmp |
	    BIC_Totl_c0 | BIC_Any_c0 | BIC_GFX_c0 | BIC_CPUGFX | BIC_PkgTmp;

	bic_enabled &= ~bic_msrs;

	free_sys_msr_counters();
}

static long perf_event_open(struct perf_event_attr *hw_event, pid_t pid, int cpu, int group_fd, unsigned long flags)
{
	assert(!no_perf);

	return syscall(__NR_perf_event_open, hw_event, pid, cpu, group_fd, flags);
}

static long open_perf_counter(int cpu, unsigned int type, unsigned int config, int group_fd, __u64 read_format)
{
	struct perf_event_attr attr;
	const pid_t pid = -1;
	const unsigned long flags = 0;

	assert(!no_perf);

	memset(&attr, 0, sizeof(struct perf_event_attr));

	attr.type = type;
	attr.size = sizeof(struct perf_event_attr);
	attr.config = config;
	attr.disabled = 0;
	attr.sample_type = PERF_SAMPLE_IDENTIFIER;
	attr.read_format = read_format;

	const int fd = perf_event_open(&attr, pid, cpu, group_fd, flags);

	return fd;
}

int get_instr_count_fd(int cpu)
{
	if (fd_instr_count_percpu[cpu])
		return fd_instr_count_percpu[cpu];

	fd_instr_count_percpu[cpu] = open_perf_counter(cpu, PERF_TYPE_HARDWARE, PERF_COUNT_HW_INSTRUCTIONS, -1, 0);

	return fd_instr_count_percpu[cpu];
}

int get_msr(int cpu, off_t offset, unsigned long long *msr)
{
	ssize_t retval;

	assert(!no_msr);

	retval = pread(get_msr_fd(cpu), msr, sizeof(*msr), offset);

	if (retval != sizeof *msr)
		err(-1, "cpu%d: msr offset 0x%llx read failed", cpu, (unsigned long long)offset);

	return 0;
}

int add_msr_counter(int cpu, off_t offset)
{
	ssize_t retval;
	unsigned long long value;

	if (no_msr)
		return -1;

	if (!offset)
		return -1;

	retval = pread(get_msr_fd(cpu), &value, sizeof(value), offset);

	/* if the read failed, the probe fails */
	if (retval != sizeof(value))
		return -1;

	if (value == 0)
		return 0;

	return 1;
}

int add_rapl_msr_counter(int cpu, const struct rapl_counter_arch_info *cai)
{
	int ret;

	if (!(platform->rapl_msrs & cai->feature_mask))
		return -1;

	ret = add_msr_counter(cpu, cai->msr);
	if (ret < 0)
		return -1;

	switch (cai->rci_index) {
	case RAPL_RCI_INDEX_ENERGY_PKG:
	case RAPL_RCI_INDEX_ENERGY_CORES:
	case RAPL_RCI_INDEX_DRAM:
	case RAPL_RCI_INDEX_GFX:
	case RAPL_RCI_INDEX_ENERGY_PLATFORM:
		if (ret == 0)
			return 1;
	}

	/* PKG,DRAM_PERF_STATUS MSRs, can return any value */
	return 1;
}

/* Convert CPU ID to domain ID for given added perf counter. */
unsigned int cpu_to_domain(const struct perf_counter_info *pc, int cpu)
{
	switch (pc->scope) {
	case SCOPE_CPU:
		return cpu;

	case SCOPE_CORE:
		return cpus[cpu].physical_core_id;

	case SCOPE_PACKAGE:
		return cpus[cpu].physical_package_id;
	}

	__builtin_unreachable();
}

#define MAX_DEFERRED 16
char *deferred_add_names[MAX_DEFERRED];
char *deferred_skip_names[MAX_DEFERRED];
int deferred_add_index;
int deferred_skip_index;

/*
 * HIDE_LIST - hide this list of counters, show the rest [default]
 * SHOW_LIST - show this list of counters, hide the rest
 */
enum show_hide_mode { SHOW_LIST, HIDE_LIST } global_show_hide_mode = HIDE_LIST;

void help(void)
{
	fprintf(outf,
		"Usage: turbostat [OPTIONS][(--interval seconds) | COMMAND ...]\n"
		"\n"
		"Turbostat forks the specified COMMAND and prints statistics\n"
		"when COMMAND completes.\n"
		"If no COMMAND is specified, turbostat wakes every 5-seconds\n"
		"to print statistics, until interrupted.\n"
		"  -a, --add counter\n"
		"		add a counter\n"
		"		  eg. --add msr0x10,u64,cpu,delta,MY_TSC\n"
		"		  eg. --add perf/cstate_pkg/c2-residency,package,delta,percent,perfPC2\n"
		"		  eg. --add pmt,name=XTAL,type=raw,domain=package0,offset=0,lsb=0,msb=63,guid=0x1a067102\n"
		"  -c, --cpu cpu-set\n"
		"		limit output to summary plus cpu-set:\n"
		"		  {core | package | j,k,l..m,n-p }\n"
		"  -d, --debug\n"
		"		displays usec, Time_Of_Day_Seconds and more debugging\n"
		"		debug messages are printed to stderr\n"
		"  -D, --Dump\n"
		"		displays the raw counter values\n"
		"  -e, --enable [all | column]\n"
		"		shows all or the specified disabled column\n"
		"  -f, --force\n"
		"		force load turbostat with minimum default features on unsupported platforms.\n"
		"  -H, --hide [column | column,column,...]\n"
		"		hide the specified column(s)\n"
		"  -i, --interval sec.subsec\n"
		"		override default 5-second measurement interval\n"
		"  -J, --Joules\n"
		"		displays energy in Joules instead of Watts\n"
		"  -l, --list\n"
		"		list column headers only\n"
		"  -M, --no-msr\n"
		"		disable all uses of the MSR driver\n"
		"  -P, --no-perf\n"
		"		disable all uses of the perf API\n"
		"  -n, --num_iterations num\n"
		"		number of the measurement iterations\n"
		"  -N, --header_iterations num\n"
		"		print header every num iterations\n"
		"  -o, --out file\n"
		"		create or truncate \"file\" for all output\n"
		"  -q, --quiet\n"
		"		skip decoding system configuration header\n"
		"  -s, --show [column | column,column,...]\n"
		"		show only the specified column(s)\n"
		"  -S, --Summary\n"
		"		limits output to 1-line system summary per interval\n"
		"  -T, --TCC temperature\n"
		"		sets the Thermal Control Circuit temperature in\n"
		"		  degrees Celsius\n"
		"  -h, --help\n"
		"		print this help message\n"
		"  -v, --version\n\t\tprint version information\n\nFor more help, run \"man turbostat\"\n");
}

/*
 * bic_lookup
 * for all the strings in comma separate name_list,
 * set the approprate bit in return value.
 */
unsigned long long bic_lookup(char *name_list, enum show_hide_mode mode)
{
	unsigned int i;
	unsigned long long retval = 0;

	while (name_list) {
		char *comma;

		comma = strchr(name_list, ',');

		if (comma)
			*comma = '\0';

		for (i = 0; i < MAX_BIC; ++i) {
			if (!strcmp(name_list, bic[i].name)) {
				retval |= (1ULL << i);
				break;
			}
			if (!strcmp(name_list, "all")) {
				retval |= ~0;
				break;
			} else if (!strcmp(name_list, "topology")) {
				retval |= BIC_GROUP_TOPOLOGY;
				break;
			} else if (!strcmp(name_list, "power")) {
				retval |= BIC_GROUP_THERMAL_PWR;
				break;
			} else if (!strcmp(name_list, "idle")) {
				retval |= BIC_GROUP_IDLE;
				break;
			} else if (!strcmp(name_list, "swidle")) {
				retval |= BIC_GROUP_SW_IDLE;
				break;
			} else if (!strcmp(name_list, "sysfs")) {	/* legacy compatibility */
				retval |= BIC_GROUP_SW_IDLE;
				break;
			} else if (!strcmp(name_list, "hwidle")) {
				retval |= BIC_GROUP_HW_IDLE;
				break;
			} else if (!strcmp(name_list, "frequency")) {
				retval |= BIC_GROUP_FREQUENCY;
				break;
			} else if (!strcmp(name_list, "other")) {
				retval |= BIC_OTHER;
				break;
			}

		}
		if (i == MAX_BIC) {
			fprintf(stderr, "deferred %s\n", name_list);
			if (mode == SHOW_LIST) {
				deferred_add_names[deferred_add_index++] = name_list;
				if (deferred_add_index >= MAX_DEFERRED) {
					fprintf(stderr, "More than max %d un-recognized --add options '%s'\n",
						MAX_DEFERRED, name_list);
					help();
					exit(1);
				}
			} else {
				deferred_skip_names[deferred_skip_index++] = name_list;
				if (debug)
					fprintf(stderr, "deferred \"%s\"\n", name_list);
				if (deferred_skip_index >= MAX_DEFERRED) {
					fprintf(stderr, "More than max %d un-recognized --skip options '%s'\n",
						MAX_DEFERRED, name_list);
					help();
					exit(1);
				}
			}
		}

		name_list = comma;
		if (name_list)
			name_list++;

	}
	return retval;
}

void print_header(char *delim)
{
	struct msr_counter *mp;
	struct perf_counter_info *pp;
	struct pmt_counter *ppmt;
	int printed = 0;

	if (DO_BIC(BIC_USEC))
		outp += sprintf(outp, "%susec", (printed++ ? delim : ""));
	if (DO_BIC(BIC_TOD))
		outp += sprintf(outp, "%sTime_Of_Day_Seconds", (printed++ ? delim : ""));
	if (DO_BIC(BIC_Package))
		outp += sprintf(outp, "%sPackage", (printed++ ? delim : ""));
	if (DO_BIC(BIC_Die))
		outp += sprintf(outp, "%sDie", (printed++ ? delim : ""));
	if (DO_BIC(BIC_Node))
		outp += sprintf(outp, "%sNode", (printed++ ? delim : ""));
	if (DO_BIC(BIC_Core))
		outp += sprintf(outp, "%sCore", (printed++ ? delim : ""));
	if (DO_BIC(BIC_CPU))
		outp += sprintf(outp, "%sCPU", (printed++ ? delim : ""));
	if (DO_BIC(BIC_APIC))
		outp += sprintf(outp, "%sAPIC", (printed++ ? delim : ""));
	if (DO_BIC(BIC_X2APIC))
		outp += sprintf(outp, "%sX2APIC", (printed++ ? delim : ""));
	if (DO_BIC(BIC_Avg_MHz))
		outp += sprintf(outp, "%sAvg_MHz", (printed++ ? delim : ""));
	if (DO_BIC(BIC_Busy))
		outp += sprintf(outp, "%sBusy%%", (printed++ ? delim : ""));
	if (DO_BIC(BIC_Bzy_MHz))
		outp += sprintf(outp, "%sBzy_MHz", (printed++ ? delim : ""));
	if (DO_BIC(BIC_TSC_MHz))
		outp += sprintf(outp, "%sTSC_MHz", (printed++ ? delim : ""));

	if (DO_BIC(BIC_IPC))
		outp += sprintf(outp, "%sIPC", (printed++ ? delim : ""));

	if (DO_BIC(BIC_IRQ)) {
		if (sums_need_wide_columns)
			outp += sprintf(outp, "%s     IRQ", (printed++ ? delim : ""));
		else
			outp += sprintf(outp, "%sIRQ", (printed++ ? delim : ""));
	}
	if (DO_BIC(BIC_NMI)) {
		if (sums_need_wide_columns)
			outp += sprintf(outp, "%s     NMI", (printed++ ? delim : ""));
		else
			outp += sprintf(outp, "%sNMI", (printed++ ? delim : ""));
	}

	if (DO_BIC(BIC_SMI))
		outp += sprintf(outp, "%sSMI", (printed++ ? delim : ""));

	for (mp = sys.tp; mp; mp = mp->next) {

		if (mp->format == FORMAT_RAW) {
			if (mp->width == 64)
				outp += sprintf(outp, "%s%18.18s", (printed++ ? delim : ""), mp->name);
			else
				outp += sprintf(outp, "%s%10.10s", (printed++ ? delim : ""), mp->name);
		} else {
			if ((mp->type == COUNTER_ITEMS) && sums_need_wide_columns)
				outp += sprintf(outp, "%s%8s", (printed++ ? delim : ""), mp->name);
			else
				outp += sprintf(outp, "%s%s", (printed++ ? delim : ""), mp->name);
		}
	}

	for (pp = sys.perf_tp; pp; pp = pp->next) {

		if (pp->format == FORMAT_RAW) {
			if (pp->width == 64)
				outp += sprintf(outp, "%s%18.18s", (printed++ ? delim : ""), pp->name);
			else
				outp += sprintf(outp, "%s%10.10s", (printed++ ? delim : ""), pp->name);
		} else {
			if ((pp->type == COUNTER_ITEMS) && sums_need_wide_columns)
				outp += sprintf(outp, "%s%8s", (printed++ ? delim : ""), pp->name);
			else
				outp += sprintf(outp, "%s%s", (printed++ ? delim : ""), pp->name);
		}
	}

	ppmt = sys.pmt_tp;
	while (ppmt) {
		switch (ppmt->type) {
		case PMT_TYPE_RAW:
			if (pmt_counter_get_width(ppmt) <= 32)
				outp += sprintf(outp, "%s%10.10s", (printed++ ? delim : ""), ppmt->name);
			else
				outp += sprintf(outp, "%s%18.18s", (printed++ ? delim : ""), ppmt->name);

			break;

		case PMT_TYPE_XTAL_TIME:
		case PMT_TYPE_TCORE_CLOCK:
			outp += sprintf(outp, "%s%s", (printed++ ? delim : ""), ppmt->name);
			break;
		}

		ppmt = ppmt->next;
	}

	if (DO_BIC(BIC_CPU_c1))
		outp += sprintf(outp, "%sCPU%%c1", (printed++ ? delim : ""));
	if (DO_BIC(BIC_CPU_c3))
		outp += sprintf(outp, "%sCPU%%c3", (printed++ ? delim : ""));
	if (DO_BIC(BIC_CPU_c6))
		outp += sprintf(outp, "%sCPU%%c6", (printed++ ? delim : ""));
	if (DO_BIC(BIC_CPU_c7))
		outp += sprintf(outp, "%sCPU%%c7", (printed++ ? delim : ""));

	if (DO_BIC(BIC_Mod_c6))
		outp += sprintf(outp, "%sMod%%c6", (printed++ ? delim : ""));

	if (DO_BIC(BIC_CoreTmp))
		outp += sprintf(outp, "%sCoreTmp", (printed++ ? delim : ""));

	if (DO_BIC(BIC_CORE_THROT_CNT))
		outp += sprintf(outp, "%sCoreThr", (printed++ ? delim : ""));

	if (platform->rapl_msrs && !rapl_joules) {
		if (DO_BIC(BIC_CorWatt) && platform->has_per_core_rapl)
			outp += sprintf(outp, "%sCorWatt", (printed++ ? delim : ""));
	} else if (platform->rapl_msrs && rapl_joules) {
		if (DO_BIC(BIC_Cor_J) && platform->has_per_core_rapl)
			outp += sprintf(outp, "%sCor_J", (printed++ ? delim : ""));
	}

	for (mp = sys.cp; mp; mp = mp->next) {
		if (mp->format == FORMAT_RAW) {
			if (mp->width == 64)
				outp += sprintf(outp, "%s%18.18s", delim, mp->name);
			else
				outp += sprintf(outp, "%s%10.10s", delim, mp->name);
		} else {
			if ((mp->type == COUNTER_ITEMS) && sums_need_wide_columns)
				outp += sprintf(outp, "%s%8s", delim, mp->name);
			else
				outp += sprintf(outp, "%s%s", delim, mp->name);
		}
	}

	for (pp = sys.perf_cp; pp; pp = pp->next) {

		if (pp->format == FORMAT_RAW) {
			if (pp->width == 64)
				outp += sprintf(outp, "%s%18.18s", (printed++ ? delim : ""), pp->name);
			else
				outp += sprintf(outp, "%s%10.10s", (printed++ ? delim : ""), pp->name);
		} else {
			if ((pp->type == COUNTER_ITEMS) && sums_need_wide_columns)
				outp += sprintf(outp, "%s%8s", (printed++ ? delim : ""), pp->name);
			else
				outp += sprintf(outp, "%s%s", (printed++ ? delim : ""), pp->name);
		}
	}

	ppmt = sys.pmt_cp;
	while (ppmt) {
		switch (ppmt->type) {
		case PMT_TYPE_RAW:
			if (pmt_counter_get_width(ppmt) <= 32)
				outp += sprintf(outp, "%s%10.10s", (printed++ ? delim : ""), ppmt->name);
			else
				outp += sprintf(outp, "%s%18.18s", (printed++ ? delim : ""), ppmt->name);

			break;

		case PMT_TYPE_XTAL_TIME:
		case PMT_TYPE_TCORE_CLOCK:
			outp += sprintf(outp, "%s%s", (printed++ ? delim : ""), ppmt->name);
			break;
		}

		ppmt = ppmt->next;
	}

	if (DO_BIC(BIC_PkgTmp))
		outp += sprintf(outp, "%sPkgTmp", (printed++ ? delim : ""));

	if (DO_BIC(BIC_GFX_rc6))
		outp += sprintf(outp, "%sGFX%%rc6", (printed++ ? delim : ""));

	if (DO_BIC(BIC_GFXMHz))
		outp += sprintf(outp, "%sGFXMHz", (printed++ ? delim : ""));

	if (DO_BIC(BIC_GFXACTMHz))
		outp += sprintf(outp, "%sGFXAMHz", (printed++ ? delim : ""));

	if (DO_BIC(BIC_SAM_mc6))
		outp += sprintf(outp, "%sSAM%%mc6", (printed++ ? delim : ""));

	if (DO_BIC(BIC_SAMMHz))
		outp += sprintf(outp, "%sSAMMHz", (printed++ ? delim : ""));

	if (DO_BIC(BIC_SAMACTMHz))
		outp += sprintf(outp, "%sSAMAMHz", (printed++ ? delim : ""));

	if (DO_BIC(BIC_Totl_c0))
		outp += sprintf(outp, "%sTotl%%C0", (printed++ ? delim : ""));
	if (DO_BIC(BIC_Any_c0))
		outp += sprintf(outp, "%sAny%%C0", (printed++ ? delim : ""));
	if (DO_BIC(BIC_GFX_c0))
		outp += sprintf(outp, "%sGFX%%C0", (printed++ ? delim : ""));
	if (DO_BIC(BIC_CPUGFX))
		outp += sprintf(outp, "%sCPUGFX%%", (printed++ ? delim : ""));

	if (DO_BIC(BIC_Pkgpc2))
		outp += sprintf(outp, "%sPkg%%pc2", (printed++ ? delim : ""));
	if (DO_BIC(BIC_Pkgpc3))
		outp += sprintf(outp, "%sPkg%%pc3", (printed++ ? delim : ""));
	if (DO_BIC(BIC_Pkgpc6))
		outp += sprintf(outp, "%sPkg%%pc6", (printed++ ? delim : ""));
	if (DO_BIC(BIC_Pkgpc7))
		outp += sprintf(outp, "%sPkg%%pc7", (printed++ ? delim : ""));
	if (DO_BIC(BIC_Pkgpc8))
		outp += sprintf(outp, "%sPkg%%pc8", (printed++ ? delim : ""));
	if (DO_BIC(BIC_Pkgpc9))
		outp += sprintf(outp, "%sPkg%%pc9", (printed++ ? delim : ""));
	if (DO_BIC(BIC_Pkgpc10))
		outp += sprintf(outp, "%sPk%%pc10", (printed++ ? delim : ""));
	if (DO_BIC(BIC_Diec6))
		outp += sprintf(outp, "%sDie%%c6", (printed++ ? delim : ""));
	if (DO_BIC(BIC_CPU_LPI))
		outp += sprintf(outp, "%sCPU%%LPI", (printed++ ? delim : ""));
	if (DO_BIC(BIC_SYS_LPI))
		outp += sprintf(outp, "%sSYS%%LPI", (printed++ ? delim : ""));

	if (!rapl_joules) {
		if (DO_BIC(BIC_PkgWatt))
			outp += sprintf(outp, "%sPkgWatt", (printed++ ? delim : ""));
		if (DO_BIC(BIC_CorWatt) && !platform->has_per_core_rapl)
			outp += sprintf(outp, "%sCorWatt", (printed++ ? delim : ""));
		if (DO_BIC(BIC_GFXWatt))
			outp += sprintf(outp, "%sGFXWatt", (printed++ ? delim : ""));
		if (DO_BIC(BIC_RAMWatt))
			outp += sprintf(outp, "%sRAMWatt", (printed++ ? delim : ""));
		if (DO_BIC(BIC_PKG__))
			outp += sprintf(outp, "%sPKG_%%", (printed++ ? delim : ""));
		if (DO_BIC(BIC_RAM__))
			outp += sprintf(outp, "%sRAM_%%", (printed++ ? delim : ""));
	} else {
		if (DO_BIC(BIC_Pkg_J))
			outp += sprintf(outp, "%sPkg_J", (printed++ ? delim : ""));
		if (DO_BIC(BIC_Cor_J) && !platform->has_per_core_rapl)
			outp += sprintf(outp, "%sCor_J", (printed++ ? delim : ""));
		if (DO_BIC(BIC_GFX_J))
			outp += sprintf(outp, "%sGFX_J", (printed++ ? delim : ""));
		if (DO_BIC(BIC_RAM_J))
			outp += sprintf(outp, "%sRAM_J", (printed++ ? delim : ""));
		if (DO_BIC(BIC_PKG__))
			outp += sprintf(outp, "%sPKG_%%", (printed++ ? delim : ""));
		if (DO_BIC(BIC_RAM__))
			outp += sprintf(outp, "%sRAM_%%", (printed++ ? delim : ""));
	}
	if (DO_BIC(BIC_UNCORE_MHZ))
		outp += sprintf(outp, "%sUncMHz", (printed++ ? delim : ""));

	for (mp = sys.pp; mp; mp = mp->next) {
		if (mp->format == FORMAT_RAW) {
			if (mp->width == 64)
				outp += sprintf(outp, "%s%18.18s", delim, mp->name);
			else if (mp->width == 32)
				outp += sprintf(outp, "%s%10.10s", delim, mp->name);
			else
				outp += sprintf(outp, "%s%7.7s", delim, mp->name);
		} else {
			if ((mp->type == COUNTER_ITEMS) && sums_need_wide_columns)
				outp += sprintf(outp, "%s%8s", delim, mp->name);
			else
				outp += sprintf(outp, "%s%7.7s", delim, mp->name);
		}
	}

	for (pp = sys.perf_pp; pp; pp = pp->next) {

		if (pp->format == FORMAT_RAW) {
			if (pp->width == 64)
				outp += sprintf(outp, "%s%18.18s", (printed++ ? delim : ""), pp->name);
			else
				outp += sprintf(outp, "%s%10.10s", (printed++ ? delim : ""), pp->name);
		} else {
			if ((pp->type == COUNTER_ITEMS) && sums_need_wide_columns)
				outp += sprintf(outp, "%s%8s", (printed++ ? delim : ""), pp->name);
			else
				outp += sprintf(outp, "%s%s", (printed++ ? delim : ""), pp->name);
		}
	}

	ppmt = sys.pmt_pp;
	while (ppmt) {
		switch (ppmt->type) {
		case PMT_TYPE_RAW:
			if (pmt_counter_get_width(ppmt) <= 32)
				outp += sprintf(outp, "%s%10.10s", (printed++ ? delim : ""), ppmt->name);
			else
				outp += sprintf(outp, "%s%18.18s", (printed++ ? delim : ""), ppmt->name);

			break;

		case PMT_TYPE_XTAL_TIME:
		case PMT_TYPE_TCORE_CLOCK:
			outp += sprintf(outp, "%s%s", (printed++ ? delim : ""), ppmt->name);
			break;
		}

		ppmt = ppmt->next;
	}

	if (DO_BIC(BIC_SysWatt))
		outp += sprintf(outp, "%sSysWatt", (printed++ ? delim : ""));
	if (DO_BIC(BIC_Sys_J))
		outp += sprintf(outp, "%sSys_J", (printed++ ? delim : ""));

	outp += sprintf(outp, "\n");
}

int dump_counters(struct thread_data *t, struct core_data *c, struct pkg_data *p)
{
	int i;
	struct msr_counter *mp;
	struct platform_counters *pplat_cnt = p == package_odd ? &platform_counters_odd : &platform_counters_even;

	outp += sprintf(outp, "t %p, c %p, p %p\n", t, c, p);

	if (t) {
		outp += sprintf(outp, "CPU: %d flags 0x%x\n", t->cpu_id, t->flags);
		outp += sprintf(outp, "TSC: %016llX\n", t->tsc);
		outp += sprintf(outp, "aperf: %016llX\n", t->aperf);
		outp += sprintf(outp, "mperf: %016llX\n", t->mperf);
		outp += sprintf(outp, "c1: %016llX\n", t->c1);

		if (DO_BIC(BIC_IPC))
			outp += sprintf(outp, "IPC: %lld\n", t->instr_count);

		if (DO_BIC(BIC_IRQ))
			outp += sprintf(outp, "IRQ: %lld\n", t->irq_count);
		if (DO_BIC(BIC_NMI))
			outp += sprintf(outp, "IRQ: %lld\n", t->nmi_count);
		if (DO_BIC(BIC_SMI))
			outp += sprintf(outp, "SMI: %d\n", t->smi_count);

		for (i = 0, mp = sys.tp; mp; i++, mp = mp->next) {
			outp +=
			    sprintf(outp, "tADDED [%d] %8s msr0x%x: %08llX %s\n", i, mp->name, mp->msr_num,
				    t->counter[i], mp->sp->path);
		}
	}

	if (c && is_cpu_first_thread_in_core(t, c, p)) {
		outp += sprintf(outp, "core: %d\n", c->core_id);
		outp += sprintf(outp, "c3: %016llX\n", c->c3);
		outp += sprintf(outp, "c6: %016llX\n", c->c6);
		outp += sprintf(outp, "c7: %016llX\n", c->c7);
		outp += sprintf(outp, "DTS: %dC\n", c->core_temp_c);
		outp += sprintf(outp, "cpu_throt_count: %016llX\n", c->core_throt_cnt);

		const unsigned long long energy_value = c->core_energy.raw_value * c->core_energy.scale;
		const double energy_scale = c->core_energy.scale;

		if (c->core_energy.unit == RAPL_UNIT_JOULES)
			outp += sprintf(outp, "Joules: %0llX (scale: %lf)\n", energy_value, energy_scale);

		for (i = 0, mp = sys.cp; mp; i++, mp = mp->next) {
			outp +=
			    sprintf(outp, "cADDED [%d] %8s msr0x%x: %08llX %s\n", i, mp->name, mp->msr_num,
				    c->counter[i], mp->sp->path);
		}
		outp += sprintf(outp, "mc6_us: %016llX\n", c->mc6_us);
	}

	if (p && is_cpu_first_core_in_package(t, c, p)) {
		outp += sprintf(outp, "package: %d\n", p->package_id);

		outp += sprintf(outp, "Weighted cores: %016llX\n", p->pkg_wtd_core_c0);
		outp += sprintf(outp, "Any cores: %016llX\n", p->pkg_any_core_c0);
		outp += sprintf(outp, "Any GFX: %016llX\n", p->pkg_any_gfxe_c0);
		outp += sprintf(outp, "CPU + GFX: %016llX\n", p->pkg_both_core_gfxe_c0);

		outp += sprintf(outp, "pc2: %016llX\n", p->pc2);
		if (DO_BIC(BIC_Pkgpc3))
			outp += sprintf(outp, "pc3: %016llX\n", p->pc3);
		if (DO_BIC(BIC_Pkgpc6))
			outp += sprintf(outp, "pc6: %016llX\n", p->pc6);
		if (DO_BIC(BIC_Pkgpc7))
			outp += sprintf(outp, "pc7: %016llX\n", p->pc7);
		outp += sprintf(outp, "pc8: %016llX\n", p->pc8);
		outp += sprintf(outp, "pc9: %016llX\n", p->pc9);
		outp += sprintf(outp, "pc10: %016llX\n", p->pc10);
		outp += sprintf(outp, "cpu_lpi: %016llX\n", p->cpu_lpi);
		outp += sprintf(outp, "sys_lpi: %016llX\n", p->sys_lpi);
		outp += sprintf(outp, "Joules PKG: %0llX\n", p->energy_pkg.raw_value);
		outp += sprintf(outp, "Joules COR: %0llX\n", p->energy_cores.raw_value);
		outp += sprintf(outp, "Joules GFX: %0llX\n", p->energy_gfx.raw_value);
		outp += sprintf(outp, "Joules RAM: %0llX\n", p->energy_dram.raw_value);
		outp += sprintf(outp, "Joules PSYS: %0llX\n", pplat_cnt->energy_psys.raw_value);
		outp += sprintf(outp, "Throttle PKG: %0llX\n", p->rapl_pkg_perf_status.raw_value);
		outp += sprintf(outp, "Throttle RAM: %0llX\n", p->rapl_dram_perf_status.raw_value);
		outp += sprintf(outp, "PTM: %dC\n", p->pkg_temp_c);

		for (i = 0, mp = sys.pp; mp; i++, mp = mp->next) {
			outp +=
			    sprintf(outp, "pADDED [%d] %8s msr0x%x: %08llX %s\n", i, mp->name, mp->msr_num,
				    p->counter[i], mp->sp->path);
		}
	}

	outp += sprintf(outp, "\n");

	return 0;
}

double rapl_counter_get_value(const struct rapl_counter *c, enum rapl_unit desired_unit, double interval)
{
	assert(desired_unit != RAPL_UNIT_INVALID);

	/*
	 * For now we don't expect anything other than joules,
	 * so just simplify the logic.
	 */
	assert(c->unit == RAPL_UNIT_JOULES);

	const double scaled = c->raw_value * c->scale;

	if (desired_unit == RAPL_UNIT_WATTS)
		return scaled / interval;
	return scaled;
}

/*
 * column formatting convention & formats
 */
int format_counters(struct thread_data *t, struct core_data *c, struct pkg_data *p)
{
	static int count;

	struct platform_counters *pplat_cnt = NULL;
	double interval_float, tsc;
	char *fmt8;
	int i;
	struct msr_counter *mp;
	struct perf_counter_info *pp;
	struct pmt_counter *ppmt;
	char *delim = "\t";
	int printed = 0;

	if (t == &average.threads) {
		pplat_cnt = count & 1 ? &platform_counters_odd : &platform_counters_even;
		++count;
	}

	/* if showing only 1st thread in core and this isn't one, bail out */
	if (show_core_only && !is_cpu_first_thread_in_core(t, c, p))
		return 0;

	/* if showing only 1st thread in pkg and this isn't one, bail out */
	if (show_pkg_only && !is_cpu_first_core_in_package(t, c, p))
		return 0;

	/*if not summary line and --cpu is used */
	if ((t != &average.threads) && (cpu_subset && !CPU_ISSET_S(t->cpu_id, cpu_subset_size, cpu_subset)))
		return 0;

	if (DO_BIC(BIC_USEC)) {
		/* on each row, print how many usec each timestamp took to gather */
		struct timeval tv;

		timersub(&t->tv_end, &t->tv_begin, &tv);
		outp += sprintf(outp, "%5ld\t", tv.tv_sec * 1000000 + tv.tv_usec);
	}

	/* Time_Of_Day_Seconds: on each row, print sec.usec last timestamp taken */
	if (DO_BIC(BIC_TOD))
		outp += sprintf(outp, "%10ld.%06ld\t", t->tv_end.tv_sec, t->tv_end.tv_usec);

	interval_float = t->tv_delta.tv_sec + t->tv_delta.tv_usec / 1000000.0;

	tsc = t->tsc * tsc_tweak;

	/* topo columns, print blanks on 1st (average) line */
	if (t == &average.threads) {
		if (DO_BIC(BIC_Package))
			outp += sprintf(outp, "%s-", (printed++ ? delim : ""));
		if (DO_BIC(BIC_Die))
			outp += sprintf(outp, "%s-", (printed++ ? delim : ""));
		if (DO_BIC(BIC_Node))
			outp += sprintf(outp, "%s-", (printed++ ? delim : ""));
		if (DO_BIC(BIC_Core))
			outp += sprintf(outp, "%s-", (printed++ ? delim : ""));
		if (DO_BIC(BIC_CPU))
			outp += sprintf(outp, "%s-", (printed++ ? delim : ""));
		if (DO_BIC(BIC_APIC))
			outp += sprintf(outp, "%s-", (printed++ ? delim : ""));
		if (DO_BIC(BIC_X2APIC))
			outp += sprintf(outp, "%s-", (printed++ ? delim : ""));
	} else {
		if (DO_BIC(BIC_Package)) {
			if (p)
				outp += sprintf(outp, "%s%d", (printed++ ? delim : ""), p->package_id);
			else
				outp += sprintf(outp, "%s-", (printed++ ? delim : ""));
		}
		if (DO_BIC(BIC_Die)) {
			if (c)
				outp += sprintf(outp, "%s%d", (printed++ ? delim : ""), cpus[t->cpu_id].die_id);
			else
				outp += sprintf(outp, "%s-", (printed++ ? delim : ""));
		}
		if (DO_BIC(BIC_Node)) {
			if (t)
				outp += sprintf(outp, "%s%d",
						(printed++ ? delim : ""), cpus[t->cpu_id].physical_node_id);
			else
				outp += sprintf(outp, "%s-", (printed++ ? delim : ""));
		}
		if (DO_BIC(BIC_Core)) {
			if (c)
				outp += sprintf(outp, "%s%d", (printed++ ? delim : ""), c->core_id);
			else
				outp += sprintf(outp, "%s-", (printed++ ? delim : ""));
		}
		if (DO_BIC(BIC_CPU))
			outp += sprintf(outp, "%s%d", (printed++ ? delim : ""), t->cpu_id);
		if (DO_BIC(BIC_APIC))
			outp += sprintf(outp, "%s%d", (printed++ ? delim : ""), t->apic_id);
		if (DO_BIC(BIC_X2APIC))
			outp += sprintf(outp, "%s%d", (printed++ ? delim : ""), t->x2apic_id);
	}

	if (DO_BIC(BIC_Avg_MHz))
		outp += sprintf(outp, "%s%.0f", (printed++ ? delim : ""), 1.0 / units * t->aperf / interval_float);

	if (DO_BIC(BIC_Busy))
		outp += sprintf(outp, "%s%.2f", (printed++ ? delim : ""), 100.0 * t->mperf / tsc);

	if (DO_BIC(BIC_Bzy_MHz)) {
		if (has_base_hz)
			outp +=
			    sprintf(outp, "%s%.0f", (printed++ ? delim : ""), base_hz / units * t->aperf / t->mperf);
		else
			outp += sprintf(outp, "%s%.0f", (printed++ ? delim : ""),
					tsc / units * t->aperf / t->mperf / interval_float);
	}

	if (DO_BIC(BIC_TSC_MHz))
		outp += sprintf(outp, "%s%.0f", (printed++ ? delim : ""), 1.0 * t->tsc / units / interval_float);

	if (DO_BIC(BIC_IPC))
		outp += sprintf(outp, "%s%.2f", (printed++ ? delim : ""), 1.0 * t->instr_count / t->aperf);

	/* IRQ */
	if (DO_BIC(BIC_IRQ)) {
		if (sums_need_wide_columns)
			outp += sprintf(outp, "%s%8lld", (printed++ ? delim : ""), t->irq_count);
		else
			outp += sprintf(outp, "%s%lld", (printed++ ? delim : ""), t->irq_count);
	}

	/* NMI */
	if (DO_BIC(BIC_NMI)) {
		if (sums_need_wide_columns)
			outp += sprintf(outp, "%s%8lld", (printed++ ? delim : ""), t->nmi_count);
		else
			outp += sprintf(outp, "%s%lld", (printed++ ? delim : ""), t->nmi_count);
	}

	/* SMI */
	if (DO_BIC(BIC_SMI))
		outp += sprintf(outp, "%s%d", (printed++ ? delim : ""), t->smi_count);

	/* Added counters */
	for (i = 0, mp = sys.tp; mp; i++, mp = mp->next) {
		if (mp->format == FORMAT_RAW) {
			if (mp->width == 32)
				outp +=
				    sprintf(outp, "%s0x%08x", (printed++ ? delim : ""), (unsigned int)t->counter[i]);
			else
				outp += sprintf(outp, "%s0x%016llx", (printed++ ? delim : ""), t->counter[i]);
		} else if (mp->format == FORMAT_DELTA) {
			if ((mp->type == COUNTER_ITEMS) && sums_need_wide_columns)
				outp += sprintf(outp, "%s%8lld", (printed++ ? delim : ""), t->counter[i]);
			else
				outp += sprintf(outp, "%s%lld", (printed++ ? delim : ""), t->counter[i]);
		} else if (mp->format == FORMAT_PERCENT) {
			if (mp->type == COUNTER_USEC)
				outp +=
				    sprintf(outp, "%s%.2f", (printed++ ? delim : ""),
					    t->counter[i] / interval_float / 10000);
			else
				outp += sprintf(outp, "%s%.2f", (printed++ ? delim : ""), 100.0 * t->counter[i] / tsc);
		}
	}

	/* Added perf counters */
	for (i = 0, pp = sys.perf_tp; pp; ++i, pp = pp->next) {
		if (pp->format == FORMAT_RAW) {
			if (pp->width == 32)
				outp +=
				    sprintf(outp, "%s0x%08x", (printed++ ? delim : ""),
					    (unsigned int)t->perf_counter[i]);
			else
				outp += sprintf(outp, "%s0x%016llx", (printed++ ? delim : ""), t->perf_counter[i]);
		} else if (pp->format == FORMAT_DELTA) {
			if ((pp->type == COUNTER_ITEMS) && sums_need_wide_columns)
				outp += sprintf(outp, "%s%8lld", (printed++ ? delim : ""), t->perf_counter[i]);
			else
				outp += sprintf(outp, "%s%lld", (printed++ ? delim : ""), t->perf_counter[i]);
		} else if (pp->format == FORMAT_PERCENT) {
			if (pp->type == COUNTER_USEC)
				outp +=
				    sprintf(outp, "%s%.2f", (printed++ ? delim : ""),
					    t->perf_counter[i] / interval_float / 10000);
			else
				outp +=
				    sprintf(outp, "%s%.2f", (printed++ ? delim : ""), 100.0 * t->perf_counter[i] / tsc);
		}
	}

	for (i = 0, ppmt = sys.pmt_tp; ppmt; i++, ppmt = ppmt->next) {
		const unsigned long value_raw = t->pmt_counter[i];
		double value_converted;
		switch (ppmt->type) {
		case PMT_TYPE_RAW:
			if (pmt_counter_get_width(ppmt) <= 32)
				outp += sprintf(outp, "%s0x%08x", (printed++ ? delim : ""),
						(unsigned int)t->pmt_counter[i]);
			else
				outp += sprintf(outp, "%s0x%016llx", (printed++ ? delim : ""), t->pmt_counter[i]);

			break;

		case PMT_TYPE_XTAL_TIME:
			value_converted = 100.0 * value_raw / crystal_hz / interval_float;
			outp += sprintf(outp, "%s%.2f", (printed++ ? delim : ""), value_converted);
			break;

		case PMT_TYPE_TCORE_CLOCK:
			value_converted = 100.0 * value_raw / tcore_clock_freq_hz / interval_float;
			outp += sprintf(outp, "%s%.2f", (printed++ ? delim : ""), value_converted);
		}
	}

	/* C1 */
	if (DO_BIC(BIC_CPU_c1))
		outp += sprintf(outp, "%s%.2f", (printed++ ? delim : ""), 100.0 * t->c1 / tsc);

	/* print per-core data only for 1st thread in core */
	if (!is_cpu_first_thread_in_core(t, c, p))
		goto done;

	if (DO_BIC(BIC_CPU_c3))
		outp += sprintf(outp, "%s%.2f", (printed++ ? delim : ""), 100.0 * c->c3 / tsc);
	if (DO_BIC(BIC_CPU_c6))
		outp += sprintf(outp, "%s%.2f", (printed++ ? delim : ""), 100.0 * c->c6 / tsc);
	if (DO_BIC(BIC_CPU_c7))
		outp += sprintf(outp, "%s%.2f", (printed++ ? delim : ""), 100.0 * c->c7 / tsc);

	/* Mod%c6 */
	if (DO_BIC(BIC_Mod_c6))
		outp += sprintf(outp, "%s%.2f", (printed++ ? delim : ""), 100.0 * c->mc6_us / tsc);

	if (DO_BIC(BIC_CoreTmp))
		outp += sprintf(outp, "%s%d", (printed++ ? delim : ""), c->core_temp_c);

	/* Core throttle count */
	if (DO_BIC(BIC_CORE_THROT_CNT))
		outp += sprintf(outp, "%s%lld", (printed++ ? delim : ""), c->core_throt_cnt);

	for (i = 0, mp = sys.cp; mp; i++, mp = mp->next) {
		if (mp->format == FORMAT_RAW) {
			if (mp->width == 32)
				outp +=
				    sprintf(outp, "%s0x%08x", (printed++ ? delim : ""), (unsigned int)c->counter[i]);
			else
				outp += sprintf(outp, "%s0x%016llx", (printed++ ? delim : ""), c->counter[i]);
		} else if (mp->format == FORMAT_DELTA) {
			if ((mp->type == COUNTER_ITEMS) && sums_need_wide_columns)
				outp += sprintf(outp, "%s%8lld", (printed++ ? delim : ""), c->counter[i]);
			else
				outp += sprintf(outp, "%s%lld", (printed++ ? delim : ""), c->counter[i]);
		} else if (mp->format == FORMAT_PERCENT) {
			outp += sprintf(outp, "%s%.2f", (printed++ ? delim : ""), 100.0 * c->counter[i] / tsc);
		}
	}

	for (i = 0, pp = sys.perf_cp; pp; i++, pp = pp->next) {
		if (pp->format == FORMAT_RAW) {
			if (pp->width == 32)
				outp +=
				    sprintf(outp, "%s0x%08x", (printed++ ? delim : ""),
					    (unsigned int)c->perf_counter[i]);
			else
				outp += sprintf(outp, "%s0x%016llx", (printed++ ? delim : ""), c->perf_counter[i]);
		} else if (pp->format == FORMAT_DELTA) {
			if ((pp->type == COUNTER_ITEMS) && sums_need_wide_columns)
				outp += sprintf(outp, "%s%8lld", (printed++ ? delim : ""), c->perf_counter[i]);
			else
				outp += sprintf(outp, "%s%lld", (printed++ ? delim : ""), c->perf_counter[i]);
		} else if (pp->format == FORMAT_PERCENT) {
			outp += sprintf(outp, "%s%.2f", (printed++ ? delim : ""), 100.0 * c->perf_counter[i] / tsc);
		}
	}

	for (i = 0, ppmt = sys.pmt_cp; ppmt; i++, ppmt = ppmt->next) {
		const unsigned long value_raw = c->pmt_counter[i];
		double value_converted;
		switch (ppmt->type) {
		case PMT_TYPE_RAW:
			if (pmt_counter_get_width(ppmt) <= 32)
				outp += sprintf(outp, "%s0x%08x", (printed++ ? delim : ""),
						(unsigned int)c->pmt_counter[i]);
			else
				outp += sprintf(outp, "%s0x%016llx", (printed++ ? delim : ""), c->pmt_counter[i]);

			break;

		case PMT_TYPE_XTAL_TIME:
			value_converted = 100.0 * value_raw / crystal_hz / interval_float;
			outp += sprintf(outp, "%s%.2f", (printed++ ? delim : ""), value_converted);
			break;

		case PMT_TYPE_TCORE_CLOCK:
			value_converted = 100.0 * value_raw / tcore_clock_freq_hz / interval_float;
			outp += sprintf(outp, "%s%.2f", (printed++ ? delim : ""), value_converted);
		}
	}

	fmt8 = "%s%.2f";

	if (DO_BIC(BIC_CorWatt) && platform->has_per_core_rapl)
		outp +=
		    sprintf(outp, fmt8, (printed++ ? delim : ""),
			    rapl_counter_get_value(&c->core_energy, RAPL_UNIT_WATTS, interval_float));
	if (DO_BIC(BIC_Cor_J) && platform->has_per_core_rapl)
		outp += sprintf(outp, fmt8, (printed++ ? delim : ""),
				rapl_counter_get_value(&c->core_energy, RAPL_UNIT_JOULES, interval_float));

	/* print per-package data only for 1st core in package */
	if (!is_cpu_first_core_in_package(t, c, p))
		goto done;

	/* PkgTmp */
	if (DO_BIC(BIC_PkgTmp))
		outp += sprintf(outp, "%s%d", (printed++ ? delim : ""), p->pkg_temp_c);

	/* GFXrc6 */
	if (DO_BIC(BIC_GFX_rc6)) {
		if (p->gfx_rc6_ms == -1) {	/* detect GFX counter reset */
			outp += sprintf(outp, "%s**.**", (printed++ ? delim : ""));
		} else {
			outp += sprintf(outp, "%s%.2f", (printed++ ? delim : ""),
					p->gfx_rc6_ms / 10.0 / interval_float);
		}
	}

	/* GFXMHz */
	if (DO_BIC(BIC_GFXMHz))
		outp += sprintf(outp, "%s%d", (printed++ ? delim : ""), p->gfx_mhz);

	/* GFXACTMHz */
	if (DO_BIC(BIC_GFXACTMHz))
		outp += sprintf(outp, "%s%d", (printed++ ? delim : ""), p->gfx_act_mhz);

	/* SAMmc6 */
	if (DO_BIC(BIC_SAM_mc6)) {
		if (p->sam_mc6_ms == -1) {	/* detect GFX counter reset */
			outp += sprintf(outp, "%s**.**", (printed++ ? delim : ""));
		} else {
			outp += sprintf(outp, "%s%.2f", (printed++ ? delim : ""),
					p->sam_mc6_ms / 10.0 / interval_float);
		}
	}

	/* SAMMHz */
	if (DO_BIC(BIC_SAMMHz))
		outp += sprintf(outp, "%s%d", (printed++ ? delim : ""), p->sam_mhz);

	/* SAMACTMHz */
	if (DO_BIC(BIC_SAMACTMHz))
		outp += sprintf(outp, "%s%d", (printed++ ? delim : ""), p->sam_act_mhz);

	/* Totl%C0, Any%C0 GFX%C0 CPUGFX% */
	if (DO_BIC(BIC_Totl_c0))
		outp += sprintf(outp, "%s%.2f", (printed++ ? delim : ""), 100.0 * p->pkg_wtd_core_c0 / tsc);
	if (DO_BIC(BIC_Any_c0))
		outp += sprintf(outp, "%s%.2f", (printed++ ? delim : ""), 100.0 * p->pkg_any_core_c0 / tsc);
	if (DO_BIC(BIC_GFX_c0))
		outp += sprintf(outp, "%s%.2f", (printed++ ? delim : ""), 100.0 * p->pkg_any_gfxe_c0 / tsc);
	if (DO_BIC(BIC_CPUGFX))
		outp += sprintf(outp, "%s%.2f", (printed++ ? delim : ""), 100.0 * p->pkg_both_core_gfxe_c0 / tsc);

	if (DO_BIC(BIC_Pkgpc2))
		outp += sprintf(outp, "%s%.2f", (printed++ ? delim : ""), 100.0 * p->pc2 / tsc);
	if (DO_BIC(BIC_Pkgpc3))
		outp += sprintf(outp, "%s%.2f", (printed++ ? delim : ""), 100.0 * p->pc3 / tsc);
	if (DO_BIC(BIC_Pkgpc6))
		outp += sprintf(outp, "%s%.2f", (printed++ ? delim : ""), 100.0 * p->pc6 / tsc);
	if (DO_BIC(BIC_Pkgpc7))
		outp += sprintf(outp, "%s%.2f", (printed++ ? delim : ""), 100.0 * p->pc7 / tsc);
	if (DO_BIC(BIC_Pkgpc8))
		outp += sprintf(outp, "%s%.2f", (printed++ ? delim : ""), 100.0 * p->pc8 / tsc);
	if (DO_BIC(BIC_Pkgpc9))
		outp += sprintf(outp, "%s%.2f", (printed++ ? delim : ""), 100.0 * p->pc9 / tsc);
	if (DO_BIC(BIC_Pkgpc10))
		outp += sprintf(outp, "%s%.2f", (printed++ ? delim : ""), 100.0 * p->pc10 / tsc);

	if (DO_BIC(BIC_Diec6))
		outp +=
		    sprintf(outp, "%s%.2f", (printed++ ? delim : ""), 100.0 * p->die_c6 / crystal_hz / interval_float);

	if (DO_BIC(BIC_CPU_LPI)) {
		if (p->cpu_lpi >= 0)
			outp +=
			    sprintf(outp, "%s%.2f", (printed++ ? delim : ""),
				    100.0 * p->cpu_lpi / 1000000.0 / interval_float);
		else
			outp += sprintf(outp, "%s(neg)", (printed++ ? delim : ""));
	}
	if (DO_BIC(BIC_SYS_LPI)) {
		if (p->sys_lpi >= 0)
			outp +=
			    sprintf(outp, "%s%.2f", (printed++ ? delim : ""),
				    100.0 * p->sys_lpi / 1000000.0 / interval_float);
		else
			outp += sprintf(outp, "%s(neg)", (printed++ ? delim : ""));
	}

	if (DO_BIC(BIC_PkgWatt))
		outp +=
		    sprintf(outp, fmt8, (printed++ ? delim : ""),
			    rapl_counter_get_value(&p->energy_pkg, RAPL_UNIT_WATTS, interval_float));
	if (DO_BIC(BIC_CorWatt) && !platform->has_per_core_rapl)
		outp +=
		    sprintf(outp, fmt8, (printed++ ? delim : ""),
			    rapl_counter_get_value(&p->energy_cores, RAPL_UNIT_WATTS, interval_float));
	if (DO_BIC(BIC_GFXWatt))
		outp +=
		    sprintf(outp, fmt8, (printed++ ? delim : ""),
			    rapl_counter_get_value(&p->energy_gfx, RAPL_UNIT_WATTS, interval_float));
	if (DO_BIC(BIC_RAMWatt))
		outp +=
		    sprintf(outp, fmt8, (printed++ ? delim : ""),
			    rapl_counter_get_value(&p->energy_dram, RAPL_UNIT_WATTS, interval_float));
	if (DO_BIC(BIC_Pkg_J))
		outp += sprintf(outp, fmt8, (printed++ ? delim : ""),
				rapl_counter_get_value(&p->energy_pkg, RAPL_UNIT_JOULES, interval_float));
	if (DO_BIC(BIC_Cor_J) && !platform->has_per_core_rapl)
		outp += sprintf(outp, fmt8, (printed++ ? delim : ""),
				rapl_counter_get_value(&p->energy_cores, RAPL_UNIT_JOULES, interval_float));
	if (DO_BIC(BIC_GFX_J))
		outp += sprintf(outp, fmt8, (printed++ ? delim : ""),
				rapl_counter_get_value(&p->energy_gfx, RAPL_UNIT_JOULES, interval_float));
	if (DO_BIC(BIC_RAM_J))
		outp += sprintf(outp, fmt8, (printed++ ? delim : ""),
				rapl_counter_get_value(&p->energy_dram, RAPL_UNIT_JOULES, interval_float));
	if (DO_BIC(BIC_PKG__))
		outp +=
		    sprintf(outp, fmt8, (printed++ ? delim : ""),
			    rapl_counter_get_value(&p->rapl_pkg_perf_status, RAPL_UNIT_WATTS, interval_float));
	if (DO_BIC(BIC_RAM__))
		outp +=
		    sprintf(outp, fmt8, (printed++ ? delim : ""),
			    rapl_counter_get_value(&p->rapl_dram_perf_status, RAPL_UNIT_WATTS, interval_float));
	/* UncMHz */
	if (DO_BIC(BIC_UNCORE_MHZ))
		outp += sprintf(outp, "%s%d", (printed++ ? delim : ""), p->uncore_mhz);

	for (i = 0, mp = sys.pp; mp; i++, mp = mp->next) {
		if (mp->format == FORMAT_RAW) {
			if (mp->width == 32)
				outp +=
				    sprintf(outp, "%s0x%08x", (printed++ ? delim : ""), (unsigned int)p->counter[i]);
			else
				outp += sprintf(outp, "%s0x%016llx", (printed++ ? delim : ""), p->counter[i]);
		} else if (mp->format == FORMAT_DELTA) {
			if ((mp->type == COUNTER_ITEMS) && sums_need_wide_columns)
				outp += sprintf(outp, "%s%8lld", (printed++ ? delim : ""), p->counter[i]);
			else
				outp += sprintf(outp, "%s%lld", (printed++ ? delim : ""), p->counter[i]);
		} else if (mp->format == FORMAT_PERCENT) {
			outp += sprintf(outp, "%s%.2f", (printed++ ? delim : ""), 100.0 * p->counter[i] / tsc);
		} else if (mp->type == COUNTER_K2M)
			outp += sprintf(outp, "%s%d", (printed++ ? delim : ""), (unsigned int)p->counter[i] / 1000);
	}

	for (i = 0, pp = sys.perf_pp; pp; i++, pp = pp->next) {
		if (pp->format == FORMAT_RAW) {
			if (pp->width == 32)
				outp +=
				    sprintf(outp, "%s0x%08x", (printed++ ? delim : ""),
					    (unsigned int)p->perf_counter[i]);
			else
				outp += sprintf(outp, "%s0x%016llx", (printed++ ? delim : ""), p->perf_counter[i]);
		} else if (pp->format == FORMAT_DELTA) {
			if ((pp->type == COUNTER_ITEMS) && sums_need_wide_columns)
				outp += sprintf(outp, "%s%8lld", (printed++ ? delim : ""), p->perf_counter[i]);
			else
				outp += sprintf(outp, "%s%lld", (printed++ ? delim : ""), p->perf_counter[i]);
		} else if (pp->format == FORMAT_PERCENT) {
			outp += sprintf(outp, "%s%.2f", (printed++ ? delim : ""), 100.0 * p->perf_counter[i] / tsc);
		} else if (pp->type == COUNTER_K2M) {
			outp +=
			    sprintf(outp, "%s%d", (printed++ ? delim : ""), (unsigned int)p->perf_counter[i] / 1000);
		}
	}

	for (i = 0, ppmt = sys.pmt_pp; ppmt; i++, ppmt = ppmt->next) {
		const unsigned long value_raw = p->pmt_counter[i];
		double value_converted;
		switch (ppmt->type) {
		case PMT_TYPE_RAW:
			if (pmt_counter_get_width(ppmt) <= 32)
				outp += sprintf(outp, "%s0x%08x", (printed++ ? delim : ""),
						(unsigned int)p->pmt_counter[i]);
			else
				outp += sprintf(outp, "%s0x%016llx", (printed++ ? delim : ""), p->pmt_counter[i]);

			break;

		case PMT_TYPE_XTAL_TIME:
			value_converted = 100.0 * value_raw / crystal_hz / interval_float;
			outp += sprintf(outp, "%s%.2f", (printed++ ? delim : ""), value_converted);
			break;

		case PMT_TYPE_TCORE_CLOCK:
			value_converted = 100.0 * value_raw / tcore_clock_freq_hz / interval_float;
			outp += sprintf(outp, "%s%.2f", (printed++ ? delim : ""), value_converted);
		}
	}

	if (DO_BIC(BIC_SysWatt) && (t == &average.threads))
		outp += sprintf(outp, fmt8, (printed++ ? delim : ""),
				rapl_counter_get_value(&pplat_cnt->energy_psys, RAPL_UNIT_WATTS, interval_float));
	if (DO_BIC(BIC_Sys_J) && (t == &average.threads))
		outp += sprintf(outp, fmt8, (printed++ ? delim : ""),
				rapl_counter_get_value(&pplat_cnt->energy_psys, RAPL_UNIT_JOULES, interval_float));

done:
	if (*(outp - 1) != '\n')
		outp += sprintf(outp, "\n");

	return 0;
}

void flush_output_stdout(void)
{
	FILE *filep;

	if (outf == stderr)
		filep = stdout;
	else
		filep = outf;

	fputs(output_buffer, filep);
	fflush(filep);

	outp = output_buffer;
}

void flush_output_stderr(void)
{
	fputs(output_buffer, outf);
	fflush(outf);
	outp = output_buffer;
}

void format_all_counters(struct thread_data *t, struct core_data *c, struct pkg_data *p)
{
	static int count;

	if ((!count || (header_iterations && !(count % header_iterations))) || !summary_only)
		print_header("\t");

	format_counters(&average.threads, &average.cores, &average.packages);

	count++;

	if (summary_only)
		return;

	for_all_cpus(format_counters, t, c, p);
}

#define DELTA_WRAP32(new, old)			\
	old = ((((unsigned long long)new << 32) - ((unsigned long long)old << 32)) >> 32);

int delta_package(struct pkg_data *new, struct pkg_data *old)
{
	int i;
	struct msr_counter *mp;
	struct perf_counter_info *pp;
	struct pmt_counter *ppmt;

	if (DO_BIC(BIC_Totl_c0))
		old->pkg_wtd_core_c0 = new->pkg_wtd_core_c0 - old->pkg_wtd_core_c0;
	if (DO_BIC(BIC_Any_c0))
		old->pkg_any_core_c0 = new->pkg_any_core_c0 - old->pkg_any_core_c0;
	if (DO_BIC(BIC_GFX_c0))
		old->pkg_any_gfxe_c0 = new->pkg_any_gfxe_c0 - old->pkg_any_gfxe_c0;
	if (DO_BIC(BIC_CPUGFX))
		old->pkg_both_core_gfxe_c0 = new->pkg_both_core_gfxe_c0 - old->pkg_both_core_gfxe_c0;

	old->pc2 = new->pc2 - old->pc2;
	if (DO_BIC(BIC_Pkgpc3))
		old->pc3 = new->pc3 - old->pc3;
	if (DO_BIC(BIC_Pkgpc6))
		old->pc6 = new->pc6 - old->pc6;
	if (DO_BIC(BIC_Pkgpc7))
		old->pc7 = new->pc7 - old->pc7;
	old->pc8 = new->pc8 - old->pc8;
	old->pc9 = new->pc9 - old->pc9;
	old->pc10 = new->pc10 - old->pc10;
	old->die_c6 = new->die_c6 - old->die_c6;
	old->cpu_lpi = new->cpu_lpi - old->cpu_lpi;
	old->sys_lpi = new->sys_lpi - old->sys_lpi;
	old->pkg_temp_c = new->pkg_temp_c;

	/* flag an error when rc6 counter resets/wraps */
	if (old->gfx_rc6_ms > new->gfx_rc6_ms)
		old->gfx_rc6_ms = -1;
	else
		old->gfx_rc6_ms = new->gfx_rc6_ms - old->gfx_rc6_ms;

	old->uncore_mhz = new->uncore_mhz;
	old->gfx_mhz = new->gfx_mhz;
	old->gfx_act_mhz = new->gfx_act_mhz;

	/* flag an error when mc6 counter resets/wraps */
	if (old->sam_mc6_ms > new->sam_mc6_ms)
		old->sam_mc6_ms = -1;
	else
		old->sam_mc6_ms = new->sam_mc6_ms - old->sam_mc6_ms;

	old->sam_mhz = new->sam_mhz;
	old->sam_act_mhz = new->sam_act_mhz;

	old->energy_pkg.raw_value = new->energy_pkg.raw_value - old->energy_pkg.raw_value;
	old->energy_cores.raw_value = new->energy_cores.raw_value - old->energy_cores.raw_value;
	old->energy_gfx.raw_value = new->energy_gfx.raw_value - old->energy_gfx.raw_value;
	old->energy_dram.raw_value = new->energy_dram.raw_value - old->energy_dram.raw_value;
	old->rapl_pkg_perf_status.raw_value = new->rapl_pkg_perf_status.raw_value - old->rapl_pkg_perf_status.raw_value;
	old->rapl_dram_perf_status.raw_value =
	    new->rapl_dram_perf_status.raw_value - old->rapl_dram_perf_status.raw_value;

	for (i = 0, mp = sys.pp; mp; i++, mp = mp->next) {
		if (mp->format == FORMAT_RAW)
			old->counter[i] = new->counter[i];
		else if (mp->format == FORMAT_AVERAGE)
			old->counter[i] = new->counter[i];
		else
			old->counter[i] = new->counter[i] - old->counter[i];
	}

	for (i = 0, pp = sys.perf_pp; pp; i++, pp = pp->next) {
		if (pp->format == FORMAT_RAW)
			old->perf_counter[i] = new->perf_counter[i];
		else if (pp->format == FORMAT_AVERAGE)
			old->perf_counter[i] = new->perf_counter[i];
		else
			old->perf_counter[i] = new->perf_counter[i] - old->perf_counter[i];
	}

	for (i = 0, ppmt = sys.pmt_pp; ppmt; i++, ppmt = ppmt->next) {
		if (ppmt->format == FORMAT_RAW)
			old->pmt_counter[i] = new->pmt_counter[i];
		else
			old->pmt_counter[i] = new->pmt_counter[i] - old->pmt_counter[i];
	}

	return 0;
}

void delta_core(struct core_data *new, struct core_data *old)
{
	int i;
	struct msr_counter *mp;
	struct perf_counter_info *pp;
	struct pmt_counter *ppmt;

	old->c3 = new->c3 - old->c3;
	old->c6 = new->c6 - old->c6;
	old->c7 = new->c7 - old->c7;
	old->core_temp_c = new->core_temp_c;
	old->core_throt_cnt = new->core_throt_cnt - old->core_throt_cnt;
	old->mc6_us = new->mc6_us - old->mc6_us;

	DELTA_WRAP32(new->core_energy.raw_value, old->core_energy.raw_value);

	for (i = 0, mp = sys.cp; mp; i++, mp = mp->next) {
		if (mp->format == FORMAT_RAW)
			old->counter[i] = new->counter[i];
		else
			old->counter[i] = new->counter[i] - old->counter[i];
	}

	for (i = 0, pp = sys.perf_cp; pp; i++, pp = pp->next) {
		if (pp->format == FORMAT_RAW)
			old->perf_counter[i] = new->perf_counter[i];
		else
			old->perf_counter[i] = new->perf_counter[i] - old->perf_counter[i];
	}

	for (i = 0, ppmt = sys.pmt_cp; ppmt; i++, ppmt = ppmt->next) {
		if (ppmt->format == FORMAT_RAW)
			old->pmt_counter[i] = new->pmt_counter[i];
		else
			old->pmt_counter[i] = new->pmt_counter[i] - old->pmt_counter[i];
	}
}

int soft_c1_residency_display(int bic)
{
	if (!DO_BIC(BIC_CPU_c1) || platform->has_msr_core_c1_res)
		return 0;

	return DO_BIC_READ(bic);
}

/*
 * old = new - old
 */
int delta_thread(struct thread_data *new, struct thread_data *old, struct core_data *core_delta)
{
	int i;
	struct msr_counter *mp;
	struct perf_counter_info *pp;
	struct pmt_counter *ppmt;

	/* we run cpuid just the 1st time, copy the results */
	if (DO_BIC(BIC_APIC))
		new->apic_id = old->apic_id;
	if (DO_BIC(BIC_X2APIC))
		new->x2apic_id = old->x2apic_id;

	/*
	 * the timestamps from start of measurement interval are in "old"
	 * the timestamp from end of measurement interval are in "new"
	 * over-write old w/ new so we can print end of interval values
	 */

	timersub(&new->tv_begin, &old->tv_begin, &old->tv_delta);
	old->tv_begin = new->tv_begin;
	old->tv_end = new->tv_end;

	old->tsc = new->tsc - old->tsc;

	/* check for TSC < 1 Mcycles over interval */
	if (old->tsc < (1000 * 1000))
		errx(-3, "Insanely slow TSC rate, TSC stops in idle?\n"
		     "You can disable all c-states by booting with \"idle=poll\"\n"
		     "or just the deep ones with \"processor.max_cstate=1\"");

	old->c1 = new->c1 - old->c1;

	if (DO_BIC(BIC_Avg_MHz) || DO_BIC(BIC_Busy) || DO_BIC(BIC_Bzy_MHz) || DO_BIC(BIC_IPC)
	    || soft_c1_residency_display(BIC_Avg_MHz)) {
		if ((new->aperf > old->aperf) && (new->mperf > old->mperf)) {
			old->aperf = new->aperf - old->aperf;
			old->mperf = new->mperf - old->mperf;
		} else {
			return -1;
		}
	}

	if (platform->has_msr_core_c1_res) {
		/*
		 * Some models have a dedicated C1 residency MSR,
		 * which should be more accurate than the derivation below.
		 */
	} else {
		/*
		 * As counter collection is not atomic,
		 * it is possible for mperf's non-halted cycles + idle states
		 * to exceed TSC's all cycles: show c1 = 0% in that case.
		 */
		if ((old->mperf + core_delta->c3 + core_delta->c6 + core_delta->c7) > (old->tsc * tsc_tweak))
			old->c1 = 0;
		else {
			/* normal case, derive c1 */
			old->c1 = (old->tsc * tsc_tweak) - old->mperf - core_delta->c3
			    - core_delta->c6 - core_delta->c7;
		}
	}

	if (old->mperf == 0) {
		if (debug > 1)
			fprintf(outf, "cpu%d MPERF 0!\n", old->cpu_id);
		old->mperf = 1;	/* divide by 0 protection */
	}

	if (DO_BIC(BIC_IPC))
		old->instr_count = new->instr_count - old->instr_count;

	if (DO_BIC(BIC_IRQ))
		old->irq_count = new->irq_count - old->irq_count;

	if (DO_BIC(BIC_NMI))
		old->nmi_count = new->nmi_count - old->nmi_count;

	if (DO_BIC(BIC_SMI))
		old->smi_count = new->smi_count - old->smi_count;

	for (i = 0, mp = sys.tp; mp; i++, mp = mp->next) {
		if (mp->format == FORMAT_RAW)
			old->counter[i] = new->counter[i];
		else
			old->counter[i] = new->counter[i] - old->counter[i];
	}

	for (i = 0, pp = sys.perf_tp; pp; i++, pp = pp->next) {
		if (pp->format == FORMAT_RAW)
			old->perf_counter[i] = new->perf_counter[i];
		else
			old->perf_counter[i] = new->perf_counter[i] - old->perf_counter[i];
	}

	for (i = 0, ppmt = sys.pmt_tp; ppmt; i++, ppmt = ppmt->next) {
		if (ppmt->format == FORMAT_RAW)
			old->pmt_counter[i] = new->pmt_counter[i];
		else
			old->pmt_counter[i] = new->pmt_counter[i] - old->pmt_counter[i];
	}

	return 0;
}

int delta_cpu(struct thread_data *t, struct core_data *c,
	      struct pkg_data *p, struct thread_data *t2, struct core_data *c2, struct pkg_data *p2)
{
	int retval = 0;

	/* calculate core delta only for 1st thread in core */
	if (is_cpu_first_thread_in_core(t, c, p))
		delta_core(c, c2);

	/* always calculate thread delta */
	retval = delta_thread(t, t2, c2);	/* c2 is core delta */

	/* calculate package delta only for 1st core in package */
	if (is_cpu_first_core_in_package(t, c, p))
		retval |= delta_package(p, p2);

	return retval;
}

void delta_platform(struct platform_counters *new, struct platform_counters *old)
{
	old->energy_psys.raw_value = new->energy_psys.raw_value - old->energy_psys.raw_value;
}

void rapl_counter_clear(struct rapl_counter *c)
{
	c->raw_value = 0;
	c->scale = 0.0;
	c->unit = RAPL_UNIT_INVALID;
}

void clear_counters(struct thread_data *t, struct core_data *c, struct pkg_data *p)
{
	int i;
	struct msr_counter *mp;

	t->tv_begin.tv_sec = 0;
	t->tv_begin.tv_usec = 0;
	t->tv_end.tv_sec = 0;
	t->tv_end.tv_usec = 0;
	t->tv_delta.tv_sec = 0;
	t->tv_delta.tv_usec = 0;

	t->tsc = 0;
	t->aperf = 0;
	t->mperf = 0;
	t->c1 = 0;

	t->instr_count = 0;

	t->irq_count = 0;
	t->nmi_count = 0;
	t->smi_count = 0;

	c->c3 = 0;
	c->c6 = 0;
	c->c7 = 0;
	c->mc6_us = 0;
	c->core_temp_c = 0;
	rapl_counter_clear(&c->core_energy);
	c->core_throt_cnt = 0;

	p->pkg_wtd_core_c0 = 0;
	p->pkg_any_core_c0 = 0;
	p->pkg_any_gfxe_c0 = 0;
	p->pkg_both_core_gfxe_c0 = 0;

	p->pc2 = 0;
	if (DO_BIC(BIC_Pkgpc3))
		p->pc3 = 0;
	if (DO_BIC(BIC_Pkgpc6))
		p->pc6 = 0;
	if (DO_BIC(BIC_Pkgpc7))
		p->pc7 = 0;
	p->pc8 = 0;
	p->pc9 = 0;
	p->pc10 = 0;
	p->die_c6 = 0;
	p->cpu_lpi = 0;
	p->sys_lpi = 0;

	rapl_counter_clear(&p->energy_pkg);
	rapl_counter_clear(&p->energy_dram);
	rapl_counter_clear(&p->energy_cores);
	rapl_counter_clear(&p->energy_gfx);
	rapl_counter_clear(&p->rapl_pkg_perf_status);
	rapl_counter_clear(&p->rapl_dram_perf_status);
	p->pkg_temp_c = 0;

	p->gfx_rc6_ms = 0;
	p->uncore_mhz = 0;
	p->gfx_mhz = 0;
	p->gfx_act_mhz = 0;
	p->sam_mc6_ms = 0;
	p->sam_mhz = 0;
	p->sam_act_mhz = 0;
	for (i = 0, mp = sys.tp; mp; i++, mp = mp->next)
		t->counter[i] = 0;

	for (i = 0, mp = sys.cp; mp; i++, mp = mp->next)
		c->counter[i] = 0;

	for (i = 0, mp = sys.pp; mp; i++, mp = mp->next)
		p->counter[i] = 0;

	memset(&t->perf_counter[0], 0, sizeof(t->perf_counter));
	memset(&c->perf_counter[0], 0, sizeof(c->perf_counter));
	memset(&p->perf_counter[0], 0, sizeof(p->perf_counter));

	memset(&t->pmt_counter[0], 0, ARRAY_SIZE(t->pmt_counter));
	memset(&c->pmt_counter[0], 0, ARRAY_SIZE(c->pmt_counter));
	memset(&p->pmt_counter[0], 0, ARRAY_SIZE(p->pmt_counter));
}

void rapl_counter_accumulate(struct rapl_counter *dst, const struct rapl_counter *src)
{
	/* Copy unit and scale from src if dst is not initialized */
	if (dst->unit == RAPL_UNIT_INVALID) {
		dst->unit = src->unit;
		dst->scale = src->scale;
	}

	assert(dst->unit == src->unit);
	assert(dst->scale == src->scale);

	dst->raw_value += src->raw_value;
}

int sum_counters(struct thread_data *t, struct core_data *c, struct pkg_data *p)
{
	int i;
	struct msr_counter *mp;
	struct perf_counter_info *pp;
	struct pmt_counter *ppmt;

	/* copy un-changing apic_id's */
	if (DO_BIC(BIC_APIC))
		average.threads.apic_id = t->apic_id;
	if (DO_BIC(BIC_X2APIC))
		average.threads.x2apic_id = t->x2apic_id;

	/* remember first tv_begin */
	if (average.threads.tv_begin.tv_sec == 0)
		average.threads.tv_begin = procsysfs_tv_begin;

	/* remember last tv_end */
	average.threads.tv_end = t->tv_end;

	average.threads.tsc += t->tsc;
	average.threads.aperf += t->aperf;
	average.threads.mperf += t->mperf;
	average.threads.c1 += t->c1;

	average.threads.instr_count += t->instr_count;

	average.threads.irq_count += t->irq_count;
	average.threads.nmi_count += t->nmi_count;
	average.threads.smi_count += t->smi_count;

	for (i = 0, mp = sys.tp; mp; i++, mp = mp->next) {
		if (mp->format == FORMAT_RAW)
			continue;
		average.threads.counter[i] += t->counter[i];
	}

	for (i = 0, pp = sys.perf_tp; pp; i++, pp = pp->next) {
		if (pp->format == FORMAT_RAW)
			continue;
		average.threads.perf_counter[i] += t->perf_counter[i];
	}

	for (i = 0, ppmt = sys.pmt_tp; ppmt; i++, ppmt = ppmt->next) {
		average.threads.pmt_counter[i] += t->pmt_counter[i];
	}

	/* sum per-core values only for 1st thread in core */
	if (!is_cpu_first_thread_in_core(t, c, p))
		return 0;

	average.cores.c3 += c->c3;
	average.cores.c6 += c->c6;
	average.cores.c7 += c->c7;
	average.cores.mc6_us += c->mc6_us;

	average.cores.core_temp_c = MAX(average.cores.core_temp_c, c->core_temp_c);
	average.cores.core_throt_cnt = MAX(average.cores.core_throt_cnt, c->core_throt_cnt);

	rapl_counter_accumulate(&average.cores.core_energy, &c->core_energy);

	for (i = 0, mp = sys.cp; mp; i++, mp = mp->next) {
		if (mp->format == FORMAT_RAW)
			continue;
		average.cores.counter[i] += c->counter[i];
	}

	for (i = 0, pp = sys.perf_cp; pp; i++, pp = pp->next) {
		if (pp->format == FORMAT_RAW)
			continue;
		average.cores.perf_counter[i] += c->perf_counter[i];
	}

	for (i = 0, ppmt = sys.pmt_cp; ppmt; i++, ppmt = ppmt->next) {
		average.cores.pmt_counter[i] += c->pmt_counter[i];
	}

	/* sum per-pkg values only for 1st core in pkg */
	if (!is_cpu_first_core_in_package(t, c, p))
		return 0;

	if (DO_BIC(BIC_Totl_c0))
		average.packages.pkg_wtd_core_c0 += p->pkg_wtd_core_c0;
	if (DO_BIC(BIC_Any_c0))
		average.packages.pkg_any_core_c0 += p->pkg_any_core_c0;
	if (DO_BIC(BIC_GFX_c0))
		average.packages.pkg_any_gfxe_c0 += p->pkg_any_gfxe_c0;
	if (DO_BIC(BIC_CPUGFX))
		average.packages.pkg_both_core_gfxe_c0 += p->pkg_both_core_gfxe_c0;

	average.packages.pc2 += p->pc2;
	if (DO_BIC(BIC_Pkgpc3))
		average.packages.pc3 += p->pc3;
	if (DO_BIC(BIC_Pkgpc6))
		average.packages.pc6 += p->pc6;
	if (DO_BIC(BIC_Pkgpc7))
		average.packages.pc7 += p->pc7;
	average.packages.pc8 += p->pc8;
	average.packages.pc9 += p->pc9;
	average.packages.pc10 += p->pc10;
	average.packages.die_c6 += p->die_c6;

	average.packages.cpu_lpi = p->cpu_lpi;
	average.packages.sys_lpi = p->sys_lpi;

	rapl_counter_accumulate(&average.packages.energy_pkg, &p->energy_pkg);
	rapl_counter_accumulate(&average.packages.energy_dram, &p->energy_dram);
	rapl_counter_accumulate(&average.packages.energy_cores, &p->energy_cores);
	rapl_counter_accumulate(&average.packages.energy_gfx, &p->energy_gfx);

	average.packages.gfx_rc6_ms = p->gfx_rc6_ms;
	average.packages.uncore_mhz = p->uncore_mhz;
	average.packages.gfx_mhz = p->gfx_mhz;
	average.packages.gfx_act_mhz = p->gfx_act_mhz;
	average.packages.sam_mc6_ms = p->sam_mc6_ms;
	average.packages.sam_mhz = p->sam_mhz;
	average.packages.sam_act_mhz = p->sam_act_mhz;

	average.packages.pkg_temp_c = MAX(average.packages.pkg_temp_c, p->pkg_temp_c);

	rapl_counter_accumulate(&average.packages.rapl_pkg_perf_status, &p->rapl_pkg_perf_status);
	rapl_counter_accumulate(&average.packages.rapl_dram_perf_status, &p->rapl_dram_perf_status);

	for (i = 0, mp = sys.pp; mp; i++, mp = mp->next) {
		if ((mp->format == FORMAT_RAW) && (topo.num_packages == 0))
			average.packages.counter[i] = p->counter[i];
		else
			average.packages.counter[i] += p->counter[i];
	}

	for (i = 0, pp = sys.perf_pp; pp; i++, pp = pp->next) {
		if ((pp->format == FORMAT_RAW) && (topo.num_packages == 0))
			average.packages.perf_counter[i] = p->perf_counter[i];
		else
			average.packages.perf_counter[i] += p->perf_counter[i];
	}

	for (i = 0, ppmt = sys.pmt_pp; ppmt; i++, ppmt = ppmt->next) {
		average.packages.pmt_counter[i] += p->pmt_counter[i];
	}

	return 0;
}

/*
 * sum the counters for all cpus in the system
 * compute the weighted average
 */
void compute_average(struct thread_data *t, struct core_data *c, struct pkg_data *p)
{
	int i;
	struct msr_counter *mp;
	struct perf_counter_info *pp;
	struct pmt_counter *ppmt;

	clear_counters(&average.threads, &average.cores, &average.packages);

	for_all_cpus(sum_counters, t, c, p);

	/* Use the global time delta for the average. */
	average.threads.tv_delta = tv_delta;

	average.threads.tsc /= topo.allowed_cpus;
	average.threads.aperf /= topo.allowed_cpus;
	average.threads.mperf /= topo.allowed_cpus;
	average.threads.instr_count /= topo.allowed_cpus;
	average.threads.c1 /= topo.allowed_cpus;

	if (average.threads.irq_count > 9999999)
		sums_need_wide_columns = 1;
	if (average.threads.nmi_count > 9999999)
		sums_need_wide_columns = 1;

	average.cores.c3 /= topo.allowed_cores;
	average.cores.c6 /= topo.allowed_cores;
	average.cores.c7 /= topo.allowed_cores;
	average.cores.mc6_us /= topo.allowed_cores;

	if (DO_BIC(BIC_Totl_c0))
		average.packages.pkg_wtd_core_c0 /= topo.allowed_packages;
	if (DO_BIC(BIC_Any_c0))
		average.packages.pkg_any_core_c0 /= topo.allowed_packages;
	if (DO_BIC(BIC_GFX_c0))
		average.packages.pkg_any_gfxe_c0 /= topo.allowed_packages;
	if (DO_BIC(BIC_CPUGFX))
		average.packages.pkg_both_core_gfxe_c0 /= topo.allowed_packages;

	average.packages.pc2 /= topo.allowed_packages;
	if (DO_BIC(BIC_Pkgpc3))
		average.packages.pc3 /= topo.allowed_packages;
	if (DO_BIC(BIC_Pkgpc6))
		average.packages.pc6 /= topo.allowed_packages;
	if (DO_BIC(BIC_Pkgpc7))
		average.packages.pc7 /= topo.allowed_packages;

	average.packages.pc8 /= topo.allowed_packages;
	average.packages.pc9 /= topo.allowed_packages;
	average.packages.pc10 /= topo.allowed_packages;
	average.packages.die_c6 /= topo.allowed_packages;

	for (i = 0, mp = sys.tp; mp; i++, mp = mp->next) {
		if (mp->format == FORMAT_RAW)
			continue;
		if (mp->type == COUNTER_ITEMS) {
			if (average.threads.counter[i] > 9999999)
				sums_need_wide_columns = 1;
			continue;
		}
		average.threads.counter[i] /= topo.allowed_cpus;
	}
	for (i = 0, mp = sys.cp; mp; i++, mp = mp->next) {
		if (mp->format == FORMAT_RAW)
			continue;
		if (mp->type == COUNTER_ITEMS) {
			if (average.cores.counter[i] > 9999999)
				sums_need_wide_columns = 1;
		}
		average.cores.counter[i] /= topo.allowed_cores;
	}
	for (i = 0, mp = sys.pp; mp; i++, mp = mp->next) {
		if (mp->format == FORMAT_RAW)
			continue;
		if (mp->type == COUNTER_ITEMS) {
			if (average.packages.counter[i] > 9999999)
				sums_need_wide_columns = 1;
		}
		average.packages.counter[i] /= topo.allowed_packages;
	}

	for (i = 0, pp = sys.perf_tp; pp; i++, pp = pp->next) {
		if (pp->format == FORMAT_RAW)
			continue;
		if (pp->type == COUNTER_ITEMS) {
			if (average.threads.perf_counter[i] > 9999999)
				sums_need_wide_columns = 1;
			continue;
		}
		average.threads.perf_counter[i] /= topo.allowed_cpus;
	}
	for (i = 0, pp = sys.perf_cp; pp; i++, pp = pp->next) {
		if (pp->format == FORMAT_RAW)
			continue;
		if (pp->type == COUNTER_ITEMS) {
			if (average.cores.perf_counter[i] > 9999999)
				sums_need_wide_columns = 1;
		}
		average.cores.perf_counter[i] /= topo.allowed_cores;
	}
	for (i = 0, pp = sys.perf_pp; pp; i++, pp = pp->next) {
		if (pp->format == FORMAT_RAW)
			continue;
		if (pp->type == COUNTER_ITEMS) {
			if (average.packages.perf_counter[i] > 9999999)
				sums_need_wide_columns = 1;
		}
		average.packages.perf_counter[i] /= topo.allowed_packages;
	}

	for (i = 0, ppmt = sys.pmt_tp; ppmt; i++, ppmt = ppmt->next) {
		average.threads.pmt_counter[i] /= topo.allowed_cpus;
	}
	for (i = 0, ppmt = sys.pmt_cp; ppmt; i++, ppmt = ppmt->next) {
		average.cores.pmt_counter[i] /= topo.allowed_cores;
	}
	for (i = 0, ppmt = sys.pmt_pp; ppmt; i++, ppmt = ppmt->next) {
		average.packages.pmt_counter[i] /= topo.allowed_packages;
	}
}

static unsigned long long rdtsc(void)
{
	unsigned int low, high;

	asm volatile ("rdtsc":"=a" (low), "=d"(high));

	return low | ((unsigned long long)high) << 32;
}

/*
 * Open a file, and exit on failure
 */
FILE *fopen_or_die(const char *path, const char *mode)
{
	FILE *filep = fopen(path, mode);

	if (!filep)
		err(1, "%s: open failed", path);
	return filep;
}

/*
 * snapshot_sysfs_counter()
 *
 * return snapshot of given counter
 */
unsigned long long snapshot_sysfs_counter(char *path)
{
	FILE *fp;
	int retval;
	unsigned long long counter;

	fp = fopen_or_die(path, "r");

	retval = fscanf(fp, "%lld", &counter);
	if (retval != 1)
		err(1, "snapshot_sysfs_counter(%s)", path);

	fclose(fp);

	return counter;
}

int get_mp(int cpu, struct msr_counter *mp, unsigned long long *counterp, char *counter_path)
{
	if (mp->msr_num != 0) {
		assert(!no_msr);
		if (get_msr(cpu, mp->msr_num, counterp))
			return -1;
	} else {
		char path[128 + PATH_BYTES];

		if (mp->flags & SYSFS_PERCPU) {
			sprintf(path, "/sys/devices/system/cpu/cpu%d/%s", cpu, mp->sp->path);

			*counterp = snapshot_sysfs_counter(path);
		} else {
			*counterp = snapshot_sysfs_counter(counter_path);
		}
	}

	return 0;
}

unsigned long long get_legacy_uncore_mhz(int package)
{
	char path[128];
	int die;
	static int warn_once;

	/*
	 * for this package, use the first die_id that exists
	 */
	for (die = 0; die <= topo.max_die_id; ++die) {

		sprintf(path, "/sys/devices/system/cpu/intel_uncore_frequency/package_%02d_die_%02d/current_freq_khz",
			package, die);

		if (access(path, R_OK) == 0)
			return (snapshot_sysfs_counter(path) / 1000);
	}
	if (!warn_once) {
		warnx("BUG: %s: No %s", __func__, path);
		warn_once = 1;
	}

	return 0;
}

int get_epb(int cpu)
{
	char path[128 + PATH_BYTES];
	unsigned long long msr;
	int ret, epb = -1;
	FILE *fp;

	sprintf(path, "/sys/devices/system/cpu/cpu%d/power/energy_perf_bias", cpu);

	fp = fopen(path, "r");
	if (!fp)
		goto msr_fallback;

	ret = fscanf(fp, "%d", &epb);
	if (ret != 1)
		err(1, "%s(%s)", __func__, path);

	fclose(fp);

	return epb;

msr_fallback:
	if (no_msr)
		return -1;

	get_msr(cpu, MSR_IA32_ENERGY_PERF_BIAS, &msr);

	return msr & 0xf;
}

void get_apic_id(struct thread_data *t)
{
	unsigned int eax, ebx, ecx, edx;

	if (DO_BIC(BIC_APIC)) {
		eax = ebx = ecx = edx = 0;
		__cpuid(1, eax, ebx, ecx, edx);

		t->apic_id = (ebx >> 24) & 0xff;
	}

	if (!DO_BIC(BIC_X2APIC))
		return;

	if (authentic_amd || hygon_genuine) {
		unsigned int topology_extensions;

		if (max_extended_level < 0x8000001e)
			return;

		eax = ebx = ecx = edx = 0;
		__cpuid(0x80000001, eax, ebx, ecx, edx);
		topology_extensions = ecx & (1 << 22);

		if (topology_extensions == 0)
			return;

		eax = ebx = ecx = edx = 0;
		__cpuid(0x8000001e, eax, ebx, ecx, edx);

		t->x2apic_id = eax;
		return;
	}

	if (!genuine_intel)
		return;

	if (max_level < 0xb)
		return;

	ecx = 0;
	__cpuid(0xb, eax, ebx, ecx, edx);
	t->x2apic_id = edx;

	if (debug && (t->apic_id != (t->x2apic_id & 0xff)))
		fprintf(outf, "cpu%d: BIOS BUG: apic 0x%x x2apic 0x%x\n", t->cpu_id, t->apic_id, t->x2apic_id);
}

int get_core_throt_cnt(int cpu, unsigned long long *cnt)
{
	char path[128 + PATH_BYTES];
	unsigned long long tmp;
	FILE *fp;
	int ret;

	sprintf(path, "/sys/devices/system/cpu/cpu%d/thermal_throttle/core_throttle_count", cpu);
	fp = fopen(path, "r");
	if (!fp)
		return -1;
	ret = fscanf(fp, "%lld", &tmp);
	fclose(fp);
	if (ret != 1)
		return -1;
	*cnt = tmp;

	return 0;
}

struct amperf_group_fd {
	int aperf;		/* Also the group descriptor */
	int mperf;
};

static int read_perf_counter_info(const char *const path, const char *const parse_format, void *value_ptr)
{
	int fdmt;
	int bytes_read;
	char buf[64];
	int ret = -1;

	fdmt = open(path, O_RDONLY, 0);
	if (fdmt == -1) {
		if (debug)
			fprintf(stderr, "Failed to parse perf counter info %s\n", path);
		ret = -1;
		goto cleanup_and_exit;
	}

	bytes_read = read(fdmt, buf, sizeof(buf) - 1);
	if (bytes_read <= 0 || bytes_read >= (int)sizeof(buf)) {
		if (debug)
			fprintf(stderr, "Failed to parse perf counter info %s\n", path);
		ret = -1;
		goto cleanup_and_exit;
	}

	buf[bytes_read] = '\0';

	if (sscanf(buf, parse_format, value_ptr) != 1) {
		if (debug)
			fprintf(stderr, "Failed to parse perf counter info %s\n", path);
		ret = -1;
		goto cleanup_and_exit;
	}

	ret = 0;

cleanup_and_exit:
	close(fdmt);
	return ret;
}

static unsigned int read_perf_counter_info_n(const char *const path, const char *const parse_format)
{
	unsigned int v;
	int status;

	status = read_perf_counter_info(path, parse_format, &v);
	if (status)
		v = -1;

	return v;
}

static unsigned int read_perf_type(const char *subsys)
{
	const char *const path_format = "/sys/bus/event_source/devices/%s/type";
	const char *const format = "%u";
	char path[128];

	snprintf(path, sizeof(path), path_format, subsys);

	return read_perf_counter_info_n(path, format);
}

static unsigned int read_perf_config(const char *subsys, const char *event_name)
{
	const char *const path_format = "/sys/bus/event_source/devices/%s/events/%s";
	FILE *fconfig = NULL;
	char path[128];
	char config_str[64];
	unsigned int config;
	unsigned int umask;
	bool has_config = false;
	bool has_umask = false;
	unsigned int ret = -1;

	snprintf(path, sizeof(path), path_format, subsys, event_name);

	fconfig = fopen(path, "r");
	if (!fconfig)
		return -1;

	if (fgets(config_str, ARRAY_SIZE(config_str), fconfig) != config_str)
		goto cleanup_and_exit;

	for (char *pconfig_str = &config_str[0]; pconfig_str;) {
		if (sscanf(pconfig_str, "event=%x", &config) == 1) {
			has_config = true;
			goto next;
		}

		if (sscanf(pconfig_str, "umask=%x", &umask) == 1) {
			has_umask = true;
			goto next;
		}

next:
		pconfig_str = strchr(pconfig_str, ',');
		if (pconfig_str) {
			*pconfig_str = '\0';
			++pconfig_str;
		}
	}

	if (!has_umask)
		umask = 0;

	if (has_config)
		ret = (umask << 8) | config;

cleanup_and_exit:
	fclose(fconfig);
	return ret;
}

static unsigned int read_perf_rapl_unit(const char *subsys, const char *event_name)
{
	const char *const path_format = "/sys/bus/event_source/devices/%s/events/%s.unit";
	const char *const format = "%s";
	char path[128];
	char unit_buffer[16];

	snprintf(path, sizeof(path), path_format, subsys, event_name);

	read_perf_counter_info(path, format, &unit_buffer);
	if (strcmp("Joules", unit_buffer) == 0)
		return RAPL_UNIT_JOULES;

	return RAPL_UNIT_INVALID;
}

static double read_perf_scale(const char *subsys, const char *event_name)
{
	const char *const path_format = "/sys/bus/event_source/devices/%s/events/%s.scale";
	const char *const format = "%lf";
	char path[128];
	double scale;

	snprintf(path, sizeof(path), path_format, subsys, event_name);

	if (read_perf_counter_info(path, format, &scale))
		return 0.0;

	return scale;
}

size_t rapl_counter_info_count_perf(const struct rapl_counter_info_t *rci)
{
	size_t ret = 0;

	for (int i = 0; i < NUM_RAPL_COUNTERS; ++i)
		if (rci->source[i] == COUNTER_SOURCE_PERF)
			++ret;

	return ret;
}

static size_t cstate_counter_info_count_perf(const struct cstate_counter_info_t *cci)
{
	size_t ret = 0;

	for (int i = 0; i < NUM_CSTATE_COUNTERS; ++i)
		if (cci->source[i] == COUNTER_SOURCE_PERF)
			++ret;

	return ret;
}

void write_rapl_counter(struct rapl_counter *rc, struct rapl_counter_info_t *rci, unsigned int idx)
{
	if (rci->source[idx] == COUNTER_SOURCE_NONE)
		return;

	rc->raw_value = rci->data[idx];
	rc->unit = rci->unit[idx];
	rc->scale = rci->scale[idx];
}

int get_rapl_counters(int cpu, unsigned int domain, struct core_data *c, struct pkg_data *p)
{
	struct platform_counters *pplat_cnt = p == package_odd ? &platform_counters_odd : &platform_counters_even;
	unsigned long long perf_data[NUM_RAPL_COUNTERS + 1];
	struct rapl_counter_info_t *rci;

	if (debug >= 2)
		fprintf(stderr, "%s: cpu%d domain%d\n", __func__, cpu, domain);

	assert(rapl_counter_info_perdomain);
	assert(domain < rapl_counter_info_perdomain_size);

	rci = &rapl_counter_info_perdomain[domain];

	/*
	 * If we have any perf counters to read, read them all now, in bulk
	 */
	if (rci->fd_perf != -1) {
		size_t num_perf_counters = rapl_counter_info_count_perf(rci);
		const ssize_t expected_read_size = (num_perf_counters + 1) * sizeof(unsigned long long);
		const ssize_t actual_read_size = read(rci->fd_perf, &perf_data[0], sizeof(perf_data));

		if (actual_read_size != expected_read_size)
			err(-1, "%s: failed to read perf_data (%zu %zu)", __func__, expected_read_size,
			    actual_read_size);
	}

	for (unsigned int i = 0, pi = 1; i < NUM_RAPL_COUNTERS; ++i) {
		switch (rci->source[i]) {
		case COUNTER_SOURCE_NONE:
			rci->data[i] = 0;
			break;

		case COUNTER_SOURCE_PERF:
			assert(pi < ARRAY_SIZE(perf_data));
			assert(rci->fd_perf != -1);

			if (debug >= 2)
				fprintf(stderr, "Reading rapl counter via perf at %u (%llu %e %lf)\n",
					i, perf_data[pi], rci->scale[i], perf_data[pi] * rci->scale[i]);

			rci->data[i] = perf_data[pi];

			++pi;
			break;

		case COUNTER_SOURCE_MSR:
			if (debug >= 2)
				fprintf(stderr, "Reading rapl counter via msr at %u\n", i);

			assert(!no_msr);
			if (rci->flags[i] & RAPL_COUNTER_FLAG_USE_MSR_SUM) {
				if (get_msr_sum(cpu, rci->msr[i], &rci->data[i]))
					return -13 - i;
			} else {
				if (get_msr(cpu, rci->msr[i], &rci->data[i]))
					return -13 - i;
			}

			rci->data[i] &= rci->msr_mask[i];
			if (rci->msr_shift[i] >= 0)
				rci->data[i] >>= abs(rci->msr_shift[i]);
			else
				rci->data[i] <<= abs(rci->msr_shift[i]);

			break;
		}
	}

	BUILD_BUG_ON(NUM_RAPL_COUNTERS != 8);
	write_rapl_counter(&p->energy_pkg, rci, RAPL_RCI_INDEX_ENERGY_PKG);
	write_rapl_counter(&p->energy_cores, rci, RAPL_RCI_INDEX_ENERGY_CORES);
	write_rapl_counter(&p->energy_dram, rci, RAPL_RCI_INDEX_DRAM);
	write_rapl_counter(&p->energy_gfx, rci, RAPL_RCI_INDEX_GFX);
	write_rapl_counter(&p->rapl_pkg_perf_status, rci, RAPL_RCI_INDEX_PKG_PERF_STATUS);
	write_rapl_counter(&p->rapl_dram_perf_status, rci, RAPL_RCI_INDEX_DRAM_PERF_STATUS);
	write_rapl_counter(&c->core_energy, rci, RAPL_RCI_INDEX_CORE_ENERGY);
	write_rapl_counter(&pplat_cnt->energy_psys, rci, RAPL_RCI_INDEX_ENERGY_PLATFORM);

	return 0;
}

char *find_sysfs_path_by_id(struct sysfs_path *sp, int id)
{
	while (sp) {
		if (sp->id == id)
			return (sp->path);
		sp = sp->next;
	}
	if (debug)
		warnx("%s: id%d not found", __func__, id);
	return NULL;
}

int get_cstate_counters(unsigned int cpu, struct thread_data *t, struct core_data *c, struct pkg_data *p)
{
	/*
	 * Overcommit memory a little bit here,
	 * but skip calculating exact sizes for the buffers.
	 */
	unsigned long long perf_data[NUM_CSTATE_COUNTERS];
	unsigned long long perf_data_core[NUM_CSTATE_COUNTERS + 1];
	unsigned long long perf_data_pkg[NUM_CSTATE_COUNTERS + 1];

	struct cstate_counter_info_t *cci;

	if (debug >= 2)
		fprintf(stderr, "%s: cpu%d\n", __func__, cpu);

	assert(ccstate_counter_info);
	assert(cpu <= ccstate_counter_info_size);

	ZERO_ARRAY(perf_data);
	ZERO_ARRAY(perf_data_core);
	ZERO_ARRAY(perf_data_pkg);

	cci = &ccstate_counter_info[cpu];

	/*
	 * If we have any perf counters to read, read them all now, in bulk
	 */
	const size_t num_perf_counters = cstate_counter_info_count_perf(cci);
	ssize_t expected_read_size = num_perf_counters * sizeof(unsigned long long);
	ssize_t actual_read_size_core = 0, actual_read_size_pkg = 0;

	if (cci->fd_perf_core != -1) {
		/* Each descriptor read begins with number of counters read. */
		expected_read_size += sizeof(unsigned long long);

		actual_read_size_core = read(cci->fd_perf_core, &perf_data_core[0], sizeof(perf_data_core));

		if (actual_read_size_core <= 0)
			err(-1, "%s: read perf %s: %ld", __func__, "core", actual_read_size_core);
	}

	if (cci->fd_perf_pkg != -1) {
		/* Each descriptor read begins with number of counters read. */
		expected_read_size += sizeof(unsigned long long);

		actual_read_size_pkg = read(cci->fd_perf_pkg, &perf_data_pkg[0], sizeof(perf_data_pkg));

		if (actual_read_size_pkg <= 0)
			err(-1, "%s: read perf %s: %ld", __func__, "pkg", actual_read_size_pkg);
	}

	const ssize_t actual_read_size_total = actual_read_size_core + actual_read_size_pkg;

	if (actual_read_size_total != expected_read_size)
		err(-1, "%s: failed to read perf_data (%zu %zu)", __func__, expected_read_size, actual_read_size_total);

	/*
	 * Copy ccstate and pcstate data into unified buffer.
	 *
	 * Skip first element from core and pkg buffers.
	 * Kernel puts there how many counters were read.
	 */
	const size_t num_core_counters = perf_data_core[0];
	const size_t num_pkg_counters = perf_data_pkg[0];

	assert(num_perf_counters == num_core_counters + num_pkg_counters);

	/* Copy ccstate perf data */
	memcpy(&perf_data[0], &perf_data_core[1], num_core_counters * sizeof(unsigned long long));

	/* Copy pcstate perf data */
	memcpy(&perf_data[num_core_counters], &perf_data_pkg[1], num_pkg_counters * sizeof(unsigned long long));

	for (unsigned int i = 0, pi = 0; i < NUM_CSTATE_COUNTERS; ++i) {
		switch (cci->source[i]) {
		case COUNTER_SOURCE_NONE:
			break;

		case COUNTER_SOURCE_PERF:
			assert(pi < ARRAY_SIZE(perf_data));
			assert(cci->fd_perf_core != -1 || cci->fd_perf_pkg != -1);

			if (debug >= 2)
				fprintf(stderr, "cstate via %s %u: %llu\n", "perf", i, perf_data[pi]);

			cci->data[i] = perf_data[pi];

			++pi;
			break;

		case COUNTER_SOURCE_MSR:
			assert(!no_msr);
			if (get_msr(cpu, cci->msr[i], &cci->data[i]))
				return -13 - i;

			if (debug >= 2)
				fprintf(stderr, "cstate via %s0x%llx %u: %llu\n", "msr", cci->msr[i], i, cci->data[i]);

			break;
		}
	}

	/*
	 * Helper to write the data only if the source of
	 * the counter for the current cpu is not none.
	 *
	 * Otherwise we would overwrite core data with 0 (default value),
	 * when invoked for the thread sibling.
	 */
#define PERF_COUNTER_WRITE_DATA(out_counter, index) do {	\
	if (cci->source[index] != COUNTER_SOURCE_NONE)		\
		out_counter = cci->data[index];			\
} while (0)

	BUILD_BUG_ON(NUM_CSTATE_COUNTERS != 11);

	PERF_COUNTER_WRITE_DATA(t->c1, CCSTATE_RCI_INDEX_C1_RESIDENCY);
	PERF_COUNTER_WRITE_DATA(c->c3, CCSTATE_RCI_INDEX_C3_RESIDENCY);
	PERF_COUNTER_WRITE_DATA(c->c6, CCSTATE_RCI_INDEX_C6_RESIDENCY);
	PERF_COUNTER_WRITE_DATA(c->c7, CCSTATE_RCI_INDEX_C7_RESIDENCY);

	PERF_COUNTER_WRITE_DATA(p->pc2, PCSTATE_RCI_INDEX_C2_RESIDENCY);
	PERF_COUNTER_WRITE_DATA(p->pc3, PCSTATE_RCI_INDEX_C3_RESIDENCY);
	PERF_COUNTER_WRITE_DATA(p->pc6, PCSTATE_RCI_INDEX_C6_RESIDENCY);
	PERF_COUNTER_WRITE_DATA(p->pc7, PCSTATE_RCI_INDEX_C7_RESIDENCY);
	PERF_COUNTER_WRITE_DATA(p->pc8, PCSTATE_RCI_INDEX_C8_RESIDENCY);
	PERF_COUNTER_WRITE_DATA(p->pc9, PCSTATE_RCI_INDEX_C9_RESIDENCY);
	PERF_COUNTER_WRITE_DATA(p->pc10, PCSTATE_RCI_INDEX_C10_RESIDENCY);

#undef PERF_COUNTER_WRITE_DATA

	return 0;
}

size_t msr_counter_info_count_perf(const struct msr_counter_info_t *mci)
{
	size_t ret = 0;

	for (int i = 0; i < NUM_MSR_COUNTERS; ++i)
		if (mci->source[i] == COUNTER_SOURCE_PERF)
			++ret;

	return ret;
}

int get_smi_aperf_mperf(unsigned int cpu, struct thread_data *t)
{
	unsigned long long perf_data[NUM_MSR_COUNTERS + 1];

	struct msr_counter_info_t *mci;

	if (debug >= 2)
		fprintf(stderr, "%s: cpu%d\n", __func__, cpu);

	assert(msr_counter_info);
	assert(cpu <= msr_counter_info_size);

	mci = &msr_counter_info[cpu];

	ZERO_ARRAY(perf_data);
	ZERO_ARRAY(mci->data);

	if (mci->fd_perf != -1) {
		const size_t num_perf_counters = msr_counter_info_count_perf(mci);
		const ssize_t expected_read_size = (num_perf_counters + 1) * sizeof(unsigned long long);
		const ssize_t actual_read_size = read(mci->fd_perf, &perf_data[0], sizeof(perf_data));

		if (actual_read_size != expected_read_size)
			err(-1, "%s: failed to read perf_data (%zu %zu)", __func__, expected_read_size,
			    actual_read_size);
	}

	for (unsigned int i = 0, pi = 1; i < NUM_MSR_COUNTERS; ++i) {
		switch (mci->source[i]) {
		case COUNTER_SOURCE_NONE:
			break;

		case COUNTER_SOURCE_PERF:
			assert(pi < ARRAY_SIZE(perf_data));
			assert(mci->fd_perf != -1);

			if (debug >= 2)
				fprintf(stderr, "Reading msr counter via perf at %u: %llu\n", i, perf_data[pi]);

			mci->data[i] = perf_data[pi];

			++pi;
			break;

		case COUNTER_SOURCE_MSR:
			assert(!no_msr);

			if (get_msr(cpu, mci->msr[i], &mci->data[i]))
				return -2 - i;

			mci->data[i] &= mci->msr_mask[i];

			if (debug >= 2)
				fprintf(stderr, "Reading msr counter via msr at %u: %llu\n", i, mci->data[i]);

			break;
		}
	}

	BUILD_BUG_ON(NUM_MSR_COUNTERS != 3);
	t->aperf = mci->data[MSR_RCI_INDEX_APERF];
	t->mperf = mci->data[MSR_RCI_INDEX_MPERF];
	t->smi_count = mci->data[MSR_RCI_INDEX_SMI];

	return 0;
}

int perf_counter_info_read_values(struct perf_counter_info *pp, int cpu, unsigned long long *out, size_t out_size)
{
	unsigned int domain;
	unsigned long long value;
	int fd_counter;

	for (size_t i = 0; pp; ++i, pp = pp->next) {
		domain = cpu_to_domain(pp, cpu);
		assert(domain < pp->num_domains);

		fd_counter = pp->fd_perf_per_domain[domain];

		if (fd_counter == -1)
			continue;

		if (read(fd_counter, &value, sizeof(value)) != sizeof(value))
			return 1;

		assert(i < out_size);
		out[i] = value * pp->scale;
	}

	return 0;
}

unsigned long pmt_gen_value_mask(unsigned int lsb, unsigned int msb)
{
	unsigned long mask;

	if (msb == 63)
		mask = 0xffffffffffffffff;
	else
		mask = ((1 << (msb + 1)) - 1);

	mask -= (1 << lsb) - 1;

	return mask;
}

unsigned long pmt_read_counter(struct pmt_counter *ppmt, unsigned int domain_id)
{
	if (domain_id >= ppmt->num_domains)
		return 0;

	const unsigned long *pmmio = ppmt->domains[domain_id].pcounter;
	const unsigned long value = pmmio ? *pmmio : 0;
	const unsigned long value_mask = pmt_gen_value_mask(ppmt->lsb, ppmt->msb);
	const unsigned long value_shift = ppmt->lsb;

	return (value & value_mask) >> value_shift;
}

/* Rapl domain enumeration helpers */
static inline int get_rapl_num_domains(void)
{
	int num_packages = topo.max_package_id + 1;
	int num_cores_per_package;
	int num_cores;

	if (!platform->has_per_core_rapl)
		return num_packages;

	num_cores_per_package = topo.max_core_id + 1;
	num_cores = num_cores_per_package * num_packages;

	return num_cores;
}

static inline int get_rapl_domain_id(int cpu)
{
	int nr_cores_per_package = topo.max_core_id + 1;
	int rapl_core_id;

	if (!platform->has_per_core_rapl)
		return cpus[cpu].physical_package_id;

	/* Compute the system-wide unique core-id for @cpu */
	rapl_core_id = cpus[cpu].physical_core_id;
	rapl_core_id += cpus[cpu].physical_package_id * nr_cores_per_package;

	return rapl_core_id;
}

/*
 * get_counters(...)
 * migrate to cpu
 * acquire and record local counters for that cpu
 */
int get_counters(struct thread_data *t, struct core_data *c, struct pkg_data *p)
{
	int cpu = t->cpu_id;
	unsigned long long msr;
	struct msr_counter *mp;
	struct pmt_counter *pp;
	int i;
	int status;

	if (cpu_migrate(cpu)) {
		fprintf(outf, "%s: Could not migrate to CPU %d\n", __func__, cpu);
		return -1;
	}

	gettimeofday(&t->tv_begin, (struct timezone *)NULL);

	if (first_counter_read)
		get_apic_id(t);

	t->tsc = rdtsc();	/* we are running on local CPU of interest */

	get_smi_aperf_mperf(cpu, t);

	if (DO_BIC(BIC_IPC))
		if (read(get_instr_count_fd(cpu), &t->instr_count, sizeof(long long)) != sizeof(long long))
			return -4;

	if (DO_BIC(BIC_IRQ))
		t->irq_count = irqs_per_cpu[cpu];
	if (DO_BIC(BIC_NMI))
		t->nmi_count = nmi_per_cpu[cpu];

	get_cstate_counters(cpu, t, c, p);

	for (i = 0, mp = sys.tp; mp; i++, mp = mp->next) {
		if (get_mp(cpu, mp, &t->counter[i], mp->sp->path))
			return -10;
	}

	if (perf_counter_info_read_values(sys.perf_tp, cpu, t->perf_counter, MAX_ADDED_THREAD_COUNTERS))
		return -10;

	for (i = 0, pp = sys.pmt_tp; pp; i++, pp = pp->next)
		t->pmt_counter[i] = pmt_read_counter(pp, t->cpu_id);

	/* collect core counters only for 1st thread in core */
	if (!is_cpu_first_thread_in_core(t, c, p))
		goto done;

	if (platform->has_per_core_rapl) {
		status = get_rapl_counters(cpu, get_rapl_domain_id(cpu), c, p);
		if (status != 0)
			return status;
	}

	if (DO_BIC(BIC_CPU_c7) && t->is_atom) {
		/*
		 * For Atom CPUs that has core cstate deeper than c6,
		 * MSR_CORE_C6_RESIDENCY returns residency of cc6 and deeper.
		 * Minus CC7 (and deeper cstates) residency to get
		 * accturate cc6 residency.
		 */
		c->c6 -= c->c7;
	}

	if (DO_BIC(BIC_Mod_c6))
		if (get_msr(cpu, MSR_MODULE_C6_RES_MS, &c->mc6_us))
			return -8;

	if (DO_BIC(BIC_CoreTmp)) {
		if (get_msr(cpu, MSR_IA32_THERM_STATUS, &msr))
			return -9;
		c->core_temp_c = tj_max - ((msr >> 16) & 0x7F);
	}

	if (DO_BIC(BIC_CORE_THROT_CNT))
		get_core_throt_cnt(cpu, &c->core_throt_cnt);

	for (i = 0, mp = sys.cp; mp; i++, mp = mp->next) {
		if (get_mp(cpu, mp, &c->counter[i], mp->sp->path))
			return -10;
	}

	if (perf_counter_info_read_values(sys.perf_cp, cpu, c->perf_counter, MAX_ADDED_CORE_COUNTERS))
		return -10;

	for (i = 0, pp = sys.pmt_cp; pp; i++, pp = pp->next)
		c->pmt_counter[i] = pmt_read_counter(pp, c->core_id);

	/* collect package counters only for 1st core in package */
	if (!is_cpu_first_core_in_package(t, c, p))
		goto done;

	if (DO_BIC(BIC_Totl_c0)) {
		if (get_msr(cpu, MSR_PKG_WEIGHTED_CORE_C0_RES, &p->pkg_wtd_core_c0))
			return -10;
	}
	if (DO_BIC(BIC_Any_c0)) {
		if (get_msr(cpu, MSR_PKG_ANY_CORE_C0_RES, &p->pkg_any_core_c0))
			return -11;
	}
	if (DO_BIC(BIC_GFX_c0)) {
		if (get_msr(cpu, MSR_PKG_ANY_GFXE_C0_RES, &p->pkg_any_gfxe_c0))
			return -12;
	}
	if (DO_BIC(BIC_CPUGFX)) {
		if (get_msr(cpu, MSR_PKG_BOTH_CORE_GFXE_C0_RES, &p->pkg_both_core_gfxe_c0))
			return -13;
	}

	if (DO_BIC(BIC_CPU_LPI))
		p->cpu_lpi = cpuidle_cur_cpu_lpi_us;
	if (DO_BIC(BIC_SYS_LPI))
		p->sys_lpi = cpuidle_cur_sys_lpi_us;

	if (!platform->has_per_core_rapl) {
		status = get_rapl_counters(cpu, get_rapl_domain_id(cpu), c, p);
		if (status != 0)
			return status;
	}

	if (DO_BIC(BIC_PkgTmp)) {
		if (get_msr(cpu, MSR_IA32_PACKAGE_THERM_STATUS, &msr))
			return -17;
		p->pkg_temp_c = tj_max - ((msr >> 16) & 0x7F);
	}

	if (DO_BIC(BIC_UNCORE_MHZ))
		p->uncore_mhz = get_legacy_uncore_mhz(p->package_id);

	if (DO_BIC(BIC_GFX_rc6))
		p->gfx_rc6_ms = gfx_info[GFX_rc6].val_ull;

	if (DO_BIC(BIC_GFXMHz))
		p->gfx_mhz = gfx_info[GFX_MHz].val;

	if (DO_BIC(BIC_GFXACTMHz))
		p->gfx_act_mhz = gfx_info[GFX_ACTMHz].val;

	if (DO_BIC(BIC_SAM_mc6))
		p->sam_mc6_ms = gfx_info[SAM_mc6].val_ull;

	if (DO_BIC(BIC_SAMMHz))
		p->sam_mhz = gfx_info[SAM_MHz].val;

	if (DO_BIC(BIC_SAMACTMHz))
		p->sam_act_mhz = gfx_info[SAM_ACTMHz].val;

	for (i = 0, mp = sys.pp; mp; i++, mp = mp->next) {
		char *path = NULL;

		if (mp->msr_num == 0) {
			path = find_sysfs_path_by_id(mp->sp, p->package_id);
			if (path == NULL) {
				warnx("%s: package_id %d not found", __func__, p->package_id);
				return -10;
			}
		}
		if (get_mp(cpu, mp, &p->counter[i], path))
			return -10;
	}

	if (perf_counter_info_read_values(sys.perf_pp, cpu, p->perf_counter, MAX_ADDED_PACKAGE_COUNTERS))
		return -10;

	for (i = 0, pp = sys.pmt_pp; pp; i++, pp = pp->next)
		p->pmt_counter[i] = pmt_read_counter(pp, p->package_id);

done:
	gettimeofday(&t->tv_end, (struct timezone *)NULL);

	return 0;
}

int pkg_cstate_limit = PCLUKN;
char *pkg_cstate_limit_strings[] = { "unknown", "reserved", "pc0", "pc1", "pc2",
	"pc3", "pc4", "pc6", "pc6n", "pc6r", "pc7", "pc7s", "pc8", "pc9", "pc10", "unlimited"
};

int nhm_pkg_cstate_limits[16] =
    { PCL__0, PCL__1, PCL__3, PCL__6, PCL__7, PCLRSV, PCLRSV, PCLUNL, PCLRSV, PCLRSV, PCLRSV, PCLRSV, PCLRSV, PCLRSV,
	PCLRSV, PCLRSV
};

int snb_pkg_cstate_limits[16] =
    { PCL__0, PCL__2, PCL_6N, PCL_6R, PCL__7, PCL_7S, PCLRSV, PCLUNL, PCLRSV, PCLRSV, PCLRSV, PCLRSV, PCLRSV, PCLRSV,
	PCLRSV, PCLRSV
};

int hsw_pkg_cstate_limits[16] =
    { PCL__0, PCL__2, PCL__3, PCL__6, PCL__7, PCL_7S, PCL__8, PCL__9, PCLUNL, PCLRSV, PCLRSV, PCLRSV, PCLRSV, PCLRSV,
	PCLRSV, PCLRSV
};

int slv_pkg_cstate_limits[16] =
    { PCL__0, PCL__1, PCLRSV, PCLRSV, PCL__4, PCLRSV, PCL__6, PCL__7, PCLRSV, PCLRSV, PCLRSV, PCLRSV, PCLRSV, PCLRSV,
	PCL__6, PCL__7
};

int amt_pkg_cstate_limits[16] =
    { PCLUNL, PCL__1, PCL__2, PCLRSV, PCLRSV, PCLRSV, PCL__6, PCL__7, PCLRSV, PCLRSV, PCLRSV, PCLRSV, PCLRSV, PCLRSV,
	PCLRSV, PCLRSV
};

int phi_pkg_cstate_limits[16] =
    { PCL__0, PCL__2, PCL_6N, PCL_6R, PCLRSV, PCLRSV, PCLRSV, PCLUNL, PCLRSV, PCLRSV, PCLRSV, PCLRSV, PCLRSV, PCLRSV,
	PCLRSV, PCLRSV
};

int glm_pkg_cstate_limits[16] =
    { PCLUNL, PCL__1, PCL__3, PCL__6, PCL__7, PCL_7S, PCL__8, PCL__9, PCL_10, PCLRSV, PCLRSV, PCLRSV, PCLRSV, PCLRSV,
	PCLRSV, PCLRSV
};

int skx_pkg_cstate_limits[16] =
    { PCL__0, PCL__2, PCL_6N, PCL_6R, PCLRSV, PCLRSV, PCLRSV, PCLUNL, PCLRSV, PCLRSV, PCLRSV, PCLRSV, PCLRSV, PCLRSV,
	PCLRSV, PCLRSV
};

int icx_pkg_cstate_limits[16] =
    { PCL__0, PCL__2, PCL__6, PCL__6, PCLRSV, PCLRSV, PCLRSV, PCLUNL, PCLRSV, PCLRSV, PCLRSV, PCLRSV, PCLRSV, PCLRSV,
	PCLRSV, PCLRSV
};

void probe_cst_limit(void)
{
	unsigned long long msr;
	int *pkg_cstate_limits;

	if (!platform->has_nhm_msrs || no_msr)
		return;

	switch (platform->cst_limit) {
	case CST_LIMIT_NHM:
		pkg_cstate_limits = nhm_pkg_cstate_limits;
		break;
	case CST_LIMIT_SNB:
		pkg_cstate_limits = snb_pkg_cstate_limits;
		break;
	case CST_LIMIT_HSW:
		pkg_cstate_limits = hsw_pkg_cstate_limits;
		break;
	case CST_LIMIT_SKX:
		pkg_cstate_limits = skx_pkg_cstate_limits;
		break;
	case CST_LIMIT_ICX:
		pkg_cstate_limits = icx_pkg_cstate_limits;
		break;
	case CST_LIMIT_SLV:
		pkg_cstate_limits = slv_pkg_cstate_limits;
		break;
	case CST_LIMIT_AMT:
		pkg_cstate_limits = amt_pkg_cstate_limits;
		break;
	case CST_LIMIT_KNL:
		pkg_cstate_limits = phi_pkg_cstate_limits;
		break;
	case CST_LIMIT_GMT:
		pkg_cstate_limits = glm_pkg_cstate_limits;
		break;
	default:
		return;
	}

	get_msr(base_cpu, MSR_PKG_CST_CONFIG_CONTROL, &msr);
	pkg_cstate_limit = pkg_cstate_limits[msr & 0xF];
}

static void dump_platform_info(void)
{
	unsigned long long msr;
	unsigned int ratio;

	if (!platform->has_nhm_msrs || no_msr)
		return;

	get_msr(base_cpu, MSR_PLATFORM_INFO, &msr);

	fprintf(outf, "cpu%d: MSR_PLATFORM_INFO: 0x%08llx\n", base_cpu, msr);

	ratio = (msr >> 40) & 0xFF;
	fprintf(outf, "%d * %.1f = %.1f MHz max efficiency frequency\n", ratio, bclk, ratio * bclk);

	ratio = (msr >> 8) & 0xFF;
	fprintf(outf, "%d * %.1f = %.1f MHz base frequency\n", ratio, bclk, ratio * bclk);
}

static void dump_power_ctl(void)
{
	unsigned long long msr;

	if (!platform->has_nhm_msrs || no_msr)
		return;

	get_msr(base_cpu, MSR_IA32_POWER_CTL, &msr);
	fprintf(outf, "cpu%d: MSR_IA32_POWER_CTL: 0x%08llx (C1E auto-promotion: %sabled)\n",
		base_cpu, msr, msr & 0x2 ? "EN" : "DIS");

	/* C-state Pre-wake Disable (CSTATE_PREWAKE_DISABLE) */
	if (platform->has_cst_prewake_bit)
		fprintf(outf, "C-state Pre-wake: %sabled\n", msr & 0x40000000 ? "DIS" : "EN");

	return;
}

static void dump_turbo_ratio_limit2(void)
{
	unsigned long long msr;
	unsigned int ratio;

	get_msr(base_cpu, MSR_TURBO_RATIO_LIMIT2, &msr);

	fprintf(outf, "cpu%d: MSR_TURBO_RATIO_LIMIT2: 0x%08llx\n", base_cpu, msr);

	ratio = (msr >> 8) & 0xFF;
	if (ratio)
		fprintf(outf, "%d * %.1f = %.1f MHz max turbo 18 active cores\n", ratio, bclk, ratio * bclk);

	ratio = (msr >> 0) & 0xFF;
	if (ratio)
		fprintf(outf, "%d * %.1f = %.1f MHz max turbo 17 active cores\n", ratio, bclk, ratio * bclk);
	return;
}

static void dump_turbo_ratio_limit1(void)
{
	unsigned long long msr;
	unsigned int ratio;

	get_msr(base_cpu, MSR_TURBO_RATIO_LIMIT1, &msr);

	fprintf(outf, "cpu%d: MSR_TURBO_RATIO_LIMIT1: 0x%08llx\n", base_cpu, msr);

	ratio = (msr >> 56) & 0xFF;
	if (ratio)
		fprintf(outf, "%d * %.1f = %.1f MHz max turbo 16 active cores\n", ratio, bclk, ratio * bclk);

	ratio = (msr >> 48) & 0xFF;
	if (ratio)
		fprintf(outf, "%d * %.1f = %.1f MHz max turbo 15 active cores\n", ratio, bclk, ratio * bclk);

	ratio = (msr >> 40) & 0xFF;
	if (ratio)
		fprintf(outf, "%d * %.1f = %.1f MHz max turbo 14 active cores\n", ratio, bclk, ratio * bclk);

	ratio = (msr >> 32) & 0xFF;
	if (ratio)
		fprintf(outf, "%d * %.1f = %.1f MHz max turbo 13 active cores\n", ratio, bclk, ratio * bclk);

	ratio = (msr >> 24) & 0xFF;
	if (ratio)
		fprintf(outf, "%d * %.1f = %.1f MHz max turbo 12 active cores\n", ratio, bclk, ratio * bclk);

	ratio = (msr >> 16) & 0xFF;
	if (ratio)
		fprintf(outf, "%d * %.1f = %.1f MHz max turbo 11 active cores\n", ratio, bclk, ratio * bclk);

	ratio = (msr >> 8) & 0xFF;
	if (ratio)
		fprintf(outf, "%d * %.1f = %.1f MHz max turbo 10 active cores\n", ratio, bclk, ratio * bclk);

	ratio = (msr >> 0) & 0xFF;
	if (ratio)
		fprintf(outf, "%d * %.1f = %.1f MHz max turbo 9 active cores\n", ratio, bclk, ratio * bclk);
	return;
}

static void dump_turbo_ratio_limits(int trl_msr_offset)
{
	unsigned long long msr, core_counts;
	int shift;

	get_msr(base_cpu, trl_msr_offset, &msr);
	fprintf(outf, "cpu%d: MSR_%sTURBO_RATIO_LIMIT: 0x%08llx\n",
		base_cpu, trl_msr_offset == MSR_SECONDARY_TURBO_RATIO_LIMIT ? "SECONDARY_" : "", msr);

	if (platform->trl_msrs & TRL_CORECOUNT) {
		get_msr(base_cpu, MSR_TURBO_RATIO_LIMIT1, &core_counts);
		fprintf(outf, "cpu%d: MSR_TURBO_RATIO_LIMIT1: 0x%08llx\n", base_cpu, core_counts);
	} else {
		core_counts = 0x0807060504030201;
	}

	for (shift = 56; shift >= 0; shift -= 8) {
		unsigned int ratio, group_size;

		ratio = (msr >> shift) & 0xFF;
		group_size = (core_counts >> shift) & 0xFF;
		if (ratio)
			fprintf(outf, "%d * %.1f = %.1f MHz max turbo %d active cores\n",
				ratio, bclk, ratio * bclk, group_size);
	}

	return;
}

static void dump_atom_turbo_ratio_limits(void)
{
	unsigned long long msr;
	unsigned int ratio;

	get_msr(base_cpu, MSR_ATOM_CORE_RATIOS, &msr);
	fprintf(outf, "cpu%d: MSR_ATOM_CORE_RATIOS: 0x%08llx\n", base_cpu, msr & 0xFFFFFFFF);

	ratio = (msr >> 0) & 0x3F;
	if (ratio)
		fprintf(outf, "%d * %.1f = %.1f MHz minimum operating frequency\n", ratio, bclk, ratio * bclk);

	ratio = (msr >> 8) & 0x3F;
	if (ratio)
		fprintf(outf, "%d * %.1f = %.1f MHz low frequency mode (LFM)\n", ratio, bclk, ratio * bclk);

	ratio = (msr >> 16) & 0x3F;
	if (ratio)
		fprintf(outf, "%d * %.1f = %.1f MHz base frequency\n", ratio, bclk, ratio * bclk);

	get_msr(base_cpu, MSR_ATOM_CORE_TURBO_RATIOS, &msr);
	fprintf(outf, "cpu%d: MSR_ATOM_CORE_TURBO_RATIOS: 0x%08llx\n", base_cpu, msr & 0xFFFFFFFF);

	ratio = (msr >> 24) & 0x3F;
	if (ratio)
		fprintf(outf, "%d * %.1f = %.1f MHz max turbo 4 active cores\n", ratio, bclk, ratio * bclk);

	ratio = (msr >> 16) & 0x3F;
	if (ratio)
		fprintf(outf, "%d * %.1f = %.1f MHz max turbo 3 active cores\n", ratio, bclk, ratio * bclk);

	ratio = (msr >> 8) & 0x3F;
	if (ratio)
		fprintf(outf, "%d * %.1f = %.1f MHz max turbo 2 active cores\n", ratio, bclk, ratio * bclk);

	ratio = (msr >> 0) & 0x3F;
	if (ratio)
		fprintf(outf, "%d * %.1f = %.1f MHz max turbo 1 active core\n", ratio, bclk, ratio * bclk);
}

static void dump_knl_turbo_ratio_limits(void)
{
	const unsigned int buckets_no = 7;

	unsigned long long msr;
	int delta_cores, delta_ratio;
	int i, b_nr;
	unsigned int cores[buckets_no];
	unsigned int ratio[buckets_no];

	get_msr(base_cpu, MSR_TURBO_RATIO_LIMIT, &msr);

	fprintf(outf, "cpu%d: MSR_TURBO_RATIO_LIMIT: 0x%08llx\n", base_cpu, msr);

	/*
	 * Turbo encoding in KNL is as follows:
	 * [0] -- Reserved
	 * [7:1] -- Base value of number of active cores of bucket 1.
	 * [15:8] -- Base value of freq ratio of bucket 1.
	 * [20:16] -- +ve delta of number of active cores of bucket 2.
	 * i.e. active cores of bucket 2 =
	 * active cores of bucket 1 + delta
	 * [23:21] -- Negative delta of freq ratio of bucket 2.
	 * i.e. freq ratio of bucket 2 =
	 * freq ratio of bucket 1 - delta
	 * [28:24]-- +ve delta of number of active cores of bucket 3.
	 * [31:29]-- -ve delta of freq ratio of bucket 3.
	 * [36:32]-- +ve delta of number of active cores of bucket 4.
	 * [39:37]-- -ve delta of freq ratio of bucket 4.
	 * [44:40]-- +ve delta of number of active cores of bucket 5.
	 * [47:45]-- -ve delta of freq ratio of bucket 5.
	 * [52:48]-- +ve delta of number of active cores of bucket 6.
	 * [55:53]-- -ve delta of freq ratio of bucket 6.
	 * [60:56]-- +ve delta of number of active cores of bucket 7.
	 * [63:61]-- -ve delta of freq ratio of bucket 7.
	 */

	b_nr = 0;
	cores[b_nr] = (msr & 0xFF) >> 1;
	ratio[b_nr] = (msr >> 8) & 0xFF;

	for (i = 16; i < 64; i += 8) {
		delta_cores = (msr >> i) & 0x1F;
		delta_ratio = (msr >> (i + 5)) & 0x7;

		cores[b_nr + 1] = cores[b_nr] + delta_cores;
		ratio[b_nr + 1] = ratio[b_nr] - delta_ratio;
		b_nr++;
	}

	for (i = buckets_no - 1; i >= 0; i--)
		if (i > 0 ? ratio[i] != ratio[i - 1] : 1)
			fprintf(outf,
				"%d * %.1f = %.1f MHz max turbo %d active cores\n",
				ratio[i], bclk, ratio[i] * bclk, cores[i]);
}

static void dump_cst_cfg(void)
{
	unsigned long long msr;

	if (!platform->has_nhm_msrs || no_msr)
		return;

	get_msr(base_cpu, MSR_PKG_CST_CONFIG_CONTROL, &msr);

	fprintf(outf, "cpu%d: MSR_PKG_CST_CONFIG_CONTROL: 0x%08llx", base_cpu, msr);

	fprintf(outf, " (%s%s%s%s%slocked, pkg-cstate-limit=%d (%s)",
		(msr & SNB_C3_AUTO_UNDEMOTE) ? "UNdemote-C3, " : "",
		(msr & SNB_C1_AUTO_UNDEMOTE) ? "UNdemote-C1, " : "",
		(msr & NHM_C3_AUTO_DEMOTE) ? "demote-C3, " : "",
		(msr & NHM_C1_AUTO_DEMOTE) ? "demote-C1, " : "",
		(msr & (1 << 15)) ? "" : "UN", (unsigned int)msr & 0xF, pkg_cstate_limit_strings[pkg_cstate_limit]);

#define AUTOMATIC_CSTATE_CONVERSION		(1UL << 16)
	if (platform->has_cst_auto_convension) {
		fprintf(outf, ", automatic c-state conversion=%s", (msr & AUTOMATIC_CSTATE_CONVERSION) ? "on" : "off");
	}

	fprintf(outf, ")\n");

	return;
}

static void dump_config_tdp(void)
{
	unsigned long long msr;

	get_msr(base_cpu, MSR_CONFIG_TDP_NOMINAL, &msr);
	fprintf(outf, "cpu%d: MSR_CONFIG_TDP_NOMINAL: 0x%08llx", base_cpu, msr);
	fprintf(outf, " (base_ratio=%d)\n", (unsigned int)msr & 0xFF);

	get_msr(base_cpu, MSR_CONFIG_TDP_LEVEL_1, &msr);
	fprintf(outf, "cpu%d: MSR_CONFIG_TDP_LEVEL_1: 0x%08llx (", base_cpu, msr);
	if (msr) {
		fprintf(outf, "PKG_MIN_PWR_LVL1=%d ", (unsigned int)(msr >> 48) & 0x7FFF);
		fprintf(outf, "PKG_MAX_PWR_LVL1=%d ", (unsigned int)(msr >> 32) & 0x7FFF);
		fprintf(outf, "LVL1_RATIO=%d ", (unsigned int)(msr >> 16) & 0xFF);
		fprintf(outf, "PKG_TDP_LVL1=%d", (unsigned int)(msr) & 0x7FFF);
	}
	fprintf(outf, ")\n");

	get_msr(base_cpu, MSR_CONFIG_TDP_LEVEL_2, &msr);
	fprintf(outf, "cpu%d: MSR_CONFIG_TDP_LEVEL_2: 0x%08llx (", base_cpu, msr);
	if (msr) {
		fprintf(outf, "PKG_MIN_PWR_LVL2=%d ", (unsigned int)(msr >> 48) & 0x7FFF);
		fprintf(outf, "PKG_MAX_PWR_LVL2=%d ", (unsigned int)(msr >> 32) & 0x7FFF);
		fprintf(outf, "LVL2_RATIO=%d ", (unsigned int)(msr >> 16) & 0xFF);
		fprintf(outf, "PKG_TDP_LVL2=%d", (unsigned int)(msr) & 0x7FFF);
	}
	fprintf(outf, ")\n");

	get_msr(base_cpu, MSR_CONFIG_TDP_CONTROL, &msr);
	fprintf(outf, "cpu%d: MSR_CONFIG_TDP_CONTROL: 0x%08llx (", base_cpu, msr);
	if ((msr) & 0x3)
		fprintf(outf, "TDP_LEVEL=%d ", (unsigned int)(msr) & 0x3);
	fprintf(outf, " lock=%d", (unsigned int)(msr >> 31) & 1);
	fprintf(outf, ")\n");

	get_msr(base_cpu, MSR_TURBO_ACTIVATION_RATIO, &msr);
	fprintf(outf, "cpu%d: MSR_TURBO_ACTIVATION_RATIO: 0x%08llx (", base_cpu, msr);
	fprintf(outf, "MAX_NON_TURBO_RATIO=%d", (unsigned int)(msr) & 0xFF);
	fprintf(outf, " lock=%d", (unsigned int)(msr >> 31) & 1);
	fprintf(outf, ")\n");
}

unsigned int irtl_time_units[] = { 1, 32, 1024, 32768, 1048576, 33554432, 0, 0 };

void print_irtl(void)
{
	unsigned long long msr;

	if (!platform->has_irtl_msrs || no_msr)
		return;

	if (platform->supported_cstates & PC3) {
		get_msr(base_cpu, MSR_PKGC3_IRTL, &msr);
		fprintf(outf, "cpu%d: MSR_PKGC3_IRTL: 0x%08llx (", base_cpu, msr);
		fprintf(outf, "%svalid, %lld ns)\n", msr & (1 << 15) ? "" : "NOT",
			(msr & 0x3FF) * irtl_time_units[(msr >> 10) & 0x3]);
	}

	if (platform->supported_cstates & PC6) {
		get_msr(base_cpu, MSR_PKGC6_IRTL, &msr);
		fprintf(outf, "cpu%d: MSR_PKGC6_IRTL: 0x%08llx (", base_cpu, msr);
		fprintf(outf, "%svalid, %lld ns)\n", msr & (1 << 15) ? "" : "NOT",
			(msr & 0x3FF) * irtl_time_units[(msr >> 10) & 0x3]);
	}

	if (platform->supported_cstates & PC7) {
		get_msr(base_cpu, MSR_PKGC7_IRTL, &msr);
		fprintf(outf, "cpu%d: MSR_PKGC7_IRTL: 0x%08llx (", base_cpu, msr);
		fprintf(outf, "%svalid, %lld ns)\n", msr & (1 << 15) ? "" : "NOT",
			(msr & 0x3FF) * irtl_time_units[(msr >> 10) & 0x3]);
	}

	if (platform->supported_cstates & PC8) {
		get_msr(base_cpu, MSR_PKGC8_IRTL, &msr);
		fprintf(outf, "cpu%d: MSR_PKGC8_IRTL: 0x%08llx (", base_cpu, msr);
		fprintf(outf, "%svalid, %lld ns)\n", msr & (1 << 15) ? "" : "NOT",
			(msr & 0x3FF) * irtl_time_units[(msr >> 10) & 0x3]);
	}

	if (platform->supported_cstates & PC9) {
		get_msr(base_cpu, MSR_PKGC9_IRTL, &msr);
		fprintf(outf, "cpu%d: MSR_PKGC9_IRTL: 0x%08llx (", base_cpu, msr);
		fprintf(outf, "%svalid, %lld ns)\n", msr & (1 << 15) ? "" : "NOT",
			(msr & 0x3FF) * irtl_time_units[(msr >> 10) & 0x3]);
	}

	if (platform->supported_cstates & PC10) {
		get_msr(base_cpu, MSR_PKGC10_IRTL, &msr);
		fprintf(outf, "cpu%d: MSR_PKGC10_IRTL: 0x%08llx (", base_cpu, msr);
		fprintf(outf, "%svalid, %lld ns)\n", msr & (1 << 15) ? "" : "NOT",
			(msr & 0x3FF) * irtl_time_units[(msr >> 10) & 0x3]);
	}
}

void free_fd_percpu(void)
{
	int i;

	if (!fd_percpu)
		return;

	for (i = 0; i < topo.max_cpu_num + 1; ++i) {
		if (fd_percpu[i] != 0)
			close(fd_percpu[i]);
	}

	free(fd_percpu);
	fd_percpu = NULL;
}

void free_fd_instr_count_percpu(void)
{
	if (!fd_instr_count_percpu)
		return;

	for (int i = 0; i < topo.max_cpu_num + 1; ++i) {
		if (fd_instr_count_percpu[i] != 0)
			close(fd_instr_count_percpu[i]);
	}

	free(fd_instr_count_percpu);
	fd_instr_count_percpu = NULL;
}

void free_fd_cstate(void)
{
	if (!ccstate_counter_info)
		return;

	const int counter_info_num = ccstate_counter_info_size;

	for (int counter_id = 0; counter_id < counter_info_num; ++counter_id) {
		if (ccstate_counter_info[counter_id].fd_perf_core != -1)
			close(ccstate_counter_info[counter_id].fd_perf_core);

		if (ccstate_counter_info[counter_id].fd_perf_pkg != -1)
			close(ccstate_counter_info[counter_id].fd_perf_pkg);
	}

	free(ccstate_counter_info);
	ccstate_counter_info = NULL;
	ccstate_counter_info_size = 0;
}

void free_fd_msr(void)
{
	if (!msr_counter_info)
		return;

	for (int cpu = 0; cpu < topo.max_cpu_num; ++cpu) {
		if (msr_counter_info[cpu].fd_perf != -1)
			close(msr_counter_info[cpu].fd_perf);
	}

	free(msr_counter_info);
	msr_counter_info = NULL;
	msr_counter_info_size = 0;
}

void free_fd_rapl_percpu(void)
{
	if (!rapl_counter_info_perdomain)
		return;

	const int num_domains = rapl_counter_info_perdomain_size;

	for (int domain_id = 0; domain_id < num_domains; ++domain_id) {
		if (rapl_counter_info_perdomain[domain_id].fd_perf != -1)
			close(rapl_counter_info_perdomain[domain_id].fd_perf);
	}

	free(rapl_counter_info_perdomain);
	rapl_counter_info_perdomain = NULL;
	rapl_counter_info_perdomain_size = 0;
}

void free_fd_added_perf_counters_(struct perf_counter_info *pp)
{
	if (!pp)
		return;

	if (!pp->fd_perf_per_domain)
		return;

	while (pp) {
		for (size_t domain = 0; domain < pp->num_domains; ++domain) {
			if (pp->fd_perf_per_domain[domain] != -1) {
				close(pp->fd_perf_per_domain[domain]);
				pp->fd_perf_per_domain[domain] = -1;
			}
		}

		free(pp->fd_perf_per_domain);
		pp->fd_perf_per_domain = NULL;

		pp = pp->next;
	}
}

void free_fd_added_perf_counters(void)
{
	free_fd_added_perf_counters_(sys.perf_tp);
	free_fd_added_perf_counters_(sys.perf_cp);
	free_fd_added_perf_counters_(sys.perf_pp);
}

void free_all_buffers(void)
{
	int i;

	CPU_FREE(cpu_present_set);
	cpu_present_set = NULL;
	cpu_present_setsize = 0;

	CPU_FREE(cpu_effective_set);
	cpu_effective_set = NULL;
	cpu_effective_setsize = 0;

	CPU_FREE(cpu_allowed_set);
	cpu_allowed_set = NULL;
	cpu_allowed_setsize = 0;

	CPU_FREE(cpu_affinity_set);
	cpu_affinity_set = NULL;
	cpu_affinity_setsize = 0;

	free(thread_even);
	free(core_even);
	free(package_even);

	thread_even = NULL;
	core_even = NULL;
	package_even = NULL;

	free(thread_odd);
	free(core_odd);
	free(package_odd);

	thread_odd = NULL;
	core_odd = NULL;
	package_odd = NULL;

	free(output_buffer);
	output_buffer = NULL;
	outp = NULL;

	free_fd_percpu();
	free_fd_instr_count_percpu();
	free_fd_msr();
	free_fd_rapl_percpu();
	free_fd_cstate();
	free_fd_added_perf_counters();

	free(irq_column_2_cpu);
	free(irqs_per_cpu);
	free(nmi_per_cpu);

	for (i = 0; i <= topo.max_cpu_num; ++i) {
		if (cpus[i].put_ids)
			CPU_FREE(cpus[i].put_ids);
	}
	free(cpus);
}

/*
 * Parse a file containing a single int.
 * Return 0 if file can not be opened
 * Exit if file can be opened, but can not be parsed
 */
int parse_int_file(const char *fmt, ...)
{
	va_list args;
	char path[PATH_MAX];
	FILE *filep;
	int value;

	va_start(args, fmt);
	vsnprintf(path, sizeof(path), fmt, args);
	va_end(args);
	filep = fopen(path, "r");
	if (!filep)
		return 0;
	if (fscanf(filep, "%d", &value) != 1)
		err(1, "%s: failed to parse number from file", path);
	fclose(filep);
	return value;
}

/*
 * cpu_is_first_core_in_package(cpu)
 * return 1 if given CPU is 1st core in package
 */
int cpu_is_first_core_in_package(int cpu)
{
	return cpu == parse_int_file("/sys/devices/system/cpu/cpu%d/topology/core_siblings_list", cpu);
}

int get_physical_package_id(int cpu)
{
	return parse_int_file("/sys/devices/system/cpu/cpu%d/topology/physical_package_id", cpu);
}

int get_die_id(int cpu)
{
	return parse_int_file("/sys/devices/system/cpu/cpu%d/topology/die_id", cpu);
}

int get_core_id(int cpu)
{
	return parse_int_file("/sys/devices/system/cpu/cpu%d/topology/core_id", cpu);
}

void set_node_data(void)
{
	int pkg, node, lnode, cpu, cpux;
	int cpu_count;

	/* initialize logical_node_id */
	for (cpu = 0; cpu <= topo.max_cpu_num; ++cpu)
		cpus[cpu].logical_node_id = -1;

	cpu_count = 0;
	for (pkg = 0; pkg < topo.num_packages; pkg++) {
		lnode = 0;
		for (cpu = 0; cpu <= topo.max_cpu_num; ++cpu) {
			if (cpus[cpu].physical_package_id != pkg)
				continue;
			/* find a cpu with an unset logical_node_id */
			if (cpus[cpu].logical_node_id != -1)
				continue;
			cpus[cpu].logical_node_id = lnode;
			node = cpus[cpu].physical_node_id;
			cpu_count++;
			/*
			 * find all matching cpus on this pkg and set
			 * the logical_node_id
			 */
			for (cpux = cpu; cpux <= topo.max_cpu_num; cpux++) {
				if ((cpus[cpux].physical_package_id == pkg) && (cpus[cpux].physical_node_id == node)) {
					cpus[cpux].logical_node_id = lnode;
					cpu_count++;
				}
			}
			lnode++;
			if (lnode > topo.nodes_per_pkg)
				topo.nodes_per_pkg = lnode;
		}
		if (cpu_count >= topo.max_cpu_num)
			break;
	}
}

int get_physical_node_id(struct cpu_topology *thiscpu)
{
	char path[80];
	FILE *filep;
	int i;
	int cpu = thiscpu->logical_cpu_id;

	for (i = 0; i <= topo.max_cpu_num; i++) {
		sprintf(path, "/sys/devices/system/cpu/cpu%d/node%i/cpulist", cpu, i);
		filep = fopen(path, "r");
		if (!filep)
			continue;
		fclose(filep);
		return i;
	}
	return -1;
}

static int parse_cpu_str(char *cpu_str, cpu_set_t *cpu_set, int cpu_set_size)
{
	unsigned int start, end;
	char *next = cpu_str;

	while (next && *next) {

		if (*next == '-')	/* no negative cpu numbers */
			return 1;

		if (*next == '\0' || *next == '\n')
			break;

		start = strtoul(next, &next, 10);

		if (start >= CPU_SUBSET_MAXCPUS)
			return 1;
		CPU_SET_S(start, cpu_set_size, cpu_set);

		if (*next == '\0' || *next == '\n')
			break;

		if (*next == ',') {
			next += 1;
			continue;
		}

		if (*next == '-') {
			next += 1;	/* start range */
		} else if (*next == '.') {
			next += 1;
			if (*next == '.')
				next += 1;	/* start range */
			else
				return 1;
		}

		end = strtoul(next, &next, 10);
		if (end <= start)
			return 1;

		while (++start <= end) {
			if (start >= CPU_SUBSET_MAXCPUS)
				return 1;
			CPU_SET_S(start, cpu_set_size, cpu_set);
		}

		if (*next == ',')
			next += 1;
		else if (*next != '\0' && *next != '\n')
			return 1;
	}

	return 0;
}

int get_thread_siblings(struct cpu_topology *thiscpu)
{
	char path[80], character;
	FILE *filep;
	unsigned long map;
	int so, shift, sib_core;
	int cpu = thiscpu->logical_cpu_id;
	int offset = topo.max_cpu_num + 1;
	size_t size;
	int thread_id = 0;

	thiscpu->put_ids = CPU_ALLOC((topo.max_cpu_num + 1));
	if (thiscpu->thread_id < 0)
		thiscpu->thread_id = thread_id++;
	if (!thiscpu->put_ids)
		return -1;

	size = CPU_ALLOC_SIZE((topo.max_cpu_num + 1));
	CPU_ZERO_S(size, thiscpu->put_ids);

	sprintf(path, "/sys/devices/system/cpu/cpu%d/topology/thread_siblings", cpu);
	filep = fopen(path, "r");

	if (!filep) {
		warnx("%s: open failed", path);
		return -1;
	}
	do {
		offset -= BITMASK_SIZE;
		if (fscanf(filep, "%lx%c", &map, &character) != 2)
			err(1, "%s: failed to parse file", path);
		for (shift = 0; shift < BITMASK_SIZE; shift++) {
			if ((map >> shift) & 0x1) {
				so = shift + offset;
				sib_core = get_core_id(so);
				if (sib_core == thiscpu->physical_core_id) {
					CPU_SET_S(so, size, thiscpu->put_ids);
					if ((so != cpu) && (cpus[so].thread_id < 0))
						cpus[so].thread_id = thread_id++;
				}
			}
		}
	} while (character == ',');
	fclose(filep);

	return CPU_COUNT_S(size, thiscpu->put_ids);
}

/*
 * run func(thread, core, package) in topology order
 * skip non-present cpus
 */

int for_all_cpus_2(int (func) (struct thread_data *, struct core_data *,
			       struct pkg_data *, struct thread_data *, struct core_data *,
			       struct pkg_data *), struct thread_data *thread_base,
		   struct core_data *core_base, struct pkg_data *pkg_base,
		   struct thread_data *thread_base2, struct core_data *core_base2, struct pkg_data *pkg_base2)
{
	int retval, pkg_no, node_no, core_no, thread_no;

	retval = 0;

	for (pkg_no = 0; pkg_no < topo.num_packages; ++pkg_no) {
		for (node_no = 0; node_no < topo.nodes_per_pkg; ++node_no) {
			for (core_no = 0; core_no < topo.cores_per_node; ++core_no) {
				for (thread_no = 0; thread_no < topo.threads_per_core; ++thread_no) {
					struct thread_data *t, *t2;
					struct core_data *c, *c2;
					struct pkg_data *p, *p2;

					t = GET_THREAD(thread_base, thread_no, core_no, node_no, pkg_no);

					if (cpu_is_not_allowed(t->cpu_id))
						continue;

					t2 = GET_THREAD(thread_base2, thread_no, core_no, node_no, pkg_no);

					c = GET_CORE(core_base, core_no, node_no, pkg_no);
					c2 = GET_CORE(core_base2, core_no, node_no, pkg_no);

					p = GET_PKG(pkg_base, pkg_no);
					p2 = GET_PKG(pkg_base2, pkg_no);

					retval |= func(t, c, p, t2, c2, p2);
				}
			}
		}
	}
	return retval;
}

/*
 * run func(cpu) on every cpu in /proc/stat
 * return max_cpu number
 */
int for_all_proc_cpus(int (func) (int))
{
	FILE *fp;
	int cpu_num;
	int retval;

	fp = fopen_or_die(proc_stat, "r");

	retval = fscanf(fp, "cpu %*d %*d %*d %*d %*d %*d %*d %*d %*d %*d\n");
	if (retval != 0)
		err(1, "%s: failed to parse format", proc_stat);

	while (1) {
		retval = fscanf(fp, "cpu%u %*d %*d %*d %*d %*d %*d %*d %*d %*d %*d\n", &cpu_num);
		if (retval != 1)
			break;

		retval = func(cpu_num);
		if (retval) {
			fclose(fp);
			return (retval);
		}
	}
	fclose(fp);
	return 0;
}

#define PATH_EFFECTIVE_CPUS	"/sys/fs/cgroup/cpuset.cpus.effective"

static char cpu_effective_str[1024];

static int update_effective_str(bool startup)
{
	FILE *fp;
	char *pos;
	char buf[1024];
	int ret;

	if (cpu_effective_str[0] == '\0' && !startup)
		return 0;

	fp = fopen(PATH_EFFECTIVE_CPUS, "r");
	if (!fp)
		return 0;

	pos = fgets(buf, 1024, fp);
	if (!pos)
		err(1, "%s: file read failed\n", PATH_EFFECTIVE_CPUS);

	fclose(fp);

	ret = strncmp(cpu_effective_str, buf, 1024);
	if (!ret)
		return 0;

	strncpy(cpu_effective_str, buf, 1024);
	return 1;
}

static void update_effective_set(bool startup)
{
	update_effective_str(startup);

	if (parse_cpu_str(cpu_effective_str, cpu_effective_set, cpu_effective_setsize))
		err(1, "%s: cpu str malformat %s\n", PATH_EFFECTIVE_CPUS, cpu_effective_str);
}

void linux_perf_init(void);
void msr_perf_init(void);
void rapl_perf_init(void);
void cstate_perf_init(void);
void added_perf_counters_init(void);
void pmt_init(void);

void re_initialize(void)
{
	free_all_buffers();
	setup_all_buffers(false);
	linux_perf_init();
	msr_perf_init();
	rapl_perf_init();
	cstate_perf_init();
	added_perf_counters_init();
	pmt_init();
	fprintf(outf, "turbostat: re-initialized with num_cpus %d, allowed_cpus %d\n", topo.num_cpus,
		topo.allowed_cpus);
}

void set_max_cpu_num(void)
{
	FILE *filep;
	int base_cpu;
	unsigned long dummy;
	char pathname[64];

	base_cpu = sched_getcpu();
	if (base_cpu < 0)
		err(1, "cannot find calling cpu ID");
	sprintf(pathname, "/sys/devices/system/cpu/cpu%d/topology/thread_siblings", base_cpu);

	filep = fopen_or_die(pathname, "r");
	topo.max_cpu_num = 0;
	while (fscanf(filep, "%lx,", &dummy) == 1)
		topo.max_cpu_num += BITMASK_SIZE;
	fclose(filep);
	topo.max_cpu_num--;	/* 0 based */
}

/*
 * count_cpus()
 * remember the last one seen, it will be the max
 */
int count_cpus(int cpu)
{
	UNUSED(cpu);

	topo.num_cpus++;
	return 0;
}

int mark_cpu_present(int cpu)
{
	CPU_SET_S(cpu, cpu_present_setsize, cpu_present_set);
	return 0;
}

int init_thread_id(int cpu)
{
	cpus[cpu].thread_id = -1;
	return 0;
}

int set_my_cpu_type(void)
{
	unsigned int eax, ebx, ecx, edx;
	unsigned int max_level;

	__cpuid(0, max_level, ebx, ecx, edx);

	if (max_level < CPUID_LEAF_MODEL_ID)
		return 0;

	__cpuid(CPUID_LEAF_MODEL_ID, eax, ebx, ecx, edx);

	return (eax >> CPUID_LEAF_MODEL_ID_CORE_TYPE_SHIFT);
}

int set_cpu_hybrid_type(int cpu)
{
	if (cpu_migrate(cpu))
		return -1;

	int type = set_my_cpu_type();

	cpus[cpu].type = type;
	return 0;
}

/*
 * snapshot_proc_interrupts()
 *
 * read and record summary of /proc/interrupts
 *
 * return 1 if config change requires a restart, else return 0
 */
int snapshot_proc_interrupts(void)
{
	static FILE *fp;
	int column, retval;

	if (fp == NULL)
		fp = fopen_or_die("/proc/interrupts", "r");
	else
		rewind(fp);

	/* read 1st line of /proc/interrupts to get cpu* name for each column */
	for (column = 0; column < topo.num_cpus; ++column) {
		int cpu_number;

		retval = fscanf(fp, " CPU%d", &cpu_number);
		if (retval != 1)
			break;

		if (cpu_number > topo.max_cpu_num) {
			warn("/proc/interrupts: cpu%d: > %d", cpu_number, topo.max_cpu_num);
			return 1;
		}

		irq_column_2_cpu[column] = cpu_number;
		irqs_per_cpu[cpu_number] = 0;
		nmi_per_cpu[cpu_number] = 0;
	}

	/* read /proc/interrupt count lines and sum up irqs per cpu */
	while (1) {
		int column;
		char buf[64];
		int this_row_is_nmi = 0;

		retval = fscanf(fp, " %s:", buf);	/* irq# "N:" */
		if (retval != 1)
			break;

		if (strncmp(buf, "NMI", strlen("NMI")) == 0)
			this_row_is_nmi = 1;

		/* read the count per cpu */
		for (column = 0; column < topo.num_cpus; ++column) {

			int cpu_number, irq_count;

			retval = fscanf(fp, " %d", &irq_count);

			if (retval != 1)
				break;

			cpu_number = irq_column_2_cpu[column];
			irqs_per_cpu[cpu_number] += irq_count;
			if (this_row_is_nmi)
				nmi_per_cpu[cpu_number] += irq_count;
		}
		while (getc(fp) != '\n') ;	/* flush interrupt description */

	}
	return 0;
}

/*
 * snapshot_graphics()
 *
 * record snapshot of specified graphics sysfs knob
 *
 * return 1 if config change requires a restart, else return 0
 */
int snapshot_graphics(int idx)
{
	int retval;

	rewind(gfx_info[idx].fp);
	fflush(gfx_info[idx].fp);

	switch (idx) {
	case GFX_rc6:
	case SAM_mc6:
		retval = fscanf(gfx_info[idx].fp, "%lld", &gfx_info[idx].val_ull);
		if (retval != 1)
			err(1, "rc6");
		return 0;
	case GFX_MHz:
	case GFX_ACTMHz:
	case SAM_MHz:
	case SAM_ACTMHz:
		retval = fscanf(gfx_info[idx].fp, "%d", &gfx_info[idx].val);
		if (retval != 1)
			err(1, "MHz");
		return 0;
	default:
		return -EINVAL;
	}
}

/*
 * snapshot_cpu_lpi()
 *
 * record snapshot of
 * /sys/devices/system/cpu/cpuidle/low_power_idle_cpu_residency_us
 */
int snapshot_cpu_lpi_us(void)
{
	FILE *fp;
	int retval;

	fp = fopen_or_die("/sys/devices/system/cpu/cpuidle/low_power_idle_cpu_residency_us", "r");

	retval = fscanf(fp, "%lld", &cpuidle_cur_cpu_lpi_us);
	if (retval != 1) {
		fprintf(stderr, "Disabling Low Power Idle CPU output\n");
		BIC_NOT_PRESENT(BIC_CPU_LPI);
		fclose(fp);
		return -1;
	}

	fclose(fp);

	return 0;
}

/*
 * snapshot_sys_lpi()
 *
 * record snapshot of sys_lpi_file
 */
int snapshot_sys_lpi_us(void)
{
	FILE *fp;
	int retval;

	fp = fopen_or_die(sys_lpi_file, "r");

	retval = fscanf(fp, "%lld", &cpuidle_cur_sys_lpi_us);
	if (retval != 1) {
		fprintf(stderr, "Disabling Low Power Idle System output\n");
		BIC_NOT_PRESENT(BIC_SYS_LPI);
		fclose(fp);
		return -1;
	}
	fclose(fp);

	return 0;
}

/*
 * snapshot /proc and /sys files
 *
 * return 1 if configuration restart needed, else return 0
 */
int snapshot_proc_sysfs_files(void)
{
	gettimeofday(&procsysfs_tv_begin, (struct timezone *)NULL);

	if (DO_BIC(BIC_IRQ) || DO_BIC(BIC_NMI))
		if (snapshot_proc_interrupts())
			return 1;

	if (DO_BIC(BIC_GFX_rc6))
		snapshot_graphics(GFX_rc6);

	if (DO_BIC(BIC_GFXMHz))
		snapshot_graphics(GFX_MHz);

	if (DO_BIC(BIC_GFXACTMHz))
		snapshot_graphics(GFX_ACTMHz);

	if (DO_BIC(BIC_SAM_mc6))
		snapshot_graphics(SAM_mc6);

	if (DO_BIC(BIC_SAMMHz))
		snapshot_graphics(SAM_MHz);

	if (DO_BIC(BIC_SAMACTMHz))
		snapshot_graphics(SAM_ACTMHz);

	if (DO_BIC(BIC_CPU_LPI))
		snapshot_cpu_lpi_us();

	if (DO_BIC(BIC_SYS_LPI))
		snapshot_sys_lpi_us();

	return 0;
}

int exit_requested;

static void signal_handler(int signal)
{
	switch (signal) {
	case SIGINT:
		exit_requested = 1;
		if (debug)
			fprintf(stderr, " SIGINT\n");
		break;
	case SIGUSR1:
		if (debug > 1)
			fprintf(stderr, "SIGUSR1\n");
		break;
	}
}

void setup_signal_handler(void)
{
	struct sigaction sa;

	memset(&sa, 0, sizeof(sa));

	sa.sa_handler = &signal_handler;

	if (sigaction(SIGINT, &sa, NULL) < 0)
		err(1, "sigaction SIGINT");
	if (sigaction(SIGUSR1, &sa, NULL) < 0)
		err(1, "sigaction SIGUSR1");
}

void do_sleep(void)
{
	struct timeval tout;
	struct timespec rest;
	fd_set readfds;
	int retval;

	FD_ZERO(&readfds);
	FD_SET(0, &readfds);

	if (ignore_stdin) {
		nanosleep(&interval_ts, NULL);
		return;
	}

	tout = interval_tv;
	retval = select(1, &readfds, NULL, NULL, &tout);

	if (retval == 1) {
		switch (getc(stdin)) {
		case 'q':
			exit_requested = 1;
			break;
		case EOF:
			/*
			 * 'stdin' is a pipe closed on the other end. There
			 * won't be any further input.
			 */
			ignore_stdin = 1;
			/* Sleep the rest of the time */
			rest.tv_sec = (tout.tv_sec + tout.tv_usec / 1000000);
			rest.tv_nsec = (tout.tv_usec % 1000000) * 1000;
			nanosleep(&rest, NULL);
		}
	}
}

int get_msr_sum(int cpu, off_t offset, unsigned long long *msr)
{
	int ret, idx;
	unsigned long long msr_cur, msr_last;

	assert(!no_msr);

	if (!per_cpu_msr_sum)
		return 1;

	idx = offset_to_idx(offset);
	if (idx < 0)
		return idx;
	/* get_msr_sum() = sum + (get_msr() - last) */
	ret = get_msr(cpu, offset, &msr_cur);
	if (ret)
		return ret;
	msr_last = per_cpu_msr_sum[cpu].entries[idx].last;
	DELTA_WRAP32(msr_cur, msr_last);
	*msr = msr_last + per_cpu_msr_sum[cpu].entries[idx].sum;

	return 0;
}

timer_t timerid;

/* Timer callback, update the sum of MSRs periodically. */
static int update_msr_sum(struct thread_data *t, struct core_data *c, struct pkg_data *p)
{
	int i, ret;
	int cpu = t->cpu_id;

	UNUSED(c);
	UNUSED(p);

	assert(!no_msr);

	for (i = IDX_PKG_ENERGY; i < IDX_COUNT; i++) {
		unsigned long long msr_cur, msr_last;
		off_t offset;

		if (!idx_valid(i))
			continue;
		offset = idx_to_offset(i);
		if (offset < 0)
			continue;
		ret = get_msr(cpu, offset, &msr_cur);
		if (ret) {
			fprintf(outf, "Can not update msr(0x%llx)\n", (unsigned long long)offset);
			continue;
		}

		msr_last = per_cpu_msr_sum[cpu].entries[i].last;
		per_cpu_msr_sum[cpu].entries[i].last = msr_cur & 0xffffffff;

		DELTA_WRAP32(msr_cur, msr_last);
		per_cpu_msr_sum[cpu].entries[i].sum += msr_last;
	}
	return 0;
}

static void msr_record_handler(union sigval v)
{
	UNUSED(v);

	for_all_cpus(update_msr_sum, EVEN_COUNTERS);
}

void msr_sum_record(void)
{
	struct itimerspec its;
	struct sigevent sev;

	per_cpu_msr_sum = calloc(topo.max_cpu_num + 1, sizeof(struct msr_sum_array));
	if (!per_cpu_msr_sum) {
		fprintf(outf, "Can not allocate memory for long time MSR.\n");
		return;
	}
	/*
	 * Signal handler might be restricted, so use thread notifier instead.
	 */
	memset(&sev, 0, sizeof(struct sigevent));
	sev.sigev_notify = SIGEV_THREAD;
	sev.sigev_notify_function = msr_record_handler;

	sev.sigev_value.sival_ptr = &timerid;
	if (timer_create(CLOCK_REALTIME, &sev, &timerid) == -1) {
		fprintf(outf, "Can not create timer.\n");
		goto release_msr;
	}

	its.it_value.tv_sec = 0;
	its.it_value.tv_nsec = 1;
	/*
	 * A wraparound time has been calculated early.
	 * Some sources state that the peak power for a
	 * microprocessor is usually 1.5 times the TDP rating,
	 * use 2 * TDP for safety.
	 */
	its.it_interval.tv_sec = rapl_joule_counter_range / 2;
	its.it_interval.tv_nsec = 0;

	if (timer_settime(timerid, 0, &its, NULL) == -1) {
		fprintf(outf, "Can not set timer.\n");
		goto release_timer;
	}
	return;

release_timer:
	timer_delete(timerid);
release_msr:
	free(per_cpu_msr_sum);
}

/*
 * set_my_sched_priority(pri)
 * return previous priority on success
 * return value < -20 on failure
 */
int set_my_sched_priority(int priority)
{
	int retval;
	int original_priority;

	errno = 0;
	original_priority = getpriority(PRIO_PROCESS, 0);
	if (errno && (original_priority == -1))
		return -21;

	retval = setpriority(PRIO_PROCESS, 0, priority);
	if (retval)
		return -21;

	errno = 0;
	retval = getpriority(PRIO_PROCESS, 0);
	if (retval != priority)
		return -21;

	return original_priority;
}

void turbostat_loop()
{
	int retval;
	int restarted = 0;
	unsigned int done_iters = 0;

	setup_signal_handler();

	/*
	 * elevate own priority for interval mode
	 *
	 * ignore on error - we probably don't have permission to set it, but
	 * it's not a big deal
	 */
	set_my_sched_priority(-20);

restart:
	restarted++;

	snapshot_proc_sysfs_files();
	retval = for_all_cpus(get_counters, EVEN_COUNTERS);
	first_counter_read = 0;
	if (retval < -1) {
		exit(retval);
	} else if (retval == -1) {
		if (restarted > 10) {
			exit(retval);
		}
		re_initialize();
		goto restart;
	}
	restarted = 0;
	done_iters = 0;
	gettimeofday(&tv_even, (struct timezone *)NULL);

	while (1) {
		if (for_all_proc_cpus(cpu_is_not_present)) {
			re_initialize();
			goto restart;
		}
		if (update_effective_str(false)) {
			re_initialize();
			goto restart;
		}
		do_sleep();
		if (snapshot_proc_sysfs_files())
			goto restart;
		retval = for_all_cpus(get_counters, ODD_COUNTERS);
		if (retval < -1) {
			exit(retval);
		} else if (retval == -1) {
			re_initialize();
			goto restart;
		}
		gettimeofday(&tv_odd, (struct timezone *)NULL);
		timersub(&tv_odd, &tv_even, &tv_delta);
		if (for_all_cpus_2(delta_cpu, ODD_COUNTERS, EVEN_COUNTERS)) {
			re_initialize();
			goto restart;
		}
		delta_platform(&platform_counters_odd, &platform_counters_even);
		compute_average(EVEN_COUNTERS);
		format_all_counters(EVEN_COUNTERS);
		flush_output_stdout();
		if (exit_requested)
			break;
		if (num_iterations && ++done_iters >= num_iterations)
			break;
		do_sleep();
		if (snapshot_proc_sysfs_files())
			goto restart;
		retval = for_all_cpus(get_counters, EVEN_COUNTERS);
		if (retval < -1) {
			exit(retval);
		} else if (retval == -1) {
			re_initialize();
			goto restart;
		}
		gettimeofday(&tv_even, (struct timezone *)NULL);
		timersub(&tv_even, &tv_odd, &tv_delta);
		if (for_all_cpus_2(delta_cpu, EVEN_COUNTERS, ODD_COUNTERS)) {
			re_initialize();
			goto restart;
		}
		delta_platform(&platform_counters_even, &platform_counters_odd);
		compute_average(ODD_COUNTERS);
		format_all_counters(ODD_COUNTERS);
		flush_output_stdout();
		if (exit_requested)
			break;
		if (num_iterations && ++done_iters >= num_iterations)
			break;
	}
}

void check_dev_msr()
{
	struct stat sb;
	char pathname[32];

	if (no_msr)
		return;
#if defined(ANDROID)
	sprintf(pathname, "/dev/msr%d", base_cpu);
#else
	sprintf(pathname, "/dev/cpu/%d/msr", base_cpu);
#endif
	if (stat(pathname, &sb))
		if (system("/sbin/modprobe msr > /dev/null 2>&1"))
			no_msr = 1;
}

/*
 * check for CAP_SYS_RAWIO
 * return 0 on success
 * return 1 on fail
 */
int check_for_cap_sys_rawio(void)
{
	cap_t caps;
	cap_flag_value_t cap_flag_value;
	int ret = 0;

	caps = cap_get_proc();
	if (caps == NULL)
		return 1;

	if (cap_get_flag(caps, CAP_SYS_RAWIO, CAP_EFFECTIVE, &cap_flag_value)) {
		ret = 1;
		goto free_and_exit;
	}

	if (cap_flag_value != CAP_SET) {
		ret = 1;
		goto free_and_exit;
	}

free_and_exit:
	if (cap_free(caps) == -1)
		err(-6, "cap_free\n");

	return ret;
}

void check_msr_permission(void)
{
	int failed = 0;
	char pathname[32];

	if (no_msr)
		return;

	/* check for CAP_SYS_RAWIO */
	failed += check_for_cap_sys_rawio();

	/* test file permissions */
#if defined(ANDROID)
	sprintf(pathname, "/dev/msr%d", base_cpu);
#else
	sprintf(pathname, "/dev/cpu/%d/msr", base_cpu);
#endif
	if (euidaccess(pathname, R_OK)) {
		failed++;
	}

	if (failed) {
		warnx("Failed to access %s. Some of the counters may not be available\n"
		      "\tRun as root to enable them or use %s to disable the access explicitly", pathname, "--no-msr");
		no_msr = 1;
	}
}

void probe_bclk(void)
{
	unsigned long long msr;
	unsigned int base_ratio;

	if (!platform->has_nhm_msrs || no_msr)
		return;

	if (platform->bclk_freq == BCLK_100MHZ)
		bclk = 100.00;
	else if (platform->bclk_freq == BCLK_133MHZ)
		bclk = 133.33;
	else if (platform->bclk_freq == BCLK_SLV)
		bclk = slm_bclk();
	else
		return;

	get_msr(base_cpu, MSR_PLATFORM_INFO, &msr);
	base_ratio = (msr >> 8) & 0xFF;

	base_hz = base_ratio * bclk * 1000000;
	has_base_hz = 1;

	if (platform->enable_tsc_tweak)
		tsc_tweak = base_hz / tsc_hz;
}

static void remove_underbar(char *s)
{
	char *to = s;

	while (*s) {
		if (*s != '_')
			*to++ = *s;
		s++;
	}

	*to = 0;
}

static void dump_turbo_ratio_info(void)
{
	if (!has_turbo)
		return;

	if (!platform->has_nhm_msrs || no_msr)
		return;

	if (platform->trl_msrs & TRL_LIMIT2)
		dump_turbo_ratio_limit2();

	if (platform->trl_msrs & TRL_LIMIT1)
		dump_turbo_ratio_limit1();

	if (platform->trl_msrs & TRL_BASE) {
		dump_turbo_ratio_limits(MSR_TURBO_RATIO_LIMIT);

		if (is_hybrid)
			dump_turbo_ratio_limits(MSR_SECONDARY_TURBO_RATIO_LIMIT);
	}

	if (platform->trl_msrs & TRL_ATOM)
		dump_atom_turbo_ratio_limits();

	if (platform->trl_msrs & TRL_KNL)
		dump_knl_turbo_ratio_limits();

	if (platform->has_config_tdp)
		dump_config_tdp();
}

static int read_sysfs_int(char *path)
{
	FILE *input;
	int retval = -1;

	input = fopen(path, "r");
	if (input == NULL) {
		if (debug)
			fprintf(outf, "NSFOD %s\n", path);
		return (-1);
	}
	if (fscanf(input, "%d", &retval) != 1)
		err(1, "%s: failed to read int from file", path);
	fclose(input);

	return (retval);
}

static void dump_sysfs_file(char *path)
{
	FILE *input;
	char cpuidle_buf[64];

	input = fopen(path, "r");
	if (input == NULL) {
		if (debug)
			fprintf(outf, "NSFOD %s\n", path);
		return;
	}
	if (!fgets(cpuidle_buf, sizeof(cpuidle_buf), input))
		err(1, "%s: failed to read file", path);
	fclose(input);

	fprintf(outf, "%s: %s", strrchr(path, '/') + 1, cpuidle_buf);
}

static void probe_intel_uncore_frequency_legacy(void)
{
	int i, j;
	char path[256];

	for (i = 0; i < topo.num_packages; ++i) {
		for (j = 0; j <= topo.max_die_id; ++j) {
			int k, l;
			char path_base[128];

			sprintf(path_base, "/sys/devices/system/cpu/intel_uncore_frequency/package_%02d_die_%02d", i,
				j);

			if (access(path_base, R_OK))
				continue;

			BIC_PRESENT(BIC_UNCORE_MHZ);

			if (quiet)
				return;

			sprintf(path, "%s/min_freq_khz", path_base);
			k = read_sysfs_int(path);
			sprintf(path, "%s/max_freq_khz", path_base);
			l = read_sysfs_int(path);
			fprintf(outf, "Uncore Frequency package%d die%d: %d - %d MHz ", i, j, k / 1000, l / 1000);

			sprintf(path, "%s/initial_min_freq_khz", path_base);
			k = read_sysfs_int(path);
			sprintf(path, "%s/initial_max_freq_khz", path_base);
			l = read_sysfs_int(path);
			fprintf(outf, "(%d - %d MHz)", k / 1000, l / 1000);

			sprintf(path, "%s/current_freq_khz", path_base);
			k = read_sysfs_int(path);
			fprintf(outf, " %d MHz\n", k / 1000);
		}
	}
}

static void probe_intel_uncore_frequency_cluster(void)
{
	int i, uncore_max_id;
	char path[256];
	char path_base[128];

	if (access("/sys/devices/system/cpu/intel_uncore_frequency/uncore00/current_freq_khz", R_OK))
		return;

	for (uncore_max_id = 0;; ++uncore_max_id) {

		sprintf(path_base, "/sys/devices/system/cpu/intel_uncore_frequency/uncore%02d", uncore_max_id);

		/* uncore## start at 00 and skips no numbers, so stop upon first missing */
		if (access(path_base, R_OK)) {
			uncore_max_id -= 1;
			break;
		}
	}
	for (i = uncore_max_id; i >= 0; --i) {
		int k, l;
		int package_id, domain_id, cluster_id;
		char name_buf[16];

		sprintf(path_base, "/sys/devices/system/cpu/intel_uncore_frequency/uncore%02d", i);

		if (access(path_base, R_OK))
			err(1, "%s: %s\n", __func__, path_base);

		sprintf(path, "%s/package_id", path_base);
		package_id = read_sysfs_int(path);

		sprintf(path, "%s/domain_id", path_base);
		domain_id = read_sysfs_int(path);

		sprintf(path, "%s/fabric_cluster_id", path_base);
		cluster_id = read_sysfs_int(path);

		sprintf(path, "%s/current_freq_khz", path_base);
		sprintf(name_buf, "UMHz%d.%d", domain_id, cluster_id);

		/*
		 * Once add_couter() is called, that counter is always read
		 * and reported -- So it is effectively (enabled & present).
		 * Only call add_counter() here if legacy BIC_UNCORE_MHZ (UncMHz)
		 * is (enabled).  Since we are in this routine, we
		 * know we will not probe and set (present) the legacy counter.
		 *
		 * This allows "--show/--hide UncMHz" to be effective for
		 * the clustered MHz counters, as a group.
		 */
		if BIC_IS_ENABLED
			(BIC_UNCORE_MHZ)
			    add_counter(0, path, name_buf, 0, SCOPE_PACKAGE, COUNTER_K2M, FORMAT_AVERAGE, 0,
					package_id);

		if (quiet)
			continue;

		sprintf(path, "%s/min_freq_khz", path_base);
		k = read_sysfs_int(path);
		sprintf(path, "%s/max_freq_khz", path_base);
		l = read_sysfs_int(path);
		fprintf(outf, "Uncore Frequency package%d domain%d cluster%d: %d - %d MHz ", package_id, domain_id,
			cluster_id, k / 1000, l / 1000);

		sprintf(path, "%s/initial_min_freq_khz", path_base);
		k = read_sysfs_int(path);
		sprintf(path, "%s/initial_max_freq_khz", path_base);
		l = read_sysfs_int(path);
		fprintf(outf, "(%d - %d MHz)", k / 1000, l / 1000);

		sprintf(path, "%s/current_freq_khz", path_base);
		k = read_sysfs_int(path);
		fprintf(outf, " %d MHz\n", k / 1000);
	}
}

static void probe_intel_uncore_frequency(void)
{
	if (!genuine_intel)
		return;

	if (access("/sys/devices/system/cpu/intel_uncore_frequency/uncore00", R_OK) == 0)
		probe_intel_uncore_frequency_cluster();
	else
		probe_intel_uncore_frequency_legacy();
}

static void set_graphics_fp(char *path, int idx)
{
	if (!access(path, R_OK))
		gfx_info[idx].fp = fopen_or_die(path, "r");
}

/* Enlarge this if there are /sys/class/drm/card2 ... */
#define GFX_MAX_CARDS	2

static void probe_graphics(void)
{
	char path[PATH_MAX];
	int i;

	/* Xe graphics sysfs knobs */
	if (!access("/sys/class/drm/card0/device/tile0/gt0/gtidle/idle_residency_ms", R_OK)) {
		FILE *fp;
		char buf[8];
		bool gt0_is_gt;

		fp = fopen("/sys/class/drm/card0/device/tile0/gt0/gtidle/name", "r");
		if (!fp)
			goto next;

		if (!fread(buf, sizeof(char), 7, fp)) {
			fclose(fp);
			goto next;
		}
		fclose(fp);

		if (!strncmp(buf, "gt0-rc", strlen("gt0-rc")))
			gt0_is_gt = true;
		else if (!strncmp(buf, "gt0-mc", strlen("gt0-mc")))
			gt0_is_gt = false;
		else
			goto next;

		set_graphics_fp("/sys/class/drm/card0/device/tile0/gt0/gtidle/idle_residency_ms",
				gt0_is_gt ? GFX_rc6 : SAM_mc6);

		set_graphics_fp("/sys/class/drm/card0/device/tile0/gt0/freq0/cur_freq", gt0_is_gt ? GFX_MHz : SAM_MHz);

		set_graphics_fp("/sys/class/drm/card0/device/tile0/gt0/freq0/act_freq",
				gt0_is_gt ? GFX_ACTMHz : SAM_ACTMHz);

		set_graphics_fp("/sys/class/drm/card0/device/tile0/gt1/gtidle/idle_residency_ms",
				gt0_is_gt ? SAM_mc6 : GFX_rc6);

		set_graphics_fp("/sys/class/drm/card0/device/tile0/gt1/freq0/cur_freq", gt0_is_gt ? SAM_MHz : GFX_MHz);

		set_graphics_fp("/sys/class/drm/card0/device/tile0/gt1/freq0/act_freq",
				gt0_is_gt ? SAM_ACTMHz : GFX_ACTMHz);

		goto end;
	}

next:
	/* New i915 graphics sysfs knobs */
	for (i = 0; i < GFX_MAX_CARDS; i++) {
		snprintf(path, PATH_MAX, "/sys/class/drm/card%d/gt/gt0/rc6_residency_ms", i);
		if (!access(path, R_OK))
			break;
	}

	if (i == GFX_MAX_CARDS)
		goto legacy_i915;

	snprintf(path, PATH_MAX, "/sys/class/drm/card%d/gt/gt0/rc6_residency_ms", i);
	set_graphics_fp(path, GFX_rc6);

	snprintf(path, PATH_MAX, "/sys/class/drm/card%d/gt/gt0/rps_cur_freq_mhz", i);
	set_graphics_fp(path, GFX_MHz);

	snprintf(path, PATH_MAX, "/sys/class/drm/card%d/gt/gt0/rps_act_freq_mhz", i);
	set_graphics_fp(path, GFX_ACTMHz);

	snprintf(path, PATH_MAX, "/sys/class/drm/card%d/gt/gt1/rc6_residency_ms", i);
	set_graphics_fp(path, SAM_mc6);

	snprintf(path, PATH_MAX, "/sys/class/drm/card%d/gt/gt1/rps_cur_freq_mhz", i);
	set_graphics_fp(path, SAM_MHz);

	snprintf(path, PATH_MAX, "/sys/class/drm/card%d/gt/gt1/rps_act_freq_mhz", i);
	set_graphics_fp(path, SAM_ACTMHz);

	goto end;

legacy_i915:
	/* Fall back to traditional i915 graphics sysfs knobs */
	set_graphics_fp("/sys/class/drm/card0/power/rc6_residency_ms", GFX_rc6);

	set_graphics_fp("/sys/class/drm/card0/gt_cur_freq_mhz", GFX_MHz);
	if (!gfx_info[GFX_MHz].fp)
		set_graphics_fp("/sys/class/graphics/fb0/device/drm/card0/gt_cur_freq_mhz", GFX_MHz);

	set_graphics_fp("/sys/class/drm/card0/gt_act_freq_mhz", GFX_ACTMHz);
	if (!gfx_info[GFX_ACTMHz].fp)
		set_graphics_fp("/sys/class/graphics/fb0/device/drm/card0/gt_act_freq_mhz", GFX_ACTMHz);

end:
	if (gfx_info[GFX_rc6].fp)
		BIC_PRESENT(BIC_GFX_rc6);
	if (gfx_info[GFX_MHz].fp)
		BIC_PRESENT(BIC_GFXMHz);
	if (gfx_info[GFX_ACTMHz].fp)
		BIC_PRESENT(BIC_GFXACTMHz);
	if (gfx_info[SAM_mc6].fp)
		BIC_PRESENT(BIC_SAM_mc6);
	if (gfx_info[SAM_MHz].fp)
		BIC_PRESENT(BIC_SAMMHz);
	if (gfx_info[SAM_ACTMHz].fp)
		BIC_PRESENT(BIC_SAMACTMHz);
}

static void dump_sysfs_cstate_config(void)
{
	char path[64];
	char name_buf[16];
	char desc[64];
	FILE *input;
	int state;
	char *sp;

	if (access("/sys/devices/system/cpu/cpuidle", R_OK)) {
		fprintf(outf, "cpuidle not loaded\n");
		return;
	}

	dump_sysfs_file("/sys/devices/system/cpu/cpuidle/current_driver");
	dump_sysfs_file("/sys/devices/system/cpu/cpuidle/current_governor");
	dump_sysfs_file("/sys/devices/system/cpu/cpuidle/current_governor_ro");

	for (state = 0; state < 10; ++state) {

		sprintf(path, "/sys/devices/system/cpu/cpu%d/cpuidle/state%d/name", base_cpu, state);
		input = fopen(path, "r");
		if (input == NULL)
			continue;
		if (!fgets(name_buf, sizeof(name_buf), input))
			err(1, "%s: failed to read file", path);

		/* truncate "C1-HSW\n" to "C1", or truncate "C1\n" to "C1" */
		sp = strchr(name_buf, '-');
		if (!sp)
			sp = strchrnul(name_buf, '\n');
		*sp = '\0';
		fclose(input);

		remove_underbar(name_buf);

		sprintf(path, "/sys/devices/system/cpu/cpu%d/cpuidle/state%d/desc", base_cpu, state);
		input = fopen(path, "r");
		if (input == NULL)
			continue;
		if (!fgets(desc, sizeof(desc), input))
			err(1, "%s: failed to read file", path);

		fprintf(outf, "cpu%d: %s: %s", base_cpu, name_buf, desc);
		fclose(input);
	}
}

static void dump_sysfs_pstate_config(void)
{
	char path[64];
	char driver_buf[64];
	char governor_buf[64];
	FILE *input;
	int turbo;

	sprintf(path, "/sys/devices/system/cpu/cpu%d/cpufreq/scaling_driver", base_cpu);
	input = fopen(path, "r");
	if (input == NULL) {
		fprintf(outf, "NSFOD %s\n", path);
		return;
	}
	if (!fgets(driver_buf, sizeof(driver_buf), input))
		err(1, "%s: failed to read file", path);
	fclose(input);

	sprintf(path, "/sys/devices/system/cpu/cpu%d/cpufreq/scaling_governor", base_cpu);
	input = fopen(path, "r");
	if (input == NULL) {
		fprintf(outf, "NSFOD %s\n", path);
		return;
	}
	if (!fgets(governor_buf, sizeof(governor_buf), input))
		err(1, "%s: failed to read file", path);
	fclose(input);

	fprintf(outf, "cpu%d: cpufreq driver: %s", base_cpu, driver_buf);
	fprintf(outf, "cpu%d: cpufreq governor: %s", base_cpu, governor_buf);

	sprintf(path, "/sys/devices/system/cpu/cpufreq/boost");
	input = fopen(path, "r");
	if (input != NULL) {
		if (fscanf(input, "%d", &turbo) != 1)
			err(1, "%s: failed to parse number from file", path);
		fprintf(outf, "cpufreq boost: %d\n", turbo);
		fclose(input);
	}

	sprintf(path, "/sys/devices/system/cpu/intel_pstate/no_turbo");
	input = fopen(path, "r");
	if (input != NULL) {
		if (fscanf(input, "%d", &turbo) != 1)
			err(1, "%s: failed to parse number from file", path);
		fprintf(outf, "cpufreq intel_pstate no_turbo: %d\n", turbo);
		fclose(input);
	}
}

/*
 * print_epb()
 * Decode the ENERGY_PERF_BIAS MSR
 */
int print_epb(struct thread_data *t, struct core_data *c, struct pkg_data *p)
{
	char *epb_string;
	int cpu, epb;

	UNUSED(c);
	UNUSED(p);

	if (!has_epb)
		return 0;

	cpu = t->cpu_id;

	/* EPB is per-package */
	if (!is_cpu_first_thread_in_package(t, c, p))
		return 0;

	if (cpu_migrate(cpu)) {
		fprintf(outf, "print_epb: Could not migrate to CPU %d\n", cpu);
		return -1;
	}

	epb = get_epb(cpu);
	if (epb < 0)
		return 0;

	switch (epb) {
	case ENERGY_PERF_BIAS_PERFORMANCE:
		epb_string = "performance";
		break;
	case ENERGY_PERF_BIAS_NORMAL:
		epb_string = "balanced";
		break;
	case ENERGY_PERF_BIAS_POWERSAVE:
		epb_string = "powersave";
		break;
	default:
		epb_string = "custom";
		break;
	}
	fprintf(outf, "cpu%d: EPB: %d (%s)\n", cpu, epb, epb_string);

	return 0;
}

/*
 * print_hwp()
 * Decode the MSR_HWP_CAPABILITIES
 */
int print_hwp(struct thread_data *t, struct core_data *c, struct pkg_data *p)
{
	unsigned long long msr;
	int cpu;

	UNUSED(c);
	UNUSED(p);

	if (no_msr)
		return 0;

	if (!has_hwp)
		return 0;

	cpu = t->cpu_id;

	/* MSR_HWP_CAPABILITIES is per-package */
	if (!is_cpu_first_thread_in_package(t, c, p))
		return 0;

	if (cpu_migrate(cpu)) {
		fprintf(outf, "print_hwp: Could not migrate to CPU %d\n", cpu);
		return -1;
	}

	if (get_msr(cpu, MSR_PM_ENABLE, &msr))
		return 0;

	fprintf(outf, "cpu%d: MSR_PM_ENABLE: 0x%08llx (%sHWP)\n", cpu, msr, (msr & (1 << 0)) ? "" : "No-");

	/* MSR_PM_ENABLE[1] == 1 if HWP is enabled and MSRs visible */
	if ((msr & (1 << 0)) == 0)
		return 0;

	if (get_msr(cpu, MSR_HWP_CAPABILITIES, &msr))
		return 0;

	fprintf(outf, "cpu%d: MSR_HWP_CAPABILITIES: 0x%08llx "
		"(high %d guar %d eff %d low %d)\n",
		cpu, msr,
		(unsigned int)HWP_HIGHEST_PERF(msr),
		(unsigned int)HWP_GUARANTEED_PERF(msr),
		(unsigned int)HWP_MOSTEFFICIENT_PERF(msr), (unsigned int)HWP_LOWEST_PERF(msr));

	if (get_msr(cpu, MSR_HWP_REQUEST, &msr))
		return 0;

	fprintf(outf, "cpu%d: MSR_HWP_REQUEST: 0x%08llx "
		"(min %d max %d des %d epp 0x%x window 0x%x pkg 0x%x)\n",
		cpu, msr,
		(unsigned int)(((msr) >> 0) & 0xff),
		(unsigned int)(((msr) >> 8) & 0xff),
		(unsigned int)(((msr) >> 16) & 0xff),
		(unsigned int)(((msr) >> 24) & 0xff),
		(unsigned int)(((msr) >> 32) & 0xff3), (unsigned int)(((msr) >> 42) & 0x1));

	if (has_hwp_pkg) {
		if (get_msr(cpu, MSR_HWP_REQUEST_PKG, &msr))
			return 0;

		fprintf(outf, "cpu%d: MSR_HWP_REQUEST_PKG: 0x%08llx "
			"(min %d max %d des %d epp 0x%x window 0x%x)\n",
			cpu, msr,
			(unsigned int)(((msr) >> 0) & 0xff),
			(unsigned int)(((msr) >> 8) & 0xff),
			(unsigned int)(((msr) >> 16) & 0xff),
			(unsigned int)(((msr) >> 24) & 0xff), (unsigned int)(((msr) >> 32) & 0xff3));
	}
	if (has_hwp_notify) {
		if (get_msr(cpu, MSR_HWP_INTERRUPT, &msr))
			return 0;

		fprintf(outf, "cpu%d: MSR_HWP_INTERRUPT: 0x%08llx "
			"(%s_Guaranteed_Perf_Change, %s_Excursion_Min)\n",
			cpu, msr, ((msr) & 0x1) ? "EN" : "Dis", ((msr) & 0x2) ? "EN" : "Dis");
	}
	if (get_msr(cpu, MSR_HWP_STATUS, &msr))
		return 0;

	fprintf(outf, "cpu%d: MSR_HWP_STATUS: 0x%08llx "
		"(%sGuaranteed_Perf_Change, %sExcursion_Min)\n",
		cpu, msr, ((msr) & 0x1) ? "" : "No-", ((msr) & 0x4) ? "" : "No-");

	return 0;
}

/*
 * print_perf_limit()
 */
int print_perf_limit(struct thread_data *t, struct core_data *c, struct pkg_data *p)
{
	unsigned long long msr;
	int cpu;

	UNUSED(c);
	UNUSED(p);

	if (no_msr)
		return 0;

	cpu = t->cpu_id;

	/* per-package */
	if (!is_cpu_first_thread_in_package(t, c, p))
		return 0;

	if (cpu_migrate(cpu)) {
		fprintf(outf, "print_perf_limit: Could not migrate to CPU %d\n", cpu);
		return -1;
	}

	if (platform->plr_msrs & PLR_CORE) {
		get_msr(cpu, MSR_CORE_PERF_LIMIT_REASONS, &msr);
		fprintf(outf, "cpu%d: MSR_CORE_PERF_LIMIT_REASONS, 0x%08llx", cpu, msr);
		fprintf(outf, " (Active: %s%s%s%s%s%s%s%s%s%s%s%s%s%s)",
			(msr & 1 << 15) ? "bit15, " : "",
			(msr & 1 << 14) ? "bit14, " : "",
			(msr & 1 << 13) ? "Transitions, " : "",
			(msr & 1 << 12) ? "MultiCoreTurbo, " : "",
			(msr & 1 << 11) ? "PkgPwrL2, " : "",
			(msr & 1 << 10) ? "PkgPwrL1, " : "",
			(msr & 1 << 9) ? "CorePwr, " : "",
			(msr & 1 << 8) ? "Amps, " : "",
			(msr & 1 << 6) ? "VR-Therm, " : "",
			(msr & 1 << 5) ? "Auto-HWP, " : "",
			(msr & 1 << 4) ? "Graphics, " : "",
			(msr & 1 << 2) ? "bit2, " : "",
			(msr & 1 << 1) ? "ThermStatus, " : "", (msr & 1 << 0) ? "PROCHOT, " : "");
		fprintf(outf, " (Logged: %s%s%s%s%s%s%s%s%s%s%s%s%s%s)\n",
			(msr & 1 << 31) ? "bit31, " : "",
			(msr & 1 << 30) ? "bit30, " : "",
			(msr & 1 << 29) ? "Transitions, " : "",
			(msr & 1 << 28) ? "MultiCoreTurbo, " : "",
			(msr & 1 << 27) ? "PkgPwrL2, " : "",
			(msr & 1 << 26) ? "PkgPwrL1, " : "",
			(msr & 1 << 25) ? "CorePwr, " : "",
			(msr & 1 << 24) ? "Amps, " : "",
			(msr & 1 << 22) ? "VR-Therm, " : "",
			(msr & 1 << 21) ? "Auto-HWP, " : "",
			(msr & 1 << 20) ? "Graphics, " : "",
			(msr & 1 << 18) ? "bit18, " : "",
			(msr & 1 << 17) ? "ThermStatus, " : "", (msr & 1 << 16) ? "PROCHOT, " : "");

	}
	if (platform->plr_msrs & PLR_GFX) {
		get_msr(cpu, MSR_GFX_PERF_LIMIT_REASONS, &msr);
		fprintf(outf, "cpu%d: MSR_GFX_PERF_LIMIT_REASONS, 0x%08llx", cpu, msr);
		fprintf(outf, " (Active: %s%s%s%s%s%s%s%s)",
			(msr & 1 << 0) ? "PROCHOT, " : "",
			(msr & 1 << 1) ? "ThermStatus, " : "",
			(msr & 1 << 4) ? "Graphics, " : "",
			(msr & 1 << 6) ? "VR-Therm, " : "",
			(msr & 1 << 8) ? "Amps, " : "",
			(msr & 1 << 9) ? "GFXPwr, " : "",
			(msr & 1 << 10) ? "PkgPwrL1, " : "", (msr & 1 << 11) ? "PkgPwrL2, " : "");
		fprintf(outf, " (Logged: %s%s%s%s%s%s%s%s)\n",
			(msr & 1 << 16) ? "PROCHOT, " : "",
			(msr & 1 << 17) ? "ThermStatus, " : "",
			(msr & 1 << 20) ? "Graphics, " : "",
			(msr & 1 << 22) ? "VR-Therm, " : "",
			(msr & 1 << 24) ? "Amps, " : "",
			(msr & 1 << 25) ? "GFXPwr, " : "",
			(msr & 1 << 26) ? "PkgPwrL1, " : "", (msr & 1 << 27) ? "PkgPwrL2, " : "");
	}
	if (platform->plr_msrs & PLR_RING) {
		get_msr(cpu, MSR_RING_PERF_LIMIT_REASONS, &msr);
		fprintf(outf, "cpu%d: MSR_RING_PERF_LIMIT_REASONS, 0x%08llx", cpu, msr);
		fprintf(outf, " (Active: %s%s%s%s%s%s)",
			(msr & 1 << 0) ? "PROCHOT, " : "",
			(msr & 1 << 1) ? "ThermStatus, " : "",
			(msr & 1 << 6) ? "VR-Therm, " : "",
			(msr & 1 << 8) ? "Amps, " : "",
			(msr & 1 << 10) ? "PkgPwrL1, " : "", (msr & 1 << 11) ? "PkgPwrL2, " : "");
		fprintf(outf, " (Logged: %s%s%s%s%s%s)\n",
			(msr & 1 << 16) ? "PROCHOT, " : "",
			(msr & 1 << 17) ? "ThermStatus, " : "",
			(msr & 1 << 22) ? "VR-Therm, " : "",
			(msr & 1 << 24) ? "Amps, " : "",
			(msr & 1 << 26) ? "PkgPwrL1, " : "", (msr & 1 << 27) ? "PkgPwrL2, " : "");
	}
	return 0;
}

#define	RAPL_POWER_GRANULARITY	0x7FFF	/* 15 bit power granularity */
#define	RAPL_TIME_GRANULARITY	0x3F	/* 6 bit time granularity */

double get_quirk_tdp(void)
{
	if (platform->rapl_quirk_tdp)
		return platform->rapl_quirk_tdp;

	return 135.0;
}

double get_tdp_intel(void)
{
	unsigned long long msr;

	if (platform->rapl_msrs & RAPL_PKG_POWER_INFO)
		if (!get_msr(base_cpu, MSR_PKG_POWER_INFO, &msr))
			return ((msr >> 0) & RAPL_POWER_GRANULARITY) * rapl_power_units;
	return get_quirk_tdp();
}

double get_tdp_amd(void)
{
	return get_quirk_tdp();
}

void rapl_probe_intel(void)
{
	unsigned long long msr;
	unsigned int time_unit;
	double tdp;
	const unsigned long long bic_watt_bits = BIC_SysWatt | BIC_PkgWatt | BIC_CorWatt | BIC_RAMWatt | BIC_GFXWatt;
	const unsigned long long bic_joules_bits = BIC_Sys_J | BIC_Pkg_J | BIC_Cor_J | BIC_RAM_J | BIC_GFX_J;

	if (rapl_joules)
		bic_enabled &= ~bic_watt_bits;
	else
		bic_enabled &= ~bic_joules_bits;

	if (!platform->rapl_msrs || no_msr)
		return;

	if (!(platform->rapl_msrs & RAPL_PKG_PERF_STATUS))
		bic_enabled &= ~BIC_PKG__;
	if (!(platform->rapl_msrs & RAPL_DRAM_PERF_STATUS))
		bic_enabled &= ~BIC_RAM__;

	/* units on package 0, verify later other packages match */
	if (get_msr(base_cpu, MSR_RAPL_POWER_UNIT, &msr))
		return;

	rapl_power_units = 1.0 / (1 << (msr & 0xF));
	if (platform->has_rapl_divisor)
		rapl_energy_units = 1.0 * (1 << (msr >> 8 & 0x1F)) / 1000000;
	else
		rapl_energy_units = 1.0 / (1 << (msr >> 8 & 0x1F));

	if (platform->has_fixed_rapl_unit)
		rapl_dram_energy_units = (15.3 / 1000000);
	else
		rapl_dram_energy_units = rapl_energy_units;

	if (platform->has_fixed_rapl_psys_unit)
		rapl_psys_energy_units = 1.0;
	else
		rapl_psys_energy_units = rapl_energy_units;

	time_unit = msr >> 16 & 0xF;
	if (time_unit == 0)
		time_unit = 0xA;

	rapl_time_units = 1.0 / (1 << (time_unit));

	tdp = get_tdp_intel();

	rapl_joule_counter_range = 0xFFFFFFFF * rapl_energy_units / tdp;
	if (!quiet)
		fprintf(outf, "RAPL: %.0f sec. Joule Counter Range, at %.0f Watts\n", rapl_joule_counter_range, tdp);
}

void rapl_probe_amd(void)
{
	unsigned long long msr;
	double tdp;
	const unsigned long long bic_watt_bits = BIC_PkgWatt | BIC_CorWatt;
	const unsigned long long bic_joules_bits = BIC_Pkg_J | BIC_Cor_J;

	if (rapl_joules)
		bic_enabled &= ~bic_watt_bits;
	else
		bic_enabled &= ~bic_joules_bits;

	if (!platform->rapl_msrs || no_msr)
		return;

	if (get_msr(base_cpu, MSR_RAPL_PWR_UNIT, &msr))
		return;

	rapl_time_units = ldexp(1.0, -(msr >> 16 & 0xf));
	rapl_energy_units = ldexp(1.0, -(msr >> 8 & 0x1f));
	rapl_power_units = ldexp(1.0, -(msr & 0xf));

	tdp = get_tdp_amd();

	rapl_joule_counter_range = 0xFFFFFFFF * rapl_energy_units / tdp;
	if (!quiet)
		fprintf(outf, "RAPL: %.0f sec. Joule Counter Range, at %.0f Watts\n", rapl_joule_counter_range, tdp);
}

void print_power_limit_msr(int cpu, unsigned long long msr, char *label)
{
	fprintf(outf, "cpu%d: %s: %sabled (%0.3f Watts, %f sec, clamp %sabled)\n",
		cpu, label,
		((msr >> 15) & 1) ? "EN" : "DIS",
		((msr >> 0) & 0x7FFF) * rapl_power_units,
		(1.0 + (((msr >> 22) & 0x3) / 4.0)) * (1 << ((msr >> 17) & 0x1F)) * rapl_time_units,
		(((msr >> 16) & 1) ? "EN" : "DIS"));

	return;
}

static int fread_int(char *path, int *val)
{
	FILE *filep;
	int ret;

	filep = fopen(path, "r");
	if (!filep)
		return -1;

	ret = fscanf(filep, "%d", val);
	fclose(filep);
	return ret;
}

static int fread_ull(char *path, unsigned long long *val)
{
	FILE *filep;
	int ret;

	filep = fopen(path, "r");
	if (!filep)
		return -1;

	ret = fscanf(filep, "%llu", val);
	fclose(filep);
	return ret;
}

static int fread_str(char *path, char *buf, int size)
{
	FILE *filep;
	int ret;
	char *cp;

	filep = fopen(path, "r");
	if (!filep)
		return -1;

	ret = fread(buf, 1, size, filep);
	fclose(filep);

	/* replace '\n' with '\0' */
	cp = strchr(buf, '\n');
	if (cp != NULL)
		*cp = '\0';

	return ret;
}

#define PATH_RAPL_SYSFS	"/sys/class/powercap"

static int dump_one_domain(char *domain_path)
{
	char path[PATH_MAX];
	char str[PATH_MAX];
	unsigned long long val;
	int constraint;
	int enable;
	int ret;

	snprintf(path, PATH_MAX, "%s/name", domain_path);
	ret = fread_str(path, str, PATH_MAX);
	if (ret <= 0)
		return -1;

	fprintf(outf, "%s: %s", domain_path + strlen(PATH_RAPL_SYSFS) + 1, str);

	snprintf(path, PATH_MAX, "%s/enabled", domain_path);
	ret = fread_int(path, &enable);
	if (ret <= 0)
		return -1;

	if (!enable) {
		fputs(" disabled\n", outf);
		return 0;
	}

	for (constraint = 0;; constraint++) {
		snprintf(path, PATH_MAX, "%s/constraint_%d_time_window_us", domain_path, constraint);
		ret = fread_ull(path, &val);
		if (ret <= 0)
			break;

		if (val > 1000000)
			fprintf(outf, " %0.1fs", (double)val / 1000000);
		else if (val > 1000)
			fprintf(outf, " %0.1fms", (double)val / 1000);
		else
			fprintf(outf, " %0.1fus", (double)val);

		snprintf(path, PATH_MAX, "%s/constraint_%d_power_limit_uw", domain_path, constraint);
		ret = fread_ull(path, &val);
		if (ret > 0 && val)
			fprintf(outf, ":%lluW", val / 1000000);

		snprintf(path, PATH_MAX, "%s/constraint_%d_max_power_uw", domain_path, constraint);
		ret = fread_ull(path, &val);
		if (ret > 0 && val)
			fprintf(outf, ",max:%lluW", val / 1000000);
	}
	fputc('\n', outf);

	return 0;
}

static int print_rapl_sysfs(void)
{
	DIR *dir, *cdir;
	struct dirent *entry, *centry;
	char path[PATH_MAX];
	char str[PATH_MAX];

	if ((dir = opendir(PATH_RAPL_SYSFS)) == NULL) {
		warn("open %s failed", PATH_RAPL_SYSFS);
		return 1;
	}

	while ((entry = readdir(dir)) != NULL) {
		if (strlen(entry->d_name) > 100)
			continue;

		if (strncmp(entry->d_name, "intel-rapl", strlen("intel-rapl")))
			continue;

		snprintf(path, PATH_MAX, "%s/%s/name", PATH_RAPL_SYSFS, entry->d_name);

		/* Parse top level domains first, including package and psys */
		fread_str(path, str, PATH_MAX);
		if (strncmp(str, "package", strlen("package")) && strncmp(str, "psys", strlen("psys")))
			continue;

		snprintf(path, PATH_MAX, "%s/%s", PATH_RAPL_SYSFS, entry->d_name);
		if ((cdir = opendir(path)) == NULL) {
			perror("opendir() error");
			return 1;
		}

		dump_one_domain(path);

		while ((centry = readdir(cdir)) != NULL) {
			if (strncmp(centry->d_name, "intel-rapl", strlen("intel-rapl")))
				continue;
			snprintf(path, PATH_MAX, "%s/%s/%s", PATH_RAPL_SYSFS, entry->d_name, centry->d_name);
			dump_one_domain(path);
		}
		closedir(cdir);
	}

	closedir(dir);
	return 0;
}

int print_rapl(struct thread_data *t, struct core_data *c, struct pkg_data *p)
{
	unsigned long long msr;
	const char *msr_name;
	int cpu;

	UNUSED(c);
	UNUSED(p);

	if (!platform->rapl_msrs)
		return 0;

	/* RAPL counters are per package, so print only for 1st thread/package */
	if (!is_cpu_first_thread_in_package(t, c, p))
		return 0;

	cpu = t->cpu_id;
	if (cpu_migrate(cpu)) {
		fprintf(outf, "print_rapl: Could not migrate to CPU %d\n", cpu);
		return -1;
	}

	if (platform->rapl_msrs & RAPL_AMD_F17H) {
		msr_name = "MSR_RAPL_PWR_UNIT";
		if (get_msr(cpu, MSR_RAPL_PWR_UNIT, &msr))
			return -1;
	} else {
		msr_name = "MSR_RAPL_POWER_UNIT";
		if (get_msr(cpu, MSR_RAPL_POWER_UNIT, &msr))
			return -1;
	}

	fprintf(outf, "cpu%d: %s: 0x%08llx (%f Watts, %f Joules, %f sec.)\n", cpu, msr_name, msr,
		rapl_power_units, rapl_energy_units, rapl_time_units);

	if (platform->rapl_msrs & RAPL_PKG_POWER_INFO) {

		if (get_msr(cpu, MSR_PKG_POWER_INFO, &msr))
			return -5;

		fprintf(outf, "cpu%d: MSR_PKG_POWER_INFO: 0x%08llx (%.0f W TDP, RAPL %.0f - %.0f W, %f sec.)\n",
			cpu, msr,
			((msr >> 0) & RAPL_POWER_GRANULARITY) * rapl_power_units,
			((msr >> 16) & RAPL_POWER_GRANULARITY) * rapl_power_units,
			((msr >> 32) & RAPL_POWER_GRANULARITY) * rapl_power_units,
			((msr >> 48) & RAPL_TIME_GRANULARITY) * rapl_time_units);

	}
	if (platform->rapl_msrs & RAPL_PKG) {

		if (get_msr(cpu, MSR_PKG_POWER_LIMIT, &msr))
			return -9;

		fprintf(outf, "cpu%d: MSR_PKG_POWER_LIMIT: 0x%08llx (%slocked)\n",
			cpu, msr, (msr >> 63) & 1 ? "" : "UN");

		print_power_limit_msr(cpu, msr, "PKG Limit #1");
		fprintf(outf, "cpu%d: PKG Limit #2: %sabled (%0.3f Watts, %f* sec, clamp %sabled)\n",
			cpu,
			((msr >> 47) & 1) ? "EN" : "DIS",
			((msr >> 32) & 0x7FFF) * rapl_power_units,
			(1.0 + (((msr >> 54) & 0x3) / 4.0)) * (1 << ((msr >> 49) & 0x1F)) * rapl_time_units,
			((msr >> 48) & 1) ? "EN" : "DIS");

		if (get_msr(cpu, MSR_VR_CURRENT_CONFIG, &msr))
			return -9;

		fprintf(outf, "cpu%d: MSR_VR_CURRENT_CONFIG: 0x%08llx\n", cpu, msr);
		fprintf(outf, "cpu%d: PKG Limit #4: %f Watts (%slocked)\n",
			cpu, ((msr >> 0) & 0x1FFF) * rapl_power_units, (msr >> 31) & 1 ? "" : "UN");
	}

	if (platform->rapl_msrs & RAPL_DRAM_POWER_INFO) {
		if (get_msr(cpu, MSR_DRAM_POWER_INFO, &msr))
			return -6;

		fprintf(outf, "cpu%d: MSR_DRAM_POWER_INFO,: 0x%08llx (%.0f W TDP, RAPL %.0f - %.0f W, %f sec.)\n",
			cpu, msr,
			((msr >> 0) & RAPL_POWER_GRANULARITY) * rapl_power_units,
			((msr >> 16) & RAPL_POWER_GRANULARITY) * rapl_power_units,
			((msr >> 32) & RAPL_POWER_GRANULARITY) * rapl_power_units,
			((msr >> 48) & RAPL_TIME_GRANULARITY) * rapl_time_units);
	}
	if (platform->rapl_msrs & RAPL_DRAM) {
		if (get_msr(cpu, MSR_DRAM_POWER_LIMIT, &msr))
			return -9;
		fprintf(outf, "cpu%d: MSR_DRAM_POWER_LIMIT: 0x%08llx (%slocked)\n",
			cpu, msr, (msr >> 31) & 1 ? "" : "UN");

		print_power_limit_msr(cpu, msr, "DRAM Limit");
	}
	if (platform->rapl_msrs & RAPL_CORE_POLICY) {
		if (get_msr(cpu, MSR_PP0_POLICY, &msr))
			return -7;

		fprintf(outf, "cpu%d: MSR_PP0_POLICY: %lld\n", cpu, msr & 0xF);
	}
	if (platform->rapl_msrs & RAPL_CORE_POWER_LIMIT) {
		if (get_msr(cpu, MSR_PP0_POWER_LIMIT, &msr))
			return -9;
		fprintf(outf, "cpu%d: MSR_PP0_POWER_LIMIT: 0x%08llx (%slocked)\n",
			cpu, msr, (msr >> 31) & 1 ? "" : "UN");
		print_power_limit_msr(cpu, msr, "Cores Limit");
	}
	if (platform->rapl_msrs & RAPL_GFX) {
		if (get_msr(cpu, MSR_PP1_POLICY, &msr))
			return -8;

		fprintf(outf, "cpu%d: MSR_PP1_POLICY: %lld\n", cpu, msr & 0xF);

		if (get_msr(cpu, MSR_PP1_POWER_LIMIT, &msr))
			return -9;
		fprintf(outf, "cpu%d: MSR_PP1_POWER_LIMIT: 0x%08llx (%slocked)\n",
			cpu, msr, (msr >> 31) & 1 ? "" : "UN");
		print_power_limit_msr(cpu, msr, "GFX Limit");
	}
	return 0;
}

/*
 * probe_rapl()
 *
 * sets rapl_power_units, rapl_energy_units, rapl_time_units
 */
void probe_rapl(void)
{
	if (genuine_intel)
		rapl_probe_intel();
	if (authentic_amd || hygon_genuine)
		rapl_probe_amd();

	if (quiet)
		return;

	print_rapl_sysfs();

	if (!platform->rapl_msrs || no_msr)
		return;

	for_all_cpus(print_rapl, ODD_COUNTERS);
}

/*
 * MSR_IA32_TEMPERATURE_TARGET indicates the temperature where
 * the Thermal Control Circuit (TCC) activates.
 * This is usually equal to tjMax.
 *
 * Older processors do not have this MSR, so there we guess,
 * but also allow cmdline over-ride with -T.
 *
 * Several MSR temperature values are in units of degrees-C
 * below this value, including the Digital Thermal Sensor (DTS),
 * Package Thermal Management Sensor (PTM), and thermal event thresholds.
 */
int set_temperature_target(struct thread_data *t, struct core_data *c, struct pkg_data *p)
{
	unsigned long long msr;
	unsigned int tcc_default, tcc_offset;
	int cpu;

	UNUSED(c);
	UNUSED(p);

	/* tj_max is used only for dts or ptm */
	if (!(do_dts || do_ptm))
		return 0;

	/* this is a per-package concept */
	if (!is_cpu_first_thread_in_package(t, c, p))
		return 0;

	cpu = t->cpu_id;
	if (cpu_migrate(cpu)) {
		fprintf(outf, "Could not migrate to CPU %d\n", cpu);
		return -1;
	}

	if (tj_max_override != 0) {
		tj_max = tj_max_override;
		fprintf(outf, "cpu%d: Using cmdline TCC Target (%d C)\n", cpu, tj_max);
		return 0;
	}

	/* Temperature Target MSR is Nehalem and newer only */
	if (!platform->has_nhm_msrs || no_msr)
		goto guess;

	if (get_msr(base_cpu, MSR_IA32_TEMPERATURE_TARGET, &msr))
		goto guess;

	tcc_default = (msr >> 16) & 0xFF;

	if (!quiet) {
		int bits = platform->tcc_offset_bits;
		unsigned long long enabled = 0;

		if (bits && !get_msr(base_cpu, MSR_PLATFORM_INFO, &enabled))
			enabled = (enabled >> 30) & 1;

		if (bits && enabled) {
			tcc_offset = (msr >> 24) & GENMASK(bits - 1, 0);
			fprintf(outf, "cpu%d: MSR_IA32_TEMPERATURE_TARGET: 0x%08llx (%d C) (%d default - %d offset)\n",
				cpu, msr, tcc_default - tcc_offset, tcc_default, tcc_offset);
		} else {
			fprintf(outf, "cpu%d: MSR_IA32_TEMPERATURE_TARGET: 0x%08llx (%d C)\n", cpu, msr, tcc_default);
		}
	}

	if (!tcc_default)
		goto guess;

	tj_max = tcc_default;

	return 0;

guess:
	tj_max = TJMAX_DEFAULT;
	fprintf(outf, "cpu%d: Guessing tjMax %d C, Please use -T to specify\n", cpu, tj_max);

	return 0;
}

int print_thermal(struct thread_data *t, struct core_data *c, struct pkg_data *p)
{
	unsigned long long msr;
	unsigned int dts, dts2;
	int cpu;

	UNUSED(c);
	UNUSED(p);

	if (no_msr)
		return 0;

	if (!(do_dts || do_ptm))
		return 0;

	cpu = t->cpu_id;

	/* DTS is per-core, no need to print for each thread */
	if (!is_cpu_first_thread_in_core(t, c, p))
		return 0;

	if (cpu_migrate(cpu)) {
		fprintf(outf, "print_thermal: Could not migrate to CPU %d\n", cpu);
		return -1;
	}

	if (do_ptm && is_cpu_first_core_in_package(t, c, p)) {
		if (get_msr(cpu, MSR_IA32_PACKAGE_THERM_STATUS, &msr))
			return 0;

		dts = (msr >> 16) & 0x7F;
		fprintf(outf, "cpu%d: MSR_IA32_PACKAGE_THERM_STATUS: 0x%08llx (%d C)\n", cpu, msr, tj_max - dts);

		if (get_msr(cpu, MSR_IA32_PACKAGE_THERM_INTERRUPT, &msr))
			return 0;

		dts = (msr >> 16) & 0x7F;
		dts2 = (msr >> 8) & 0x7F;
		fprintf(outf, "cpu%d: MSR_IA32_PACKAGE_THERM_INTERRUPT: 0x%08llx (%d C, %d C)\n",
			cpu, msr, tj_max - dts, tj_max - dts2);
	}

	if (do_dts && debug) {
		unsigned int resolution;

		if (get_msr(cpu, MSR_IA32_THERM_STATUS, &msr))
			return 0;

		dts = (msr >> 16) & 0x7F;
		resolution = (msr >> 27) & 0xF;
		fprintf(outf, "cpu%d: MSR_IA32_THERM_STATUS: 0x%08llx (%d C +/- %d)\n",
			cpu, msr, tj_max - dts, resolution);

		if (get_msr(cpu, MSR_IA32_THERM_INTERRUPT, &msr))
			return 0;

		dts = (msr >> 16) & 0x7F;
		dts2 = (msr >> 8) & 0x7F;
		fprintf(outf, "cpu%d: MSR_IA32_THERM_INTERRUPT: 0x%08llx (%d C, %d C)\n",
			cpu, msr, tj_max - dts, tj_max - dts2);
	}

	return 0;
}

void probe_thermal(void)
{
	if (!access("/sys/devices/system/cpu/cpu0/thermal_throttle/core_throttle_count", R_OK))
		BIC_PRESENT(BIC_CORE_THROT_CNT);
	else
		BIC_NOT_PRESENT(BIC_CORE_THROT_CNT);

	for_all_cpus(set_temperature_target, ODD_COUNTERS);

	if (quiet)
		return;

	for_all_cpus(print_thermal, ODD_COUNTERS);
}

int get_cpu_type(struct thread_data *t, struct core_data *c, struct pkg_data *p)
{
	unsigned int eax, ebx, ecx, edx;

	UNUSED(c);
	UNUSED(p);

	if (!genuine_intel)
		return 0;

	if (cpu_migrate(t->cpu_id)) {
		fprintf(outf, "Could not migrate to CPU %d\n", t->cpu_id);
		return -1;
	}

	if (max_level < 0x1a)
		return 0;

	__cpuid(0x1a, eax, ebx, ecx, edx);
	eax = (eax >> 24) & 0xFF;
	if (eax == 0x20)
		t->is_atom = true;
	return 0;
}

void decode_feature_control_msr(void)
{
	unsigned long long msr;

	if (no_msr)
		return;

	if (!get_msr(base_cpu, MSR_IA32_FEAT_CTL, &msr))
		fprintf(outf, "cpu%d: MSR_IA32_FEATURE_CONTROL: 0x%08llx (%sLocked %s)\n",
			base_cpu, msr, msr & FEAT_CTL_LOCKED ? "" : "UN-", msr & (1 << 18) ? "SGX" : "");
}

void decode_misc_enable_msr(void)
{
	unsigned long long msr;

	if (no_msr)
		return;

	if (!genuine_intel)
		return;

	if (!get_msr(base_cpu, MSR_IA32_MISC_ENABLE, &msr))
		fprintf(outf, "cpu%d: MSR_IA32_MISC_ENABLE: 0x%08llx (%sTCC %sEIST %sMWAIT %sPREFETCH %sTURBO)\n",
			base_cpu, msr,
			msr & MSR_IA32_MISC_ENABLE_TM1 ? "" : "No-",
			msr & MSR_IA32_MISC_ENABLE_ENHANCED_SPEEDSTEP ? "" : "No-",
			msr & MSR_IA32_MISC_ENABLE_MWAIT ? "" : "No-",
			msr & MSR_IA32_MISC_ENABLE_PREFETCH_DISABLE ? "No-" : "",
			msr & MSR_IA32_MISC_ENABLE_TURBO_DISABLE ? "No-" : "");
}

void decode_misc_feature_control(void)
{
	unsigned long long msr;

	if (no_msr)
		return;

	if (!platform->has_msr_misc_feature_control)
		return;

	if (!get_msr(base_cpu, MSR_MISC_FEATURE_CONTROL, &msr))
		fprintf(outf,
			"cpu%d: MSR_MISC_FEATURE_CONTROL: 0x%08llx (%sL2-Prefetch %sL2-Prefetch-pair %sL1-Prefetch %sL1-IP-Prefetch)\n",
			base_cpu, msr, msr & (0 << 0) ? "No-" : "", msr & (1 << 0) ? "No-" : "",
			msr & (2 << 0) ? "No-" : "", msr & (3 << 0) ? "No-" : "");
}

/*
 * Decode MSR_MISC_PWR_MGMT
 *
 * Decode the bits according to the Nehalem documentation
 * bit[0] seems to continue to have same meaning going forward
 * bit[1] less so...
 */
void decode_misc_pwr_mgmt_msr(void)
{
	unsigned long long msr;

	if (no_msr)
		return;

	if (!platform->has_msr_misc_pwr_mgmt)
		return;

	if (!get_msr(base_cpu, MSR_MISC_PWR_MGMT, &msr))
		fprintf(outf, "cpu%d: MSR_MISC_PWR_MGMT: 0x%08llx (%sable-EIST_Coordination %sable-EPB %sable-OOB)\n",
			base_cpu, msr,
			msr & (1 << 0) ? "DIS" : "EN", msr & (1 << 1) ? "EN" : "DIS", msr & (1 << 8) ? "EN" : "DIS");
}

/*
 * Decode MSR_CC6_DEMOTION_POLICY_CONFIG, MSR_MC6_DEMOTION_POLICY_CONFIG
 *
 * This MSRs are present on Silvermont processors,
 * Intel Atom processor E3000 series (Baytrail), and friends.
 */
void decode_c6_demotion_policy_msr(void)
{
	unsigned long long msr;

	if (no_msr)
		return;

	if (!platform->has_msr_c6_demotion_policy_config)
		return;

	if (!get_msr(base_cpu, MSR_CC6_DEMOTION_POLICY_CONFIG, &msr))
		fprintf(outf, "cpu%d: MSR_CC6_DEMOTION_POLICY_CONFIG: 0x%08llx (%sable-CC6-Demotion)\n",
			base_cpu, msr, msr & (1 << 0) ? "EN" : "DIS");

	if (!get_msr(base_cpu, MSR_MC6_DEMOTION_POLICY_CONFIG, &msr))
		fprintf(outf, "cpu%d: MSR_MC6_DEMOTION_POLICY_CONFIG: 0x%08llx (%sable-MC6-Demotion)\n",
			base_cpu, msr, msr & (1 << 0) ? "EN" : "DIS");
}

void print_dev_latency(void)
{
	char *path = "/dev/cpu_dma_latency";
	int fd;
	int value;
	int retval;

	fd = open(path, O_RDONLY);
	if (fd < 0) {
		if (debug)
			warnx("Read %s failed", path);
		return;
	}

	retval = read(fd, (void *)&value, sizeof(int));
	if (retval != sizeof(int)) {
		warn("read failed %s", path);
		close(fd);
		return;
	}
	fprintf(outf, "/dev/cpu_dma_latency: %d usec (%s)\n", value, value == 2000000000 ? "default" : "constrained");

	close(fd);
}

static int has_instr_count_access(void)
{
	int fd;
	int has_access;

	if (no_perf)
		return 0;

	fd = open_perf_counter(base_cpu, PERF_TYPE_HARDWARE, PERF_COUNT_HW_INSTRUCTIONS, -1, 0);
	has_access = fd != -1;

	if (fd != -1)
		close(fd);

	if (!has_access)
		warnx("Failed to access %s. Some of the counters may not be available\n"
		      "\tRun as root to enable them or use %s to disable the access explicitly",
		      "instructions retired perf counter", "--no-perf");

	return has_access;
}

int add_rapl_perf_counter(int cpu, struct rapl_counter_info_t *rci, const struct rapl_counter_arch_info *cai,
			  double *scale_, enum rapl_unit *unit_)
{
	int ret = -1;

	if (no_perf)
		return -1;

	if (!cai->perf_name)
		return -1;

	const double scale = read_perf_scale(cai->perf_subsys, cai->perf_name);

	if (scale == 0.0)
		goto end;

	const enum rapl_unit unit = read_perf_rapl_unit(cai->perf_subsys, cai->perf_name);

	if (unit == RAPL_UNIT_INVALID)
		goto end;

	const unsigned int rapl_type = read_perf_type(cai->perf_subsys);
	const unsigned int rapl_energy_pkg_config = read_perf_config(cai->perf_subsys, cai->perf_name);

	ret = open_perf_counter(cpu, rapl_type, rapl_energy_pkg_config, rci->fd_perf, PERF_FORMAT_GROUP);
	if (ret == -1)
		goto end;

	/* If it's the first counter opened, make it a group descriptor */
	if (rci->fd_perf == -1)
		rci->fd_perf = ret;

	*scale_ = scale;
	*unit_ = unit;

end:
	if (debug >= 2)
		fprintf(stderr, "%s: %d (cpu: %d)\n", __func__, ret, cpu);

	return ret;
}

/*
 * Linux-perf manages the HW instructions-retired counter
 * by enabling when requested, and hiding rollover
 */
void linux_perf_init(void)
{
	if (access("/proc/sys/kernel/perf_event_paranoid", F_OK))
		return;

	if (BIC_IS_ENABLED(BIC_IPC) && has_aperf) {
		fd_instr_count_percpu = calloc(topo.max_cpu_num + 1, sizeof(int));
		if (fd_instr_count_percpu == NULL)
			err(-1, "calloc fd_instr_count_percpu");
	}
}

void rapl_perf_init(void)
{
	const unsigned int num_domains = get_rapl_num_domains();
	bool *domain_visited = calloc(num_domains, sizeof(bool));

	rapl_counter_info_perdomain = calloc(num_domains, sizeof(*rapl_counter_info_perdomain));
	if (rapl_counter_info_perdomain == NULL)
		err(-1, "calloc rapl_counter_info_percpu");
	rapl_counter_info_perdomain_size = num_domains;

	/*
	 * Initialize rapl_counter_info_percpu
	 */
	for (unsigned int domain_id = 0; domain_id < num_domains; ++domain_id) {
		struct rapl_counter_info_t *rci = &rapl_counter_info_perdomain[domain_id];

		rci->fd_perf = -1;
		for (size_t i = 0; i < NUM_RAPL_COUNTERS; ++i) {
			rci->data[i] = 0;
			rci->source[i] = COUNTER_SOURCE_NONE;
		}
	}

	/*
	 * Open/probe the counters
	 * If can't get it via perf, fallback to MSR
	 */
	for (size_t i = 0; i < ARRAY_SIZE(rapl_counter_arch_infos); ++i) {

		const struct rapl_counter_arch_info *const cai = &rapl_counter_arch_infos[i];
		bool has_counter = 0;
		double scale;
		enum rapl_unit unit;
		unsigned int next_domain;

		if (!BIC_IS_ENABLED(cai->bic))
			continue;

		memset(domain_visited, 0, num_domains * sizeof(*domain_visited));

		for (int cpu = 0; cpu < topo.max_cpu_num + 1; ++cpu) {

			if (cpu_is_not_allowed(cpu))
				continue;

			/* Skip already seen and handled RAPL domains */
			next_domain = get_rapl_domain_id(cpu);

			assert(next_domain < num_domains);

			if (domain_visited[next_domain])
				continue;

			domain_visited[next_domain] = 1;

			if ((cai->flags & RAPL_COUNTER_FLAG_PLATFORM_COUNTER) && (cpu != base_cpu))
				continue;

			struct rapl_counter_info_t *rci = &rapl_counter_info_perdomain[next_domain];

			/*
			 * rapl_counter_arch_infos[] can have multiple entries describing the same
			 * counter, due to the difference from different platforms/Vendors.
			 * E.g. rapl_counter_arch_infos[0] and rapl_counter_arch_infos[1] share the
			 * same perf_subsys and perf_name, but with different MSR address.
			 * rapl_counter_arch_infos[0] is for Intel and rapl_counter_arch_infos[1]
			 * is for AMD.
			 * In this case, it is possible that multiple rapl_counter_arch_infos[]
			 * entries are probed just because their perf/msr is duplicate and valid.
			 *
			 * Thus need a check to avoid re-probe the same counters.
			 */
			if (rci->source[cai->rci_index] != COUNTER_SOURCE_NONE)
				break;

			/* Use perf API for this counter */
			if (add_rapl_perf_counter(cpu, rci, cai, &scale, &unit) != -1) {
				rci->source[cai->rci_index] = COUNTER_SOURCE_PERF;
				rci->scale[cai->rci_index] = scale * cai->compat_scale;
				rci->unit[cai->rci_index] = unit;
				rci->flags[cai->rci_index] = cai->flags;

				/* Use MSR for this counter */
			} else if (add_rapl_msr_counter(cpu, cai) >= 0) {
				rci->source[cai->rci_index] = COUNTER_SOURCE_MSR;
				rci->msr[cai->rci_index] = cai->msr;
				rci->msr_mask[cai->rci_index] = cai->msr_mask;
				rci->msr_shift[cai->rci_index] = cai->msr_shift;
				rci->unit[cai->rci_index] = RAPL_UNIT_JOULES;
				rci->scale[cai->rci_index] = *cai->platform_rapl_msr_scale * cai->compat_scale;
				rci->flags[cai->rci_index] = cai->flags;
			}

			if (rci->source[cai->rci_index] != COUNTER_SOURCE_NONE)
				has_counter = 1;
		}

		/* If any CPU has access to the counter, make it present */
		if (has_counter)
			BIC_PRESENT(cai->bic);
	}

	free(domain_visited);
}

/* Assumes msr_counter_info is populated */
static int has_amperf_access(void)
{
	return msr_counter_arch_infos[MSR_ARCH_INFO_APERF_INDEX].present &&
	    msr_counter_arch_infos[MSR_ARCH_INFO_MPERF_INDEX].present;
}

int *get_cstate_perf_group_fd(struct cstate_counter_info_t *cci, const char *group_name)
{
	if (strcmp(group_name, "cstate_core") == 0)
		return &cci->fd_perf_core;

	if (strcmp(group_name, "cstate_pkg") == 0)
		return &cci->fd_perf_pkg;

	return NULL;
}

int add_cstate_perf_counter(int cpu, struct cstate_counter_info_t *cci, const struct cstate_counter_arch_info *cai)
{
	int ret = -1;

	if (no_perf)
		return -1;

	if (!cai->perf_name)
		return -1;

	int *pfd_group = get_cstate_perf_group_fd(cci, cai->perf_subsys);

	if (pfd_group == NULL)
		goto end;

	const unsigned int type = read_perf_type(cai->perf_subsys);
	const unsigned int config = read_perf_config(cai->perf_subsys, cai->perf_name);

	ret = open_perf_counter(cpu, type, config, *pfd_group, PERF_FORMAT_GROUP);

	if (ret == -1)
		goto end;

	/* If it's the first counter opened, make it a group descriptor */
	if (*pfd_group == -1)
		*pfd_group = ret;

end:
	if (debug >= 2)
		fprintf(stderr, "%s: %d (cpu: %d)\n", __func__, ret, cpu);

	return ret;
}

int add_msr_perf_counter(int cpu, struct msr_counter_info_t *cci, const struct msr_counter_arch_info *cai)
{
	int ret = -1;

	if (no_perf)
		return -1;

	if (!cai->perf_name)
		return -1;

	const unsigned int type = read_perf_type(cai->perf_subsys);
	const unsigned int config = read_perf_config(cai->perf_subsys, cai->perf_name);

	ret = open_perf_counter(cpu, type, config, cci->fd_perf, PERF_FORMAT_GROUP);

	if (ret == -1)
		goto end;

	/* If it's the first counter opened, make it a group descriptor */
	if (cci->fd_perf == -1)
		cci->fd_perf = ret;

end:
	if (debug)
		fprintf(stderr, "%s: %s/%s: %d (cpu: %d)\n", __func__, cai->perf_subsys, cai->perf_name, ret, cpu);

	return ret;
}

void msr_perf_init_(void)
{
	const int mci_num = topo.max_cpu_num + 1;

	msr_counter_info = calloc(mci_num, sizeof(*msr_counter_info));
	if (!msr_counter_info)
		err(1, "calloc msr_counter_info");
	msr_counter_info_size = mci_num;

	for (int cpu = 0; cpu < mci_num; ++cpu)
		msr_counter_info[cpu].fd_perf = -1;

	for (int cidx = 0; cidx < NUM_MSR_COUNTERS; ++cidx) {

		struct msr_counter_arch_info *cai = &msr_counter_arch_infos[cidx];

		cai->present = false;

		for (int cpu = 0; cpu < mci_num; ++cpu) {

			struct msr_counter_info_t *const cci = &msr_counter_info[cpu];

			if (cpu_is_not_allowed(cpu))
				continue;

			if (cai->needed) {
				/* Use perf API for this counter */
				if (add_msr_perf_counter(cpu, cci, cai) != -1) {
					cci->source[cai->rci_index] = COUNTER_SOURCE_PERF;
					cai->present = true;

					/* User MSR for this counter */
				} else if (add_msr_counter(cpu, cai->msr) >= 0) {
					cci->source[cai->rci_index] = COUNTER_SOURCE_MSR;
					cci->msr[cai->rci_index] = cai->msr;
					cci->msr_mask[cai->rci_index] = cai->msr_mask;
					cai->present = true;
				}
			}
		}
	}
}

/* Initialize data for reading perf counters from the MSR group. */
void msr_perf_init(void)
{
	bool need_amperf = false, need_smi = false;
	const bool need_soft_c1 = (!platform->has_msr_core_c1_res) && (platform->supported_cstates & CC1);

	need_amperf = BIC_IS_ENABLED(BIC_Avg_MHz) || BIC_IS_ENABLED(BIC_Busy) || BIC_IS_ENABLED(BIC_Bzy_MHz)
	    || BIC_IS_ENABLED(BIC_IPC) || need_soft_c1;

	if (BIC_IS_ENABLED(BIC_SMI))
		need_smi = true;

	/* Enable needed counters */
	msr_counter_arch_infos[MSR_ARCH_INFO_APERF_INDEX].needed = need_amperf;
	msr_counter_arch_infos[MSR_ARCH_INFO_MPERF_INDEX].needed = need_amperf;
	msr_counter_arch_infos[MSR_ARCH_INFO_SMI_INDEX].needed = need_smi;

	msr_perf_init_();

	const bool has_amperf = has_amperf_access();
	const bool has_smi = msr_counter_arch_infos[MSR_ARCH_INFO_SMI_INDEX].present;

	has_aperf_access = has_amperf;

	if (has_amperf) {
		BIC_PRESENT(BIC_Avg_MHz);
		BIC_PRESENT(BIC_Busy);
		BIC_PRESENT(BIC_Bzy_MHz);
		BIC_PRESENT(BIC_SMI);
	}

	if (has_smi)
		BIC_PRESENT(BIC_SMI);
}

void cstate_perf_init_(bool soft_c1)
{
	bool has_counter;
	bool *cores_visited = NULL, *pkg_visited = NULL;
	const int cores_visited_elems = topo.max_core_id + 1;
	const int pkg_visited_elems = topo.max_package_id + 1;
	const int cci_num = topo.max_cpu_num + 1;

	ccstate_counter_info = calloc(cci_num, sizeof(*ccstate_counter_info));
	if (!ccstate_counter_info)
		err(1, "calloc ccstate_counter_arch_info");
	ccstate_counter_info_size = cci_num;

	cores_visited = calloc(cores_visited_elems, sizeof(*cores_visited));
	if (!cores_visited)
		err(1, "calloc cores_visited");

	pkg_visited = calloc(pkg_visited_elems, sizeof(*pkg_visited));
	if (!pkg_visited)
		err(1, "calloc pkg_visited");

	/* Initialize cstate_counter_info_percpu */
	for (int cpu = 0; cpu < cci_num; ++cpu) {
		ccstate_counter_info[cpu].fd_perf_core = -1;
		ccstate_counter_info[cpu].fd_perf_pkg = -1;
	}

	for (int cidx = 0; cidx < NUM_CSTATE_COUNTERS; ++cidx) {
		has_counter = false;
		memset(cores_visited, 0, cores_visited_elems * sizeof(*cores_visited));
		memset(pkg_visited, 0, pkg_visited_elems * sizeof(*pkg_visited));

		const struct cstate_counter_arch_info *cai = &ccstate_counter_arch_infos[cidx];

		for (int cpu = 0; cpu < cci_num; ++cpu) {

			struct cstate_counter_info_t *const cci = &ccstate_counter_info[cpu];

			if (cpu_is_not_allowed(cpu))
				continue;

			const int core_id = cpus[cpu].physical_core_id;
			const int pkg_id = cpus[cpu].physical_package_id;

			assert(core_id < cores_visited_elems);
			assert(pkg_id < pkg_visited_elems);

			const bool per_thread = cai->flags & CSTATE_COUNTER_FLAG_COLLECT_PER_THREAD;
			const bool per_core = cai->flags & CSTATE_COUNTER_FLAG_COLLECT_PER_CORE;

			if (!per_thread && cores_visited[core_id])
				continue;

			if (!per_core && pkg_visited[pkg_id])
				continue;

			const bool counter_needed = BIC_IS_ENABLED(cai->bic) ||
			    (soft_c1 && (cai->flags & CSTATE_COUNTER_FLAG_SOFT_C1_DEPENDENCY));
			const bool counter_supported = (platform->supported_cstates & cai->feature_mask);

			if (counter_needed && counter_supported) {
				/* Use perf API for this counter */
				if (add_cstate_perf_counter(cpu, cci, cai) != -1) {

					cci->source[cai->rci_index] = COUNTER_SOURCE_PERF;

					/* User MSR for this counter */
				} else if (pkg_cstate_limit >= cai->pkg_cstate_limit
					   && add_msr_counter(cpu, cai->msr) >= 0) {
					cci->source[cai->rci_index] = COUNTER_SOURCE_MSR;
					cci->msr[cai->rci_index] = cai->msr;
				}
			}

			if (cci->source[cai->rci_index] != COUNTER_SOURCE_NONE) {
				has_counter = true;
				cores_visited[core_id] = true;
				pkg_visited[pkg_id] = true;
			}
		}

		/* If any CPU has access to the counter, make it present */
		if (has_counter)
			BIC_PRESENT(cai->bic);
	}

	free(cores_visited);
	free(pkg_visited);
}

void cstate_perf_init(void)
{
	/*
	 * If we don't have a C1 residency MSR, we calculate it "in software",
	 * but we need APERF, MPERF too.
	 */
	const bool soft_c1 = !platform->has_msr_core_c1_res && has_amperf_access()
	    && platform->supported_cstates & CC1;

	if (soft_c1)
		BIC_PRESENT(BIC_CPU_c1);

	cstate_perf_init_(soft_c1);
}

void probe_cstates(void)
{
	probe_cst_limit();

	if (platform->has_msr_module_c6_res_ms)
		BIC_PRESENT(BIC_Mod_c6);

	if (platform->has_ext_cst_msrs && !no_msr) {
		BIC_PRESENT(BIC_Totl_c0);
		BIC_PRESENT(BIC_Any_c0);
		BIC_PRESENT(BIC_GFX_c0);
		BIC_PRESENT(BIC_CPUGFX);
	}

	if (quiet)
		return;

	dump_power_ctl();
	dump_cst_cfg();
	decode_c6_demotion_policy_msr();
	print_dev_latency();
	dump_sysfs_cstate_config();
	print_irtl();
}

void probe_lpi(void)
{
	if (!access("/sys/devices/system/cpu/cpuidle/low_power_idle_cpu_residency_us", R_OK))
		BIC_PRESENT(BIC_CPU_LPI);
	else
		BIC_NOT_PRESENT(BIC_CPU_LPI);

	if (!access(sys_lpi_file_sysfs, R_OK)) {
		sys_lpi_file = sys_lpi_file_sysfs;
		BIC_PRESENT(BIC_SYS_LPI);
	} else if (!access(sys_lpi_file_debugfs, R_OK)) {
		sys_lpi_file = sys_lpi_file_debugfs;
		BIC_PRESENT(BIC_SYS_LPI);
	} else {
		sys_lpi_file_sysfs = NULL;
		BIC_NOT_PRESENT(BIC_SYS_LPI);
	}

}

void probe_pstates(void)
{
	probe_bclk();

	if (quiet)
		return;

	dump_platform_info();
	dump_turbo_ratio_info();
	dump_sysfs_pstate_config();
	decode_misc_pwr_mgmt_msr();

	for_all_cpus(print_hwp, ODD_COUNTERS);
	for_all_cpus(print_epb, ODD_COUNTERS);
	for_all_cpus(print_perf_limit, ODD_COUNTERS);
}

void process_cpuid()
{
	unsigned int eax, ebx, ecx, edx;
	unsigned int fms, family, model, stepping, ecx_flags, edx_flags;
	unsigned long long ucode_patch = 0;
	bool ucode_patch_valid = false;

	eax = ebx = ecx = edx = 0;

	__cpuid(0, max_level, ebx, ecx, edx);

	if (ebx == 0x756e6547 && ecx == 0x6c65746e && edx == 0x49656e69)
		genuine_intel = 1;
	else if (ebx == 0x68747541 && ecx == 0x444d4163 && edx == 0x69746e65)
		authentic_amd = 1;
	else if (ebx == 0x6f677948 && ecx == 0x656e6975 && edx == 0x6e65476e)
		hygon_genuine = 1;

	if (!quiet)
		fprintf(outf, "CPUID(0): %.4s%.4s%.4s 0x%x CPUID levels\n",
			(char *)&ebx, (char *)&edx, (char *)&ecx, max_level);

	__cpuid(1, fms, ebx, ecx, edx);
	family = (fms >> 8) & 0xf;
	model = (fms >> 4) & 0xf;
	stepping = fms & 0xf;
	if (family == 0xf)
		family += (fms >> 20) & 0xff;
	if (family >= 6)
		model += ((fms >> 16) & 0xf) << 4;
	ecx_flags = ecx;
	edx_flags = edx;

	if (!no_msr) {
		if (get_msr(sched_getcpu(), MSR_IA32_UCODE_REV, &ucode_patch))
			warnx("get_msr(UCODE)");
		else
			ucode_patch_valid = true;
	}

	/*
	 * check max extended function levels of CPUID.
	 * This is needed to check for invariant TSC.
	 * This check is valid for both Intel and AMD.
	 */
	ebx = ecx = edx = 0;
	__cpuid(0x80000000, max_extended_level, ebx, ecx, edx);

	if (!quiet) {
		fprintf(outf, "CPUID(1): family:model:stepping 0x%x:%x:%x (%d:%d:%d)",
			family, model, stepping, family, model, stepping);
		if (ucode_patch_valid)
			fprintf(outf, " microcode 0x%x", (unsigned int)((ucode_patch >> 32) & 0xFFFFFFFF));
		fputc('\n', outf);

		fprintf(outf, "CPUID(0x80000000): max_extended_levels: 0x%x\n", max_extended_level);
		fprintf(outf, "CPUID(1): %s %s %s %s %s %s %s %s %s %s\n",
			ecx_flags & (1 << 0) ? "SSE3" : "-",
			ecx_flags & (1 << 3) ? "MONITOR" : "-",
			ecx_flags & (1 << 6) ? "SMX" : "-",
			ecx_flags & (1 << 7) ? "EIST" : "-",
			ecx_flags & (1 << 8) ? "TM2" : "-",
			edx_flags & (1 << 4) ? "TSC" : "-",
			edx_flags & (1 << 5) ? "MSR" : "-",
			edx_flags & (1 << 22) ? "ACPI-TM" : "-",
			edx_flags & (1 << 28) ? "HT" : "-", edx_flags & (1 << 29) ? "TM" : "-");
	}

	probe_platform_features(family, model);

	if (!(edx_flags & (1 << 5)))
		errx(1, "CPUID: no MSR");

	if (max_extended_level >= 0x80000007) {

		/*
		 * Non-Stop TSC is advertised by CPUID.EAX=0x80000007: EDX.bit8
		 * this check is valid for both Intel and AMD
		 */
		__cpuid(0x80000007, eax, ebx, ecx, edx);
		has_invariant_tsc = edx & (1 << 8);
	}

	/*
	 * APERF/MPERF is advertised by CPUID.EAX=0x6: ECX.bit0
	 * this check is valid for both Intel and AMD
	 */

	__cpuid(0x6, eax, ebx, ecx, edx);
	has_aperf = ecx & (1 << 0);
	do_dts = eax & (1 << 0);
	if (do_dts)
		BIC_PRESENT(BIC_CoreTmp);
	has_turbo = eax & (1 << 1);
	do_ptm = eax & (1 << 6);
	if (do_ptm)
		BIC_PRESENT(BIC_PkgTmp);
	has_hwp = eax & (1 << 7);
	has_hwp_notify = eax & (1 << 8);
	has_hwp_activity_window = eax & (1 << 9);
	has_hwp_epp = eax & (1 << 10);
	has_hwp_pkg = eax & (1 << 11);
	has_epb = ecx & (1 << 3);

	if (!quiet)
		fprintf(outf, "CPUID(6): %sAPERF, %sTURBO, %sDTS, %sPTM, %sHWP, "
			"%sHWPnotify, %sHWPwindow, %sHWPepp, %sHWPpkg, %sEPB\n",
			has_aperf ? "" : "No-",
			has_turbo ? "" : "No-",
			do_dts ? "" : "No-",
			do_ptm ? "" : "No-",
			has_hwp ? "" : "No-",
			has_hwp_notify ? "" : "No-",
			has_hwp_activity_window ? "" : "No-",
			has_hwp_epp ? "" : "No-", has_hwp_pkg ? "" : "No-", has_epb ? "" : "No-");

	if (!quiet)
		decode_misc_enable_msr();

	if (max_level >= 0x7 && !quiet) {
		int has_sgx;

		ecx = 0;

		__cpuid_count(0x7, 0, eax, ebx, ecx, edx);

		has_sgx = ebx & (1 << 2);

		is_hybrid = edx & (1 << 15);

		fprintf(outf, "CPUID(7): %sSGX %sHybrid\n", has_sgx ? "" : "No-", is_hybrid ? "" : "No-");

		if (has_sgx)
			decode_feature_control_msr();
	}

	if (max_level >= 0x15) {
		unsigned int eax_crystal;
		unsigned int ebx_tsc;

		/*
		 * CPUID 15H TSC/Crystal ratio, possibly Crystal Hz
		 */
		eax_crystal = ebx_tsc = crystal_hz = edx = 0;
		__cpuid(0x15, eax_crystal, ebx_tsc, crystal_hz, edx);

		if (ebx_tsc != 0) {
			if (!quiet && (ebx != 0))
				fprintf(outf, "CPUID(0x15): eax_crystal: %d ebx_tsc: %d ecx_crystal_hz: %d\n",
					eax_crystal, ebx_tsc, crystal_hz);

			if (crystal_hz == 0)
				crystal_hz = platform->crystal_freq;

			if (crystal_hz) {
				tsc_hz = (unsigned long long)crystal_hz *ebx_tsc / eax_crystal;
				if (!quiet)
					fprintf(outf, "TSC: %lld MHz (%d Hz * %d / %d / 1000000)\n",
						tsc_hz / 1000000, crystal_hz, ebx_tsc, eax_crystal);
			}
		}
	}
	if (max_level >= 0x16) {
		unsigned int base_mhz, max_mhz, bus_mhz, edx;

		/*
		 * CPUID 16H Base MHz, Max MHz, Bus MHz
		 */
		base_mhz = max_mhz = bus_mhz = edx = 0;

		__cpuid(0x16, base_mhz, max_mhz, bus_mhz, edx);

		bclk = bus_mhz;

		base_hz = base_mhz * 1000000;
		has_base_hz = 1;

		if (platform->enable_tsc_tweak)
			tsc_tweak = base_hz / tsc_hz;

		if (!quiet)
			fprintf(outf, "CPUID(0x16): base_mhz: %d max_mhz: %d bus_mhz: %d\n",
				base_mhz, max_mhz, bus_mhz);
	}

	if (has_aperf)
		aperf_mperf_multiplier = platform->need_perf_multiplier ? 1024 : 1;

	BIC_PRESENT(BIC_IRQ);
	BIC_PRESENT(BIC_NMI);
	BIC_PRESENT(BIC_TSC_MHz);
}

static void counter_info_init(void)
{
	for (int i = 0; i < NUM_CSTATE_COUNTERS; ++i) {
		struct cstate_counter_arch_info *const cai = &ccstate_counter_arch_infos[i];

		if (platform->has_msr_knl_core_c6_residency && cai->msr == MSR_CORE_C6_RESIDENCY)
			cai->msr = MSR_KNL_CORE_C6_RESIDENCY;

		if (!platform->has_msr_core_c1_res && cai->msr == MSR_CORE_C1_RES)
			cai->msr = 0;

		if (platform->has_msr_atom_pkg_c6_residency && cai->msr == MSR_PKG_C6_RESIDENCY)
			cai->msr = MSR_ATOM_PKG_C6_RESIDENCY;
	}

	for (int i = 0; i < NUM_MSR_COUNTERS; ++i) {
		msr_counter_arch_infos[i].present = false;
		msr_counter_arch_infos[i].needed = false;
	}
}

void probe_pm_features(void)
{
	probe_pstates();

	probe_cstates();

	probe_lpi();

	probe_intel_uncore_frequency();

	probe_graphics();

	probe_rapl();

	probe_thermal();

	if (platform->has_nhm_msrs && !no_msr)
		BIC_PRESENT(BIC_SMI);

	if (!quiet)
		decode_misc_feature_control();
}

/*
 * in /dev/cpu/ return success for names that are numbers
 * ie. filter out ".", "..", "microcode".
 */
int dir_filter(const struct dirent *dirp)
{
	if (isdigit(dirp->d_name[0]))
		return 1;
	else
		return 0;
}

char *possible_file = "/sys/devices/system/cpu/possible";
char possible_buf[1024];

int initialize_cpu_possible_set(void)
{
	FILE *fp;

	fp = fopen(possible_file, "r");
	if (!fp) {
		warn("open %s", possible_file);
		return -1;
	}
	if (fread(possible_buf, sizeof(char), 1024, fp) == 0) {
		warn("read %s", possible_file);
		goto err;
	}
	if (parse_cpu_str(possible_buf, cpu_possible_set, cpu_possible_setsize)) {
		warnx("%s: cpu str malformat %s\n", possible_file, cpu_effective_str);
		goto err;
	}
	return 0;

err:
	fclose(fp);
	return -1;
}

void topology_probe(bool startup)
{
	int i;
	int max_core_id = 0;
	int max_package_id = 0;
	int max_siblings = 0;

	/* Initialize num_cpus, max_cpu_num */
	set_max_cpu_num();
	topo.num_cpus = 0;
	for_all_proc_cpus(count_cpus);
	if (!summary_only)
		BIC_PRESENT(BIC_CPU);

	if (debug > 1)
		fprintf(outf, "num_cpus %d max_cpu_num %d\n", topo.num_cpus, topo.max_cpu_num);

	cpus = calloc(1, (topo.max_cpu_num + 1) * sizeof(struct cpu_topology));
	if (cpus == NULL)
		err(1, "calloc cpus");

	/*
	 * Allocate and initialize cpu_present_set
	 */
	cpu_present_set = CPU_ALLOC((topo.max_cpu_num + 1));
	if (cpu_present_set == NULL)
		err(3, "CPU_ALLOC");
	cpu_present_setsize = CPU_ALLOC_SIZE((topo.max_cpu_num + 1));
	CPU_ZERO_S(cpu_present_setsize, cpu_present_set);
	for_all_proc_cpus(mark_cpu_present);

	/*
	 * Allocate and initialize cpu_possible_set
	 */
	cpu_possible_set = CPU_ALLOC((topo.max_cpu_num + 1));
	if (cpu_possible_set == NULL)
		err(3, "CPU_ALLOC");
	cpu_possible_setsize = CPU_ALLOC_SIZE((topo.max_cpu_num + 1));
	CPU_ZERO_S(cpu_possible_setsize, cpu_possible_set);
	initialize_cpu_possible_set();

	/*
	 * Allocate and initialize cpu_effective_set
	 */
	cpu_effective_set = CPU_ALLOC((topo.max_cpu_num + 1));
	if (cpu_effective_set == NULL)
		err(3, "CPU_ALLOC");
	cpu_effective_setsize = CPU_ALLOC_SIZE((topo.max_cpu_num + 1));
	CPU_ZERO_S(cpu_effective_setsize, cpu_effective_set);
	update_effective_set(startup);

	/*
	 * Allocate and initialize cpu_allowed_set
	 */
	cpu_allowed_set = CPU_ALLOC((topo.max_cpu_num + 1));
	if (cpu_allowed_set == NULL)
		err(3, "CPU_ALLOC");
	cpu_allowed_setsize = CPU_ALLOC_SIZE((topo.max_cpu_num + 1));
	CPU_ZERO_S(cpu_allowed_setsize, cpu_allowed_set);

	/*
	 * Validate and update cpu_allowed_set.
	 *
	 * Make sure all cpus in cpu_subset are also in cpu_present_set during startup.
	 * Give a warning when cpus in cpu_subset become unavailable at runtime.
	 * Give a warning when cpus are not effective because of cgroup setting.
	 *
	 * cpu_allowed_set is the intersection of cpu_present_set/cpu_effective_set/cpu_subset.
	 */
	for (i = 0; i < CPU_SUBSET_MAXCPUS; ++i) {
		if (cpu_subset && !CPU_ISSET_S(i, cpu_subset_size, cpu_subset))
			continue;

		if (!CPU_ISSET_S(i, cpu_present_setsize, cpu_present_set)) {
			if (cpu_subset) {
				/* cpus in cpu_subset must be in cpu_present_set during startup */
				if (startup)
					err(1, "cpu%d not present", i);
				else
					fprintf(stderr, "cpu%d not present\n", i);
			}
			continue;
		}

		if (CPU_COUNT_S(cpu_effective_setsize, cpu_effective_set)) {
			if (!CPU_ISSET_S(i, cpu_effective_setsize, cpu_effective_set)) {
				fprintf(stderr, "cpu%d not effective\n", i);
				continue;
			}
		}

		CPU_SET_S(i, cpu_allowed_setsize, cpu_allowed_set);
	}

	if (!CPU_COUNT_S(cpu_allowed_setsize, cpu_allowed_set))
		err(-ENODEV, "No valid cpus found");
	sched_setaffinity(0, cpu_allowed_setsize, cpu_allowed_set);

	/*
	 * Allocate and initialize cpu_affinity_set
	 */
	cpu_affinity_set = CPU_ALLOC((topo.max_cpu_num + 1));
	if (cpu_affinity_set == NULL)
		err(3, "CPU_ALLOC");
	cpu_affinity_setsize = CPU_ALLOC_SIZE((topo.max_cpu_num + 1));
	CPU_ZERO_S(cpu_affinity_setsize, cpu_affinity_set);

	for_all_proc_cpus(init_thread_id);

	for_all_proc_cpus(set_cpu_hybrid_type);

	/*
	 * For online cpus
	 * find max_core_id, max_package_id
	 */
	for (i = 0; i <= topo.max_cpu_num; ++i) {
		int siblings;

		if (cpu_is_not_present(i)) {
			if (debug > 1)
				fprintf(outf, "cpu%d NOT PRESENT\n", i);
			continue;
		}

		cpus[i].logical_cpu_id = i;

		/* get package information */
		cpus[i].physical_package_id = get_physical_package_id(i);
		if (cpus[i].physical_package_id > max_package_id)
			max_package_id = cpus[i].physical_package_id;

		/* get die information */
		cpus[i].die_id = get_die_id(i);
		if (cpus[i].die_id > topo.max_die_id)
			topo.max_die_id = cpus[i].die_id;

		/* get numa node information */
		cpus[i].physical_node_id = get_physical_node_id(&cpus[i]);
		if (cpus[i].physical_node_id > topo.max_node_num)
			topo.max_node_num = cpus[i].physical_node_id;

		/* get core information */
		cpus[i].physical_core_id = get_core_id(i);
		if (cpus[i].physical_core_id > max_core_id)
			max_core_id = cpus[i].physical_core_id;

		/* get thread information */
		siblings = get_thread_siblings(&cpus[i]);
		if (siblings > max_siblings)
			max_siblings = siblings;
		if (cpus[i].thread_id == 0)
			topo.num_cores++;
	}
	topo.max_core_id = max_core_id;
	topo.max_package_id = max_package_id;

	topo.cores_per_node = max_core_id + 1;
	if (debug > 1)
		fprintf(outf, "max_core_id %d, sizing for %d cores per package\n", max_core_id, topo.cores_per_node);
	if (!summary_only)
		BIC_PRESENT(BIC_Core);

	topo.num_die = topo.max_die_id + 1;
	if (debug > 1)
		fprintf(outf, "max_die_id %d, sizing for %d die\n", topo.max_die_id, topo.num_die);
	if (!summary_only && topo.num_die > 1)
		BIC_PRESENT(BIC_Die);

	topo.num_packages = max_package_id + 1;
	if (debug > 1)
		fprintf(outf, "max_package_id %d, sizing for %d packages\n", max_package_id, topo.num_packages);
	if (!summary_only && topo.num_packages > 1)
		BIC_PRESENT(BIC_Package);

	set_node_data();
	if (debug > 1)
		fprintf(outf, "nodes_per_pkg %d\n", topo.nodes_per_pkg);
	if (!summary_only && topo.nodes_per_pkg > 1)
		BIC_PRESENT(BIC_Node);

	topo.threads_per_core = max_siblings;
	if (debug > 1)
		fprintf(outf, "max_siblings %d\n", max_siblings);

	if (debug < 1)
		return;

	for (i = 0; i <= topo.max_cpu_num; ++i) {
		if (cpu_is_not_present(i))
			continue;
		fprintf(outf,
			"cpu %d pkg %d die %d node %d lnode %d core %d thread %d\n",
			i, cpus[i].physical_package_id, cpus[i].die_id,
			cpus[i].physical_node_id, cpus[i].logical_node_id, cpus[i].physical_core_id, cpus[i].thread_id);
	}

}

void allocate_counters(struct thread_data **t, struct core_data **c, struct pkg_data **p)
{
	int i;
	int num_cores = topo.cores_per_node * topo.nodes_per_pkg * topo.num_packages;
	int num_threads = topo.threads_per_core * num_cores;

	*t = calloc(num_threads, sizeof(struct thread_data));
	if (*t == NULL)
		goto error;

	for (i = 0; i < num_threads; i++)
		(*t)[i].cpu_id = -1;

	*c = calloc(num_cores, sizeof(struct core_data));
	if (*c == NULL)
		goto error;

	for (i = 0; i < num_cores; i++) {
		(*c)[i].core_id = -1;
		(*c)[i].base_cpu = -1;
	}

	*p = calloc(topo.num_packages, sizeof(struct pkg_data));
	if (*p == NULL)
		goto error;

	for (i = 0; i < topo.num_packages; i++) {
		(*p)[i].package_id = i;
		(*p)[i].base_cpu = -1;
	}

	return;
error:
	err(1, "calloc counters");
}

/*
 * init_counter()
 *
 * set FIRST_THREAD_IN_CORE and FIRST_CORE_IN_PACKAGE
 */
void init_counter(struct thread_data *thread_base, struct core_data *core_base, struct pkg_data *pkg_base, int cpu_id)
{
	int pkg_id = cpus[cpu_id].physical_package_id;
	int node_id = cpus[cpu_id].logical_node_id;
	int core_id = cpus[cpu_id].physical_core_id;
	int thread_id = cpus[cpu_id].thread_id;
	struct thread_data *t;
	struct core_data *c;
	struct pkg_data *p;

	/* Workaround for systems where physical_node_id==-1
	 * and logical_node_id==(-1 - topo.num_cpus)
	 */
	if (node_id < 0)
		node_id = 0;

	t = GET_THREAD(thread_base, thread_id, core_id, node_id, pkg_id);
	c = GET_CORE(core_base, core_id, node_id, pkg_id);
	p = GET_PKG(pkg_base, pkg_id);

	t->cpu_id = cpu_id;
	if (!cpu_is_not_allowed(cpu_id)) {
		if (c->base_cpu < 0)
			c->base_cpu = t->cpu_id;
		if (p->base_cpu < 0)
			p->base_cpu = t->cpu_id;
	}

	c->core_id = core_id;
	p->package_id = pkg_id;
}

int initialize_counters(int cpu_id)
{
	init_counter(EVEN_COUNTERS, cpu_id);
	init_counter(ODD_COUNTERS, cpu_id);
	return 0;
}

void allocate_output_buffer()
{
	output_buffer = calloc(1, (1 + topo.num_cpus) * 2048);
	outp = output_buffer;
	if (outp == NULL)
		err(-1, "calloc output buffer");
}

void allocate_fd_percpu(void)
{
	fd_percpu = calloc(topo.max_cpu_num + 1, sizeof(int));
	if (fd_percpu == NULL)
		err(-1, "calloc fd_percpu");
}

void allocate_irq_buffers(void)
{
	irq_column_2_cpu = calloc(topo.num_cpus, sizeof(int));
	if (irq_column_2_cpu == NULL)
		err(-1, "calloc %d", topo.num_cpus);

	irqs_per_cpu = calloc(topo.max_cpu_num + 1, sizeof(int));
	if (irqs_per_cpu == NULL)
		err(-1, "calloc %d IRQ", topo.max_cpu_num + 1);

	nmi_per_cpu = calloc(topo.max_cpu_num + 1, sizeof(int));
	if (nmi_per_cpu == NULL)
		err(-1, "calloc %d NMI", topo.max_cpu_num + 1);
}

int update_topo(struct thread_data *t, struct core_data *c, struct pkg_data *p)
{
	topo.allowed_cpus++;
	if ((int)t->cpu_id == c->base_cpu)
		topo.allowed_cores++;
	if ((int)t->cpu_id == p->base_cpu)
		topo.allowed_packages++;

	return 0;
}

void topology_update(void)
{
	topo.allowed_cpus = 0;
	topo.allowed_cores = 0;
	topo.allowed_packages = 0;
	for_all_cpus(update_topo, ODD_COUNTERS);
}

void setup_all_buffers(bool startup)
{
	topology_probe(startup);
	allocate_irq_buffers();
	allocate_fd_percpu();
	allocate_counters(&thread_even, &core_even, &package_even);
	allocate_counters(&thread_odd, &core_odd, &package_odd);
	allocate_output_buffer();
	for_all_proc_cpus(initialize_counters);
	topology_update();
}

void set_base_cpu(void)
{
	int i;

	for (i = 0; i < topo.max_cpu_num + 1; ++i) {
		if (cpu_is_not_allowed(i))
			continue;
		base_cpu = i;
		if (debug > 1)
			fprintf(outf, "base_cpu = %d\n", base_cpu);
		return;
	}
	err(-ENODEV, "No valid cpus found");
}

bool has_added_counters(void)
{
	/*
	 * It only makes sense to call this after the command line is parsed,
	 * otherwise sys structure is not populated.
	 */

	return sys.added_core_counters | sys.added_thread_counters | sys.added_package_counters;
}

void check_msr_access(void)
{
	check_dev_msr();
	check_msr_permission();

	if (no_msr)
		bic_disable_msr_access();
}

void check_perf_access(void)
{
	if (no_perf || !BIC_IS_ENABLED(BIC_IPC) || !has_instr_count_access())
		bic_enabled &= ~BIC_IPC;
}

bool perf_has_hybrid_devices(void)
{
	/*
	 *  0: unknown
	 *  1: has separate perf device for p and e core
	 * -1: doesn't have separate perf device for p and e core
	 */
	static int cached;

	if (cached > 0)
		return true;

	if (cached < 0)
		return false;

	if (access("/sys/bus/event_source/devices/cpu_core", F_OK)) {
		cached = -1;
		return false;
	}

	if (access("/sys/bus/event_source/devices/cpu_atom", F_OK)) {
		cached = -1;
		return false;
	}

	cached = 1;
	return true;
}

int added_perf_counters_init_(struct perf_counter_info *pinfo)
{
	size_t num_domains = 0;
	unsigned int next_domain;
	bool *domain_visited;
	unsigned int perf_type, perf_config;
	double perf_scale;
	int fd_perf;

	if (!pinfo)
		return 0;

	const size_t max_num_domains = MAX(topo.max_cpu_num + 1, MAX(topo.max_core_id + 1, topo.max_package_id + 1));

	domain_visited = calloc(max_num_domains, sizeof(*domain_visited));

	while (pinfo) {
		switch (pinfo->scope) {
		case SCOPE_CPU:
			num_domains = topo.max_cpu_num + 1;
			break;

		case SCOPE_CORE:
			num_domains = topo.max_core_id + 1;
			break;

		case SCOPE_PACKAGE:
			num_domains = topo.max_package_id + 1;
			break;
		}

		/* Allocate buffer for file descriptor for each domain. */
		pinfo->fd_perf_per_domain = calloc(num_domains, sizeof(*pinfo->fd_perf_per_domain));
		if (!pinfo->fd_perf_per_domain)
			errx(1, "%s: alloc %s", __func__, "fd_perf_per_domain");

		for (size_t i = 0; i < num_domains; ++i)
			pinfo->fd_perf_per_domain[i] = -1;

		pinfo->num_domains = num_domains;
		pinfo->scale = 1.0;

		memset(domain_visited, 0, max_num_domains * sizeof(*domain_visited));

		for (int cpu = 0; cpu < topo.max_cpu_num + 1; ++cpu) {

			next_domain = cpu_to_domain(pinfo, cpu);

			assert(next_domain < num_domains);

			if (cpu_is_not_allowed(cpu))
				continue;

			if (domain_visited[next_domain])
				continue;

			/*
			 * Intel hybrid platforms expose different perf devices for P and E cores.
			 * Instead of one, "/sys/bus/event_source/devices/cpu" device, there are
			 * "/sys/bus/event_source/devices/{cpu_core,cpu_atom}".
			 *
			 * This makes it more complicated to the user, because most of the counters
			 * are available on both and have to be handled manually, otherwise.
			 *
			 * Code below, allow user to use the old "cpu" name, which is translated accordingly.
			 */
			const char *perf_device = pinfo->device;

			if (strcmp(perf_device, "cpu") == 0 && perf_has_hybrid_devices()) {
				switch (cpus[cpu].type) {
				case INTEL_PCORE_TYPE:
					perf_device = "cpu_core";
					break;

				case INTEL_ECORE_TYPE:
					perf_device = "cpu_atom";
					break;

				default:	/* Don't change, we will probably fail and report a problem soon. */
					break;
				}
			}

			perf_type = read_perf_type(perf_device);
			if (perf_type == (unsigned int)-1) {
				warnx("%s: perf/%s/%s: failed to read %s", __func__, perf_device, pinfo->event, "type");
				continue;
			}

			perf_config = read_perf_config(perf_device, pinfo->event);
			if (perf_config == (unsigned int)-1) {
				warnx("%s: perf/%s/%s: failed to read %s",
				      __func__, perf_device, pinfo->event, "config");
				continue;
			}

			/* Scale is not required, some counters just don't have it. */
			perf_scale = read_perf_scale(perf_device, pinfo->event);
			if (perf_scale == 0.0)
				perf_scale = 1.0;

			fd_perf = open_perf_counter(cpu, perf_type, perf_config, -1, 0);
			if (fd_perf == -1) {
				warnx("%s: perf/%s/%s: failed to open counter on cpu%d",
				      __func__, perf_device, pinfo->event, cpu);
				continue;
			}

			domain_visited[next_domain] = 1;
			pinfo->fd_perf_per_domain[next_domain] = fd_perf;
			pinfo->scale = perf_scale;

			if (debug)
				fprintf(stderr, "Add perf/%s/%s cpu%d: %d\n",
					perf_device, pinfo->event, cpu, pinfo->fd_perf_per_domain[next_domain]);
		}

		pinfo = pinfo->next;
	}

	free(domain_visited);

	return 0;
}

void added_perf_counters_init(void)
{
	if (added_perf_counters_init_(sys.perf_tp))
		errx(1, "%s: %s", __func__, "thread");

	if (added_perf_counters_init_(sys.perf_cp))
		errx(1, "%s: %s", __func__, "core");

	if (added_perf_counters_init_(sys.perf_pp))
		errx(1, "%s: %s", __func__, "package");
}

int parse_telem_info_file(int fd_dir, const char *info_filename, const char *format, unsigned long *output)
{
	int fd_telem_info;
	FILE *file_telem_info;
	unsigned long value;

	fd_telem_info = openat(fd_dir, info_filename, O_RDONLY);
	if (fd_telem_info == -1)
		return -1;

	file_telem_info = fdopen(fd_telem_info, "r");
	if (file_telem_info == NULL) {
		close(fd_telem_info);
		return -1;
	}

	if (fscanf(file_telem_info, format, &value) != 1) {
		fclose(file_telem_info);
		return -1;
	}

	fclose(file_telem_info);

	*output = value;

	return 0;
}

struct pmt_mmio *pmt_mmio_open(unsigned int target_guid)
{
	struct pmt_diriter_t pmt_iter;
	const struct dirent *entry;
	struct stat st;
	int fd_telem_dir, fd_pmt;
	unsigned long guid, size, offset;
	size_t mmap_size;
	void *mmio;
	struct pmt_mmio *head = NULL, *last = NULL;
	struct pmt_mmio *new_pmt = NULL;

	if (stat(SYSFS_TELEM_PATH, &st) == -1)
		return NULL;

	pmt_diriter_init(&pmt_iter);
	entry = pmt_diriter_begin(&pmt_iter, SYSFS_TELEM_PATH);
	if (!entry) {
		pmt_diriter_remove(&pmt_iter);
		return NULL;
	}

	for (; entry != NULL; entry = pmt_diriter_next(&pmt_iter)) {
		if (fstatat(dirfd(pmt_iter.dir), entry->d_name, &st, 0) == -1)
			break;

		if (!S_ISDIR(st.st_mode))
			continue;

		fd_telem_dir = openat(dirfd(pmt_iter.dir), entry->d_name, O_RDONLY);
		if (fd_telem_dir == -1)
			break;

		if (parse_telem_info_file(fd_telem_dir, "guid", "%lx", &guid)) {
			close(fd_telem_dir);
			break;
		}

		if (parse_telem_info_file(fd_telem_dir, "size", "%lu", &size)) {
			close(fd_telem_dir);
			break;
		}

		if (guid != target_guid) {
			close(fd_telem_dir);
			continue;
		}

		if (parse_telem_info_file(fd_telem_dir, "offset", "%lu", &offset)) {
			close(fd_telem_dir);
			break;
		}

		assert(offset == 0);

		fd_pmt = openat(fd_telem_dir, "telem", O_RDONLY);
		if (fd_pmt == -1)
			goto loop_cleanup_and_break;

		mmap_size = ROUND_UP_TO_PAGE_SIZE(size);
		mmio = mmap(0, mmap_size, PROT_READ, MAP_SHARED, fd_pmt, 0);
		if (mmio != MAP_FAILED) {
			if (debug)
				fprintf(stderr, "%s: 0x%lx mmaped at: %p\n", __func__, guid, mmio);

			new_pmt = calloc(1, sizeof(*new_pmt));

			if (!new_pmt) {
				fprintf(stderr, "%s: Failed to allocate pmt_mmio\n", __func__);
				exit(1);
			}

			/*
			 * Create linked list of mmaped regions,
			 * but preserve the ordering from sysfs.
			 * Ordering is important for the user to
			 * use the seq=%u parameter when adding a counter.
			 */
			new_pmt->guid = guid;
			new_pmt->mmio_base = mmio;
			new_pmt->pmt_offset = offset;
			new_pmt->size = size;
			new_pmt->next = pmt_mmios;

			if (last)
				last->next = new_pmt;
			else
				head = new_pmt;

			last = new_pmt;
		}

loop_cleanup_and_break:
		close(fd_pmt);
		close(fd_telem_dir);
	}

	pmt_diriter_remove(&pmt_iter);

	/*
	 * If we found something, stick just
	 * created linked list to the front.
	 */
	if (head)
		pmt_mmios = head;

	return head;
}

struct pmt_mmio *pmt_mmio_find(unsigned int guid)
{
	struct pmt_mmio *pmmio = pmt_mmios;

	while (pmmio) {
		if (pmmio->guid == guid)
			return pmmio;

		pmmio = pmmio->next;
	}

	return NULL;
}

void *pmt_get_counter_pointer(struct pmt_mmio *pmmio, unsigned long counter_offset)
{
	char *ret;

	/* Get base of mmaped PMT file. */
	ret = (char *)pmmio->mmio_base;

	/*
	 * Apply PMT MMIO offset to obtain beginning of the mmaped telemetry data.
	 * It's not guaranteed that the mmaped memory begins with the telemetry data
	 *      - we might have to apply the offset first.
	 */
	ret += pmmio->pmt_offset;

	/* Apply the counter offset to get the address to the mmaped counter. */
	ret += counter_offset;

	return ret;
}

struct pmt_mmio *pmt_add_guid(unsigned int guid, unsigned int seq)
{
	struct pmt_mmio *ret;

	ret = pmt_mmio_find(guid);
	if (!ret)
		ret = pmt_mmio_open(guid);

	while (ret && seq) {
		ret = ret->next;
		--seq;
	}

	return ret;
}

enum pmt_open_mode {
	PMT_OPEN_TRY,		/* Open failure is not an error. */
	PMT_OPEN_REQUIRED,	/* Open failure is a fatal error. */
};

struct pmt_counter *pmt_find_counter(struct pmt_counter *pcounter, const char *name)
{
	while (pcounter) {
		if (strcmp(pcounter->name, name) == 0)
			break;

		pcounter = pcounter->next;
	}

	return pcounter;
}

struct pmt_counter **pmt_get_scope_root(enum counter_scope scope)
{
	switch (scope) {
	case SCOPE_CPU:
		return &sys.pmt_tp;
	case SCOPE_CORE:
		return &sys.pmt_cp;
	case SCOPE_PACKAGE:
		return &sys.pmt_pp;
	}

	__builtin_unreachable();
}

void pmt_counter_add_domain(struct pmt_counter *pcounter, unsigned long *pmmio, unsigned int domain_id)
{
	/* Make sure the new domain fits. */
	if (domain_id >= pcounter->num_domains)
		pmt_counter_resize(pcounter, domain_id + 1);

	assert(pcounter->domains);
	assert(domain_id < pcounter->num_domains);

	pcounter->domains[domain_id].pcounter = pmmio;
}

int pmt_add_counter(unsigned int guid, unsigned int seq, const char *name, enum pmt_datatype type,
		    unsigned int lsb, unsigned int msb, unsigned int offset, enum counter_scope scope,
		    enum counter_format format, unsigned int domain_id, enum pmt_open_mode mode)
{
	struct pmt_mmio *mmio;
	struct pmt_counter *pcounter;
	struct pmt_counter **const pmt_root = pmt_get_scope_root(scope);
	bool new_counter = false;
	int conflict = 0;

	if (lsb > msb) {
		fprintf(stderr, "%s: %s: `%s` must be satisfied\n", __func__, "lsb <= msb", name);
		exit(1);
	}

	if (msb >= 64) {
		fprintf(stderr, "%s: %s: `%s` must be satisfied\n", __func__, "msb < 64", name);
		exit(1);
	}

	mmio = pmt_add_guid(guid, seq);
	if (!mmio) {
		if (mode != PMT_OPEN_TRY) {
			fprintf(stderr, "%s: failed to map PMT MMIO for guid %x, seq %u\n", __func__, guid, seq);
			exit(1);
		}

		return 1;
	}

	if (offset >= mmio->size) {
		if (mode != PMT_OPEN_TRY) {
			fprintf(stderr, "%s: offset %u outside of PMT MMIO size %u\n", __func__, offset, mmio->size);
			exit(1);
		}

		return 1;
	}

	pcounter = pmt_find_counter(*pmt_root, name);
	if (!pcounter) {
		pcounter = calloc(1, sizeof(*pcounter));
		new_counter = true;
	}

	if (new_counter) {
		strncpy(pcounter->name, name, ARRAY_SIZE(pcounter->name) - 1);
		pcounter->type = type;
		pcounter->scope = scope;
		pcounter->lsb = lsb;
		pcounter->msb = msb;
		pcounter->format = format;
	} else {
		conflict += pcounter->type != type;
		conflict += pcounter->scope != scope;
		conflict += pcounter->lsb != lsb;
		conflict += pcounter->msb != msb;
		conflict += pcounter->format != format;
	}

	if (conflict) {
		fprintf(stderr, "%s: conflicting parameters for the PMT counter with the same name %s\n",
			__func__, name);
		exit(1);
	}

	pmt_counter_add_domain(pcounter, pmt_get_counter_pointer(mmio, offset), domain_id);

	if (new_counter) {
		pcounter->next = *pmt_root;
		*pmt_root = pcounter;
	}

	return 0;
}

void pmt_init(void)
{
	int cpu_num;
	unsigned long seq, offset, mod_num;

	if (BIC_IS_ENABLED(BIC_Diec6)) {
		pmt_add_counter(PMT_MTL_DC6_GUID, PMT_MTL_DC6_SEQ, "Die%c6", PMT_TYPE_XTAL_TIME,
				PMT_COUNTER_MTL_DC6_LSB, PMT_COUNTER_MTL_DC6_MSB, PMT_COUNTER_MTL_DC6_OFFSET,
				SCOPE_PACKAGE, FORMAT_DELTA, 0, PMT_OPEN_TRY);
	}

	if (BIC_IS_ENABLED(BIC_CPU_c1e)) {
		seq = 0;
		offset = PMT_COUNTER_CWF_MC1E_OFFSET_BASE;
		mod_num = 0;	/* Relative module number for current PMT file. */

		/* Open the counter for each CPU. */
		for (cpu_num = 0; cpu_num < topo.max_cpu_num;) {

			if (cpu_is_not_allowed(cpu_num))
				goto next_loop_iter;

			/*
			 * Set the scope to CPU, even though CWF report the counter per module.
			 * CPUs inside the same module will read from the same location, instead of reporting zeros.
			 *
			 * CWF with newer firmware might require a PMT_TYPE_XTAL_TIME intead of PMT_TYPE_TCORE_CLOCK.
			 */
			pmt_add_counter(PMT_CWF_MC1E_GUID, seq, "CPU%c1e", PMT_TYPE_TCORE_CLOCK,
					PMT_COUNTER_CWF_MC1E_LSB, PMT_COUNTER_CWF_MC1E_MSB, offset, SCOPE_CPU,
					FORMAT_DELTA, cpu_num, PMT_OPEN_TRY);

			/*
			 * Rather complex logic for each time we go to the next loop iteration,
			 * so keep it as a label.
			 */
next_loop_iter:
			/*
			 * Advance the cpu number and check if we should also advance offset to
			 * the next counter inside the PMT file.
			 *
			 * On Clearwater Forest platform, the counter is reported per module,
			 * so open the same counter for all of the CPUs inside the module.
			 * That way, reported table show the correct value for all of the CPUs inside the module,
			 * instead of zeros.
			 */
			++cpu_num;
			if (cpu_num % PMT_COUNTER_CWF_CPUS_PER_MODULE == 0) {
				offset += PMT_COUNTER_CWF_MC1E_OFFSET_INCREMENT;
				++mod_num;
			}

			/*
			 * There are PMT_COUNTER_CWF_MC1E_NUM_MODULES_PER_FILE in each PMT file.
			 *
			 * If that number is reached, seq must be incremented to advance to the next file in a sequence.
			 * Offset inside that file and a module counter has to be reset.
			 */
			if (mod_num == PMT_COUNTER_CWF_MC1E_NUM_MODULES_PER_FILE) {
				++seq;
				offset = PMT_COUNTER_CWF_MC1E_OFFSET_BASE;
				mod_num = 0;
			}
		}
	}
}

void turbostat_init()
{
	setup_all_buffers(true);
	set_base_cpu();
	check_msr_access();
	check_perf_access();
	process_cpuid();
	counter_info_init();
	probe_pm_features();
	msr_perf_init();
	linux_perf_init();
	rapl_perf_init();
	cstate_perf_init();
	added_perf_counters_init();
	pmt_init();

	for_all_cpus(get_cpu_type, ODD_COUNTERS);
	for_all_cpus(get_cpu_type, EVEN_COUNTERS);

	if (BIC_IS_ENABLED(BIC_IPC) && has_aperf_access && get_instr_count_fd(base_cpu) != -1)
		BIC_PRESENT(BIC_IPC);

	/*
	 * If TSC tweak is needed, but couldn't get it,
	 * disable more BICs, since it can't be reported accurately.
	 */
	if (platform->enable_tsc_tweak && !has_base_hz) {
		bic_enabled &= ~BIC_Busy;
		bic_enabled &= ~BIC_Bzy_MHz;
	}
}

void affinitize_child(void)
{
	/* Prefer cpu_possible_set, if available */
	if (sched_setaffinity(0, cpu_possible_setsize, cpu_possible_set)) {
		warn("sched_setaffinity cpu_possible_set");

		/* Otherwise, allow child to run on same cpu set as turbostat */
		if (sched_setaffinity(0, cpu_allowed_setsize, cpu_allowed_set))
			warn("sched_setaffinity cpu_allowed_set");
	}
}

int fork_it(char **argv)
{
	pid_t child_pid;
	int status;

	snapshot_proc_sysfs_files();
	status = for_all_cpus(get_counters, EVEN_COUNTERS);
	first_counter_read = 0;
	if (status)
		exit(status);
	gettimeofday(&tv_even, (struct timezone *)NULL);

	child_pid = fork();
	if (!child_pid) {
		/* child */
		affinitize_child();
		execvp(argv[0], argv);
		err(errno, "exec %s", argv[0]);
	} else {

		/* parent */
		if (child_pid == -1)
			err(1, "fork");

		signal(SIGINT, SIG_IGN);
		signal(SIGQUIT, SIG_IGN);
		if (waitpid(child_pid, &status, 0) == -1)
			err(status, "waitpid");

		if (WIFEXITED(status))
			status = WEXITSTATUS(status);
	}
	/*
	 * n.b. fork_it() does not check for errors from for_all_cpus()
	 * because re-starting is problematic when forking
	 */
	snapshot_proc_sysfs_files();
	for_all_cpus(get_counters, ODD_COUNTERS);
	gettimeofday(&tv_odd, (struct timezone *)NULL);
	timersub(&tv_odd, &tv_even, &tv_delta);
	if (for_all_cpus_2(delta_cpu, ODD_COUNTERS, EVEN_COUNTERS))
		fprintf(outf, "%s: Counter reset detected\n", progname);

	compute_average(EVEN_COUNTERS);
	format_all_counters(EVEN_COUNTERS);

	fprintf(outf, "%.6f sec\n", tv_delta.tv_sec + tv_delta.tv_usec / 1000000.0);

	flush_output_stderr();

	return status;
}

int get_and_dump_counters(void)
{
	int status;

	snapshot_proc_sysfs_files();
	status = for_all_cpus(get_counters, ODD_COUNTERS);
	if (status)
		return status;

	status = for_all_cpus(dump_counters, ODD_COUNTERS);
	if (status)
		return status;

	flush_output_stdout();

	return status;
}

void print_version()
{
	fprintf(outf, "turbostat version 2025.06.08 - Len Brown <lenb@kernel.org>\n");
}

#define COMMAND_LINE_SIZE 2048

void print_bootcmd(void)
{
	char bootcmd[COMMAND_LINE_SIZE];
	FILE *fp;
	int ret;

	memset(bootcmd, 0, COMMAND_LINE_SIZE);
	fp = fopen("/proc/cmdline", "r");
	if (!fp)
		return;

	ret = fread(bootcmd, sizeof(char), COMMAND_LINE_SIZE - 1, fp);
	if (ret) {
		bootcmd[ret] = '\0';
		/* the last character is already '\n' */
		fprintf(outf, "Kernel command line: %s", bootcmd);
	}

	fclose(fp);
}

struct msr_counter *find_msrp_by_name(struct msr_counter *head, char *name)
{
	struct msr_counter *mp;

	for (mp = head; mp; mp = mp->next) {
		if (debug)
			fprintf(stderr, "%s: %s %s\n", __func__, name, mp->name);
		if (!strcmp(name, mp->name))
			return mp;
	}
	return NULL;
}

int add_counter(unsigned int msr_num, char *path, char *name,
		unsigned int width, enum counter_scope scope,
		enum counter_type type, enum counter_format format, int flags, int id)
{
	struct msr_counter *msrp;

	if (no_msr && msr_num)
		errx(1, "Requested MSR counter 0x%x, but in --no-msr mode", msr_num);

	if (debug)
		fprintf(stderr, "%s(msr%d, %s, %s, width%d, scope%d, type%d, format%d, flags%x, id%d)\n",
			__func__, msr_num, path, name, width, scope, type, format, flags, id);

	switch (scope) {

	case SCOPE_CPU:
		msrp = find_msrp_by_name(sys.tp, name);
		if (msrp) {
			if (debug)
				fprintf(stderr, "%s: %s FOUND\n", __func__, name);
			break;
		}
		if (sys.added_thread_counters++ >= MAX_ADDED_THREAD_COUNTERS) {
			warnx("ignoring thread counter %s", name);
			return -1;
		}
		break;
	case SCOPE_CORE:
		msrp = find_msrp_by_name(sys.cp, name);
		if (msrp) {
			if (debug)
				fprintf(stderr, "%s: %s FOUND\n", __func__, name);
			break;
		}
		if (sys.added_core_counters++ >= MAX_ADDED_CORE_COUNTERS) {
			warnx("ignoring core counter %s", name);
			return -1;
		}
		break;
	case SCOPE_PACKAGE:
		msrp = find_msrp_by_name(sys.pp, name);
		if (msrp) {
			if (debug)
				fprintf(stderr, "%s: %s FOUND\n", __func__, name);
			break;
		}
		if (sys.added_package_counters++ >= MAX_ADDED_PACKAGE_COUNTERS) {
			warnx("ignoring package counter %s", name);
			return -1;
		}
		break;
	default:
		warnx("ignoring counter %s with unknown scope", name);
		return -1;
	}

	if (msrp == NULL) {
		msrp = calloc(1, sizeof(struct msr_counter));
		if (msrp == NULL)
			err(-1, "calloc msr_counter");

		msrp->msr_num = msr_num;
		strncpy(msrp->name, name, NAME_BYTES - 1);
		msrp->width = width;
		msrp->type = type;
		msrp->format = format;
		msrp->flags = flags;

		switch (scope) {
		case SCOPE_CPU:
			msrp->next = sys.tp;
			sys.tp = msrp;
			break;
		case SCOPE_CORE:
			msrp->next = sys.cp;
			sys.cp = msrp;
			break;
		case SCOPE_PACKAGE:
			msrp->next = sys.pp;
			sys.pp = msrp;
			break;
		}
	}

	if (path) {
		struct sysfs_path *sp;

		sp = calloc(1, sizeof(struct sysfs_path));
		if (sp == NULL) {
			perror("calloc");
			exit(1);
		}
		strncpy(sp->path, path, PATH_BYTES - 1);
		sp->id = id;
		sp->next = msrp->sp;
		msrp->sp = sp;
	}

	return 0;
}

/*
 * Initialize the fields used for identifying and opening the counter.
 *
 * Defer the initialization of any runtime buffers for actually reading
 * the counters for when we initialize all perf counters, so we can later
 * easily call re_initialize().
 */
struct perf_counter_info *make_perf_counter_info(const char *perf_device,
						 const char *perf_event,
						 const char *name,
						 unsigned int width,
						 enum counter_scope scope,
						 enum counter_type type, enum counter_format format)
{
	struct perf_counter_info *pinfo;

	pinfo = calloc(1, sizeof(*pinfo));
	if (!pinfo)
		errx(1, "%s: Failed to allocate %s/%s\n", __func__, perf_device, perf_event);

	strncpy(pinfo->device, perf_device, ARRAY_SIZE(pinfo->device) - 1);
	strncpy(pinfo->event, perf_event, ARRAY_SIZE(pinfo->event) - 1);

	strncpy(pinfo->name, name, ARRAY_SIZE(pinfo->name) - 1);
	pinfo->width = width;
	pinfo->scope = scope;
	pinfo->type = type;
	pinfo->format = format;

	return pinfo;
}

int add_perf_counter(const char *perf_device, const char *perf_event, const char *name_buffer, unsigned int width,
		     enum counter_scope scope, enum counter_type type, enum counter_format format)
{
	struct perf_counter_info *pinfo;

	switch (scope) {
	case SCOPE_CPU:
		if (sys.added_thread_perf_counters >= MAX_ADDED_THREAD_COUNTERS) {
			warnx("ignoring thread counter perf/%s/%s", perf_device, perf_event);
			return -1;
		}
		break;

	case SCOPE_CORE:
		if (sys.added_core_perf_counters >= MAX_ADDED_CORE_COUNTERS) {
			warnx("ignoring core counter perf/%s/%s", perf_device, perf_event);
			return -1;
		}
		break;

	case SCOPE_PACKAGE:
		if (sys.added_package_perf_counters >= MAX_ADDED_PACKAGE_COUNTERS) {
			warnx("ignoring package counter perf/%s/%s", perf_device, perf_event);
			return -1;
		}
		break;
	}

	pinfo = make_perf_counter_info(perf_device, perf_event, name_buffer, width, scope, type, format);

	if (!pinfo)
		return -1;

	switch (scope) {
	case SCOPE_CPU:
		pinfo->next = sys.perf_tp;
		sys.perf_tp = pinfo;
		++sys.added_thread_perf_counters;
		break;

	case SCOPE_CORE:
		pinfo->next = sys.perf_cp;
		sys.perf_cp = pinfo;
		++sys.added_core_perf_counters;
		break;

	case SCOPE_PACKAGE:
		pinfo->next = sys.perf_pp;
		sys.perf_pp = pinfo;
		++sys.added_package_perf_counters;
		break;
	}

	// FIXME: we might not have debug here yet
	if (debug)
		fprintf(stderr, "%s: %s/%s, name: %s, scope%d\n",
			__func__, pinfo->device, pinfo->event, pinfo->name, pinfo->scope);

	return 0;
}

void parse_add_command_msr(char *add_command)
{
	int msr_num = 0;
	char *path = NULL;
	char perf_device[PERF_DEV_NAME_BYTES] = "";
	char perf_event[PERF_EVT_NAME_BYTES] = "";
	char name_buffer[PERF_NAME_BYTES] = "";
	int width = 64;
	int fail = 0;
	enum counter_scope scope = SCOPE_CPU;
	enum counter_type type = COUNTER_CYCLES;
	enum counter_format format = FORMAT_DELTA;

	while (add_command) {

		if (sscanf(add_command, "msr0x%x", &msr_num) == 1)
			goto next;

		if (sscanf(add_command, "msr%d", &msr_num) == 1)
			goto next;

		BUILD_BUG_ON(ARRAY_SIZE(perf_device) <= 31);
		BUILD_BUG_ON(ARRAY_SIZE(perf_event) <= 31);
		if (sscanf(add_command, "perf/%31[^/]/%31[^,]", &perf_device[0], &perf_event[0]) == 2)
			goto next;

		if (*add_command == '/') {
			path = add_command;
			goto next;
		}

		if (sscanf(add_command, "u%d", &width) == 1) {
			if ((width == 32) || (width == 64))
				goto next;
			width = 64;
		}
		if (!strncmp(add_command, "cpu", strlen("cpu"))) {
			scope = SCOPE_CPU;
			goto next;
		}
		if (!strncmp(add_command, "core", strlen("core"))) {
			scope = SCOPE_CORE;
			goto next;
		}
		if (!strncmp(add_command, "package", strlen("package"))) {
			scope = SCOPE_PACKAGE;
			goto next;
		}
		if (!strncmp(add_command, "cycles", strlen("cycles"))) {
			type = COUNTER_CYCLES;
			goto next;
		}
		if (!strncmp(add_command, "seconds", strlen("seconds"))) {
			type = COUNTER_SECONDS;
			goto next;
		}
		if (!strncmp(add_command, "usec", strlen("usec"))) {
			type = COUNTER_USEC;
			goto next;
		}
		if (!strncmp(add_command, "raw", strlen("raw"))) {
			format = FORMAT_RAW;
			goto next;
		}
		if (!strncmp(add_command, "delta", strlen("delta"))) {
			format = FORMAT_DELTA;
			goto next;
		}
		if (!strncmp(add_command, "percent", strlen("percent"))) {
			format = FORMAT_PERCENT;
			goto next;
		}

		BUILD_BUG_ON(ARRAY_SIZE(name_buffer) <= 18);
		if (sscanf(add_command, "%18s,%*s", name_buffer) == 1) {
			char *eos;

			eos = strchr(name_buffer, ',');
			if (eos)
				*eos = '\0';
			goto next;
		}

next:
		add_command = strchr(add_command, ',');
		if (add_command) {
			*add_command = '\0';
			add_command++;
		}

	}
	if ((msr_num == 0) && (path == NULL) && (perf_device[0] == '\0' || perf_event[0] == '\0')) {
		fprintf(stderr, "--add: (msrDDD | msr0xXXX | /path_to_counter | perf/device/event) required\n");
		fail++;
	}

	/* Test for non-empty perf_device and perf_event */
	const bool is_perf_counter = perf_device[0] && perf_event[0];

	/* generate default column header */
	if (*name_buffer == '\0') {
		if (is_perf_counter) {
			snprintf(name_buffer, ARRAY_SIZE(name_buffer), "perf/%s", perf_event);
		} else {
			if (width == 32)
				sprintf(name_buffer, "M0x%x%s", msr_num, format == FORMAT_PERCENT ? "%" : "");
			else
				sprintf(name_buffer, "M0X%x%s", msr_num, format == FORMAT_PERCENT ? "%" : "");
		}
	}

	if (is_perf_counter) {
		if (add_perf_counter(perf_device, perf_event, name_buffer, width, scope, type, format))
			fail++;
	} else {
		if (add_counter(msr_num, path, name_buffer, width, scope, type, format, 0, 0))
			fail++;
	}

	if (fail) {
		help();
		exit(1);
	}
}

bool starts_with(const char *str, const char *prefix)
{
	return strncmp(prefix, str, strlen(prefix)) == 0;
}

int pmt_parse_from_path(const char *target_path, unsigned int *out_guid, unsigned int *out_seq)
{
	struct pmt_diriter_t pmt_iter;
	const struct dirent *dirname;
	struct stat stat, target_stat;
	int fd_telem_dir = -1;
	int fd_target_dir;
	unsigned int seq = 0;
	unsigned long guid, target_guid;
	int ret = -1;

	fd_target_dir = open(target_path, O_RDONLY | O_DIRECTORY);
	if (fd_target_dir == -1) {
		return -1;
	}

	if (fstat(fd_target_dir, &target_stat) == -1) {
		fprintf(stderr, "%s: Failed to stat the target: %s", __func__, strerror(errno));
		exit(1);
	}

	if (parse_telem_info_file(fd_target_dir, "guid", "%lx", &target_guid)) {
		fprintf(stderr, "%s: Failed to parse the target guid file: %s", __func__, strerror(errno));
		exit(1);
	}

	close(fd_target_dir);

	pmt_diriter_init(&pmt_iter);

	for (dirname = pmt_diriter_begin(&pmt_iter, SYSFS_TELEM_PATH); dirname != NULL;
	     dirname = pmt_diriter_next(&pmt_iter)) {

		fd_telem_dir = openat(dirfd(pmt_iter.dir), dirname->d_name, O_RDONLY | O_DIRECTORY);
		if (fd_telem_dir == -1)
			continue;

		if (parse_telem_info_file(fd_telem_dir, "guid", "%lx", &guid)) {
			fprintf(stderr, "%s: Failed to parse the guid file: %s", __func__, strerror(errno));
			continue;
		}

		if (fstat(fd_telem_dir, &stat) == -1) {
			fprintf(stderr, "%s: Failed to stat %s directory: %s", __func__,
				dirname->d_name, strerror(errno));
			continue;
		}

		/*
		 * If reached the same directory as target, exit the loop.
		 * Seq has the correct value now.
		 */
		if (stat.st_dev == target_stat.st_dev && stat.st_ino == target_stat.st_ino) {
			ret = 0;
			break;
		}

		/*
		 * If reached directory with the same guid,
		 * but it's not the target directory yet,
		 * increment seq and continue the search.
		 */
		if (guid == target_guid)
			++seq;

		close(fd_telem_dir);
		fd_telem_dir = -1;
	}

	pmt_diriter_remove(&pmt_iter);

	if (fd_telem_dir != -1)
		close(fd_telem_dir);

	if (!ret) {
		*out_guid = target_guid;
		*out_seq = seq;
	}

	return ret;
}

void parse_add_command_pmt(char *add_command)
{
	char *name = NULL;
	char *type_name = NULL;
	char *format_name = NULL;
	char *direct_path = NULL;
	static const char direct_path_prefix[] = "path=";
	unsigned int offset;
	unsigned int lsb;
	unsigned int msb;
	unsigned int guid;
	unsigned int seq = 0;	/* By default, pick first file in a sequence with a given GUID. */
	unsigned int domain_id;
	enum counter_scope scope = 0;
	enum pmt_datatype type = PMT_TYPE_RAW;
	enum counter_format format = FORMAT_RAW;
	bool has_offset = false;
	bool has_lsb = false;
	bool has_msb = false;
	bool has_format = true;	/* Format has a default value. */
	bool has_guid = false;
	bool has_scope = false;
	bool has_type = true;	/* Type has a default value. */

	/* Consume the "pmt," prefix. */
	add_command = strchr(add_command, ',');
	if (!add_command) {
		help();
		exit(1);
	}
	++add_command;

	while (add_command) {
		if (starts_with(add_command, "name=")) {
			name = add_command + strlen("name=");
			goto next;
		}

		if (starts_with(add_command, "type=")) {
			type_name = add_command + strlen("type=");
			goto next;
		}

		if (starts_with(add_command, "domain=")) {
			const size_t prefix_len = strlen("domain=");

			if (sscanf(add_command + prefix_len, "cpu%u", &domain_id) == 1) {
				scope = SCOPE_CPU;
				has_scope = true;
			} else if (sscanf(add_command + prefix_len, "core%u", &domain_id) == 1) {
				scope = SCOPE_CORE;
				has_scope = true;
			} else if (sscanf(add_command + prefix_len, "package%u", &domain_id) == 1) {
				scope = SCOPE_PACKAGE;
				has_scope = true;
			}

			if (!has_scope) {
				printf("%s: invalid value for scope. Expected cpu%%u, core%%u or package%%u.\n",
				       __func__);
				exit(1);
			}

			goto next;
		}

		if (starts_with(add_command, "format=")) {
			format_name = add_command + strlen("format=");
			goto next;
		}

		if (sscanf(add_command, "offset=%u", &offset) == 1) {
			has_offset = true;
			goto next;
		}

		if (sscanf(add_command, "lsb=%u", &lsb) == 1) {
			has_lsb = true;
			goto next;
		}

		if (sscanf(add_command, "msb=%u", &msb) == 1) {
			has_msb = true;
			goto next;
		}

		if (sscanf(add_command, "guid=%x", &guid) == 1) {
			has_guid = true;
			goto next;
		}

		if (sscanf(add_command, "seq=%x", &seq) == 1)
			goto next;

		if (strncmp(add_command, direct_path_prefix, strlen(direct_path_prefix)) == 0) {
			direct_path = add_command + strlen(direct_path_prefix);
			goto next;
		}
next:
		add_command = strchr(add_command, ',');
		if (add_command) {
			*add_command = '\0';
			add_command++;
		}
	}

	if (!name) {
		printf("%s: missing %s\n", __func__, "name");
		exit(1);
	}

	if (strlen(name) >= PMT_COUNTER_NAME_SIZE_BYTES) {
		printf("%s: name has to be at most %d characters long\n", __func__, PMT_COUNTER_NAME_SIZE_BYTES);
		exit(1);
	}

	if (format_name) {
		has_format = false;

		if (strcmp("raw", format_name) == 0) {
			format = FORMAT_RAW;
			has_format = true;
		}

		if (strcmp("delta", format_name) == 0) {
			format = FORMAT_DELTA;
			has_format = true;
		}

		if (!has_format) {
			fprintf(stderr, "%s: Invalid format %s. Expected raw or delta\n", __func__, format_name);
			exit(1);
		}
	}

	if (type_name) {
		has_type = false;

		if (strcmp("raw", type_name) == 0) {
			type = PMT_TYPE_RAW;
			has_type = true;
		}

		if (strcmp("txtal_time", type_name) == 0) {
			type = PMT_TYPE_XTAL_TIME;
			has_type = true;
		}

		if (strcmp("tcore_clock", type_name) == 0) {
			type = PMT_TYPE_TCORE_CLOCK;
			has_type = true;
		}

		if (!has_type) {
			printf("%s: invalid %s: %s\n", __func__, "type", type_name);
			exit(1);
		}
	}

	if (!has_offset) {
		printf("%s : missing %s\n", __func__, "offset");
		exit(1);
	}

	if (!has_lsb) {
		printf("%s: missing %s\n", __func__, "lsb");
		exit(1);
	}

	if (!has_msb) {
		printf("%s: missing %s\n", __func__, "msb");
		exit(1);
	}

	if (direct_path && has_guid) {
		printf("%s: path and guid+seq parameters are mutually exclusive\n"
		       "notice: passed guid=0x%x and path=%s\n", __func__, guid, direct_path);
		exit(1);
	}

	if (direct_path) {
		if (pmt_parse_from_path(direct_path, &guid, &seq)) {
			printf("%s: failed to parse PMT file from %s\n", __func__, direct_path);
			exit(1);
		}

		/* GUID was just infered from the direct path. */
		has_guid = true;
	}

	if (!has_guid) {
		printf("%s: missing %s\n", __func__, "guid or path");
		exit(1);
	}

	if (!has_scope) {
		printf("%s: missing %s\n", __func__, "scope");
		exit(1);
	}

	if (lsb > msb) {
		printf("%s: lsb > msb doesn't make sense\n", __func__);
		exit(1);
	}

	pmt_add_counter(guid, seq, name, type, lsb, msb, offset, scope, format, domain_id, PMT_OPEN_REQUIRED);
}

void parse_add_command(char *add_command)
{
	if (strncmp(add_command, "pmt", strlen("pmt")) == 0)
		return parse_add_command_pmt(add_command);
	return parse_add_command_msr(add_command);
}

int is_deferred_add(char *name)
{
	int i;

	for (i = 0; i < deferred_add_index; ++i)
		if (!strcmp(name, deferred_add_names[i]))
			return 1;
	return 0;
}

int is_deferred_skip(char *name)
{
	int i;

	for (i = 0; i < deferred_skip_index; ++i)
		if (!strcmp(name, deferred_skip_names[i]))
			return 1;
	return 0;
}

void probe_cpuidle_residency(void)
{
	char path[64];
	char name_buf[16];
	FILE *input;
	int state;
	int min_state = 1024, max_state = 0;
	char *sp;

	if (!DO_BIC(BIC_pct_idle))
		return;

	for (state = 10; state >= 0; --state) {

		sprintf(path, "/sys/devices/system/cpu/cpu%d/cpuidle/state%d/name", base_cpu, state);
		input = fopen(path, "r");
		if (input == NULL)
			continue;
		if (!fgets(name_buf, sizeof(name_buf), input))
			err(1, "%s: failed to read file", path);

		/* truncate "C1-HSW\n" to "C1", or truncate "C1\n" to "C1" */
		sp = strchr(name_buf, '-');
		if (!sp)
			sp = strchrnul(name_buf, '\n');
		*sp = '%';
		*(sp + 1) = '\0';

		remove_underbar(name_buf);

		fclose(input);

		sprintf(path, "cpuidle/state%d/time", state);

		if (!DO_BIC(BIC_pct_idle) && !is_deferred_add(name_buf))
			continue;

		if (is_deferred_skip(name_buf))
			continue;

		add_counter(0, path, name_buf, 64, SCOPE_CPU, COUNTER_USEC, FORMAT_PERCENT, SYSFS_PERCPU, 0);

		if (state > max_state)
			max_state = state;
		if (state < min_state)
			min_state = state;
	}
}

void probe_cpuidle_counts(void)
{
	char path[64];
	char name_buf[16];
	FILE *input;
	int state;
	int min_state = 1024, max_state = 0;
	char *sp;

	if (!DO_BIC(BIC_cpuidle))
		return;

	for (state = 10; state >= 0; --state) {

		sprintf(path, "/sys/devices/system/cpu/cpu%d/cpuidle/state%d/name", base_cpu, state);
		input = fopen(path, "r");
		if (input == NULL)
			continue;
		if (!fgets(name_buf, sizeof(name_buf), input))
			err(1, "%s: failed to read file", path);
		fclose(input);

		remove_underbar(name_buf);

<<<<<<< HEAD
		if (!DO_BIC(BIC_cpuidle) && !is_deferred_add(name_buf))
=======
		if (!DO_BIC(BIC_sysfs) && !is_deferred_add(name_buf))
>>>>>>> 447c98c1
			continue;

		if (is_deferred_skip(name_buf))
			continue;

		/* truncate "C1-HSW\n" to "C1", or truncate "C1\n" to "C1" */
		sp = strchr(name_buf, '-');
		if (!sp)
			sp = strchrnul(name_buf, '\n');

		/*
		 * The 'below' sysfs file always contains 0 for the deepest state (largest index),
		 * do not add it.
		 */
		if (state != max_state) {
			/*
			 * Add 'C1+' for C1, and so on. The 'below' sysfs file always contains 0 for
			 * the last state, so do not add it.
			 */

			*sp = '+';
			*(sp + 1) = '\0';
			sprintf(path, "cpuidle/state%d/below", state);
			add_counter(0, path, name_buf, 64, SCOPE_CPU, COUNTER_ITEMS, FORMAT_DELTA, SYSFS_PERCPU, 0);
		}

		*sp = '\0';
		sprintf(path, "cpuidle/state%d/usage", state);
		add_counter(0, path, name_buf, 64, SCOPE_CPU, COUNTER_ITEMS, FORMAT_DELTA, SYSFS_PERCPU, 0);

		/*
		 * The 'above' sysfs file always contains 0 for the shallowest state (smallest
		 * index), do not add it.
		 */
		if (state != min_state) {
			*sp = '-';
			*(sp + 1) = '\0';
			sprintf(path, "cpuidle/state%d/above", state);
			add_counter(0, path, name_buf, 64, SCOPE_CPU, COUNTER_ITEMS, FORMAT_DELTA, SYSFS_PERCPU, 0);
		}
	}
}

/*
 * parse cpuset with following syntax
 * 1,2,4..6,8-10 and set bits in cpu_subset
 */
void parse_cpu_command(char *optarg)
{
	if (!strcmp(optarg, "core")) {
		if (cpu_subset)
			goto error;
		show_core_only++;
		return;
	}
	if (!strcmp(optarg, "package")) {
		if (cpu_subset)
			goto error;
		show_pkg_only++;
		return;
	}
	if (show_core_only || show_pkg_only)
		goto error;

	cpu_subset = CPU_ALLOC(CPU_SUBSET_MAXCPUS);
	if (cpu_subset == NULL)
		err(3, "CPU_ALLOC");
	cpu_subset_size = CPU_ALLOC_SIZE(CPU_SUBSET_MAXCPUS);

	CPU_ZERO_S(cpu_subset_size, cpu_subset);

	if (parse_cpu_str(optarg, cpu_subset, cpu_subset_size))
		goto error;

	return;

error:
	fprintf(stderr, "\"--cpu %s\" malformed\n", optarg);
	help();
	exit(-1);
}

void cmdline(int argc, char **argv)
{
	int opt;
	int option_index = 0;
	static struct option long_options[] = {
		{ "add", required_argument, 0, 'a' },
		{ "cpu", required_argument, 0, 'c' },
		{ "Dump", no_argument, 0, 'D' },
		{ "debug", no_argument, 0, 'd' },	/* internal, not documented */
		{ "enable", required_argument, 0, 'e' },
		{ "force", no_argument, 0, 'f' },
		{ "interval", required_argument, 0, 'i' },
		{ "IPC", no_argument, 0, 'I' },
		{ "num_iterations", required_argument, 0, 'n' },
		{ "header_iterations", required_argument, 0, 'N' },
		{ "help", no_argument, 0, 'h' },
		{ "hide", required_argument, 0, 'H' },	// meh, -h taken by --help
		{ "Joules", no_argument, 0, 'J' },
		{ "list", no_argument, 0, 'l' },
		{ "out", required_argument, 0, 'o' },
		{ "quiet", no_argument, 0, 'q' },
		{ "no-msr", no_argument, 0, 'M' },
		{ "no-perf", no_argument, 0, 'P' },
		{ "show", required_argument, 0, 's' },
		{ "Summary", no_argument, 0, 'S' },
		{ "TCC", required_argument, 0, 'T' },
		{ "version", no_argument, 0, 'v' },
		{ 0, 0, 0, 0 }
	};

	progname = argv[0];

	/*
	 * Parse some options early, because they may make other options invalid,
	 * like adding the MSR counter with --add and at the same time using --no-msr.
	 */
	while ((opt = getopt_long_only(argc, argv, "+MPn:", long_options, &option_index)) != -1) {
		switch (opt) {
		case 'M':
			no_msr = 1;
			break;
		case 'P':
			no_perf = 1;
			break;
		default:
			break;
		}
	}
	optind = 0;

	while ((opt = getopt_long_only(argc, argv, "+C:c:Dde:hi:Jn:o:qMST:v", long_options, &option_index)) != -1) {
		switch (opt) {
		case 'a':
			parse_add_command(optarg);
			break;
		case 'c':
			parse_cpu_command(optarg);
			break;
		case 'D':
			dump_only++;
			/*
			 * Force the no_perf early to prevent using it as a source.
			 * User asks for raw values, but perf returns them relative
			 * to the opening of the file descriptor.
			 */
			no_perf = 1;
			break;
		case 'e':
			/* --enable specified counter */
			bic_enabled = bic_enabled | bic_lookup(optarg, SHOW_LIST);
			break;
		case 'f':
			force_load++;
			break;
		case 'd':
			debug++;
			ENABLE_BIC(BIC_DISABLED_BY_DEFAULT);
			break;
		case 'H':
			/*
			 * --hide: do not show those specified
			 *  multiple invocations simply clear more bits in enabled mask
			 */
			bic_enabled &= ~bic_lookup(optarg, HIDE_LIST);
			break;
		case 'h':
		default:
			help();
			exit(1);
		case 'i':
			{
				double interval = strtod(optarg, NULL);

				if (interval < 0.001) {
					fprintf(outf, "interval %f seconds is too small\n", interval);
					exit(2);
				}

				interval_tv.tv_sec = interval_ts.tv_sec = interval;
				interval_tv.tv_usec = (interval - interval_tv.tv_sec) * 1000000;
				interval_ts.tv_nsec = (interval - interval_ts.tv_sec) * 1000000000;
			}
			break;
		case 'J':
			rapl_joules++;
			break;
		case 'l':
			ENABLE_BIC(BIC_DISABLED_BY_DEFAULT);
			list_header_only++;
			quiet++;
			break;
		case 'o':
			outf = fopen_or_die(optarg, "w");
			break;
		case 'q':
			quiet = 1;
			break;
		case 'M':
		case 'P':
			/* Parsed earlier */
			break;
		case 'n':
			num_iterations = strtod(optarg, NULL);

			if (num_iterations <= 0) {
				fprintf(outf, "iterations %d should be positive number\n", num_iterations);
				exit(2);
			}
			break;
		case 'N':
			header_iterations = strtod(optarg, NULL);

			if (header_iterations <= 0) {
				fprintf(outf, "iterations %d should be positive number\n", header_iterations);
				exit(2);
			}
			break;
		case 's':
			/*
			 * --show: show only those specified
			 *  The 1st invocation will clear and replace the enabled mask
			 *  subsequent invocations can add to it.
			 */
			if (shown == 0)
				bic_enabled = bic_lookup(optarg, SHOW_LIST);
			else
				bic_enabled |= bic_lookup(optarg, SHOW_LIST);
			shown = 1;
			break;
		case 'S':
			summary_only++;
			break;
		case 'T':
			tj_max_override = atoi(optarg);
			break;
		case 'v':
			print_version();
			exit(0);
			break;
		}
	}
}

void set_rlimit(void)
{
	struct rlimit limit;

	if (getrlimit(RLIMIT_NOFILE, &limit) < 0)
		err(1, "Failed to get rlimit");

	if (limit.rlim_max < MAX_NOFILE)
		limit.rlim_max = MAX_NOFILE;
	if (limit.rlim_cur < MAX_NOFILE)
		limit.rlim_cur = MAX_NOFILE;

	if (setrlimit(RLIMIT_NOFILE, &limit) < 0)
		err(1, "Failed to set rlimit");
}

int main(int argc, char **argv)
{
	int fd, ret;

	fd = open("/sys/fs/cgroup/cgroup.procs", O_WRONLY);
	if (fd < 0)
		goto skip_cgroup_setting;

	ret = write(fd, "0\n", 2);
	if (ret == -1)
		perror("Can't update cgroup\n");

	close(fd);

skip_cgroup_setting:
	outf = stderr;
	cmdline(argc, argv);

	if (!quiet) {
		print_version();
		print_bootcmd();
	}

	probe_cpuidle_residency();
	probe_cpuidle_counts();

	if (!getuid())
		set_rlimit();

	turbostat_init();

	if (!no_msr)
		msr_sum_record();

	/* dump counters and exit */
	if (dump_only)
		return get_and_dump_counters();

	/* list header and exit */
	if (list_header_only) {
		print_header(",");
		flush_output_stdout();
		return 0;
	}

	/*
	 * if any params left, it must be a command to fork
	 */
	if (argc - optind)
		return fork_it(argv + optind);
	else
		turbostat_loop();

	return 0;
}<|MERGE_RESOLUTION|>--- conflicted
+++ resolved
@@ -153,7 +153,7 @@
 	{ 0x0, "TSC_MHz", NULL, 0, 0, 0, NULL, 0 },
 	{ 0x0, "IRQ", NULL, 0, 0, 0, NULL, 0 },
 	{ 0x0, "SMI", NULL, 32, 0, FORMAT_DELTA, NULL, 0 },
-	{ 0x0, "cpuidle", NULL, 0, 0, 0, NULL, 0 },
+	{ 0x0, "sysfs", NULL, 0, 0, 0, NULL, 0 },
 	{ 0x0, "CPU%c1", NULL, 0, 0, 0, NULL, 0 },
 	{ 0x0, "CPU%c3", NULL, 0, 0, 0, NULL, 0 },
 	{ 0x0, "CPU%c6", NULL, 0, 0, 0, NULL, 0 },
@@ -206,7 +206,6 @@
 	{ 0x0, "Sys_J", NULL, 0, 0, 0, NULL, 0 },
 	{ 0x0, "NMI", NULL, 0, 0, 0, NULL, 0 },
 	{ 0x0, "CPU%c1e", NULL, 0, 0, 0, NULL, 0 },
-	{ 0x0, "pct_idle", NULL, 0, 0, 0, NULL, 0 },
 };
 
 #define MAX_BIC (sizeof(bic) / sizeof(struct msr_counter))
@@ -220,7 +219,7 @@
 #define	BIC_TSC_MHz	(1ULL << 7)
 #define	BIC_IRQ		(1ULL << 8)
 #define	BIC_SMI		(1ULL << 9)
-#define	BIC_cpuidle	(1ULL << 10)
+#define	BIC_sysfs	(1ULL << 10)
 #define	BIC_CPU_c1	(1ULL << 11)
 #define	BIC_CPU_c3	(1ULL << 12)
 #define	BIC_CPU_c6	(1ULL << 13)
@@ -273,20 +272,17 @@
 #define	BIC_Sys_J		(1ULL << 60)
 #define	BIC_NMI			(1ULL << 61)
 #define	BIC_CPU_c1e		(1ULL << 62)
-#define	BIC_pct_idle		(1ULL << 63)
-
-#define BIC_GROUP_TOPOLOGY (BIC_Package | BIC_Node | BIC_CoreCnt | BIC_PkgCnt | BIC_Core | BIC_CPU | BIC_Die)
-#define BIC_GROUP_THERMAL_PWR (BIC_CoreTmp | BIC_PkgTmp | BIC_PkgWatt | BIC_CorWatt | BIC_GFXWatt | BIC_RAMWatt | BIC_PKG__ | BIC_RAM__ | BIC_SysWatt)
-#define BIC_GROUP_FREQUENCY (BIC_Avg_MHz | BIC_Busy | BIC_Bzy_MHz | BIC_TSC_MHz | BIC_GFXMHz | BIC_GFXACTMHz | BIC_SAMMHz | BIC_SAMACTMHz | BIC_UNCORE_MHZ)
-#define BIC_GROUP_HW_IDLE (BIC_Busy | BIC_CPU_c1 | BIC_CPU_c3 | BIC_CPU_c6 | BIC_CPU_c7 | BIC_GFX_rc6 | BIC_Pkgpc2 | BIC_Pkgpc3 | BIC_Pkgpc6 | BIC_Pkgpc7 | BIC_Pkgpc8 | BIC_Pkgpc9 | BIC_Pkgpc10 | BIC_CPU_LPI | BIC_SYS_LPI | BIC_Mod_c6 | BIC_Totl_c0 | BIC_Any_c0 | BIC_GFX_c0 | BIC_CPUGFX | BIC_SAM_mc6 | BIC_Diec6)
-#define BIC_GROUP_SW_IDLE (BIC_Busy | BIC_cpuidle | BIC_pct_idle )
-#define BIC_GROUP_IDLE (BIC_GROUP_HW_IDLE | BIC_pct_idle)
+
+#define BIC_TOPOLOGY (BIC_Package | BIC_Node | BIC_CoreCnt | BIC_PkgCnt | BIC_Core | BIC_CPU | BIC_Die)
+#define BIC_THERMAL_PWR (BIC_CoreTmp | BIC_PkgTmp | BIC_PkgWatt | BIC_CorWatt | BIC_GFXWatt | BIC_RAMWatt | BIC_PKG__ | BIC_RAM__ | BIC_SysWatt)
+#define BIC_FREQUENCY (BIC_Avg_MHz | BIC_Busy | BIC_Bzy_MHz | BIC_TSC_MHz | BIC_GFXMHz | BIC_GFXACTMHz | BIC_SAMMHz | BIC_SAMACTMHz | BIC_UNCORE_MHZ)
+#define BIC_IDLE (BIC_Busy | BIC_sysfs | BIC_CPU_c1 | BIC_CPU_c3 | BIC_CPU_c6 | BIC_CPU_c7 | BIC_GFX_rc6 | BIC_Pkgpc2 | BIC_Pkgpc3 | BIC_Pkgpc6 | BIC_Pkgpc7 | BIC_Pkgpc8 | BIC_Pkgpc9 | BIC_Pkgpc10 | BIC_CPU_LPI | BIC_SYS_LPI | BIC_Mod_c6 | BIC_Totl_c0 | BIC_Any_c0 | BIC_GFX_c0 | BIC_CPUGFX | BIC_SAM_mc6 | BIC_Diec6)
 #define BIC_OTHER (BIC_IRQ | BIC_NMI | BIC_SMI | BIC_ThreadC | BIC_CoreTmp | BIC_IPC)
 
-#define BIC_DISABLED_BY_DEFAULT	(BIC_USEC | BIC_TOD | BIC_APIC | BIC_X2APIC | BIC_cpuidle)
+#define BIC_DISABLED_BY_DEFAULT	(BIC_USEC | BIC_TOD | BIC_APIC | BIC_X2APIC)
 
 unsigned long long bic_enabled = (0xFFFFFFFFFFFFFFFFULL & ~BIC_DISABLED_BY_DEFAULT);
-unsigned long long bic_present = BIC_USEC | BIC_TOD | BIC_cpuidle | BIC_pct_idle | BIC_APIC | BIC_X2APIC;
+unsigned long long bic_present = BIC_USEC | BIC_TOD | BIC_sysfs | BIC_APIC | BIC_X2APIC;
 
 #define DO_BIC(COUNTER_NAME) (bic_enabled & bic_present & COUNTER_NAME)
 #define DO_BIC_READ(COUNTER_NAME) (bic_present & COUNTER_NAME)
@@ -539,7 +535,7 @@
 #define RAPL_PKG_ALL	(RAPL_PKG | RAPL_PKG_PERF_STATUS | RAPL_PKG_POWER_INFO)
 #define RAPL_DRAM_ALL	(RAPL_DRAM | RAPL_DRAM_PERF_STATUS | RAPL_DRAM_POWER_INFO)
 #define RAPL_CORE_ALL	(RAPL_CORE | RAPL_CORE_POLICY)
-#define RAPL_GFX_ALL	(RAPL_GFX | RAPL_GFX_POLICY)
+#define RAPL_GFX_ALL	(RAPL_GFX | RAPL_GFX_POLIGY)
 
 #define RAPL_AMD_F17H	(RAPL_AMD_PWR_UNIT | RAPL_AMD_CORE_ENERGY_STAT | RAPL_AMD_PKG_ENERGY_STAT)
 
@@ -837,23 +833,6 @@
 	.has_fixed_rapl_psys_unit = 1,
 	.trl_msrs = TRL_BASE | TRL_CORECOUNT,
 	.rapl_msrs = RAPL_PKG_ALL | RAPL_DRAM_ALL | RAPL_PSYS,
-};
-
-static const struct platform_features dmr_features = {
-	.has_msr_misc_feature_control = spr_features.has_msr_misc_feature_control,
-	.has_msr_misc_pwr_mgmt = spr_features.has_msr_misc_pwr_mgmt,
-	.has_nhm_msrs = spr_features.has_nhm_msrs,
-	.has_config_tdp = spr_features.has_config_tdp,
-	.bclk_freq = spr_features.bclk_freq,
-	.supported_cstates = spr_features.supported_cstates,
-	.cst_limit = spr_features.cst_limit,
-	.has_msr_core_c1_res = spr_features.has_msr_core_c1_res,
-	.has_msr_module_c6_res_ms = 1,	/* DMR has Dual Core Module and MC6 MSR */
-	.has_irtl_msrs = spr_features.has_irtl_msrs,
-	.has_cst_prewake_bit = spr_features.has_cst_prewake_bit,
-	.has_fixed_rapl_psys_unit = spr_features.has_fixed_rapl_psys_unit,
-	.trl_msrs = spr_features.trl_msrs,
-	.rapl_msrs = 0,		/* DMR does not have RAPL MSRs */
 };
 
 static const struct platform_features srf_features = {
@@ -1045,14 +1024,12 @@
 	{ INTEL_EMERALDRAPIDS_X, &spr_features },
 	{ INTEL_GRANITERAPIDS_X, &spr_features },
 	{ INTEL_GRANITERAPIDS_D, &spr_features },
-	{ INTEL_PANTHERCOVE_X, &dmr_features },
 	{ INTEL_LAKEFIELD, &cnl_features },
 	{ INTEL_ALDERLAKE, &adl_features },
 	{ INTEL_ALDERLAKE_L, &adl_features },
 	{ INTEL_RAPTORLAKE, &adl_features },
 	{ INTEL_RAPTORLAKE_P, &adl_features },
 	{ INTEL_RAPTORLAKE_S, &adl_features },
-	{ INTEL_BARTLETTLAKE, &adl_features },
 	{ INTEL_METEORLAKE, &adl_features },
 	{ INTEL_METEORLAKE_L, &adl_features },
 	{ INTEL_ARROWLAKE_H, &adl_features },
@@ -1079,7 +1056,7 @@
 	 * Missing support for
 	 * INTEL_ICELAKE
 	 * INTEL_ATOM_SILVERMONT_MID
-	 * INTEL_ATOM_SILVERMONT_MID2
+	 * INTEL_ATOM_AIRMONT_MID
 	 * INTEL_ATOM_AIRMONT_NP
 	 */
 	{ 0, NULL },
@@ -1090,6 +1067,7 @@
 void probe_platform_features(unsigned int family, unsigned int model)
 {
 	int i;
+
 
 	if (authentic_amd || hygon_genuine) {
 		/* fallback to default features on unsupported models */
@@ -1124,7 +1102,8 @@
 	if (platform)
 		return;
 
-	fprintf(stderr, "Unsupported platform detected.\n\tSee RUN THE LATEST VERSION on turbostat(8)\n");
+	fprintf(stderr, "Unsupported platform detected.\n"
+		"\tSee RUN THE LATEST VERSION on turbostat(8)\n");
 	exit(1);
 }
 
@@ -1142,10 +1121,9 @@
 int backwards_count;
 char *progname;
 
-#define CPU_SUBSET_MAXCPUS	8192	/* need to use before probe... */
+#define CPU_SUBSET_MAXCPUS	1024	/* need to use before probe... */
 cpu_set_t *cpu_present_set, *cpu_possible_set, *cpu_effective_set, *cpu_allowed_set, *cpu_affinity_set, *cpu_subset;
-size_t cpu_present_setsize, cpu_possible_setsize, cpu_effective_setsize, cpu_allowed_setsize, cpu_affinity_setsize,
-    cpu_subset_size;
+size_t cpu_present_setsize, cpu_possible_setsize, cpu_effective_setsize, cpu_allowed_setsize, cpu_affinity_setsize, cpu_subset_size;
 #define MAX_ADDED_THREAD_COUNTERS 24
 #define MAX_ADDED_CORE_COUNTERS 8
 #define MAX_ADDED_PACKAGE_COUNTERS 16
@@ -2158,20 +2136,13 @@
 
 	if (fd)
 		return fd;
-#if defined(ANDROID)
-	sprintf(pathname, "/dev/msr%d", cpu);
-#else
+
 	sprintf(pathname, "/dev/cpu/%d/msr", cpu);
-#endif
 	fd = open(pathname, O_RDONLY);
 	if (fd < 0)
-#if defined(ANDROID)
-		err(-1, "%s open failed, try chown or chmod +r /dev/msr*, "
-		    "or run with --no-msr, or run as root", pathname);
-#else
 		err(-1, "%s open failed, try chown or chmod +r /dev/cpu/*/msr, "
 		    "or run with --no-msr, or run as root", pathname);
-#endif
+
 	fd_percpu[cpu] = fd;
 
 	return fd;
@@ -2240,52 +2211,32 @@
 	return 0;
 }
 
-int add_msr_counter(int cpu, off_t offset)
+int probe_rapl_msr(int cpu, off_t offset, int index)
 {
 	ssize_t retval;
 	unsigned long long value;
 
-	if (no_msr)
-		return -1;
-
-	if (!offset)
-		return -1;
+	assert(!no_msr);
 
 	retval = pread(get_msr_fd(cpu), &value, sizeof(value), offset);
 
 	/* if the read failed, the probe fails */
 	if (retval != sizeof(value))
-		return -1;
-
-	if (value == 0)
-		return 0;
-
-	return 1;
-}
-
-int add_rapl_msr_counter(int cpu, const struct rapl_counter_arch_info *cai)
-{
-	int ret;
-
-	if (!(platform->rapl_msrs & cai->feature_mask))
-		return -1;
-
-	ret = add_msr_counter(cpu, cai->msr);
-	if (ret < 0)
-		return -1;
-
-	switch (cai->rci_index) {
+		return 1;
+
+	/* If an Energy Status Counter MSR returns 0, the probe fails */
+	switch (index) {
 	case RAPL_RCI_INDEX_ENERGY_PKG:
 	case RAPL_RCI_INDEX_ENERGY_CORES:
 	case RAPL_RCI_INDEX_DRAM:
 	case RAPL_RCI_INDEX_GFX:
 	case RAPL_RCI_INDEX_ENERGY_PLATFORM:
-		if (ret == 0)
+		if (value == 0)
 			return 1;
 	}
 
 	/* PKG,DRAM_PERF_STATUS MSRs, can return any value */
-	return 1;
+	return 0;
 }
 
 /* Convert CPU ID to domain ID for given added perf counter. */
@@ -2372,7 +2323,8 @@
 		"		  degrees Celsius\n"
 		"  -h, --help\n"
 		"		print this help message\n"
-		"  -v, --version\n\t\tprint version information\n\nFor more help, run \"man turbostat\"\n");
+		"  -v, --version\n"
+		"		print version information\n\nFor more help, run \"man turbostat\"\n");
 }
 
 /*
@@ -2402,25 +2354,16 @@
 				retval |= ~0;
 				break;
 			} else if (!strcmp(name_list, "topology")) {
-				retval |= BIC_GROUP_TOPOLOGY;
+				retval |= BIC_TOPOLOGY;
 				break;
 			} else if (!strcmp(name_list, "power")) {
-				retval |= BIC_GROUP_THERMAL_PWR;
+				retval |= BIC_THERMAL_PWR;
 				break;
 			} else if (!strcmp(name_list, "idle")) {
-				retval |= BIC_GROUP_IDLE;
-				break;
-			} else if (!strcmp(name_list, "swidle")) {
-				retval |= BIC_GROUP_SW_IDLE;
-				break;
-			} else if (!strcmp(name_list, "sysfs")) {	/* legacy compatibility */
-				retval |= BIC_GROUP_SW_IDLE;
-				break;
-			} else if (!strcmp(name_list, "hwidle")) {
-				retval |= BIC_GROUP_HW_IDLE;
+				retval |= BIC_IDLE;
 				break;
 			} else if (!strcmp(name_list, "frequency")) {
-				retval |= BIC_GROUP_FREQUENCY;
+				retval |= BIC_FREQUENCY;
 				break;
 			} else if (!strcmp(name_list, "other")) {
 				retval |= BIC_OTHER;
@@ -2429,7 +2372,6 @@
 
 		}
 		if (i == MAX_BIC) {
-			fprintf(stderr, "deferred %s\n", name_list);
 			if (mode == SHOW_LIST) {
 				deferred_add_names[deferred_add_index++] = name_list;
 				if (deferred_add_index >= MAX_DEFERRED) {
@@ -2688,7 +2630,7 @@
 	if (DO_BIC(BIC_SYS_LPI))
 		outp += sprintf(outp, "%sSYS%%LPI", (printed++ ? delim : ""));
 
-	if (!rapl_joules) {
+	if (platform->rapl_msrs && !rapl_joules) {
 		if (DO_BIC(BIC_PkgWatt))
 			outp += sprintf(outp, "%sPkgWatt", (printed++ ? delim : ""));
 		if (DO_BIC(BIC_CorWatt) && !platform->has_per_core_rapl)
@@ -2701,7 +2643,7 @@
 			outp += sprintf(outp, "%sPKG_%%", (printed++ ? delim : ""));
 		if (DO_BIC(BIC_RAM__))
 			outp += sprintf(outp, "%sRAM_%%", (printed++ ? delim : ""));
-	} else {
+	} else if (platform->rapl_msrs && rapl_joules) {
 		if (DO_BIC(BIC_Pkg_J))
 			outp += sprintf(outp, "%sPkg_J", (printed++ ? delim : ""));
 		if (DO_BIC(BIC_Cor_J) && !platform->has_per_core_rapl)
@@ -3543,7 +3485,7 @@
 	old->c6 = new->c6 - old->c6;
 	old->c7 = new->c7 - old->c7;
 	old->core_temp_c = new->core_temp_c;
-	old->core_throt_cnt = new->core_throt_cnt - old->core_throt_cnt;
+	old->core_throt_cnt = new->core_throt_cnt;
 	old->mc6_us = new->mc6_us - old->mc6_us;
 
 	DELTA_WRAP32(new->core_energy.raw_value, old->core_energy.raw_value);
@@ -3987,6 +3929,7 @@
 	if (average.threads.nmi_count > 9999999)
 		sums_need_wide_columns = 1;
 
+
 	average.cores.c3 /= topo.allowed_cores;
 	average.cores.c6 /= topo.allowed_cores;
 	average.cores.c7 /= topo.allowed_cores;
@@ -4809,37 +4752,6 @@
 	return (value & value_mask) >> value_shift;
 }
 
-/* Rapl domain enumeration helpers */
-static inline int get_rapl_num_domains(void)
-{
-	int num_packages = topo.max_package_id + 1;
-	int num_cores_per_package;
-	int num_cores;
-
-	if (!platform->has_per_core_rapl)
-		return num_packages;
-
-	num_cores_per_package = topo.max_core_id + 1;
-	num_cores = num_cores_per_package * num_packages;
-
-	return num_cores;
-}
-
-static inline int get_rapl_domain_id(int cpu)
-{
-	int nr_cores_per_package = topo.max_core_id + 1;
-	int rapl_core_id;
-
-	if (!platform->has_per_core_rapl)
-		return cpus[cpu].physical_package_id;
-
-	/* Compute the system-wide unique core-id for @cpu */
-	rapl_core_id = cpus[cpu].physical_core_id;
-	rapl_core_id += cpus[cpu].physical_package_id * nr_cores_per_package;
-
-	return rapl_core_id;
-}
-
 /*
  * get_counters(...)
  * migrate to cpu
@@ -4895,7 +4807,7 @@
 		goto done;
 
 	if (platform->has_per_core_rapl) {
-		status = get_rapl_counters(cpu, get_rapl_domain_id(cpu), c, p);
+		status = get_rapl_counters(cpu, c->core_id, c, p);
 		if (status != 0)
 			return status;
 	}
@@ -4961,7 +4873,7 @@
 		p->sys_lpi = cpuidle_cur_sys_lpi_us;
 
 	if (!platform->has_per_core_rapl) {
-		status = get_rapl_counters(cpu, get_rapl_domain_id(cpu), c, p);
+		status = get_rapl_counters(cpu, p->package_id, c, p);
 		if (status != 0)
 			return status;
 	}
@@ -6127,7 +6039,6 @@
 	int retval;
 
 	rewind(gfx_info[idx].fp);
-	fflush(gfx_info[idx].fp);
 
 	switch (idx) {
 	case GFX_rc6:
@@ -6550,11 +6461,8 @@
 
 	if (no_msr)
 		return;
-#if defined(ANDROID)
-	sprintf(pathname, "/dev/msr%d", base_cpu);
-#else
+
 	sprintf(pathname, "/dev/cpu/%d/msr", base_cpu);
-#endif
 	if (stat(pathname, &sb))
 		if (system("/sbin/modprobe msr > /dev/null 2>&1"))
 			no_msr = 1;
@@ -6604,11 +6512,7 @@
 	failed += check_for_cap_sys_rawio();
 
 	/* test file permissions */
-#if defined(ANDROID)
-	sprintf(pathname, "/dev/msr%d", base_cpu);
-#else
 	sprintf(pathname, "/dev/cpu/%d/msr", base_cpu);
-#endif
 	if (euidaccess(pathname, R_OK)) {
 		failed++;
 	}
@@ -6818,10 +6722,8 @@
 		 * This allows "--show/--hide UncMHz" to be effective for
 		 * the clustered MHz counters, as a group.
 		 */
-		if BIC_IS_ENABLED
-			(BIC_UNCORE_MHZ)
-			    add_counter(0, path, name_buf, 0, SCOPE_PACKAGE, COUNTER_K2M, FORMAT_AVERAGE, 0,
-					package_id);
+		if BIC_IS_ENABLED(BIC_UNCORE_MHZ)
+			add_counter(0, path, name_buf, 0, SCOPE_PACKAGE, COUNTER_K2M, FORMAT_AVERAGE, 0, package_id);
 
 		if (quiet)
 			continue;
@@ -6893,21 +6795,17 @@
 		else
 			goto next;
 
-		set_graphics_fp("/sys/class/drm/card0/device/tile0/gt0/gtidle/idle_residency_ms",
-				gt0_is_gt ? GFX_rc6 : SAM_mc6);
+		set_graphics_fp("/sys/class/drm/card0/device/tile0/gt0/gtidle/idle_residency_ms", gt0_is_gt ? GFX_rc6 : SAM_mc6);
 
 		set_graphics_fp("/sys/class/drm/card0/device/tile0/gt0/freq0/cur_freq", gt0_is_gt ? GFX_MHz : SAM_MHz);
 
-		set_graphics_fp("/sys/class/drm/card0/device/tile0/gt0/freq0/act_freq",
-				gt0_is_gt ? GFX_ACTMHz : SAM_ACTMHz);
-
-		set_graphics_fp("/sys/class/drm/card0/device/tile0/gt1/gtidle/idle_residency_ms",
-				gt0_is_gt ? SAM_mc6 : GFX_rc6);
+		set_graphics_fp("/sys/class/drm/card0/device/tile0/gt0/freq0/act_freq", gt0_is_gt ? GFX_ACTMHz : SAM_ACTMHz);
+
+		set_graphics_fp("/sys/class/drm/card0/device/tile0/gt1/gtidle/idle_residency_ms", gt0_is_gt ? SAM_mc6 : GFX_rc6);
 
 		set_graphics_fp("/sys/class/drm/card0/device/tile0/gt1/freq0/cur_freq", gt0_is_gt ? SAM_MHz : GFX_MHz);
 
-		set_graphics_fp("/sys/class/drm/card0/device/tile0/gt1/freq0/act_freq",
-				gt0_is_gt ? SAM_ACTMHz : GFX_ACTMHz);
+		set_graphics_fp("/sys/class/drm/card0/device/tile0/gt1/freq0/act_freq", gt0_is_gt ? SAM_ACTMHz : GFX_ACTMHz);
 
 		goto end;
 	}
@@ -7343,9 +7241,6 @@
 	else
 		bic_enabled &= ~bic_joules_bits;
 
-	if (!platform->rapl_msrs || no_msr)
-		return;
-
 	if (!(platform->rapl_msrs & RAPL_PKG_PERF_STATUS))
 		bic_enabled &= ~BIC_PKG__;
 	if (!(platform->rapl_msrs & RAPL_DRAM_PERF_STATUS))
@@ -7395,9 +7290,6 @@
 		bic_enabled &= ~bic_watt_bits;
 	else
 		bic_enabled &= ~bic_joules_bits;
-
-	if (!platform->rapl_msrs || no_msr)
-		return;
 
 	if (get_msr(base_cpu, MSR_RAPL_PWR_UNIT, &msr))
 		return;
@@ -7423,158 +7315,6 @@
 		(((msr >> 16) & 1) ? "EN" : "DIS"));
 
 	return;
-}
-
-static int fread_int(char *path, int *val)
-{
-	FILE *filep;
-	int ret;
-
-	filep = fopen(path, "r");
-	if (!filep)
-		return -1;
-
-	ret = fscanf(filep, "%d", val);
-	fclose(filep);
-	return ret;
-}
-
-static int fread_ull(char *path, unsigned long long *val)
-{
-	FILE *filep;
-	int ret;
-
-	filep = fopen(path, "r");
-	if (!filep)
-		return -1;
-
-	ret = fscanf(filep, "%llu", val);
-	fclose(filep);
-	return ret;
-}
-
-static int fread_str(char *path, char *buf, int size)
-{
-	FILE *filep;
-	int ret;
-	char *cp;
-
-	filep = fopen(path, "r");
-	if (!filep)
-		return -1;
-
-	ret = fread(buf, 1, size, filep);
-	fclose(filep);
-
-	/* replace '\n' with '\0' */
-	cp = strchr(buf, '\n');
-	if (cp != NULL)
-		*cp = '\0';
-
-	return ret;
-}
-
-#define PATH_RAPL_SYSFS	"/sys/class/powercap"
-
-static int dump_one_domain(char *domain_path)
-{
-	char path[PATH_MAX];
-	char str[PATH_MAX];
-	unsigned long long val;
-	int constraint;
-	int enable;
-	int ret;
-
-	snprintf(path, PATH_MAX, "%s/name", domain_path);
-	ret = fread_str(path, str, PATH_MAX);
-	if (ret <= 0)
-		return -1;
-
-	fprintf(outf, "%s: %s", domain_path + strlen(PATH_RAPL_SYSFS) + 1, str);
-
-	snprintf(path, PATH_MAX, "%s/enabled", domain_path);
-	ret = fread_int(path, &enable);
-	if (ret <= 0)
-		return -1;
-
-	if (!enable) {
-		fputs(" disabled\n", outf);
-		return 0;
-	}
-
-	for (constraint = 0;; constraint++) {
-		snprintf(path, PATH_MAX, "%s/constraint_%d_time_window_us", domain_path, constraint);
-		ret = fread_ull(path, &val);
-		if (ret <= 0)
-			break;
-
-		if (val > 1000000)
-			fprintf(outf, " %0.1fs", (double)val / 1000000);
-		else if (val > 1000)
-			fprintf(outf, " %0.1fms", (double)val / 1000);
-		else
-			fprintf(outf, " %0.1fus", (double)val);
-
-		snprintf(path, PATH_MAX, "%s/constraint_%d_power_limit_uw", domain_path, constraint);
-		ret = fread_ull(path, &val);
-		if (ret > 0 && val)
-			fprintf(outf, ":%lluW", val / 1000000);
-
-		snprintf(path, PATH_MAX, "%s/constraint_%d_max_power_uw", domain_path, constraint);
-		ret = fread_ull(path, &val);
-		if (ret > 0 && val)
-			fprintf(outf, ",max:%lluW", val / 1000000);
-	}
-	fputc('\n', outf);
-
-	return 0;
-}
-
-static int print_rapl_sysfs(void)
-{
-	DIR *dir, *cdir;
-	struct dirent *entry, *centry;
-	char path[PATH_MAX];
-	char str[PATH_MAX];
-
-	if ((dir = opendir(PATH_RAPL_SYSFS)) == NULL) {
-		warn("open %s failed", PATH_RAPL_SYSFS);
-		return 1;
-	}
-
-	while ((entry = readdir(dir)) != NULL) {
-		if (strlen(entry->d_name) > 100)
-			continue;
-
-		if (strncmp(entry->d_name, "intel-rapl", strlen("intel-rapl")))
-			continue;
-
-		snprintf(path, PATH_MAX, "%s/%s/name", PATH_RAPL_SYSFS, entry->d_name);
-
-		/* Parse top level domains first, including package and psys */
-		fread_str(path, str, PATH_MAX);
-		if (strncmp(str, "package", strlen("package")) && strncmp(str, "psys", strlen("psys")))
-			continue;
-
-		snprintf(path, PATH_MAX, "%s/%s", PATH_RAPL_SYSFS, entry->d_name);
-		if ((cdir = opendir(path)) == NULL) {
-			perror("opendir() error");
-			return 1;
-		}
-
-		dump_one_domain(path);
-
-		while ((centry = readdir(cdir)) != NULL) {
-			if (strncmp(centry->d_name, "intel-rapl", strlen("intel-rapl")))
-				continue;
-			snprintf(path, PATH_MAX, "%s/%s/%s", PATH_RAPL_SYSFS, entry->d_name, centry->d_name);
-			dump_one_domain(path);
-		}
-		closedir(cdir);
-	}
-
-	closedir(dir);
-	return 0;
 }
 
 int print_rapl(struct thread_data *t, struct core_data *c, struct pkg_data *p)
@@ -7703,17 +7443,15 @@
  */
 void probe_rapl(void)
 {
+	if (!platform->rapl_msrs || no_msr)
+		return;
+
 	if (genuine_intel)
 		rapl_probe_intel();
 	if (authentic_amd || hygon_genuine)
 		rapl_probe_amd();
 
 	if (quiet)
-		return;
-
-	print_rapl_sysfs();
-
-	if (!platform->rapl_msrs || no_msr)
 		return;
 
 	for_all_cpus(print_rapl, ODD_COUNTERS);
@@ -8048,42 +7786,44 @@
 	return has_access;
 }
 
-int add_rapl_perf_counter(int cpu, struct rapl_counter_info_t *rci, const struct rapl_counter_arch_info *cai,
-			  double *scale_, enum rapl_unit *unit_)
-{
-	int ret = -1;
-
+int add_rapl_perf_counter_(int cpu, struct rapl_counter_info_t *rci, const struct rapl_counter_arch_info *cai,
+			   double *scale_, enum rapl_unit *unit_)
+{
 	if (no_perf)
 		return -1;
 
-	if (!cai->perf_name)
+	const double scale = read_perf_scale(cai->perf_subsys, cai->perf_name);
+
+	if (scale == 0.0)
 		return -1;
 
-	const double scale = read_perf_scale(cai->perf_subsys, cai->perf_name);
-
-	if (scale == 0.0)
-		goto end;
-
 	const enum rapl_unit unit = read_perf_rapl_unit(cai->perf_subsys, cai->perf_name);
 
 	if (unit == RAPL_UNIT_INVALID)
-		goto end;
+		return -1;
 
 	const unsigned int rapl_type = read_perf_type(cai->perf_subsys);
 	const unsigned int rapl_energy_pkg_config = read_perf_config(cai->perf_subsys, cai->perf_name);
 
-	ret = open_perf_counter(cpu, rapl_type, rapl_energy_pkg_config, rci->fd_perf, PERF_FORMAT_GROUP);
-	if (ret == -1)
-		goto end;
+	const int fd_counter =
+	    open_perf_counter(cpu, rapl_type, rapl_energy_pkg_config, rci->fd_perf, PERF_FORMAT_GROUP);
+	if (fd_counter == -1)
+		return -1;
 
 	/* If it's the first counter opened, make it a group descriptor */
 	if (rci->fd_perf == -1)
-		rci->fd_perf = ret;
+		rci->fd_perf = fd_counter;
 
 	*scale_ = scale;
 	*unit_ = unit;
-
-end:
+	return fd_counter;
+}
+
+int add_rapl_perf_counter(int cpu, struct rapl_counter_info_t *rci, const struct rapl_counter_arch_info *cai,
+			  double *scale, enum rapl_unit *unit)
+{
+	int ret = add_rapl_perf_counter_(cpu, rci, cai, scale, unit);
+
 	if (debug >= 2)
 		fprintf(stderr, "%s: %d (cpu: %d)\n", __func__, ret, cpu);
 
@@ -8108,7 +7848,7 @@
 
 void rapl_perf_init(void)
 {
-	const unsigned int num_domains = get_rapl_num_domains();
+	const unsigned int num_domains = (platform->has_per_core_rapl ? topo.max_core_id : topo.max_package_id) + 1;
 	bool *domain_visited = calloc(num_domains, sizeof(bool));
 
 	rapl_counter_info_perdomain = calloc(num_domains, sizeof(*rapl_counter_info_perdomain));
@@ -8141,9 +7881,6 @@
 		enum rapl_unit unit;
 		unsigned int next_domain;
 
-		if (!BIC_IS_ENABLED(cai->bic))
-			continue;
-
 		memset(domain_visited, 0, num_domains * sizeof(*domain_visited));
 
 		for (int cpu = 0; cpu < topo.max_cpu_num + 1; ++cpu) {
@@ -8152,7 +7889,8 @@
 				continue;
 
 			/* Skip already seen and handled RAPL domains */
-			next_domain = get_rapl_domain_id(cpu);
+			next_domain =
+			    platform->has_per_core_rapl ? cpus[cpu].physical_core_id : cpus[cpu].physical_package_id;
 
 			assert(next_domain < num_domains);
 
@@ -8166,37 +7904,27 @@
 
 			struct rapl_counter_info_t *rci = &rapl_counter_info_perdomain[next_domain];
 
-			/*
-			 * rapl_counter_arch_infos[] can have multiple entries describing the same
-			 * counter, due to the difference from different platforms/Vendors.
-			 * E.g. rapl_counter_arch_infos[0] and rapl_counter_arch_infos[1] share the
-			 * same perf_subsys and perf_name, but with different MSR address.
-			 * rapl_counter_arch_infos[0] is for Intel and rapl_counter_arch_infos[1]
-			 * is for AMD.
-			 * In this case, it is possible that multiple rapl_counter_arch_infos[]
-			 * entries are probed just because their perf/msr is duplicate and valid.
-			 *
-			 * Thus need a check to avoid re-probe the same counters.
-			 */
-			if (rci->source[cai->rci_index] != COUNTER_SOURCE_NONE)
-				break;
-
-			/* Use perf API for this counter */
-			if (add_rapl_perf_counter(cpu, rci, cai, &scale, &unit) != -1) {
-				rci->source[cai->rci_index] = COUNTER_SOURCE_PERF;
-				rci->scale[cai->rci_index] = scale * cai->compat_scale;
-				rci->unit[cai->rci_index] = unit;
-				rci->flags[cai->rci_index] = cai->flags;
-
-				/* Use MSR for this counter */
-			} else if (add_rapl_msr_counter(cpu, cai) >= 0) {
-				rci->source[cai->rci_index] = COUNTER_SOURCE_MSR;
-				rci->msr[cai->rci_index] = cai->msr;
-				rci->msr_mask[cai->rci_index] = cai->msr_mask;
-				rci->msr_shift[cai->rci_index] = cai->msr_shift;
-				rci->unit[cai->rci_index] = RAPL_UNIT_JOULES;
-				rci->scale[cai->rci_index] = *cai->platform_rapl_msr_scale * cai->compat_scale;
-				rci->flags[cai->rci_index] = cai->flags;
+			/* Check if the counter is enabled and accessible */
+			if (BIC_IS_ENABLED(cai->bic) && (platform->rapl_msrs & cai->feature_mask)) {
+
+				/* Use perf API for this counter */
+				if (!no_perf && cai->perf_name
+				    && add_rapl_perf_counter(cpu, rci, cai, &scale, &unit) != -1) {
+					rci->source[cai->rci_index] = COUNTER_SOURCE_PERF;
+					rci->scale[cai->rci_index] = scale * cai->compat_scale;
+					rci->unit[cai->rci_index] = unit;
+					rci->flags[cai->rci_index] = cai->flags;
+
+					/* Use MSR for this counter */
+				} else if (!no_msr && cai->msr && probe_rapl_msr(cpu, cai->msr, cai->rci_index) == 0) {
+					rci->source[cai->rci_index] = COUNTER_SOURCE_MSR;
+					rci->msr[cai->rci_index] = cai->msr;
+					rci->msr_mask[cai->rci_index] = cai->msr_mask;
+					rci->msr_shift[cai->rci_index] = cai->msr_shift;
+					rci->unit[cai->rci_index] = RAPL_UNIT_JOULES;
+					rci->scale[cai->rci_index] = *cai->platform_rapl_msr_scale * cai->compat_scale;
+					rci->flags[cai->rci_index] = cai->flags;
+				}
 			}
 
 			if (rci->source[cai->rci_index] != COUNTER_SOURCE_NONE)
@@ -8229,63 +7957,65 @@
 	return NULL;
 }
 
-int add_cstate_perf_counter(int cpu, struct cstate_counter_info_t *cci, const struct cstate_counter_arch_info *cai)
-{
-	int ret = -1;
-
+int add_cstate_perf_counter_(int cpu, struct cstate_counter_info_t *cci, const struct cstate_counter_arch_info *cai)
+{
 	if (no_perf)
 		return -1;
 
-	if (!cai->perf_name)
+	int *pfd_group = get_cstate_perf_group_fd(cci, cai->perf_subsys);
+
+	if (pfd_group == NULL)
 		return -1;
-
-	int *pfd_group = get_cstate_perf_group_fd(cci, cai->perf_subsys);
-
-	if (pfd_group == NULL)
-		goto end;
 
 	const unsigned int type = read_perf_type(cai->perf_subsys);
 	const unsigned int config = read_perf_config(cai->perf_subsys, cai->perf_name);
 
-	ret = open_perf_counter(cpu, type, config, *pfd_group, PERF_FORMAT_GROUP);
-
-	if (ret == -1)
-		goto end;
+	const int fd_counter = open_perf_counter(cpu, type, config, *pfd_group, PERF_FORMAT_GROUP);
+
+	if (fd_counter == -1)
+		return -1;
 
 	/* If it's the first counter opened, make it a group descriptor */
 	if (*pfd_group == -1)
-		*pfd_group = ret;
-
-end:
+		*pfd_group = fd_counter;
+
+	return fd_counter;
+}
+
+int add_cstate_perf_counter(int cpu, struct cstate_counter_info_t *cci, const struct cstate_counter_arch_info *cai)
+{
+	int ret = add_cstate_perf_counter_(cpu, cci, cai);
+
 	if (debug >= 2)
 		fprintf(stderr, "%s: %d (cpu: %d)\n", __func__, ret, cpu);
 
 	return ret;
 }
 
-int add_msr_perf_counter(int cpu, struct msr_counter_info_t *cci, const struct msr_counter_arch_info *cai)
-{
-	int ret = -1;
-
+int add_msr_perf_counter_(int cpu, struct msr_counter_info_t *cci, const struct msr_counter_arch_info *cai)
+{
 	if (no_perf)
 		return -1;
 
-	if (!cai->perf_name)
-		return -1;
-
 	const unsigned int type = read_perf_type(cai->perf_subsys);
 	const unsigned int config = read_perf_config(cai->perf_subsys, cai->perf_name);
 
-	ret = open_perf_counter(cpu, type, config, cci->fd_perf, PERF_FORMAT_GROUP);
-
-	if (ret == -1)
-		goto end;
+	const int fd_counter = open_perf_counter(cpu, type, config, cci->fd_perf, PERF_FORMAT_GROUP);
+
+	if (fd_counter == -1)
+		return -1;
 
 	/* If it's the first counter opened, make it a group descriptor */
 	if (cci->fd_perf == -1)
-		cci->fd_perf = ret;
-
-end:
+		cci->fd_perf = fd_counter;
+
+	return fd_counter;
+}
+
+int add_msr_perf_counter(int cpu, struct msr_counter_info_t *cci, const struct msr_counter_arch_info *cai)
+{
+	int ret = add_msr_perf_counter_(cpu, cci, cai);
+
 	if (debug)
 		fprintf(stderr, "%s: %s/%s: %d (cpu: %d)\n", __func__, cai->perf_subsys, cai->perf_name, ret, cpu);
 
@@ -8319,12 +8049,12 @@
 
 			if (cai->needed) {
 				/* Use perf API for this counter */
-				if (add_msr_perf_counter(cpu, cci, cai) != -1) {
+				if (!no_perf && cai->perf_name && add_msr_perf_counter(cpu, cci, cai) != -1) {
 					cci->source[cai->rci_index] = COUNTER_SOURCE_PERF;
 					cai->present = true;
 
 					/* User MSR for this counter */
-				} else if (add_msr_counter(cpu, cai->msr) >= 0) {
+				} else if (!no_msr && cai->msr && probe_rapl_msr(cpu, cai->msr, cai->rci_index) == 0) {
 					cci->source[cai->rci_index] = COUNTER_SOURCE_MSR;
 					cci->msr[cai->rci_index] = cai->msr;
 					cci->msr_mask[cai->rci_index] = cai->msr_mask;
@@ -8432,13 +8162,13 @@
 
 			if (counter_needed && counter_supported) {
 				/* Use perf API for this counter */
-				if (add_cstate_perf_counter(cpu, cci, cai) != -1) {
+				if (!no_perf && cai->perf_name && add_cstate_perf_counter(cpu, cci, cai) != -1) {
 
 					cci->source[cai->rci_index] = COUNTER_SOURCE_PERF;
 
 					/* User MSR for this counter */
-				} else if (pkg_cstate_limit >= cai->pkg_cstate_limit
-					   && add_msr_counter(cpu, cai->msr) >= 0) {
+				} else if (!no_msr && cai->msr && pkg_cstate_limit >= cai->pkg_cstate_limit
+					   && probe_rapl_msr(cpu, cai->msr, cai->rci_index) == 0) {
 					cci->source[cai->rci_index] = COUNTER_SOURCE_MSR;
 					cci->msr[cai->rci_index] = cai->msr;
 				}
@@ -9299,14 +9029,15 @@
 					perf_device = "cpu_atom";
 					break;
 
-				default:	/* Don't change, we will probably fail and report a problem soon. */
+				default: /* Don't change, we will probably fail and report a problem soon. */
 					break;
 				}
 			}
 
 			perf_type = read_perf_type(perf_device);
 			if (perf_type == (unsigned int)-1) {
-				warnx("%s: perf/%s/%s: failed to read %s", __func__, perf_device, pinfo->event, "type");
+				warnx("%s: perf/%s/%s: failed to read %s",
+				      __func__, perf_device, pinfo->event, "type");
 				continue;
 			}
 
@@ -9408,7 +9139,7 @@
 		return NULL;
 	}
 
-	for (; entry != NULL; entry = pmt_diriter_next(&pmt_iter)) {
+	for ( ; entry != NULL; entry = pmt_diriter_next(&pmt_iter)) {
 		if (fstatat(dirfd(pmt_iter.dir), entry->d_name, &st, 0) == -1)
 			break;
 
@@ -9848,7 +9579,7 @@
 
 void print_version()
 {
-	fprintf(outf, "turbostat version 2025.06.08 - Len Brown <lenb@kernel.org>\n");
+	fprintf(outf, "turbostat version 2025.02.02 - Len Brown <lenb@kernel.org>\n");
 }
 
 #define COMMAND_LINE_SIZE 2048
@@ -10304,7 +10035,7 @@
 	unsigned int lsb;
 	unsigned int msb;
 	unsigned int guid;
-	unsigned int seq = 0;	/* By default, pick first file in a sequence with a given GUID. */
+	unsigned int seq = 0; /* By default, pick first file in a sequence with a given GUID. */
 	unsigned int domain_id;
 	enum counter_scope scope = 0;
 	enum pmt_datatype type = PMT_TYPE_RAW;
@@ -10528,7 +10259,7 @@
 	return 0;
 }
 
-void probe_cpuidle_residency(void)
+void probe_sysfs(void)
 {
 	char path[64];
 	char name_buf[16];
@@ -10537,9 +10268,6 @@
 	int min_state = 1024, max_state = 0;
 	char *sp;
 
-	if (!DO_BIC(BIC_pct_idle))
-		return;
-
 	for (state = 10; state >= 0; --state) {
 
 		sprintf(path, "/sys/devices/system/cpu/cpu%d/cpuidle/state%d/name", base_cpu, state);
@@ -10562,7 +10290,7 @@
 
 		sprintf(path, "cpuidle/state%d/time", state);
 
-		if (!DO_BIC(BIC_pct_idle) && !is_deferred_add(name_buf))
+		if (!DO_BIC(BIC_sysfs) && !is_deferred_add(name_buf))
 			continue;
 
 		if (is_deferred_skip(name_buf))
@@ -10575,19 +10303,6 @@
 		if (state < min_state)
 			min_state = state;
 	}
-}
-
-void probe_cpuidle_counts(void)
-{
-	char path[64];
-	char name_buf[16];
-	FILE *input;
-	int state;
-	int min_state = 1024, max_state = 0;
-	char *sp;
-
-	if (!DO_BIC(BIC_cpuidle))
-		return;
 
 	for (state = 10; state >= 0; --state) {
 
@@ -10601,11 +10316,7 @@
 
 		remove_underbar(name_buf);
 
-<<<<<<< HEAD
-		if (!DO_BIC(BIC_cpuidle) && !is_deferred_add(name_buf))
-=======
 		if (!DO_BIC(BIC_sysfs) && !is_deferred_add(name_buf))
->>>>>>> 447c98c1
 			continue;
 
 		if (is_deferred_skip(name_buf))
@@ -10890,8 +10601,7 @@
 		print_bootcmd();
 	}
 
-	probe_cpuidle_residency();
-	probe_cpuidle_counts();
+	probe_sysfs();
 
 	if (!getuid())
 		set_rlimit();
