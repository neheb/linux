// SPDX-License-Identifier: GPL-2.0-only
//
// Components shared between ASoC and HDA CS35L56 drivers
//
// Copyright (C) 2023 Cirrus Logic, Inc. and
//                    Cirrus Logic International Semiconductor Ltd.

#include <linux/array_size.h>
#include <linux/firmware/cirrus/wmfw.h>
#include <linux/gpio/consumer.h>
#include <linux/regmap.h>
#include <linux/regulator/consumer.h>
#include <linux/types.h>
#include <sound/cs-amp-lib.h>

#include "cs35l56.h"

static const struct reg_sequence cs35l56_patch[] = {
	/*
	 * Firmware can change these to non-defaults to satisfy SDCA.
	 * Ensure that they are at known defaults.
	 */
	{ CS35L56_ASP1_ENABLES1,		0x00000000 },
	{ CS35L56_ASP1_CONTROL1,		0x00000028 },
	{ CS35L56_ASP1_CONTROL2,		0x18180200 },
	{ CS35L56_ASP1_CONTROL3,		0x00000002 },
	{ CS35L56_ASP1_FRAME_CONTROL1,		0x03020100 },
	{ CS35L56_ASP1_FRAME_CONTROL5,		0x00020100 },
	{ CS35L56_ASP1_DATA_CONTROL1,		0x00000018 },
	{ CS35L56_ASP1_DATA_CONTROL5,		0x00000018 },
	{ CS35L56_ASP1TX1_INPUT,		0x00000000 },
	{ CS35L56_ASP1TX2_INPUT,		0x00000000 },
	{ CS35L56_ASP1TX3_INPUT,		0x00000000 },
	{ CS35L56_ASP1TX4_INPUT,		0x00000000 },
	{ CS35L56_SWIRE_DP3_CH1_INPUT,		0x00000018 },
	{ CS35L56_SWIRE_DP3_CH2_INPUT,		0x00000019 },
	{ CS35L56_SWIRE_DP3_CH3_INPUT,		0x00000029 },
	{ CS35L56_SWIRE_DP3_CH4_INPUT,		0x00000028 },

	/* These are not reset by a soft-reset, so patch to defaults. */
	{ CS35L56_MAIN_RENDER_USER_MUTE,	0x00000000 },
	{ CS35L56_MAIN_RENDER_USER_VOLUME,	0x00000000 },
	{ CS35L56_MAIN_POSTURE_NUMBER,		0x00000000 },
};

int cs35l56_set_patch(struct cs35l56_base *cs35l56_base)
{
	return regmap_register_patch(cs35l56_base->regmap, cs35l56_patch,
				     ARRAY_SIZE(cs35l56_patch));
}
EXPORT_SYMBOL_NS_GPL(cs35l56_set_patch, SND_SOC_CS35L56_SHARED);

static const struct reg_default cs35l56_reg_defaults[] = {
	/* no defaults for OTP_MEM - first read populates cache */

	{ CS35L56_ASP1_ENABLES1,		0x00000000 },
	{ CS35L56_ASP1_CONTROL1,		0x00000028 },
	{ CS35L56_ASP1_CONTROL2,		0x18180200 },
	{ CS35L56_ASP1_CONTROL3,		0x00000002 },
	{ CS35L56_ASP1_FRAME_CONTROL1,		0x03020100 },
	{ CS35L56_ASP1_FRAME_CONTROL5,		0x00020100 },
	{ CS35L56_ASP1_DATA_CONTROL1,		0x00000018 },
	{ CS35L56_ASP1_DATA_CONTROL5,		0x00000018 },
	{ CS35L56_ASP1TX1_INPUT,		0x00000000 },
	{ CS35L56_ASP1TX2_INPUT,		0x00000000 },
	{ CS35L56_ASP1TX3_INPUT,		0x00000000 },
	{ CS35L56_ASP1TX4_INPUT,		0x00000000 },
	{ CS35L56_SWIRE_DP3_CH1_INPUT,		0x00000018 },
	{ CS35L56_SWIRE_DP3_CH2_INPUT,		0x00000019 },
	{ CS35L56_SWIRE_DP3_CH3_INPUT,		0x00000029 },
	{ CS35L56_SWIRE_DP3_CH4_INPUT,		0x00000028 },
	{ CS35L56_IRQ1_MASK_1,			0x83ffffff },
	{ CS35L56_IRQ1_MASK_2,			0xffff7fff },
	{ CS35L56_IRQ1_MASK_4,			0xe0ffffff },
	{ CS35L56_IRQ1_MASK_8,			0xfc000fff },
	{ CS35L56_IRQ1_MASK_18,			0x1f7df0ff },
	{ CS35L56_IRQ1_MASK_20,			0x15c00000 },
	{ CS35L56_MAIN_RENDER_USER_MUTE,	0x00000000 },
	{ CS35L56_MAIN_RENDER_USER_VOLUME,	0x00000000 },
	{ CS35L56_MAIN_POSTURE_NUMBER,		0x00000000 },
};

static bool cs35l56_is_dsp_memory(unsigned int reg)
{
	switch (reg) {
	case CS35L56_DSP1_XMEM_PACKED_0 ... CS35L56_DSP1_XMEM_PACKED_6143:
	case CS35L56_DSP1_XMEM_UNPACKED32_0 ... CS35L56_DSP1_XMEM_UNPACKED32_4095:
	case CS35L56_DSP1_XMEM_UNPACKED24_0 ... CS35L56_DSP1_XMEM_UNPACKED24_8191:
	case CS35L56_DSP1_YMEM_PACKED_0 ... CS35L56_DSP1_YMEM_PACKED_4604:
	case CS35L56_DSP1_YMEM_UNPACKED32_0 ... CS35L56_DSP1_YMEM_UNPACKED32_3070:
	case CS35L56_DSP1_YMEM_UNPACKED24_0 ... CS35L56_DSP1_YMEM_UNPACKED24_6141:
	case CS35L56_DSP1_PMEM_0 ... CS35L56_DSP1_PMEM_5114:
		return true;
	default:
		return false;
	}
}

static bool cs35l56_readable_reg(struct device *dev, unsigned int reg)
{
	switch (reg) {
	case CS35L56_DEVID:
	case CS35L56_REVID:
	case CS35L56_RELID:
	case CS35L56_OTPID:
	case CS35L56_SFT_RESET:
	case CS35L56_GLOBAL_ENABLES:
	case CS35L56_BLOCK_ENABLES:
	case CS35L56_BLOCK_ENABLES2:
	case CS35L56_REFCLK_INPUT:
	case CS35L56_GLOBAL_SAMPLE_RATE:
	case CS35L56_OTP_MEM_53:
	case CS35L56_OTP_MEM_54:
	case CS35L56_OTP_MEM_55:
	case CS35L56_ASP1_ENABLES1:
	case CS35L56_ASP1_CONTROL1:
	case CS35L56_ASP1_CONTROL2:
	case CS35L56_ASP1_CONTROL3:
	case CS35L56_ASP1_FRAME_CONTROL1:
	case CS35L56_ASP1_FRAME_CONTROL5:
	case CS35L56_ASP1_DATA_CONTROL1:
	case CS35L56_ASP1_DATA_CONTROL5:
	case CS35L56_DACPCM1_INPUT:
	case CS35L56_DACPCM2_INPUT:
	case CS35L56_ASP1TX1_INPUT:
	case CS35L56_ASP1TX2_INPUT:
	case CS35L56_ASP1TX3_INPUT:
	case CS35L56_ASP1TX4_INPUT:
	case CS35L56_DSP1RX1_INPUT:
	case CS35L56_DSP1RX2_INPUT:
	case CS35L56_SWIRE_DP3_CH1_INPUT:
	case CS35L56_SWIRE_DP3_CH2_INPUT:
	case CS35L56_SWIRE_DP3_CH3_INPUT:
	case CS35L56_SWIRE_DP3_CH4_INPUT:
	case CS35L56_IRQ1_CFG:
	case CS35L56_IRQ1_STATUS:
	case CS35L56_IRQ1_EINT_1 ... CS35L56_IRQ1_EINT_8:
	case CS35L56_IRQ1_EINT_18:
	case CS35L56_IRQ1_EINT_20:
	case CS35L56_IRQ1_MASK_1:
	case CS35L56_IRQ1_MASK_2:
	case CS35L56_IRQ1_MASK_4:
	case CS35L56_IRQ1_MASK_8:
	case CS35L56_IRQ1_MASK_18:
	case CS35L56_IRQ1_MASK_20:
	case CS35L56_DSP_VIRTUAL1_MBOX_1:
	case CS35L56_DSP_VIRTUAL1_MBOX_2:
	case CS35L56_DSP_VIRTUAL1_MBOX_3:
	case CS35L56_DSP_VIRTUAL1_MBOX_4:
	case CS35L56_DSP_VIRTUAL1_MBOX_5:
	case CS35L56_DSP_VIRTUAL1_MBOX_6:
	case CS35L56_DSP_VIRTUAL1_MBOX_7:
	case CS35L56_DSP_VIRTUAL1_MBOX_8:
	case CS35L56_DSP_RESTRICT_STS1:
	case CS35L56_DSP1_SYS_INFO_ID ... CS35L56_DSP1_SYS_INFO_END:
	case CS35L56_DSP1_AHBM_WINDOW_DEBUG_0:
	case CS35L56_DSP1_AHBM_WINDOW_DEBUG_1:
	case CS35L56_DSP1_SCRATCH1:
	case CS35L56_DSP1_SCRATCH2:
	case CS35L56_DSP1_SCRATCH3:
	case CS35L56_DSP1_SCRATCH4:
		return true;
	default:
		return cs35l56_is_dsp_memory(reg);
	}
}

static bool cs35l56_precious_reg(struct device *dev, unsigned int reg)
{
	switch (reg) {
	case CS35L56_DSP1_XMEM_PACKED_0 ... CS35L56_DSP1_XMEM_PACKED_6143:
	case CS35L56_DSP1_YMEM_PACKED_0 ... CS35L56_DSP1_YMEM_PACKED_4604:
	case CS35L56_DSP1_PMEM_0 ... CS35L56_DSP1_PMEM_5114:
		return true;
	default:
		return false;
	}
}

static bool cs35l56_volatile_reg(struct device *dev, unsigned int reg)
{
	switch (reg) {
	case CS35L56_DEVID:
	case CS35L56_REVID:
	case CS35L56_RELID:
	case CS35L56_OTPID:
	case CS35L56_SFT_RESET:
	case CS35L56_GLOBAL_ENABLES:		   /* owned by firmware */
	case CS35L56_BLOCK_ENABLES:		   /* owned by firmware */
	case CS35L56_BLOCK_ENABLES2:		   /* owned by firmware */
	case CS35L56_REFCLK_INPUT:		   /* owned by firmware */
	case CS35L56_GLOBAL_SAMPLE_RATE:	   /* owned by firmware */
	case CS35L56_DACPCM1_INPUT:		   /* owned by firmware */
	case CS35L56_DACPCM2_INPUT:		   /* owned by firmware */
	case CS35L56_DSP1RX1_INPUT:		   /* owned by firmware */
	case CS35L56_DSP1RX2_INPUT:		   /* owned by firmware */
	case CS35L56_IRQ1_STATUS:
	case CS35L56_IRQ1_EINT_1 ... CS35L56_IRQ1_EINT_8:
	case CS35L56_IRQ1_EINT_18:
	case CS35L56_IRQ1_EINT_20:
	case CS35L56_DSP_VIRTUAL1_MBOX_1:
	case CS35L56_DSP_VIRTUAL1_MBOX_2:
	case CS35L56_DSP_VIRTUAL1_MBOX_3:
	case CS35L56_DSP_VIRTUAL1_MBOX_4:
	case CS35L56_DSP_VIRTUAL1_MBOX_5:
	case CS35L56_DSP_VIRTUAL1_MBOX_6:
	case CS35L56_DSP_VIRTUAL1_MBOX_7:
	case CS35L56_DSP_VIRTUAL1_MBOX_8:
	case CS35L56_DSP_RESTRICT_STS1:
	case CS35L56_DSP1_SYS_INFO_ID ... CS35L56_DSP1_SYS_INFO_END:
	case CS35L56_DSP1_AHBM_WINDOW_DEBUG_0:
	case CS35L56_DSP1_AHBM_WINDOW_DEBUG_1:
	case CS35L56_DSP1_SCRATCH1:
	case CS35L56_DSP1_SCRATCH2:
	case CS35L56_DSP1_SCRATCH3:
	case CS35L56_DSP1_SCRATCH4:
		return true;
	case CS35L56_MAIN_RENDER_USER_MUTE:
	case CS35L56_MAIN_RENDER_USER_VOLUME:
	case CS35L56_MAIN_POSTURE_NUMBER:
		return false;
	default:
		return cs35l56_is_dsp_memory(reg);
	}
}

<<<<<<< HEAD
static const struct reg_sequence cs35l56_asp1_defaults[] = {
	REG_SEQ0(CS35L56_ASP1_ENABLES1,		0x00000000),
	REG_SEQ0(CS35L56_ASP1_CONTROL1,		0x00000028),
	REG_SEQ0(CS35L56_ASP1_CONTROL2,		0x18180200),
	REG_SEQ0(CS35L56_ASP1_CONTROL3,		0x00000002),
	REG_SEQ0(CS35L56_ASP1_FRAME_CONTROL1,	0x03020100),
	REG_SEQ0(CS35L56_ASP1_FRAME_CONTROL5,	0x00020100),
	REG_SEQ0(CS35L56_ASP1_DATA_CONTROL1,	0x00000018),
	REG_SEQ0(CS35L56_ASP1_DATA_CONTROL5,	0x00000018),
	REG_SEQ0(CS35L56_ASP1TX1_INPUT,		0x00000000),
	REG_SEQ0(CS35L56_ASP1TX2_INPUT,		0x00000000),
	REG_SEQ0(CS35L56_ASP1TX3_INPUT,		0x00000000),
	REG_SEQ0(CS35L56_ASP1TX4_INPUT,		0x00000000),
};

/*
 * The firmware can have control of the ASP so we don't provide regmap
 * with defaults for these registers, to prevent a regcache_sync() from
 * overwriting the firmware settings. But if the machine driver hooks up
 * the ASP it means the driver is taking control of the ASP, so then the
 * registers are populated with the defaults.
 */
int cs35l56_init_asp1_regs_for_driver_control(struct cs35l56_base *cs35l56_base)
{
	if (!cs35l56_base->fw_owns_asp1)
		return 0;

	cs35l56_base->fw_owns_asp1 = false;

	return regmap_multi_reg_write(cs35l56_base->regmap, cs35l56_asp1_defaults,
				      ARRAY_SIZE(cs35l56_asp1_defaults));
}
EXPORT_SYMBOL_NS_GPL(cs35l56_init_asp1_regs_for_driver_control, SND_SOC_CS35L56_SHARED);

/*
 * The firmware boot sequence can overwrite the ASP1 config registers so that
 * they don't match regmap's view of their values. Rewrite the values from the
 * regmap cache into the hardware registers.
 */
int cs35l56_force_sync_asp1_registers_from_cache(struct cs35l56_base *cs35l56_base)
{
	struct reg_sequence asp1_regs[ARRAY_SIZE(cs35l56_asp1_defaults)];
	int i, ret;

	if (cs35l56_base->fw_owns_asp1)
		return 0;

	memcpy(asp1_regs, cs35l56_asp1_defaults, sizeof(asp1_regs));

	/* Read current values from regmap cache into the write sequence */
	for (i = 0; i < ARRAY_SIZE(asp1_regs); ++i) {
		ret = regmap_read(cs35l56_base->regmap, asp1_regs[i].reg, &asp1_regs[i].def);
		if (ret)
			goto err;
	}

	/* Write the values cache-bypassed so that they will be written to silicon */
	ret = regmap_multi_reg_write_bypassed(cs35l56_base->regmap, asp1_regs,
					      ARRAY_SIZE(asp1_regs));
	if (ret)
		goto err;

	return 0;

err:
	dev_err(cs35l56_base->dev, "Failed to sync ASP1 registers: %d\n", ret);

	return ret;
}
EXPORT_SYMBOL_NS_GPL(cs35l56_force_sync_asp1_registers_from_cache, SND_SOC_CS35L56_SHARED);

=======
>>>>>>> de9c2c66
int cs35l56_mbox_send(struct cs35l56_base *cs35l56_base, unsigned int command)
{
	unsigned int val;
	int ret;

	regmap_write(cs35l56_base->regmap, CS35L56_DSP_VIRTUAL1_MBOX_1, command);
	ret = regmap_read_poll_timeout(cs35l56_base->regmap, CS35L56_DSP_VIRTUAL1_MBOX_1,
				       val, (val == 0),
				       CS35L56_MBOX_POLL_US, CS35L56_MBOX_TIMEOUT_US);
	if (ret) {
		dev_warn(cs35l56_base->dev, "MBOX command %#x failed: %d\n", command, ret);
		return ret;
	}

	return 0;
}
EXPORT_SYMBOL_NS_GPL(cs35l56_mbox_send, SND_SOC_CS35L56_SHARED);

int cs35l56_firmware_shutdown(struct cs35l56_base *cs35l56_base)
{
	int ret;
	unsigned int val;

	ret = cs35l56_mbox_send(cs35l56_base, CS35L56_MBOX_CMD_SHUTDOWN);
	if (ret)
		return ret;

	ret = regmap_read_poll_timeout(cs35l56_base->regmap,  CS35L56_DSP1_PM_CUR_STATE,
				       val, (val == CS35L56_HALO_STATE_SHUTDOWN),
				       CS35L56_HALO_STATE_POLL_US,
				       CS35L56_HALO_STATE_TIMEOUT_US);
	if (ret < 0)
		dev_err(cs35l56_base->dev, "Failed to poll PM_CUR_STATE to 1 is %d (ret %d)\n",
			val, ret);
	return ret;
}
EXPORT_SYMBOL_NS_GPL(cs35l56_firmware_shutdown, SND_SOC_CS35L56_SHARED);

int cs35l56_wait_for_firmware_boot(struct cs35l56_base *cs35l56_base)
{
	unsigned int val = 0;
	int read_ret, poll_ret;

	/*
	 * The regmap must remain in cache-only until the chip has
	 * booted, so use a bypassed read of the status register.
	 */
	poll_ret = read_poll_timeout(regmap_read_bypassed, read_ret,
				     (val < 0xFFFF) && (val >= CS35L56_HALO_STATE_BOOT_DONE),
				     CS35L56_HALO_STATE_POLL_US,
				     CS35L56_HALO_STATE_TIMEOUT_US,
				     false,
				     cs35l56_base->regmap, CS35L56_DSP1_HALO_STATE, &val);

	if (poll_ret) {
		dev_err(cs35l56_base->dev, "Firmware boot timed out(%d): HALO_STATE=%#x\n",
			read_ret, val);
		return -EIO;
	}

	return 0;
}
EXPORT_SYMBOL_NS_GPL(cs35l56_wait_for_firmware_boot, SND_SOC_CS35L56_SHARED);

void cs35l56_wait_control_port_ready(void)
{
	/* Wait for control port to be ready (datasheet tIRS). */
	usleep_range(CS35L56_CONTROL_PORT_READY_US, 2 * CS35L56_CONTROL_PORT_READY_US);
}
EXPORT_SYMBOL_NS_GPL(cs35l56_wait_control_port_ready, SND_SOC_CS35L56_SHARED);

void cs35l56_wait_min_reset_pulse(void)
{
	/* Satisfy minimum reset pulse width spec */
	usleep_range(CS35L56_RESET_PULSE_MIN_US, 2 * CS35L56_RESET_PULSE_MIN_US);
}
EXPORT_SYMBOL_NS_GPL(cs35l56_wait_min_reset_pulse, SND_SOC_CS35L56_SHARED);

static const struct reg_sequence cs35l56_system_reset_seq[] = {
	REG_SEQ0(CS35L56_DSP1_HALO_STATE, 0),
	REG_SEQ0(CS35L56_DSP_VIRTUAL1_MBOX_1, CS35L56_MBOX_CMD_SYSTEM_RESET),
};

void cs35l56_system_reset(struct cs35l56_base *cs35l56_base, bool is_soundwire)
{
	/*
	 * Must enter cache-only first so there can't be any more register
	 * accesses other than the controlled system reset sequence below.
	 */
	regcache_cache_only(cs35l56_base->regmap, true);
	regmap_multi_reg_write_bypassed(cs35l56_base->regmap,
					cs35l56_system_reset_seq,
					ARRAY_SIZE(cs35l56_system_reset_seq));

	/* On SoundWire the registers won't be accessible until it re-enumerates. */
	if (is_soundwire)
		return;

	cs35l56_wait_control_port_ready();

	/* Leave in cache-only. This will be revoked when the chip has rebooted. */
}
EXPORT_SYMBOL_NS_GPL(cs35l56_system_reset, SND_SOC_CS35L56_SHARED);

int cs35l56_irq_request(struct cs35l56_base *cs35l56_base, int irq)
{
	int ret;

	if (irq < 1)
		return 0;

	ret = devm_request_threaded_irq(cs35l56_base->dev, irq, NULL, cs35l56_irq,
					IRQF_ONESHOT | IRQF_SHARED | IRQF_TRIGGER_LOW,
					"cs35l56", cs35l56_base);
	if (!ret)
		cs35l56_base->irq = irq;
	else
		dev_err(cs35l56_base->dev, "Failed to get IRQ: %d\n", ret);

	return ret;
}
EXPORT_SYMBOL_NS_GPL(cs35l56_irq_request, SND_SOC_CS35L56_SHARED);

irqreturn_t cs35l56_irq(int irq, void *data)
{
	struct cs35l56_base *cs35l56_base = data;
	unsigned int status1 = 0, status8 = 0, status20 = 0;
	unsigned int mask1, mask8, mask20;
	unsigned int val;
	int rv;

	irqreturn_t ret = IRQ_NONE;

	if (!cs35l56_base->init_done)
		return IRQ_NONE;

	mutex_lock(&cs35l56_base->irq_lock);

	rv = pm_runtime_resume_and_get(cs35l56_base->dev);
	if (rv < 0) {
		dev_err(cs35l56_base->dev, "irq: failed to get pm_runtime: %d\n", rv);
		goto err_unlock;
	}

	regmap_read(cs35l56_base->regmap, CS35L56_IRQ1_STATUS, &val);
	if ((val & CS35L56_IRQ1_STS_MASK) == 0) {
		dev_dbg(cs35l56_base->dev, "Spurious IRQ: no pending interrupt\n");
		goto err;
	}

	/* Ack interrupts */
	regmap_read(cs35l56_base->regmap, CS35L56_IRQ1_EINT_1, &status1);
	regmap_read(cs35l56_base->regmap, CS35L56_IRQ1_MASK_1, &mask1);
	status1 &= ~mask1;
	regmap_write(cs35l56_base->regmap, CS35L56_IRQ1_EINT_1, status1);

	regmap_read(cs35l56_base->regmap, CS35L56_IRQ1_EINT_8, &status8);
	regmap_read(cs35l56_base->regmap, CS35L56_IRQ1_MASK_8, &mask8);
	status8 &= ~mask8;
	regmap_write(cs35l56_base->regmap, CS35L56_IRQ1_EINT_8, status8);

	regmap_read(cs35l56_base->regmap, CS35L56_IRQ1_EINT_20, &status20);
	regmap_read(cs35l56_base->regmap, CS35L56_IRQ1_MASK_20, &mask20);
	status20 &= ~mask20;
	/* We don't want EINT20 but they default to unmasked: force mask */
	regmap_write(cs35l56_base->regmap, CS35L56_IRQ1_MASK_20, 0xffffffff);

	dev_dbg(cs35l56_base->dev, "%s: %#x %#x\n", __func__, status1, status8);

	/* Check to see if unmasked bits are active */
	if (!status1 && !status8 && !status20)
		goto err;

	if (status1 & CS35L56_AMP_SHORT_ERR_EINT1_MASK)
		dev_crit(cs35l56_base->dev, "Amp short error\n");

	if (status8 & CS35L56_TEMP_ERR_EINT1_MASK)
		dev_crit(cs35l56_base->dev, "Overtemp error\n");

	ret = IRQ_HANDLED;

err:
	pm_runtime_put(cs35l56_base->dev);
err_unlock:
	mutex_unlock(&cs35l56_base->irq_lock);

	return ret;
}
EXPORT_SYMBOL_NS_GPL(cs35l56_irq, SND_SOC_CS35L56_SHARED);

int cs35l56_is_fw_reload_needed(struct cs35l56_base *cs35l56_base)
{
	unsigned int val;
	int ret;

	/*
	 * In secure mode FIRMWARE_MISSING is cleared by the BIOS loader so
	 * can't be used here to test for memory retention.
	 * Assume that tuning must be re-loaded.
	 */
	if (cs35l56_base->secured)
		return true;

	ret = pm_runtime_resume_and_get(cs35l56_base->dev);
	if (ret) {
		dev_err(cs35l56_base->dev, "Failed to runtime_get: %d\n", ret);
		return ret;
	}

	ret = regmap_read(cs35l56_base->regmap, CS35L56_PROTECTION_STATUS, &val);
	if (ret)
		dev_err(cs35l56_base->dev, "Failed to read PROTECTION_STATUS: %d\n", ret);
	else
		ret = !!(val & CS35L56_FIRMWARE_MISSING);

	pm_runtime_put_autosuspend(cs35l56_base->dev);

	return ret;
}
EXPORT_SYMBOL_NS_GPL(cs35l56_is_fw_reload_needed, SND_SOC_CS35L56_SHARED);

static const struct reg_sequence cs35l56_hibernate_seq[] = {
	/* This must be the last register access */
	REG_SEQ0(CS35L56_DSP_VIRTUAL1_MBOX_1, CS35L56_MBOX_CMD_ALLOW_AUTO_HIBERNATE),
};

static const struct reg_sequence cs35l56_hibernate_wake_seq[] = {
	REG_SEQ0(CS35L56_DSP_VIRTUAL1_MBOX_1, CS35L56_MBOX_CMD_WAKEUP),
};

static void cs35l56_issue_wake_event(struct cs35l56_base *cs35l56_base)
{
	/*
	 * Dummy transactions to trigger I2C/SPI auto-wake. Issue two
	 * transactions to meet the minimum required time from the rising edge
	 * to the last falling edge of wake.
	 *
	 * It uses bypassed write because we must wake the chip before
	 * disabling regmap cache-only.
	 *
	 * This can NAK on I2C which will terminate the write sequence so the
	 * single-write sequence is issued twice.
	 */
	regmap_multi_reg_write_bypassed(cs35l56_base->regmap,
					cs35l56_hibernate_wake_seq,
					ARRAY_SIZE(cs35l56_hibernate_wake_seq));

	usleep_range(CS35L56_WAKE_HOLD_TIME_US, 2 * CS35L56_WAKE_HOLD_TIME_US);

	regmap_multi_reg_write_bypassed(cs35l56_base->regmap,
					cs35l56_hibernate_wake_seq,
					ARRAY_SIZE(cs35l56_hibernate_wake_seq));

	cs35l56_wait_control_port_ready();
}

int cs35l56_runtime_suspend_common(struct cs35l56_base *cs35l56_base)
{
	unsigned int val;
	int ret;

	if (!cs35l56_base->init_done)
		return 0;

	/* Firmware must have entered a power-save state */
	ret = regmap_read_poll_timeout(cs35l56_base->regmap,
				       CS35L56_TRANSDUCER_ACTUAL_PS,
				       val, (val >= CS35L56_PS3),
				       CS35L56_PS3_POLL_US,
				       CS35L56_PS3_TIMEOUT_US);
	if (ret)
		dev_warn(cs35l56_base->dev, "PS3 wait failed: %d\n", ret);

	/* Clear BOOT_DONE so it can be used to detect a reboot */
	regmap_write(cs35l56_base->regmap, CS35L56_IRQ1_EINT_4, CS35L56_OTP_BOOT_DONE_MASK);

	if (!cs35l56_base->can_hibernate) {
		regcache_cache_only(cs35l56_base->regmap, true);
		dev_dbg(cs35l56_base->dev, "Suspended: no hibernate");

		return 0;
	}

	/*
	 * Must enter cache-only first so there can't be any more register
	 * accesses other than the controlled hibernate sequence below.
	 */
	regcache_cache_only(cs35l56_base->regmap, true);

	regmap_multi_reg_write_bypassed(cs35l56_base->regmap,
					cs35l56_hibernate_seq,
					ARRAY_SIZE(cs35l56_hibernate_seq));

	dev_dbg(cs35l56_base->dev, "Suspended: hibernate");

	return 0;
}
EXPORT_SYMBOL_NS_GPL(cs35l56_runtime_suspend_common, SND_SOC_CS35L56_SHARED);

int cs35l56_runtime_resume_common(struct cs35l56_base *cs35l56_base, bool is_soundwire)
{
	unsigned int val;
	int ret;

	if (!cs35l56_base->init_done)
		return 0;

	if (!cs35l56_base->can_hibernate)
		goto out_sync;

	/* Must be done before releasing cache-only */
	if (!is_soundwire)
		cs35l56_issue_wake_event(cs35l56_base);

out_sync:
	ret = cs35l56_wait_for_firmware_boot(cs35l56_base);
	if (ret) {
		dev_err(cs35l56_base->dev, "Hibernate wake failed: %d\n", ret);
		goto err;
	}

	regcache_cache_only(cs35l56_base->regmap, false);

	ret = cs35l56_mbox_send(cs35l56_base, CS35L56_MBOX_CMD_PREVENT_AUTO_HIBERNATE);
	if (ret)
		goto err;

	/* BOOT_DONE will be 1 if the amp reset */
	regmap_read(cs35l56_base->regmap, CS35L56_IRQ1_EINT_4, &val);
	if (val & CS35L56_OTP_BOOT_DONE_MASK) {
		dev_dbg(cs35l56_base->dev, "Registers reset in suspend\n");
		regcache_mark_dirty(cs35l56_base->regmap);
	}

	regcache_sync(cs35l56_base->regmap);

	dev_dbg(cs35l56_base->dev, "Resumed");

	return 0;

err:
	regcache_cache_only(cs35l56_base->regmap, true);

	regmap_multi_reg_write_bypassed(cs35l56_base->regmap,
					cs35l56_hibernate_seq,
					ARRAY_SIZE(cs35l56_hibernate_seq));

	return ret;
}
EXPORT_SYMBOL_NS_GPL(cs35l56_runtime_resume_common, SND_SOC_CS35L56_SHARED);

static const struct cs_dsp_region cs35l56_dsp1_regions[] = {
	{ .type = WMFW_HALO_PM_PACKED,	.base = CS35L56_DSP1_PMEM_0 },
	{ .type = WMFW_HALO_XM_PACKED,	.base = CS35L56_DSP1_XMEM_PACKED_0 },
	{ .type = WMFW_HALO_YM_PACKED,	.base = CS35L56_DSP1_YMEM_PACKED_0 },
	{ .type = WMFW_ADSP2_XM,	.base = CS35L56_DSP1_XMEM_UNPACKED24_0 },
	{ .type = WMFW_ADSP2_YM,	.base = CS35L56_DSP1_YMEM_UNPACKED24_0 },
};

void cs35l56_init_cs_dsp(struct cs35l56_base *cs35l56_base, struct cs_dsp *cs_dsp)
{
	cs_dsp->num = 1;
	cs_dsp->type = WMFW_HALO;
	cs_dsp->rev = 0;
	cs_dsp->dev = cs35l56_base->dev;
	cs_dsp->regmap = cs35l56_base->regmap;
	cs_dsp->base = CS35L56_DSP1_CORE_BASE;
	cs_dsp->base_sysinfo = CS35L56_DSP1_SYS_INFO_ID;
	cs_dsp->mem = cs35l56_dsp1_regions;
	cs_dsp->num_mems = ARRAY_SIZE(cs35l56_dsp1_regions);
	cs_dsp->no_core_startstop = true;
}
EXPORT_SYMBOL_NS_GPL(cs35l56_init_cs_dsp, SND_SOC_CS35L56_SHARED);

struct cs35l56_pte {
	u8 x;
	u8 wafer_id;
	u8 pte[2];
	u8 lot[3];
	u8 y;
	u8 unused[3];
	u8 dvs;
} __packed;
static_assert((sizeof(struct cs35l56_pte) % sizeof(u32)) == 0);

static int cs35l56_read_silicon_uid(struct cs35l56_base *cs35l56_base, u64 *uid)
{
	struct cs35l56_pte pte;
	u64 unique_id;
	int ret;

	ret = regmap_raw_read(cs35l56_base->regmap, CS35L56_OTP_MEM_53, &pte, sizeof(pte));
	if (ret) {
		dev_err(cs35l56_base->dev, "Failed to read OTP: %d\n", ret);
		return ret;
	}

	unique_id = (u32)pte.lot[2] | ((u32)pte.lot[1] << 8) | ((u32)pte.lot[0] << 16);
	unique_id <<= 32;
	unique_id |= (u32)pte.x | ((u32)pte.y << 8) | ((u32)pte.wafer_id << 16) |
		     ((u32)pte.dvs << 24);

	dev_dbg(cs35l56_base->dev, "UniqueID = %#llx\n", unique_id);

	*uid = unique_id;

	return 0;
}

/* Firmware calibration controls */
const struct cirrus_amp_cal_controls cs35l56_calibration_controls = {
	.alg_id =	0x9f210,
	.mem_region =	WMFW_ADSP2_YM,
	.ambient =	"CAL_AMBIENT",
	.calr =		"CAL_R",
	.status =	"CAL_STATUS",
	.checksum =	"CAL_CHECKSUM",
};
EXPORT_SYMBOL_NS_GPL(cs35l56_calibration_controls, SND_SOC_CS35L56_SHARED);

int cs35l56_get_calibration(struct cs35l56_base *cs35l56_base)
{
	u64 silicon_uid = 0;
	int ret;

	/* Driver can't apply calibration to a secured part, so skip */
	if (cs35l56_base->secured)
		return 0;

	ret = cs35l56_read_silicon_uid(cs35l56_base, &silicon_uid);
	if (ret < 0)
		return ret;

	ret = cs_amp_get_efi_calibration_data(cs35l56_base->dev, silicon_uid,
					      cs35l56_base->cal_index,
					      &cs35l56_base->cal_data);

	/* Only return an error status if probe should be aborted */
	if ((ret == -ENOENT) || (ret == -EOVERFLOW))
		return 0;

	if (ret < 0)
		return ret;

	cs35l56_base->cal_data_valid = true;

	return 0;
}
EXPORT_SYMBOL_NS_GPL(cs35l56_get_calibration, SND_SOC_CS35L56_SHARED);

int cs35l56_read_prot_status(struct cs35l56_base *cs35l56_base,
			     bool *fw_missing, unsigned int *fw_version)
{
	unsigned int prot_status;
	int ret;

	ret = regmap_read(cs35l56_base->regmap, CS35L56_PROTECTION_STATUS, &prot_status);
	if (ret) {
		dev_err(cs35l56_base->dev, "Get PROTECTION_STATUS failed: %d\n", ret);
		return ret;
	}

	*fw_missing = !!(prot_status & CS35L56_FIRMWARE_MISSING);

	ret = regmap_read(cs35l56_base->regmap, CS35L56_DSP1_FW_VER, fw_version);
	if (ret) {
		dev_err(cs35l56_base->dev, "Get FW VER failed: %d\n", ret);
		return ret;
	}

	return 0;
}
EXPORT_SYMBOL_NS_GPL(cs35l56_read_prot_status, SND_SOC_CS35L56_SHARED);

int cs35l56_hw_init(struct cs35l56_base *cs35l56_base)
{
	int ret;
	unsigned int devid, revid, otpid, secured, fw_ver;
	bool fw_missing;

	/*
	 * When the system is not using a reset_gpio ensure the device is
	 * awake, otherwise the device has just been released from reset and
	 * the driver must wait for the control port to become usable.
	 */
	if (!cs35l56_base->reset_gpio)
		cs35l56_issue_wake_event(cs35l56_base);
	else
		cs35l56_wait_control_port_ready();

	ret = regmap_read_bypassed(cs35l56_base->regmap, CS35L56_REVID, &revid);
	if (ret < 0) {
		dev_err(cs35l56_base->dev, "Get Revision ID failed\n");
		return ret;
	}
	cs35l56_base->rev = revid & (CS35L56_AREVID_MASK | CS35L56_MTLREVID_MASK);

	ret = cs35l56_wait_for_firmware_boot(cs35l56_base);
	if (ret)
		return ret;

	ret = regmap_read_bypassed(cs35l56_base->regmap, CS35L56_DEVID, &devid);
	if (ret < 0) {
		dev_err(cs35l56_base->dev, "Get Device ID failed\n");
		return ret;
	}
	devid &= CS35L56_DEVID_MASK;

	switch (devid) {
	case 0x35A54:
	case 0x35A56:
	case 0x35A57:
		break;
	default:
		dev_err(cs35l56_base->dev, "Unknown device %x\n", devid);
		return ret;
	}

	cs35l56_base->type = devid & 0xFF;

	/* Silicon is now identified and booted so exit cache-only */
	regcache_cache_only(cs35l56_base->regmap, false);

	ret = regmap_read(cs35l56_base->regmap, CS35L56_DSP_RESTRICT_STS1, &secured);
	if (ret) {
		dev_err(cs35l56_base->dev, "Get Secure status failed\n");
		return ret;
	}

	/* When any bus is restricted treat the device as secured */
	if (secured & CS35L56_RESTRICTED_MASK)
		cs35l56_base->secured = true;

	ret = regmap_read(cs35l56_base->regmap, CS35L56_OTPID, &otpid);
	if (ret < 0) {
		dev_err(cs35l56_base->dev, "Get OTP ID failed\n");
		return ret;
	}

	ret = cs35l56_read_prot_status(cs35l56_base, &fw_missing, &fw_ver);
	if (ret)
		return ret;

	dev_info(cs35l56_base->dev, "Cirrus Logic CS35L%02X%s Rev %02X OTP%d fw:%d.%d.%d (patched=%u)\n",
		 cs35l56_base->type, cs35l56_base->secured ? "s" : "", cs35l56_base->rev, otpid,
		 fw_ver >> 16, (fw_ver >> 8) & 0xff, fw_ver & 0xff, !fw_missing);

	/* Wake source and *_BLOCKED interrupts default to unmasked, so mask them */
	regmap_write(cs35l56_base->regmap, CS35L56_IRQ1_MASK_20, 0xffffffff);
	regmap_update_bits(cs35l56_base->regmap, CS35L56_IRQ1_MASK_1,
			   CS35L56_AMP_SHORT_ERR_EINT1_MASK,
			   0);
	regmap_update_bits(cs35l56_base->regmap, CS35L56_IRQ1_MASK_8,
			   CS35L56_TEMP_ERR_EINT1_MASK,
			   0);

	return 0;
}
EXPORT_SYMBOL_NS_GPL(cs35l56_hw_init, SND_SOC_CS35L56_SHARED);

int cs35l56_get_speaker_id(struct cs35l56_base *cs35l56_base)
{
	struct gpio_descs *descs;
	u32 speaker_id;
	int i, ret;

	/* Attempt to read the speaker type from a device property first */
	ret = device_property_read_u32(cs35l56_base->dev, "cirrus,speaker-id", &speaker_id);
	if (!ret) {
		dev_dbg(cs35l56_base->dev, "Speaker ID = %d\n", speaker_id);
		return speaker_id;
	}

	/* Read the speaker type qualifier from the motherboard GPIOs */
	descs = gpiod_get_array_optional(cs35l56_base->dev, "spk-id", GPIOD_IN);
	if (!descs) {
		return -ENOENT;
	} else if (IS_ERR(descs)) {
		ret = PTR_ERR(descs);
		return dev_err_probe(cs35l56_base->dev, ret, "Failed to get spk-id-gpios\n");
	}

	speaker_id = 0;
	for (i = 0; i < descs->ndescs; i++) {
		ret = gpiod_get_value_cansleep(descs->desc[i]);
		if (ret < 0) {
			dev_err_probe(cs35l56_base->dev, ret, "Failed to read spk-id[%d]\n", i);
			goto err;
		}

		speaker_id |= (ret << i);
	}

	dev_dbg(cs35l56_base->dev, "Speaker ID = %d\n", speaker_id);
	ret = speaker_id;
err:
	gpiod_put_array(descs);

	return ret;
}
EXPORT_SYMBOL_NS_GPL(cs35l56_get_speaker_id, SND_SOC_CS35L56_SHARED);

static const u32 cs35l56_bclk_valid_for_pll_freq_table[] = {
	[0x0C] = 128000,
	[0x0F] = 256000,
	[0x11] = 384000,
	[0x12] = 512000,
	[0x15] = 768000,
	[0x17] = 1024000,
	[0x1A] = 1500000,
	[0x1B] = 1536000,
	[0x1C] = 2000000,
	[0x1D] = 2048000,
	[0x1E] = 2400000,
	[0x20] = 3000000,
	[0x21] = 3072000,
	[0x23] = 4000000,
	[0x24] = 4096000,
	[0x25] = 4800000,
	[0x27] = 6000000,
	[0x28] = 6144000,
	[0x29] = 6250000,
	[0x2A] = 6400000,
	[0x2E] = 8000000,
	[0x2F] = 8192000,
	[0x30] = 9600000,
	[0x32] = 12000000,
	[0x33] = 12288000,
	[0x37] = 13500000,
	[0x38] = 19200000,
	[0x39] = 22579200,
	[0x3B] = 24576000,
};

int cs35l56_get_bclk_freq_id(unsigned int freq)
{
	int i;

	if (freq == 0)
		return -EINVAL;

	/* The BCLK frequency must be a valid PLL REFCLK */
	for (i = 0; i < ARRAY_SIZE(cs35l56_bclk_valid_for_pll_freq_table); ++i) {
		if (cs35l56_bclk_valid_for_pll_freq_table[i] == freq)
			return i;
	}

	return -EINVAL;
}
EXPORT_SYMBOL_NS_GPL(cs35l56_get_bclk_freq_id, SND_SOC_CS35L56_SHARED);

static const char * const cs35l56_supplies[/* auto-sized */] = {
	"VDD_P",
	"VDD_IO",
	"VDD_A",
};

void cs35l56_fill_supply_names(struct regulator_bulk_data *data)
{
	int i;

	BUILD_BUG_ON(ARRAY_SIZE(cs35l56_supplies) != CS35L56_NUM_BULK_SUPPLIES);
	for (i = 0; i < ARRAY_SIZE(cs35l56_supplies); i++)
		data[i].supply = cs35l56_supplies[i];
}
EXPORT_SYMBOL_NS_GPL(cs35l56_fill_supply_names, SND_SOC_CS35L56_SHARED);

const char * const cs35l56_tx_input_texts[] = {
	"None", "ASP1RX1", "ASP1RX2", "VMON", "IMON", "ERRVOL", "CLASSH",
	"VDDBMON", "VBSTMON", "DSP1TX1", "DSP1TX2", "DSP1TX3", "DSP1TX4",
	"DSP1TX5", "DSP1TX6", "DSP1TX7", "DSP1TX8", "TEMPMON",
	"INTERPOLATOR", "SDW1RX1", "SDW1RX2",
};
EXPORT_SYMBOL_NS_GPL(cs35l56_tx_input_texts, SND_SOC_CS35L56_SHARED);

const unsigned int cs35l56_tx_input_values[] = {
	CS35L56_INPUT_SRC_NONE,
	CS35L56_INPUT_SRC_ASP1RX1,
	CS35L56_INPUT_SRC_ASP1RX2,
	CS35L56_INPUT_SRC_VMON,
	CS35L56_INPUT_SRC_IMON,
	CS35L56_INPUT_SRC_ERR_VOL,
	CS35L56_INPUT_SRC_CLASSH,
	CS35L56_INPUT_SRC_VDDBMON,
	CS35L56_INPUT_SRC_VBSTMON,
	CS35L56_INPUT_SRC_DSP1TX1,
	CS35L56_INPUT_SRC_DSP1TX2,
	CS35L56_INPUT_SRC_DSP1TX3,
	CS35L56_INPUT_SRC_DSP1TX4,
	CS35L56_INPUT_SRC_DSP1TX5,
	CS35L56_INPUT_SRC_DSP1TX6,
	CS35L56_INPUT_SRC_DSP1TX7,
	CS35L56_INPUT_SRC_DSP1TX8,
	CS35L56_INPUT_SRC_TEMPMON,
	CS35L56_INPUT_SRC_INTERPOLATOR,
	CS35L56_INPUT_SRC_SWIRE_DP1_CHANNEL1,
	CS35L56_INPUT_SRC_SWIRE_DP1_CHANNEL2,
};
EXPORT_SYMBOL_NS_GPL(cs35l56_tx_input_values, SND_SOC_CS35L56_SHARED);

struct regmap_config cs35l56_regmap_i2c = {
	.reg_bits = 32,
	.val_bits = 32,
	.reg_stride = 4,
	.reg_format_endian = REGMAP_ENDIAN_BIG,
	.val_format_endian = REGMAP_ENDIAN_BIG,
	.max_register = CS35L56_DSP1_PMEM_5114,
	.reg_defaults = cs35l56_reg_defaults,
	.num_reg_defaults = ARRAY_SIZE(cs35l56_reg_defaults),
	.volatile_reg = cs35l56_volatile_reg,
	.readable_reg = cs35l56_readable_reg,
	.precious_reg = cs35l56_precious_reg,
	.cache_type = REGCACHE_MAPLE,
};
EXPORT_SYMBOL_NS_GPL(cs35l56_regmap_i2c, SND_SOC_CS35L56_SHARED);

struct regmap_config cs35l56_regmap_spi = {
	.reg_bits = 32,
	.val_bits = 32,
	.pad_bits = 16,
	.reg_stride = 4,
	.reg_format_endian = REGMAP_ENDIAN_BIG,
	.val_format_endian = REGMAP_ENDIAN_BIG,
	.max_register = CS35L56_DSP1_PMEM_5114,
	.reg_defaults = cs35l56_reg_defaults,
	.num_reg_defaults = ARRAY_SIZE(cs35l56_reg_defaults),
	.volatile_reg = cs35l56_volatile_reg,
	.readable_reg = cs35l56_readable_reg,
	.precious_reg = cs35l56_precious_reg,
	.cache_type = REGCACHE_MAPLE,
};
EXPORT_SYMBOL_NS_GPL(cs35l56_regmap_spi, SND_SOC_CS35L56_SHARED);

struct regmap_config cs35l56_regmap_sdw = {
	.reg_bits = 32,
	.val_bits = 32,
	.reg_stride = 4,
	.reg_format_endian = REGMAP_ENDIAN_LITTLE,
	.val_format_endian = REGMAP_ENDIAN_BIG,
	.max_register = CS35L56_DSP1_PMEM_5114,
	.reg_defaults = cs35l56_reg_defaults,
	.num_reg_defaults = ARRAY_SIZE(cs35l56_reg_defaults),
	.volatile_reg = cs35l56_volatile_reg,
	.readable_reg = cs35l56_readable_reg,
	.precious_reg = cs35l56_precious_reg,
	.cache_type = REGCACHE_MAPLE,
};
EXPORT_SYMBOL_NS_GPL(cs35l56_regmap_sdw, SND_SOC_CS35L56_SHARED);

MODULE_DESCRIPTION("ASoC CS35L56 Shared");
MODULE_AUTHOR("Richard Fitzgerald <rf@opensource.cirrus.com>");
MODULE_AUTHOR("Simon Trimmer <simont@opensource.cirrus.com>");
MODULE_LICENSE("GPL");
MODULE_IMPORT_NS(SND_SOC_CS_AMP_LIB);<|MERGE_RESOLUTION|>--- conflicted
+++ resolved
@@ -224,80 +224,6 @@
 	}
 }
 
-<<<<<<< HEAD
-static const struct reg_sequence cs35l56_asp1_defaults[] = {
-	REG_SEQ0(CS35L56_ASP1_ENABLES1,		0x00000000),
-	REG_SEQ0(CS35L56_ASP1_CONTROL1,		0x00000028),
-	REG_SEQ0(CS35L56_ASP1_CONTROL2,		0x18180200),
-	REG_SEQ0(CS35L56_ASP1_CONTROL3,		0x00000002),
-	REG_SEQ0(CS35L56_ASP1_FRAME_CONTROL1,	0x03020100),
-	REG_SEQ0(CS35L56_ASP1_FRAME_CONTROL5,	0x00020100),
-	REG_SEQ0(CS35L56_ASP1_DATA_CONTROL1,	0x00000018),
-	REG_SEQ0(CS35L56_ASP1_DATA_CONTROL5,	0x00000018),
-	REG_SEQ0(CS35L56_ASP1TX1_INPUT,		0x00000000),
-	REG_SEQ0(CS35L56_ASP1TX2_INPUT,		0x00000000),
-	REG_SEQ0(CS35L56_ASP1TX3_INPUT,		0x00000000),
-	REG_SEQ0(CS35L56_ASP1TX4_INPUT,		0x00000000),
-};
-
-/*
- * The firmware can have control of the ASP so we don't provide regmap
- * with defaults for these registers, to prevent a regcache_sync() from
- * overwriting the firmware settings. But if the machine driver hooks up
- * the ASP it means the driver is taking control of the ASP, so then the
- * registers are populated with the defaults.
- */
-int cs35l56_init_asp1_regs_for_driver_control(struct cs35l56_base *cs35l56_base)
-{
-	if (!cs35l56_base->fw_owns_asp1)
-		return 0;
-
-	cs35l56_base->fw_owns_asp1 = false;
-
-	return regmap_multi_reg_write(cs35l56_base->regmap, cs35l56_asp1_defaults,
-				      ARRAY_SIZE(cs35l56_asp1_defaults));
-}
-EXPORT_SYMBOL_NS_GPL(cs35l56_init_asp1_regs_for_driver_control, SND_SOC_CS35L56_SHARED);
-
-/*
- * The firmware boot sequence can overwrite the ASP1 config registers so that
- * they don't match regmap's view of their values. Rewrite the values from the
- * regmap cache into the hardware registers.
- */
-int cs35l56_force_sync_asp1_registers_from_cache(struct cs35l56_base *cs35l56_base)
-{
-	struct reg_sequence asp1_regs[ARRAY_SIZE(cs35l56_asp1_defaults)];
-	int i, ret;
-
-	if (cs35l56_base->fw_owns_asp1)
-		return 0;
-
-	memcpy(asp1_regs, cs35l56_asp1_defaults, sizeof(asp1_regs));
-
-	/* Read current values from regmap cache into the write sequence */
-	for (i = 0; i < ARRAY_SIZE(asp1_regs); ++i) {
-		ret = regmap_read(cs35l56_base->regmap, asp1_regs[i].reg, &asp1_regs[i].def);
-		if (ret)
-			goto err;
-	}
-
-	/* Write the values cache-bypassed so that they will be written to silicon */
-	ret = regmap_multi_reg_write_bypassed(cs35l56_base->regmap, asp1_regs,
-					      ARRAY_SIZE(asp1_regs));
-	if (ret)
-		goto err;
-
-	return 0;
-
-err:
-	dev_err(cs35l56_base->dev, "Failed to sync ASP1 registers: %d\n", ret);
-
-	return ret;
-}
-EXPORT_SYMBOL_NS_GPL(cs35l56_force_sync_asp1_registers_from_cache, SND_SOC_CS35L56_SHARED);
-
-=======
->>>>>>> de9c2c66
 int cs35l56_mbox_send(struct cs35l56_base *cs35l56_base, unsigned int command)
 {
 	unsigned int val;
