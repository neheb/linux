--- conflicted
+++ resolved
@@ -50,11 +50,7 @@
 
 static void sc8280xp_snd_shutdown(struct snd_pcm_substream *substream)
 {
-<<<<<<< HEAD
-	struct snd_soc_pcm_runtime *rtd = substream->private_data;
-=======
 	struct snd_soc_pcm_runtime *rtd = snd_soc_substream_to_rtd(substream);
->>>>>>> 0c383648
 	struct snd_soc_dai *cpu_dai = snd_soc_rtd_to_cpu(rtd, 0);
 	struct sc8280xp_snd_data *pdata = snd_soc_card_get_drvdata(rtd->card);
 	struct sdw_stream_runtime *sruntime = pdata->sruntime[cpu_dai->id];
@@ -93,11 +89,7 @@
 static int sc8280xp_snd_hw_params(struct snd_pcm_substream *substream,
 				struct snd_pcm_hw_params *params)
 {
-<<<<<<< HEAD
-	struct snd_soc_pcm_runtime *rtd = substream->private_data;
-=======
 	struct snd_soc_pcm_runtime *rtd = snd_soc_substream_to_rtd(substream);
->>>>>>> 0c383648
 	struct snd_soc_dai *cpu_dai = snd_soc_rtd_to_cpu(rtd, 0);
 	struct sc8280xp_snd_data *pdata = snd_soc_card_get_drvdata(rtd->card);
 
@@ -106,11 +98,7 @@
 
 static int sc8280xp_snd_prepare(struct snd_pcm_substream *substream)
 {
-<<<<<<< HEAD
-	struct snd_soc_pcm_runtime *rtd = substream->private_data;
-=======
 	struct snd_soc_pcm_runtime *rtd = snd_soc_substream_to_rtd(substream);
->>>>>>> 0c383648
 	struct snd_soc_dai *cpu_dai = snd_soc_rtd_to_cpu(rtd, 0);
 	struct sc8280xp_snd_data *data = snd_soc_card_get_drvdata(rtd->card);
 	struct sdw_stream_runtime *sruntime = data->sruntime[cpu_dai->id];
@@ -181,11 +169,8 @@
 }
 
 static const struct of_device_id snd_sc8280xp_dt_match[] = {
-<<<<<<< HEAD
-=======
 	{.compatible = "qcom,qcm6490-idp-sndcard", "qcm6490"},
 	{.compatible = "qcom,qcs6490-rb3gen2-sndcard", "qcs6490"},
->>>>>>> 0c383648
 	{.compatible = "qcom,sc8280xp-sndcard", "sc8280xp"},
 	{.compatible = "qcom,sm8450-sndcard", "sm8450"},
 	{.compatible = "qcom,sm8550-sndcard", "sm8550"},
