--- conflicted
+++ resolved
@@ -1742,10 +1742,7 @@
             - header
             - podl-pse-admin-control
             - c33-pse-admin-control
-<<<<<<< HEAD
-=======
             - c33-pse-avail-pw-limit
->>>>>>> de9c2c66
     -
       name: rss-get
       doc: Get RSS params.
