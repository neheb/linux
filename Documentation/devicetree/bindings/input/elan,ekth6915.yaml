--- conflicted
+++ resolved
@@ -18,18 +18,12 @@
 
 properties:
   compatible:
-<<<<<<< HEAD
-    enum:
-      - elan,ekth6915
-      - ilitek,ili2901
-=======
     oneOf:
       - items:
           - enum:
               - elan,ekth5015m
           - const: elan,ekth6915
       - const: elan,ekth6915
->>>>>>> 0c383648
 
   reg:
     const: 0x10
