--- conflicted
+++ resolved
@@ -169,20 +169,12 @@
 			goto out; /* mapping intersects with an existing non-brk vma. */
 		/*
 		 * mm->brk must be protected by write mmap_lock.
-<<<<<<< HEAD
-		 * do_vma_munmap() will drop the lock on success,  so update it
-		 * before calling do_vma_munmap().
-		 */
-		mm->brk = brk;
-		if (do_vma_munmap(&vmi, brkvma, newbrk, oldbrk, &uf, true))
-=======
 		 * do_vmi_align_munmap() will drop the lock on success,  so
 		 * update it before calling do_vma_munmap().
 		 */
 		mm->brk = brk;
 		if (do_vmi_align_munmap(&vmi, brkvma, mm, newbrk, oldbrk, &uf,
 					/* unlock = */ true))
->>>>>>> 39b982db
 			goto out;
 
 		goto success_unlocked;
@@ -1711,40 +1703,6 @@
 }
 
 /*
-<<<<<<< HEAD
- * do_vma_munmap() - Unmap a full or partial vma.
- * @vmi: The vma iterator pointing at the vma
- * @vma: The first vma to be munmapped
- * @start: the start of the address to unmap
- * @end: The end of the address to unmap
- * @uf: The userfaultfd list_head
- * @unlock: Drop the lock on success
- *
- * unmaps a VMA mapping when the vma iterator is already in position.
- * Does not handle alignment.
- *
- * Return: 0 on success drops the lock of so directed, error on failure and will
- * still hold the lock.
- */
-int do_vma_munmap(struct vma_iterator *vmi, struct vm_area_struct *vma,
-		unsigned long start, unsigned long end, struct list_head *uf,
-		bool unlock)
-{
-	struct mm_struct *mm = vma->vm_mm;
-
-	/*
-	 * Check if memory is sealed, prevent unmapping a sealed VMA.
-	 * can_modify_mm assumes we have acquired the lock on MM.
-	 */
-	if (unlikely(!can_modify_mm(mm, start, end)))
-		return -EPERM;
-
-	return do_vmi_align_munmap(vmi, vma, mm, start, end, uf, unlock);
-}
-
-/*
-=======
->>>>>>> 39b982db
  * do_brk_flags() - Increase the brk vma if the flags match.
  * @vmi: The vma iterator
  * @addr: The start address
@@ -2309,10 +2267,7 @@
 	unsigned long new_start = old_start - shift;
 	unsigned long new_end = old_end - shift;
 	VMA_ITERATOR(vmi, mm, new_start);
-<<<<<<< HEAD
-=======
 	VMG_STATE(vmg, mm, &vmi, new_start, old_end, 0, vma->vm_pgoff);
->>>>>>> 39b982db
 	struct vm_area_struct *next;
 	struct mmu_gather tlb;
 
@@ -2329,12 +2284,8 @@
 	/*
 	 * cover the whole range: [new_start, old_end)
 	 */
-<<<<<<< HEAD
-	if (vma_expand(&vmi, vma, new_start, old_end, vma->vm_pgoff, NULL))
-=======
 	vmg.vma = vma;
 	if (vma_expand(&vmg))
->>>>>>> 39b982db
 		return -ENOMEM;
 
 	/*
