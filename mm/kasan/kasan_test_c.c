// SPDX-License-Identifier: GPL-2.0-only
/*
 *
 * Copyright (c) 2014 Samsung Electronics Co., Ltd.
 * Author: Andrey Ryabinin <a.ryabinin@samsung.com>
 */

#define pr_fmt(fmt) "kasan: test: " fmt

#include <kunit/test.h>
#include <linux/bitops.h>
#include <linux/delay.h>
#include <linux/io.h>
#include <linux/kasan.h>
#include <linux/kernel.h>
#include <linux/mempool.h>
#include <linux/mm.h>
#include <linux/mman.h>
#include <linux/module.h>
#include <linux/printk.h>
#include <linux/random.h>
#include <linux/set_memory.h>
#include <linux/slab.h>
#include <linux/string.h>
#include <linux/tracepoint.h>
#include <linux/uaccess.h>
#include <linux/vmalloc.h>
#include <trace/events/printk.h>

#include <asm/page.h>

#include "kasan.h"

#define OOB_TAG_OFF (IS_ENABLED(CONFIG_KASAN_GENERIC) ? 0 : KASAN_GRANULE_SIZE)

MODULE_IMPORT_NS(EXPORTED_FOR_KUNIT_TESTING);

static bool multishot;

/* Fields set based on lines observed in the console. */
static struct {
	bool report_found;
	bool async_fault;
} test_status;

/*
 * Some tests use these global variables to store return values from function
 * calls that could otherwise be eliminated by the compiler as dead code.
 */
void *kasan_ptr_result;
int kasan_int_result;

/* Probe for console output: obtains test_status lines of interest. */
static void probe_console(void *ignore, const char *buf, size_t len)
{
	if (strnstr(buf, "BUG: KASAN: ", len))
		WRITE_ONCE(test_status.report_found, true);
	else if (strnstr(buf, "Asynchronous fault: ", len))
		WRITE_ONCE(test_status.async_fault, true);
}

static int kasan_suite_init(struct kunit_suite *suite)
{
	if (!kasan_enabled()) {
		pr_err("Can't run KASAN tests with KASAN disabled");
		return -1;
	}

	/* Stop failing KUnit tests on KASAN reports. */
	kasan_kunit_test_suite_start();

	/*
	 * Temporarily enable multi-shot mode. Otherwise, KASAN would only
	 * report the first detected bug and panic the kernel if panic_on_warn
	 * is enabled.
	 */
	multishot = kasan_save_enable_multi_shot();

	register_trace_console(probe_console, NULL);
	return 0;
}

static void kasan_suite_exit(struct kunit_suite *suite)
{
	kasan_kunit_test_suite_end();
	kasan_restore_multi_shot(multishot);
	unregister_trace_console(probe_console, NULL);
	tracepoint_synchronize_unregister();
}

static void kasan_test_exit(struct kunit *test)
{
	KUNIT_EXPECT_FALSE(test, READ_ONCE(test_status.report_found));
}

/**
 * KUNIT_EXPECT_KASAN_FAIL - check that the executed expression produces a
 * KASAN report; causes a KUnit test failure otherwise.
 *
 * @test: Currently executing KUnit test.
 * @expression: Expression that must produce a KASAN report.
 *
 * For hardware tag-based KASAN, when a synchronous tag fault happens, tag
 * checking is auto-disabled. When this happens, this test handler reenables
 * tag checking. As tag checking can be only disabled or enabled per CPU,
 * this handler disables migration (preemption).
 *
 * Since the compiler doesn't see that the expression can change the test_status
 * fields, it can reorder or optimize away the accesses to those fields.
 * Use READ/WRITE_ONCE() for the accesses and compiler barriers around the
 * expression to prevent that.
 *
 * In between KUNIT_EXPECT_KASAN_FAIL checks, test_status.report_found is kept
 * as false. This allows detecting KASAN reports that happen outside of the
 * checks by asserting !test_status.report_found at the start of
 * KUNIT_EXPECT_KASAN_FAIL and in kasan_test_exit.
 */
#define KUNIT_EXPECT_KASAN_FAIL(test, expression) do {			\
	if (IS_ENABLED(CONFIG_KASAN_HW_TAGS) &&				\
	    kasan_sync_fault_possible())				\
		migrate_disable();					\
	KUNIT_EXPECT_FALSE(test, READ_ONCE(test_status.report_found));	\
	barrier();							\
	expression;							\
	barrier();							\
	if (kasan_async_fault_possible())				\
		kasan_force_async_fault();				\
	if (!READ_ONCE(test_status.report_found)) {			\
		KUNIT_FAIL(test, KUNIT_SUBTEST_INDENT "KASAN failure "	\
				"expected in \"" #expression		\
				 "\", but none occurred");		\
	}								\
	if (IS_ENABLED(CONFIG_KASAN_HW_TAGS) &&				\
	    kasan_sync_fault_possible()) {				\
		if (READ_ONCE(test_status.report_found) &&		\
		    !READ_ONCE(test_status.async_fault))		\
			kasan_enable_hw_tags();				\
		migrate_enable();					\
	}								\
	WRITE_ONCE(test_status.report_found, false);			\
	WRITE_ONCE(test_status.async_fault, false);			\
} while (0)

#define KASAN_TEST_NEEDS_CONFIG_ON(test, config) do {			\
	if (!IS_ENABLED(config))					\
		kunit_skip((test), "Test requires " #config "=y");	\
} while (0)

#define KASAN_TEST_NEEDS_CONFIG_OFF(test, config) do {			\
	if (IS_ENABLED(config))						\
		kunit_skip((test), "Test requires " #config "=n");	\
} while (0)

#define KASAN_TEST_NEEDS_CHECKED_MEMINTRINSICS(test) do {		\
	if (IS_ENABLED(CONFIG_KASAN_HW_TAGS))				\
		break;  /* No compiler instrumentation. */		\
	if (IS_ENABLED(CONFIG_CC_HAS_KASAN_MEMINTRINSIC_PREFIX))	\
		break;  /* Should always be instrumented! */		\
	if (IS_ENABLED(CONFIG_GENERIC_ENTRY))				\
		kunit_skip((test), "Test requires checked mem*()");	\
} while (0)

static void kmalloc_oob_right(struct kunit *test)
{
	char *ptr;
	size_t size = 128 - KASAN_GRANULE_SIZE - 5;

	ptr = kmalloc(size, GFP_KERNEL);
	KUNIT_ASSERT_NOT_ERR_OR_NULL(test, ptr);

	OPTIMIZER_HIDE_VAR(ptr);
	/*
	 * An unaligned access past the requested kmalloc size.
	 * Only generic KASAN can precisely detect these.
	 */
	if (IS_ENABLED(CONFIG_KASAN_GENERIC))
		KUNIT_EXPECT_KASAN_FAIL(test, ptr[size] = 'x');

	/*
	 * An aligned access into the first out-of-bounds granule that falls
	 * within the aligned kmalloc object.
	 */
	KUNIT_EXPECT_KASAN_FAIL(test, ptr[size + 5] = 'y');

	/* Out-of-bounds access past the aligned kmalloc object. */
	KUNIT_EXPECT_KASAN_FAIL(test, ptr[0] =
					ptr[size + KASAN_GRANULE_SIZE + 5]);

	kfree(ptr);
}

static void kmalloc_oob_left(struct kunit *test)
{
	char *ptr;
	size_t size = 15;

	ptr = kmalloc(size, GFP_KERNEL);
	KUNIT_ASSERT_NOT_ERR_OR_NULL(test, ptr);

	OPTIMIZER_HIDE_VAR(ptr);
	KUNIT_EXPECT_KASAN_FAIL(test, *ptr = *(ptr - 1));
	kfree(ptr);
}

static void kmalloc_node_oob_right(struct kunit *test)
{
	char *ptr;
	size_t size = 4096;

	ptr = kmalloc_node(size, GFP_KERNEL, 0);
	KUNIT_ASSERT_NOT_ERR_OR_NULL(test, ptr);

	OPTIMIZER_HIDE_VAR(ptr);
	KUNIT_EXPECT_KASAN_FAIL(test, ptr[0] = ptr[size]);
	kfree(ptr);
}

static void kmalloc_track_caller_oob_right(struct kunit *test)
{
	char *ptr;
	size_t size = 128 - KASAN_GRANULE_SIZE;

	/*
	 * Check that KASAN detects out-of-bounds access for object allocated via
	 * kmalloc_track_caller().
	 */
	ptr = kmalloc_track_caller(size, GFP_KERNEL);
	KUNIT_ASSERT_NOT_ERR_OR_NULL(test, ptr);

	OPTIMIZER_HIDE_VAR(ptr);
	KUNIT_EXPECT_KASAN_FAIL(test, ptr[size] = 'y');

	kfree(ptr);

	/*
	 * Check that KASAN detects out-of-bounds access for object allocated via
	 * kmalloc_node_track_caller().
	 */
	ptr = kmalloc_node_track_caller(size, GFP_KERNEL, 0);
	KUNIT_ASSERT_NOT_ERR_OR_NULL(test, ptr);

	OPTIMIZER_HIDE_VAR(ptr);
	KUNIT_EXPECT_KASAN_FAIL(test, ptr[size] = 'y');

	kfree(ptr);
}

/*
 * Check that KASAN detects an out-of-bounds access for a big object allocated
 * via kmalloc(). But not as big as to trigger the page_alloc fallback.
 */
static void kmalloc_big_oob_right(struct kunit *test)
{
	char *ptr;
	size_t size = KMALLOC_MAX_CACHE_SIZE - 256;

	ptr = kmalloc(size, GFP_KERNEL);
	KUNIT_ASSERT_NOT_ERR_OR_NULL(test, ptr);

	OPTIMIZER_HIDE_VAR(ptr);
	KUNIT_EXPECT_KASAN_FAIL(test, ptr[size] = 0);
	kfree(ptr);
}

/*
 * The kmalloc_large_* tests below use kmalloc() to allocate a memory chunk
 * that does not fit into the largest slab cache and therefore is allocated via
 * the page_alloc fallback.
 */

static void kmalloc_large_oob_right(struct kunit *test)
{
	char *ptr;
	size_t size = KMALLOC_MAX_CACHE_SIZE + 10;

	ptr = kmalloc(size, GFP_KERNEL);
	KUNIT_ASSERT_NOT_ERR_OR_NULL(test, ptr);

	OPTIMIZER_HIDE_VAR(ptr);
	KUNIT_EXPECT_KASAN_FAIL(test, ptr[size + OOB_TAG_OFF] = 0);

	kfree(ptr);
}

static void kmalloc_large_uaf(struct kunit *test)
{
	char *ptr;
	size_t size = KMALLOC_MAX_CACHE_SIZE + 10;

	ptr = kmalloc(size, GFP_KERNEL);
	KUNIT_ASSERT_NOT_ERR_OR_NULL(test, ptr);
	kfree(ptr);

	KUNIT_EXPECT_KASAN_FAIL(test, ((volatile char *)ptr)[0]);
}

static void kmalloc_large_invalid_free(struct kunit *test)
{
	char *ptr;
	size_t size = KMALLOC_MAX_CACHE_SIZE + 10;

	ptr = kmalloc(size, GFP_KERNEL);
	KUNIT_ASSERT_NOT_ERR_OR_NULL(test, ptr);

	KUNIT_EXPECT_KASAN_FAIL(test, kfree(ptr + 1));
}

static void page_alloc_oob_right(struct kunit *test)
{
	char *ptr;
	struct page *pages;
	size_t order = 4;
	size_t size = (1UL << (PAGE_SHIFT + order));

	/*
	 * With generic KASAN page allocations have no redzones, thus
	 * out-of-bounds detection is not guaranteed.
	 * See https://bugzilla.kernel.org/show_bug.cgi?id=210503.
	 */
	KASAN_TEST_NEEDS_CONFIG_OFF(test, CONFIG_KASAN_GENERIC);

	pages = alloc_pages(GFP_KERNEL, order);
	ptr = page_address(pages);
	KUNIT_ASSERT_NOT_ERR_OR_NULL(test, ptr);

	KUNIT_EXPECT_KASAN_FAIL(test, ptr[0] = ptr[size]);
	free_pages((unsigned long)ptr, order);
}

static void page_alloc_uaf(struct kunit *test)
{
	char *ptr;
	struct page *pages;
	size_t order = 4;

	pages = alloc_pages(GFP_KERNEL, order);
	ptr = page_address(pages);
	KUNIT_ASSERT_NOT_ERR_OR_NULL(test, ptr);
	free_pages((unsigned long)ptr, order);

	KUNIT_EXPECT_KASAN_FAIL(test, ((volatile char *)ptr)[0]);
}

static void krealloc_more_oob_helper(struct kunit *test,
					size_t size1, size_t size2)
{
	char *ptr1, *ptr2;
	size_t middle;

	KUNIT_ASSERT_LT(test, size1, size2);
	middle = size1 + (size2 - size1) / 2;

	ptr1 = kmalloc(size1, GFP_KERNEL);
	KUNIT_ASSERT_NOT_ERR_OR_NULL(test, ptr1);

	ptr2 = krealloc(ptr1, size2, GFP_KERNEL);
	KUNIT_ASSERT_NOT_ERR_OR_NULL(test, ptr2);

	/* Suppress -Warray-bounds warnings. */
	OPTIMIZER_HIDE_VAR(ptr2);

	/* All offsets up to size2 must be accessible. */
	ptr2[size1 - 1] = 'x';
	ptr2[size1] = 'x';
	ptr2[middle] = 'x';
	ptr2[size2 - 1] = 'x';

	/* Generic mode is precise, so unaligned size2 must be inaccessible. */
	if (IS_ENABLED(CONFIG_KASAN_GENERIC))
		KUNIT_EXPECT_KASAN_FAIL(test, ptr2[size2] = 'x');

	/* For all modes first aligned offset after size2 must be inaccessible. */
	KUNIT_EXPECT_KASAN_FAIL(test,
		ptr2[round_up(size2, KASAN_GRANULE_SIZE)] = 'x');

	kfree(ptr2);
}

static void krealloc_less_oob_helper(struct kunit *test,
					size_t size1, size_t size2)
{
	char *ptr1, *ptr2;
	size_t middle;

	KUNIT_ASSERT_LT(test, size2, size1);
	middle = size2 + (size1 - size2) / 2;

	ptr1 = kmalloc(size1, GFP_KERNEL);
	KUNIT_ASSERT_NOT_ERR_OR_NULL(test, ptr1);

	ptr2 = krealloc(ptr1, size2, GFP_KERNEL);
	KUNIT_ASSERT_NOT_ERR_OR_NULL(test, ptr2);

	/* Suppress -Warray-bounds warnings. */
	OPTIMIZER_HIDE_VAR(ptr2);

	/* Must be accessible for all modes. */
	ptr2[size2 - 1] = 'x';

	/* Generic mode is precise, so unaligned size2 must be inaccessible. */
	if (IS_ENABLED(CONFIG_KASAN_GENERIC))
		KUNIT_EXPECT_KASAN_FAIL(test, ptr2[size2] = 'x');

	/* For all modes first aligned offset after size2 must be inaccessible. */
	KUNIT_EXPECT_KASAN_FAIL(test,
		ptr2[round_up(size2, KASAN_GRANULE_SIZE)] = 'x');

	/*
	 * For all modes all size2, middle, and size1 should land in separate
	 * granules and thus the latter two offsets should be inaccessible.
	 */
	KUNIT_EXPECT_LE(test, round_up(size2, KASAN_GRANULE_SIZE),
				round_down(middle, KASAN_GRANULE_SIZE));
	KUNIT_EXPECT_LE(test, round_up(middle, KASAN_GRANULE_SIZE),
				round_down(size1, KASAN_GRANULE_SIZE));
	KUNIT_EXPECT_KASAN_FAIL(test, ptr2[middle] = 'x');
	KUNIT_EXPECT_KASAN_FAIL(test, ptr2[size1 - 1] = 'x');
	KUNIT_EXPECT_KASAN_FAIL(test, ptr2[size1] = 'x');

	kfree(ptr2);
}

static void krealloc_more_oob(struct kunit *test)
{
	krealloc_more_oob_helper(test, 201, 235);
}

static void krealloc_less_oob(struct kunit *test)
{
	krealloc_less_oob_helper(test, 235, 201);
}

static void krealloc_large_more_oob(struct kunit *test)
{
	krealloc_more_oob_helper(test, KMALLOC_MAX_CACHE_SIZE + 201,
					KMALLOC_MAX_CACHE_SIZE + 235);
}

static void krealloc_large_less_oob(struct kunit *test)
{
	krealloc_less_oob_helper(test, KMALLOC_MAX_CACHE_SIZE + 235,
					KMALLOC_MAX_CACHE_SIZE + 201);
}

/*
 * Check that krealloc() detects a use-after-free, returns NULL,
 * and doesn't unpoison the freed object.
 */
static void krealloc_uaf(struct kunit *test)
{
	char *ptr1, *ptr2;
	int size1 = 201;
	int size2 = 235;

	ptr1 = kmalloc(size1, GFP_KERNEL);
	KUNIT_ASSERT_NOT_ERR_OR_NULL(test, ptr1);
	kfree(ptr1);

	KUNIT_EXPECT_KASAN_FAIL(test, ptr2 = krealloc(ptr1, size2, GFP_KERNEL));
	KUNIT_ASSERT_NULL(test, ptr2);
	KUNIT_EXPECT_KASAN_FAIL(test, *(volatile char *)ptr1);
}

static void kmalloc_oob_16(struct kunit *test)
{
	struct {
		u64 words[2];
	} *ptr1, *ptr2;

	KASAN_TEST_NEEDS_CHECKED_MEMINTRINSICS(test);

	/* This test is specifically crafted for the generic mode. */
	KASAN_TEST_NEEDS_CONFIG_ON(test, CONFIG_KASAN_GENERIC);

	/* RELOC_HIDE to prevent gcc from warning about short alloc */
	ptr1 = RELOC_HIDE(kmalloc(sizeof(*ptr1) - 3, GFP_KERNEL), 0);
	KUNIT_ASSERT_NOT_ERR_OR_NULL(test, ptr1);

	ptr2 = kmalloc(sizeof(*ptr2), GFP_KERNEL);
	KUNIT_ASSERT_NOT_ERR_OR_NULL(test, ptr2);

	OPTIMIZER_HIDE_VAR(ptr1);
	OPTIMIZER_HIDE_VAR(ptr2);
	KUNIT_EXPECT_KASAN_FAIL(test, *ptr1 = *ptr2);
	kfree(ptr1);
	kfree(ptr2);
}

static void kmalloc_uaf_16(struct kunit *test)
{
	struct {
		u64 words[2];
	} *ptr1, *ptr2;

	KASAN_TEST_NEEDS_CHECKED_MEMINTRINSICS(test);

	ptr1 = kmalloc(sizeof(*ptr1), GFP_KERNEL);
	KUNIT_ASSERT_NOT_ERR_OR_NULL(test, ptr1);

	ptr2 = kmalloc(sizeof(*ptr2), GFP_KERNEL);
	KUNIT_ASSERT_NOT_ERR_OR_NULL(test, ptr2);
	kfree(ptr2);

	KUNIT_EXPECT_KASAN_FAIL(test, *ptr1 = *ptr2);
	kfree(ptr1);
}

/*
 * Note: in the memset tests below, the written range touches both valid and
 * invalid memory. This makes sure that the instrumentation does not only check
 * the starting address but the whole range.
 */

static void kmalloc_oob_memset_2(struct kunit *test)
{
	char *ptr;
	size_t size = 128 - KASAN_GRANULE_SIZE;
	size_t memset_size = 2;

	KASAN_TEST_NEEDS_CHECKED_MEMINTRINSICS(test);

	ptr = kmalloc(size, GFP_KERNEL);
	KUNIT_ASSERT_NOT_ERR_OR_NULL(test, ptr);

	OPTIMIZER_HIDE_VAR(ptr);
	OPTIMIZER_HIDE_VAR(size);
	OPTIMIZER_HIDE_VAR(memset_size);
	KUNIT_EXPECT_KASAN_FAIL(test, memset(ptr + size - 1, 0, memset_size));
	kfree(ptr);
}

static void kmalloc_oob_memset_4(struct kunit *test)
{
	char *ptr;
	size_t size = 128 - KASAN_GRANULE_SIZE;
	size_t memset_size = 4;

	KASAN_TEST_NEEDS_CHECKED_MEMINTRINSICS(test);

	ptr = kmalloc(size, GFP_KERNEL);
	KUNIT_ASSERT_NOT_ERR_OR_NULL(test, ptr);

	OPTIMIZER_HIDE_VAR(ptr);
	OPTIMIZER_HIDE_VAR(size);
	OPTIMIZER_HIDE_VAR(memset_size);
	KUNIT_EXPECT_KASAN_FAIL(test, memset(ptr + size - 3, 0, memset_size));
	kfree(ptr);
}

static void kmalloc_oob_memset_8(struct kunit *test)
{
	char *ptr;
	size_t size = 128 - KASAN_GRANULE_SIZE;
	size_t memset_size = 8;

	KASAN_TEST_NEEDS_CHECKED_MEMINTRINSICS(test);

	ptr = kmalloc(size, GFP_KERNEL);
	KUNIT_ASSERT_NOT_ERR_OR_NULL(test, ptr);

	OPTIMIZER_HIDE_VAR(ptr);
	OPTIMIZER_HIDE_VAR(size);
	OPTIMIZER_HIDE_VAR(memset_size);
	KUNIT_EXPECT_KASAN_FAIL(test, memset(ptr + size - 7, 0, memset_size));
	kfree(ptr);
}

static void kmalloc_oob_memset_16(struct kunit *test)
{
	char *ptr;
	size_t size = 128 - KASAN_GRANULE_SIZE;
	size_t memset_size = 16;

	KASAN_TEST_NEEDS_CHECKED_MEMINTRINSICS(test);

	ptr = kmalloc(size, GFP_KERNEL);
	KUNIT_ASSERT_NOT_ERR_OR_NULL(test, ptr);

	OPTIMIZER_HIDE_VAR(ptr);
	OPTIMIZER_HIDE_VAR(size);
	OPTIMIZER_HIDE_VAR(memset_size);
	KUNIT_EXPECT_KASAN_FAIL(test, memset(ptr + size - 15, 0, memset_size));
	kfree(ptr);
}

static void kmalloc_oob_in_memset(struct kunit *test)
{
	char *ptr;
	size_t size = 128 - KASAN_GRANULE_SIZE;

	KASAN_TEST_NEEDS_CHECKED_MEMINTRINSICS(test);

	ptr = kmalloc(size, GFP_KERNEL);
	KUNIT_ASSERT_NOT_ERR_OR_NULL(test, ptr);

	OPTIMIZER_HIDE_VAR(ptr);
	OPTIMIZER_HIDE_VAR(size);
	KUNIT_EXPECT_KASAN_FAIL(test,
				memset(ptr, 0, size + KASAN_GRANULE_SIZE));
	kfree(ptr);
}

static void kmalloc_memmove_negative_size(struct kunit *test)
{
	char *ptr;
	size_t size = 64;
	size_t invalid_size = -2;

	KASAN_TEST_NEEDS_CHECKED_MEMINTRINSICS(test);

	/*
	 * Hardware tag-based mode doesn't check memmove for negative size.
	 * As a result, this test introduces a side-effect memory corruption,
	 * which can result in a crash.
	 */
	KASAN_TEST_NEEDS_CONFIG_OFF(test, CONFIG_KASAN_HW_TAGS);

	ptr = kmalloc(size, GFP_KERNEL);
	KUNIT_ASSERT_NOT_ERR_OR_NULL(test, ptr);

	memset((char *)ptr, 0, 64);
	OPTIMIZER_HIDE_VAR(ptr);
	OPTIMIZER_HIDE_VAR(invalid_size);
	KUNIT_EXPECT_KASAN_FAIL(test,
		memmove((char *)ptr, (char *)ptr + 4, invalid_size));
	kfree(ptr);
}

static void kmalloc_memmove_invalid_size(struct kunit *test)
{
	char *ptr;
	size_t size = 64;
	size_t invalid_size = size;

	KASAN_TEST_NEEDS_CHECKED_MEMINTRINSICS(test);

	ptr = kmalloc(size, GFP_KERNEL);
	KUNIT_ASSERT_NOT_ERR_OR_NULL(test, ptr);

	memset((char *)ptr, 0, 64);
	OPTIMIZER_HIDE_VAR(ptr);
	OPTIMIZER_HIDE_VAR(invalid_size);
	KUNIT_EXPECT_KASAN_FAIL(test,
		memmove((char *)ptr, (char *)ptr + 4, invalid_size));
	kfree(ptr);
}

static void kmalloc_uaf(struct kunit *test)
{
	char *ptr;
	size_t size = 10;

	ptr = kmalloc(size, GFP_KERNEL);
	KUNIT_ASSERT_NOT_ERR_OR_NULL(test, ptr);

	kfree(ptr);
	KUNIT_EXPECT_KASAN_FAIL(test, ((volatile char *)ptr)[8]);
}

static void kmalloc_uaf_memset(struct kunit *test)
{
	char *ptr;
	size_t size = 33;

	KASAN_TEST_NEEDS_CHECKED_MEMINTRINSICS(test);

	/*
	 * Only generic KASAN uses quarantine, which is required to avoid a
	 * kernel memory corruption this test causes.
	 */
	KASAN_TEST_NEEDS_CONFIG_ON(test, CONFIG_KASAN_GENERIC);

	ptr = kmalloc(size, GFP_KERNEL);
	KUNIT_ASSERT_NOT_ERR_OR_NULL(test, ptr);

	kfree(ptr);
	KUNIT_EXPECT_KASAN_FAIL(test, memset(ptr, 0, size));
}

static void kmalloc_uaf2(struct kunit *test)
{
	char *ptr1, *ptr2;
	size_t size = 43;
	int counter = 0;

again:
	ptr1 = kmalloc(size, GFP_KERNEL);
	KUNIT_ASSERT_NOT_ERR_OR_NULL(test, ptr1);

	kfree(ptr1);

	ptr2 = kmalloc(size, GFP_KERNEL);
	KUNIT_ASSERT_NOT_ERR_OR_NULL(test, ptr2);

	/*
	 * For tag-based KASAN ptr1 and ptr2 tags might happen to be the same.
	 * Allow up to 16 attempts at generating different tags.
	 */
	if (!IS_ENABLED(CONFIG_KASAN_GENERIC) && ptr1 == ptr2 && counter++ < 16) {
		kfree(ptr2);
		goto again;
	}

	KUNIT_EXPECT_KASAN_FAIL(test, ((volatile char *)ptr1)[40]);
	KUNIT_EXPECT_PTR_NE(test, ptr1, ptr2);

	kfree(ptr2);
}

/*
 * Check that KASAN detects use-after-free when another object was allocated in
 * the same slot. Relevant for the tag-based modes, which do not use quarantine.
 */
static void kmalloc_uaf3(struct kunit *test)
{
	char *ptr1, *ptr2;
	size_t size = 100;

	/* This test is specifically crafted for tag-based modes. */
	KASAN_TEST_NEEDS_CONFIG_OFF(test, CONFIG_KASAN_GENERIC);

	ptr1 = kmalloc(size, GFP_KERNEL);
	KUNIT_ASSERT_NOT_ERR_OR_NULL(test, ptr1);
	kfree(ptr1);

	ptr2 = kmalloc(size, GFP_KERNEL);
	KUNIT_ASSERT_NOT_ERR_OR_NULL(test, ptr2);
	kfree(ptr2);

	KUNIT_EXPECT_KASAN_FAIL(test, ((volatile char *)ptr1)[8]);
}

static void kasan_atomics_helper(struct kunit *test, void *unsafe, void *safe)
{
	int *i_unsafe = unsafe;

	KUNIT_EXPECT_KASAN_FAIL(test, READ_ONCE(*i_unsafe));
	KUNIT_EXPECT_KASAN_FAIL(test, WRITE_ONCE(*i_unsafe, 42));
	KUNIT_EXPECT_KASAN_FAIL(test, smp_load_acquire(i_unsafe));
	KUNIT_EXPECT_KASAN_FAIL(test, smp_store_release(i_unsafe, 42));

	KUNIT_EXPECT_KASAN_FAIL(test, atomic_read(unsafe));
	KUNIT_EXPECT_KASAN_FAIL(test, atomic_set(unsafe, 42));
	KUNIT_EXPECT_KASAN_FAIL(test, atomic_add(42, unsafe));
	KUNIT_EXPECT_KASAN_FAIL(test, atomic_sub(42, unsafe));
	KUNIT_EXPECT_KASAN_FAIL(test, atomic_inc(unsafe));
	KUNIT_EXPECT_KASAN_FAIL(test, atomic_dec(unsafe));
	KUNIT_EXPECT_KASAN_FAIL(test, atomic_and(42, unsafe));
	KUNIT_EXPECT_KASAN_FAIL(test, atomic_andnot(42, unsafe));
	KUNIT_EXPECT_KASAN_FAIL(test, atomic_or(42, unsafe));
	KUNIT_EXPECT_KASAN_FAIL(test, atomic_xor(42, unsafe));
	KUNIT_EXPECT_KASAN_FAIL(test, atomic_xchg(unsafe, 42));
	KUNIT_EXPECT_KASAN_FAIL(test, atomic_cmpxchg(unsafe, 21, 42));
	KUNIT_EXPECT_KASAN_FAIL(test, atomic_try_cmpxchg(unsafe, safe, 42));
	KUNIT_EXPECT_KASAN_FAIL(test, atomic_try_cmpxchg(safe, unsafe, 42));
	KUNIT_EXPECT_KASAN_FAIL(test, atomic_sub_and_test(42, unsafe));
	KUNIT_EXPECT_KASAN_FAIL(test, atomic_dec_and_test(unsafe));
	KUNIT_EXPECT_KASAN_FAIL(test, atomic_inc_and_test(unsafe));
	KUNIT_EXPECT_KASAN_FAIL(test, atomic_add_negative(42, unsafe));
	KUNIT_EXPECT_KASAN_FAIL(test, atomic_add_unless(unsafe, 21, 42));
	KUNIT_EXPECT_KASAN_FAIL(test, atomic_inc_not_zero(unsafe));
	KUNIT_EXPECT_KASAN_FAIL(test, atomic_inc_unless_negative(unsafe));
	KUNIT_EXPECT_KASAN_FAIL(test, atomic_dec_unless_positive(unsafe));
	KUNIT_EXPECT_KASAN_FAIL(test, atomic_dec_if_positive(unsafe));

	KUNIT_EXPECT_KASAN_FAIL(test, atomic_long_read(unsafe));
	KUNIT_EXPECT_KASAN_FAIL(test, atomic_long_set(unsafe, 42));
	KUNIT_EXPECT_KASAN_FAIL(test, atomic_long_add(42, unsafe));
	KUNIT_EXPECT_KASAN_FAIL(test, atomic_long_sub(42, unsafe));
	KUNIT_EXPECT_KASAN_FAIL(test, atomic_long_inc(unsafe));
	KUNIT_EXPECT_KASAN_FAIL(test, atomic_long_dec(unsafe));
	KUNIT_EXPECT_KASAN_FAIL(test, atomic_long_and(42, unsafe));
	KUNIT_EXPECT_KASAN_FAIL(test, atomic_long_andnot(42, unsafe));
	KUNIT_EXPECT_KASAN_FAIL(test, atomic_long_or(42, unsafe));
	KUNIT_EXPECT_KASAN_FAIL(test, atomic_long_xor(42, unsafe));
	KUNIT_EXPECT_KASAN_FAIL(test, atomic_long_xchg(unsafe, 42));
	KUNIT_EXPECT_KASAN_FAIL(test, atomic_long_cmpxchg(unsafe, 21, 42));
	KUNIT_EXPECT_KASAN_FAIL(test, atomic_long_try_cmpxchg(unsafe, safe, 42));
	KUNIT_EXPECT_KASAN_FAIL(test, atomic_long_try_cmpxchg(safe, unsafe, 42));
	KUNIT_EXPECT_KASAN_FAIL(test, atomic_long_sub_and_test(42, unsafe));
	KUNIT_EXPECT_KASAN_FAIL(test, atomic_long_dec_and_test(unsafe));
	KUNIT_EXPECT_KASAN_FAIL(test, atomic_long_inc_and_test(unsafe));
	KUNIT_EXPECT_KASAN_FAIL(test, atomic_long_add_negative(42, unsafe));
	KUNIT_EXPECT_KASAN_FAIL(test, atomic_long_add_unless(unsafe, 21, 42));
	KUNIT_EXPECT_KASAN_FAIL(test, atomic_long_inc_not_zero(unsafe));
	KUNIT_EXPECT_KASAN_FAIL(test, atomic_long_inc_unless_negative(unsafe));
	KUNIT_EXPECT_KASAN_FAIL(test, atomic_long_dec_unless_positive(unsafe));
	KUNIT_EXPECT_KASAN_FAIL(test, atomic_long_dec_if_positive(unsafe));
}

static void kasan_atomics(struct kunit *test)
{
	void *a1, *a2;

	/*
	 * Just as with kasan_bitops_tags(), we allocate 48 bytes of memory such
	 * that the following 16 bytes will make up the redzone.
	 */
	a1 = kzalloc(48, GFP_KERNEL);
	KUNIT_ASSERT_NOT_ERR_OR_NULL(test, a1);
	a2 = kzalloc(sizeof(atomic_long_t), GFP_KERNEL);
	KUNIT_ASSERT_NOT_ERR_OR_NULL(test, a2);

	/* Use atomics to access the redzone. */
	kasan_atomics_helper(test, a1 + 48, a2);

	kfree(a1);
	kfree(a2);
}

static void kmalloc_double_kzfree(struct kunit *test)
{
	char *ptr;
	size_t size = 16;

	ptr = kmalloc(size, GFP_KERNEL);
	KUNIT_ASSERT_NOT_ERR_OR_NULL(test, ptr);

	kfree_sensitive(ptr);
	KUNIT_EXPECT_KASAN_FAIL(test, kfree_sensitive(ptr));
}

/* Check that ksize() does NOT unpoison whole object. */
static void ksize_unpoisons_memory(struct kunit *test)
{
	char *ptr;
	size_t size = 128 - KASAN_GRANULE_SIZE - 5;
	size_t real_size;

	ptr = kmalloc(size, GFP_KERNEL);
	KUNIT_ASSERT_NOT_ERR_OR_NULL(test, ptr);

	real_size = ksize(ptr);
	KUNIT_EXPECT_GT(test, real_size, size);

	OPTIMIZER_HIDE_VAR(ptr);

	/* These accesses shouldn't trigger a KASAN report. */
	ptr[0] = 'x';
	ptr[size - 1] = 'x';

	/* These must trigger a KASAN report. */
	if (IS_ENABLED(CONFIG_KASAN_GENERIC))
		KUNIT_EXPECT_KASAN_FAIL(test, ((volatile char *)ptr)[size]);
	KUNIT_EXPECT_KASAN_FAIL(test, ((volatile char *)ptr)[size + 5]);
	KUNIT_EXPECT_KASAN_FAIL(test, ((volatile char *)ptr)[real_size - 1]);

	kfree(ptr);
}

/*
 * Check that a use-after-free is detected by ksize() and via normal accesses
 * after it.
 */
static void ksize_uaf(struct kunit *test)
{
	char *ptr;
	int size = 128 - KASAN_GRANULE_SIZE;

	ptr = kmalloc(size, GFP_KERNEL);
	KUNIT_ASSERT_NOT_ERR_OR_NULL(test, ptr);
	kfree(ptr);

	OPTIMIZER_HIDE_VAR(ptr);
	KUNIT_EXPECT_KASAN_FAIL(test, ksize(ptr));
	KUNIT_EXPECT_KASAN_FAIL(test, ((volatile char *)ptr)[0]);
	KUNIT_EXPECT_KASAN_FAIL(test, ((volatile char *)ptr)[size]);
}

/*
 * The two tests below check that Generic KASAN prints auxiliary stack traces
 * for RCU callbacks and workqueues. The reports need to be inspected manually.
 *
 * These tests are still enabled for other KASAN modes to make sure that all
 * modes report bad accesses in tested scenarios.
 */

static struct kasan_rcu_info {
	int i;
	struct rcu_head rcu;
} *global_rcu_ptr;

static void rcu_uaf_reclaim(struct rcu_head *rp)
{
	struct kasan_rcu_info *fp =
		container_of(rp, struct kasan_rcu_info, rcu);

	kfree(fp);
	((volatile struct kasan_rcu_info *)fp)->i;
}

static void rcu_uaf(struct kunit *test)
{
	struct kasan_rcu_info *ptr;

	ptr = kmalloc(sizeof(struct kasan_rcu_info), GFP_KERNEL);
	KUNIT_ASSERT_NOT_ERR_OR_NULL(test, ptr);

	global_rcu_ptr = rcu_dereference_protected(
				(struct kasan_rcu_info __rcu *)ptr, NULL);

	KUNIT_EXPECT_KASAN_FAIL(test,
		call_rcu(&global_rcu_ptr->rcu, rcu_uaf_reclaim);
		rcu_barrier());
}

static void workqueue_uaf_work(struct work_struct *work)
{
	kfree(work);
}

static void workqueue_uaf(struct kunit *test)
{
	struct workqueue_struct *workqueue;
	struct work_struct *work;

	workqueue = create_workqueue("kasan_workqueue_test");
	KUNIT_ASSERT_NOT_ERR_OR_NULL(test, workqueue);

	work = kmalloc(sizeof(struct work_struct), GFP_KERNEL);
	KUNIT_ASSERT_NOT_ERR_OR_NULL(test, work);

	INIT_WORK(work, workqueue_uaf_work);
	queue_work(workqueue, work);
	destroy_workqueue(workqueue);

	KUNIT_EXPECT_KASAN_FAIL(test,
		((volatile struct work_struct *)work)->data);
}

static void kfree_via_page(struct kunit *test)
{
	char *ptr;
	size_t size = 8;
	struct page *page;
	unsigned long offset;

	ptr = kmalloc(size, GFP_KERNEL);
	KUNIT_ASSERT_NOT_ERR_OR_NULL(test, ptr);

	page = virt_to_page(ptr);
	offset = offset_in_page(ptr);
	kfree(page_address(page) + offset);
}

static void kfree_via_phys(struct kunit *test)
{
	char *ptr;
	size_t size = 8;
	phys_addr_t phys;

	ptr = kmalloc(size, GFP_KERNEL);
	KUNIT_ASSERT_NOT_ERR_OR_NULL(test, ptr);

	phys = virt_to_phys(ptr);
	kfree(phys_to_virt(phys));
}

static void kmem_cache_oob(struct kunit *test)
{
	char *p;
	size_t size = 200;
	struct kmem_cache *cache;

	cache = kmem_cache_create("test_cache", size, 0, 0, NULL);
	KUNIT_ASSERT_NOT_ERR_OR_NULL(test, cache);

	p = kmem_cache_alloc(cache, GFP_KERNEL);
	if (!p) {
		kunit_err(test, "Allocation failed: %s\n", __func__);
		kmem_cache_destroy(cache);
		return;
	}

	KUNIT_EXPECT_KASAN_FAIL(test, *p = p[size + OOB_TAG_OFF]);

	kmem_cache_free(cache, p);
	kmem_cache_destroy(cache);
}

static void kmem_cache_double_free(struct kunit *test)
{
	char *p;
	size_t size = 200;
	struct kmem_cache *cache;

	cache = kmem_cache_create("test_cache", size, 0, 0, NULL);
	KUNIT_ASSERT_NOT_ERR_OR_NULL(test, cache);

	p = kmem_cache_alloc(cache, GFP_KERNEL);
	if (!p) {
		kunit_err(test, "Allocation failed: %s\n", __func__);
		kmem_cache_destroy(cache);
		return;
	}

	kmem_cache_free(cache, p);
	KUNIT_EXPECT_KASAN_FAIL(test, kmem_cache_free(cache, p));
	kmem_cache_destroy(cache);
}

static void kmem_cache_invalid_free(struct kunit *test)
{
	char *p;
	size_t size = 200;
	struct kmem_cache *cache;

	cache = kmem_cache_create("test_cache", size, 0, SLAB_TYPESAFE_BY_RCU,
				  NULL);
	KUNIT_ASSERT_NOT_ERR_OR_NULL(test, cache);

	p = kmem_cache_alloc(cache, GFP_KERNEL);
	if (!p) {
		kunit_err(test, "Allocation failed: %s\n", __func__);
		kmem_cache_destroy(cache);
		return;
	}

	/* Trigger invalid free, the object doesn't get freed. */
	KUNIT_EXPECT_KASAN_FAIL(test, kmem_cache_free(cache, p + 1));

	/*
	 * Properly free the object to prevent the "Objects remaining in
	 * test_cache on __kmem_cache_shutdown" BUG failure.
	 */
	kmem_cache_free(cache, p);

	kmem_cache_destroy(cache);
}

static void kmem_cache_rcu_uaf(struct kunit *test)
{
	char *p;
	size_t size = 200;
	struct kmem_cache *cache;

	KASAN_TEST_NEEDS_CONFIG_ON(test, CONFIG_SLUB_RCU_DEBUG);

	cache = kmem_cache_create("test_cache", size, 0, SLAB_TYPESAFE_BY_RCU,
				  NULL);
	KUNIT_ASSERT_NOT_ERR_OR_NULL(test, cache);

	p = kmem_cache_alloc(cache, GFP_KERNEL);
	if (!p) {
		kunit_err(test, "Allocation failed: %s\n", __func__);
		kmem_cache_destroy(cache);
		return;
	}
	*p = 1;

	rcu_read_lock();

	/* Free the object - this will internally schedule an RCU callback. */
	kmem_cache_free(cache, p);

	/*
	 * We should still be allowed to access the object at this point because
	 * the cache is SLAB_TYPESAFE_BY_RCU and we've been in an RCU read-side
	 * critical section since before the kmem_cache_free().
	 */
	READ_ONCE(*p);

	rcu_read_unlock();

	/*
	 * Wait for the RCU callback to execute; after this, the object should
	 * have actually been freed from KASAN's perspective.
	 */
	rcu_barrier();

	KUNIT_EXPECT_KASAN_FAIL(test, READ_ONCE(*p));

	kmem_cache_destroy(cache);
}

static void empty_cache_ctor(void *object) { }

static void kmem_cache_double_destroy(struct kunit *test)
{
	struct kmem_cache *cache;

	/* Provide a constructor to prevent cache merging. */
	cache = kmem_cache_create("test_cache", 200, 0, 0, empty_cache_ctor);
	KUNIT_ASSERT_NOT_ERR_OR_NULL(test, cache);
	kmem_cache_destroy(cache);
	KUNIT_EXPECT_KASAN_FAIL(test, kmem_cache_destroy(cache));
}

static void kmem_cache_accounted(struct kunit *test)
{
	int i;
	char *p;
	size_t size = 200;
	struct kmem_cache *cache;

	cache = kmem_cache_create("test_cache", size, 0, SLAB_ACCOUNT, NULL);
	KUNIT_ASSERT_NOT_ERR_OR_NULL(test, cache);

	/*
	 * Several allocations with a delay to allow for lazy per memcg kmem
	 * cache creation.
	 */
	for (i = 0; i < 5; i++) {
		p = kmem_cache_alloc(cache, GFP_KERNEL);
		if (!p)
			goto free_cache;

		kmem_cache_free(cache, p);
		msleep(100);
	}

free_cache:
	kmem_cache_destroy(cache);
}

static void kmem_cache_bulk(struct kunit *test)
{
	struct kmem_cache *cache;
	size_t size = 200;
	char *p[10];
	bool ret;
	int i;

	cache = kmem_cache_create("test_cache", size, 0, 0, NULL);
	KUNIT_ASSERT_NOT_ERR_OR_NULL(test, cache);

	ret = kmem_cache_alloc_bulk(cache, GFP_KERNEL, ARRAY_SIZE(p), (void **)&p);
	if (!ret) {
		kunit_err(test, "Allocation failed: %s\n", __func__);
		kmem_cache_destroy(cache);
		return;
	}

	for (i = 0; i < ARRAY_SIZE(p); i++)
		p[i][0] = p[i][size - 1] = 42;

	kmem_cache_free_bulk(cache, ARRAY_SIZE(p), (void **)&p);
	kmem_cache_destroy(cache);
}

static void *mempool_prepare_kmalloc(struct kunit *test, mempool_t *pool, size_t size)
{
	int pool_size = 4;
	int ret;
	void *elem;

	memset(pool, 0, sizeof(*pool));
	ret = mempool_init_kmalloc_pool(pool, pool_size, size);
	KUNIT_ASSERT_EQ(test, ret, 0);

	/*
	 * Allocate one element to prevent mempool from freeing elements to the
	 * underlying allocator and instead make it add them to the element
	 * list when the tests trigger double-free and invalid-free bugs.
	 * This allows testing KASAN annotations in add_element().
	 */
	elem = mempool_alloc_preallocated(pool);
	KUNIT_ASSERT_NOT_ERR_OR_NULL(test, elem);

	return elem;
}

static struct kmem_cache *mempool_prepare_slab(struct kunit *test, mempool_t *pool, size_t size)
{
	struct kmem_cache *cache;
	int pool_size = 4;
	int ret;

	cache = kmem_cache_create("test_cache", size, 0, 0, NULL);
	KUNIT_ASSERT_NOT_ERR_OR_NULL(test, cache);

	memset(pool, 0, sizeof(*pool));
	ret = mempool_init_slab_pool(pool, pool_size, cache);
	KUNIT_ASSERT_EQ(test, ret, 0);

	/*
	 * Do not allocate one preallocated element, as we skip the double-free
	 * and invalid-free tests for slab mempool for simplicity.
	 */

	return cache;
}

static void *mempool_prepare_page(struct kunit *test, mempool_t *pool, int order)
{
	int pool_size = 4;
	int ret;
	void *elem;

	memset(pool, 0, sizeof(*pool));
	ret = mempool_init_page_pool(pool, pool_size, order);
	KUNIT_ASSERT_EQ(test, ret, 0);

	elem = mempool_alloc_preallocated(pool);
	KUNIT_ASSERT_NOT_ERR_OR_NULL(test, elem);

	return elem;
}

static void mempool_oob_right_helper(struct kunit *test, mempool_t *pool, size_t size)
{
	char *elem;

	elem = mempool_alloc_preallocated(pool);
	KUNIT_ASSERT_NOT_ERR_OR_NULL(test, elem);

	OPTIMIZER_HIDE_VAR(elem);

	if (IS_ENABLED(CONFIG_KASAN_GENERIC))
		KUNIT_EXPECT_KASAN_FAIL(test,
			((volatile char *)&elem[size])[0]);
	else
		KUNIT_EXPECT_KASAN_FAIL(test,
			((volatile char *)&elem[round_up(size, KASAN_GRANULE_SIZE)])[0]);

	mempool_free(elem, pool);
}

static void mempool_kmalloc_oob_right(struct kunit *test)
{
	mempool_t pool;
	size_t size = 128 - KASAN_GRANULE_SIZE - 5;
	void *extra_elem;

	extra_elem = mempool_prepare_kmalloc(test, &pool, size);

	mempool_oob_right_helper(test, &pool, size);

	mempool_free(extra_elem, &pool);
	mempool_exit(&pool);
}

static void mempool_kmalloc_large_oob_right(struct kunit *test)
{
	mempool_t pool;
	size_t size = KMALLOC_MAX_CACHE_SIZE + 1;
	void *extra_elem;

	extra_elem = mempool_prepare_kmalloc(test, &pool, size);

	mempool_oob_right_helper(test, &pool, size);

	mempool_free(extra_elem, &pool);
	mempool_exit(&pool);
}

static void mempool_slab_oob_right(struct kunit *test)
{
	mempool_t pool;
	size_t size = 123;
	struct kmem_cache *cache;

	cache = mempool_prepare_slab(test, &pool, size);

	mempool_oob_right_helper(test, &pool, size);

	mempool_exit(&pool);
	kmem_cache_destroy(cache);
}

/*
 * Skip the out-of-bounds test for page mempool. With Generic KASAN, page
 * allocations have no redzones, and thus the out-of-bounds detection is not
 * guaranteed; see https://bugzilla.kernel.org/show_bug.cgi?id=210503. With
 * the tag-based KASAN modes, the neighboring allocation might have the same
 * tag; see https://bugzilla.kernel.org/show_bug.cgi?id=203505.
 */

static void mempool_uaf_helper(struct kunit *test, mempool_t *pool, bool page)
{
	char *elem, *ptr;

	elem = mempool_alloc_preallocated(pool);
	KUNIT_ASSERT_NOT_ERR_OR_NULL(test, elem);

	mempool_free(elem, pool);

	ptr = page ? page_address((struct page *)elem) : elem;
	KUNIT_EXPECT_KASAN_FAIL(test, ((volatile char *)ptr)[0]);
}

static void mempool_kmalloc_uaf(struct kunit *test)
{
	mempool_t pool;
	size_t size = 128;
	void *extra_elem;

	extra_elem = mempool_prepare_kmalloc(test, &pool, size);

	mempool_uaf_helper(test, &pool, false);

	mempool_free(extra_elem, &pool);
	mempool_exit(&pool);
}

static void mempool_kmalloc_large_uaf(struct kunit *test)
{
	mempool_t pool;
	size_t size = KMALLOC_MAX_CACHE_SIZE + 1;
	void *extra_elem;

	extra_elem = mempool_prepare_kmalloc(test, &pool, size);

	mempool_uaf_helper(test, &pool, false);

	mempool_free(extra_elem, &pool);
	mempool_exit(&pool);
}

static void mempool_slab_uaf(struct kunit *test)
{
	mempool_t pool;
	size_t size = 123;
	struct kmem_cache *cache;

	cache = mempool_prepare_slab(test, &pool, size);

	mempool_uaf_helper(test, &pool, false);

	mempool_exit(&pool);
	kmem_cache_destroy(cache);
}

static void mempool_page_alloc_uaf(struct kunit *test)
{
	mempool_t pool;
	int order = 2;
	void *extra_elem;

	extra_elem = mempool_prepare_page(test, &pool, order);

	mempool_uaf_helper(test, &pool, true);

	mempool_free(extra_elem, &pool);
	mempool_exit(&pool);
}

static void mempool_double_free_helper(struct kunit *test, mempool_t *pool)
{
	char *elem;

	elem = mempool_alloc_preallocated(pool);
	KUNIT_ASSERT_NOT_ERR_OR_NULL(test, elem);

	mempool_free(elem, pool);

	KUNIT_EXPECT_KASAN_FAIL(test, mempool_free(elem, pool));
}

static void mempool_kmalloc_double_free(struct kunit *test)
{
	mempool_t pool;
	size_t size = 128;
	char *extra_elem;

	extra_elem = mempool_prepare_kmalloc(test, &pool, size);

	mempool_double_free_helper(test, &pool);

	mempool_free(extra_elem, &pool);
	mempool_exit(&pool);
}

static void mempool_kmalloc_large_double_free(struct kunit *test)
{
	mempool_t pool;
	size_t size = KMALLOC_MAX_CACHE_SIZE + 1;
	char *extra_elem;

	extra_elem = mempool_prepare_kmalloc(test, &pool, size);

	mempool_double_free_helper(test, &pool);

	mempool_free(extra_elem, &pool);
	mempool_exit(&pool);
}

static void mempool_page_alloc_double_free(struct kunit *test)
{
	mempool_t pool;
	int order = 2;
	char *extra_elem;

	extra_elem = mempool_prepare_page(test, &pool, order);

	mempool_double_free_helper(test, &pool);

	mempool_free(extra_elem, &pool);
	mempool_exit(&pool);
}

static void mempool_kmalloc_invalid_free_helper(struct kunit *test, mempool_t *pool)
{
	char *elem;

	elem = mempool_alloc_preallocated(pool);
	KUNIT_ASSERT_NOT_ERR_OR_NULL(test, elem);

	KUNIT_EXPECT_KASAN_FAIL(test, mempool_free(elem + 1, pool));

	mempool_free(elem, pool);
}

static void mempool_kmalloc_invalid_free(struct kunit *test)
{
	mempool_t pool;
	size_t size = 128;
	char *extra_elem;

	extra_elem = mempool_prepare_kmalloc(test, &pool, size);

	mempool_kmalloc_invalid_free_helper(test, &pool);

	mempool_free(extra_elem, &pool);
	mempool_exit(&pool);
}

static void mempool_kmalloc_large_invalid_free(struct kunit *test)
{
	mempool_t pool;
	size_t size = KMALLOC_MAX_CACHE_SIZE + 1;
	char *extra_elem;

	extra_elem = mempool_prepare_kmalloc(test, &pool, size);

	mempool_kmalloc_invalid_free_helper(test, &pool);

	mempool_free(extra_elem, &pool);
	mempool_exit(&pool);
}

/*
 * Skip the invalid-free test for page mempool. The invalid-free detection only
 * works for compound pages and mempool preallocates all page elements without
 * the __GFP_COMP flag.
 */

static char global_array[10];

static void kasan_global_oob_right(struct kunit *test)
{
	/*
	 * Deliberate out-of-bounds access. To prevent CONFIG_UBSAN_LOCAL_BOUNDS
	 * from failing here and panicking the kernel, access the array via a
	 * volatile pointer, which will prevent the compiler from being able to
	 * determine the array bounds.
	 *
	 * This access uses a volatile pointer to char (char *volatile) rather
	 * than the more conventional pointer to volatile char (volatile char *)
	 * because we want to prevent the compiler from making inferences about
	 * the pointer itself (i.e. its array bounds), not the data that it
	 * refers to.
	 */
	char *volatile array = global_array;
	char *p = &array[ARRAY_SIZE(global_array) + 3];

	/* Only generic mode instruments globals. */
	KASAN_TEST_NEEDS_CONFIG_ON(test, CONFIG_KASAN_GENERIC);

	KUNIT_EXPECT_KASAN_FAIL(test, *(volatile char *)p);
}

static void kasan_global_oob_left(struct kunit *test)
{
	char *volatile array = global_array;
	char *p = array - 3;

	/*
	 * GCC is known to fail this test, skip it.
	 * See https://bugzilla.kernel.org/show_bug.cgi?id=215051.
	 */
	KASAN_TEST_NEEDS_CONFIG_ON(test, CONFIG_CC_IS_CLANG);
	KASAN_TEST_NEEDS_CONFIG_ON(test, CONFIG_KASAN_GENERIC);
	KUNIT_EXPECT_KASAN_FAIL(test, *(volatile char *)p);
}

static void kasan_stack_oob(struct kunit *test)
{
	char stack_array[10];
	/* See comment in kasan_global_oob_right. */
	char *volatile array = stack_array;
	char *p = &array[ARRAY_SIZE(stack_array) + OOB_TAG_OFF];

	KASAN_TEST_NEEDS_CONFIG_ON(test, CONFIG_KASAN_STACK);

	KUNIT_EXPECT_KASAN_FAIL(test, *(volatile char *)p);
}

static void kasan_alloca_oob_left(struct kunit *test)
{
	volatile int i = 10;
	char alloca_array[i];
	/* See comment in kasan_global_oob_right. */
	char *volatile array = alloca_array;
	char *p = array - 1;

	/* Only generic mode instruments dynamic allocas. */
	KASAN_TEST_NEEDS_CONFIG_ON(test, CONFIG_KASAN_GENERIC);
	KASAN_TEST_NEEDS_CONFIG_ON(test, CONFIG_KASAN_STACK);

	KUNIT_EXPECT_KASAN_FAIL(test, *(volatile char *)p);
}

static void kasan_alloca_oob_right(struct kunit *test)
{
	volatile int i = 10;
	char alloca_array[i];
	/* See comment in kasan_global_oob_right. */
	char *volatile array = alloca_array;
	char *p = array + i;

	/* Only generic mode instruments dynamic allocas. */
	KASAN_TEST_NEEDS_CONFIG_ON(test, CONFIG_KASAN_GENERIC);
	KASAN_TEST_NEEDS_CONFIG_ON(test, CONFIG_KASAN_STACK);

	KUNIT_EXPECT_KASAN_FAIL(test, *(volatile char *)p);
}

static void kasan_memchr(struct kunit *test)
{
	char *ptr;
	size_t size = 24;

	/*
	 * str* functions are not instrumented with CONFIG_AMD_MEM_ENCRYPT.
	 * See https://bugzilla.kernel.org/show_bug.cgi?id=206337 for details.
	 */
	KASAN_TEST_NEEDS_CONFIG_OFF(test, CONFIG_AMD_MEM_ENCRYPT);

	if (OOB_TAG_OFF)
		size = round_up(size, OOB_TAG_OFF);

	ptr = kmalloc(size, GFP_KERNEL | __GFP_ZERO);
	KUNIT_ASSERT_NOT_ERR_OR_NULL(test, ptr);

	OPTIMIZER_HIDE_VAR(ptr);
	OPTIMIZER_HIDE_VAR(size);
	KUNIT_EXPECT_KASAN_FAIL(test,
		kasan_ptr_result = memchr(ptr, '1', size + 1));

	kfree(ptr);
}

static void kasan_memcmp(struct kunit *test)
{
	char *ptr;
	size_t size = 24;
	int arr[9];

	/*
	 * str* functions are not instrumented with CONFIG_AMD_MEM_ENCRYPT.
	 * See https://bugzilla.kernel.org/show_bug.cgi?id=206337 for details.
	 */
	KASAN_TEST_NEEDS_CONFIG_OFF(test, CONFIG_AMD_MEM_ENCRYPT);

	if (OOB_TAG_OFF)
		size = round_up(size, OOB_TAG_OFF);

	ptr = kmalloc(size, GFP_KERNEL | __GFP_ZERO);
	KUNIT_ASSERT_NOT_ERR_OR_NULL(test, ptr);
	memset(arr, 0, sizeof(arr));

	OPTIMIZER_HIDE_VAR(ptr);
	OPTIMIZER_HIDE_VAR(size);
	KUNIT_EXPECT_KASAN_FAIL(test,
		kasan_int_result = memcmp(ptr, arr, size+1));
	kfree(ptr);
}

static void kasan_strings(struct kunit *test)
{
	char *ptr;
	size_t size = 24;

	/*
	 * str* functions are not instrumented with CONFIG_AMD_MEM_ENCRYPT.
	 * See https://bugzilla.kernel.org/show_bug.cgi?id=206337 for details.
	 */
	KASAN_TEST_NEEDS_CONFIG_OFF(test, CONFIG_AMD_MEM_ENCRYPT);

	ptr = kmalloc(size, GFP_KERNEL | __GFP_ZERO);
	KUNIT_ASSERT_NOT_ERR_OR_NULL(test, ptr);

	kfree(ptr);

	/*
	 * Try to cause only 1 invalid access (less spam in dmesg).
	 * For that we need ptr to point to zeroed byte.
	 * Skip metadata that could be stored in freed object so ptr
	 * will likely point to zeroed byte.
	 */
	ptr += 16;
	KUNIT_EXPECT_KASAN_FAIL(test, kasan_ptr_result = strchr(ptr, '1'));

	KUNIT_EXPECT_KASAN_FAIL(test, kasan_ptr_result = strrchr(ptr, '1'));

	KUNIT_EXPECT_KASAN_FAIL(test, kasan_int_result = strcmp(ptr, "2"));

	KUNIT_EXPECT_KASAN_FAIL(test, kasan_int_result = strncmp(ptr, "2", 1));

	KUNIT_EXPECT_KASAN_FAIL(test, kasan_int_result = strlen(ptr));

	KUNIT_EXPECT_KASAN_FAIL(test, kasan_int_result = strnlen(ptr, 1));
}

static void kasan_bitops_modify(struct kunit *test, int nr, void *addr)
{
	KUNIT_EXPECT_KASAN_FAIL(test, set_bit(nr, addr));
	KUNIT_EXPECT_KASAN_FAIL(test, __set_bit(nr, addr));
	KUNIT_EXPECT_KASAN_FAIL(test, clear_bit(nr, addr));
	KUNIT_EXPECT_KASAN_FAIL(test, __clear_bit(nr, addr));
	KUNIT_EXPECT_KASAN_FAIL(test, clear_bit_unlock(nr, addr));
	KUNIT_EXPECT_KASAN_FAIL(test, __clear_bit_unlock(nr, addr));
	KUNIT_EXPECT_KASAN_FAIL(test, change_bit(nr, addr));
	KUNIT_EXPECT_KASAN_FAIL(test, __change_bit(nr, addr));
}

static void kasan_bitops_test_and_modify(struct kunit *test, int nr, void *addr)
{
	KUNIT_EXPECT_KASAN_FAIL(test, test_and_set_bit(nr, addr));
	KUNIT_EXPECT_KASAN_FAIL(test, __test_and_set_bit(nr, addr));
	KUNIT_EXPECT_KASAN_FAIL(test, test_and_set_bit_lock(nr, addr));
	KUNIT_EXPECT_KASAN_FAIL(test, test_and_clear_bit(nr, addr));
	KUNIT_EXPECT_KASAN_FAIL(test, __test_and_clear_bit(nr, addr));
	KUNIT_EXPECT_KASAN_FAIL(test, test_and_change_bit(nr, addr));
	KUNIT_EXPECT_KASAN_FAIL(test, __test_and_change_bit(nr, addr));
	KUNIT_EXPECT_KASAN_FAIL(test, kasan_int_result = test_bit(nr, addr));
	if (nr < 7)
		KUNIT_EXPECT_KASAN_FAIL(test, kasan_int_result =
				xor_unlock_is_negative_byte(1 << nr, addr));
}

static void kasan_bitops_generic(struct kunit *test)
{
	long *bits;

	/* This test is specifically crafted for the generic mode. */
	KASAN_TEST_NEEDS_CONFIG_ON(test, CONFIG_KASAN_GENERIC);

	/*
	 * Allocate 1 more byte, which causes kzalloc to round up to 16 bytes;
	 * this way we do not actually corrupt other memory.
	 */
	bits = kzalloc(sizeof(*bits) + 1, GFP_KERNEL);
	KUNIT_ASSERT_NOT_ERR_OR_NULL(test, bits);

	/*
	 * Below calls try to access bit within allocated memory; however, the
	 * below accesses are still out-of-bounds, since bitops are defined to
	 * operate on the whole long the bit is in.
	 */
	kasan_bitops_modify(test, BITS_PER_LONG, bits);

	/*
	 * Below calls try to access bit beyond allocated memory.
	 */
	kasan_bitops_test_and_modify(test, BITS_PER_LONG + BITS_PER_BYTE, bits);

	kfree(bits);
}

static void kasan_bitops_tags(struct kunit *test)
{
	long *bits;

	/* This test is specifically crafted for tag-based modes. */
	KASAN_TEST_NEEDS_CONFIG_OFF(test, CONFIG_KASAN_GENERIC);

	/* kmalloc-64 cache will be used and the last 16 bytes will be the redzone. */
	bits = kzalloc(48, GFP_KERNEL);
	KUNIT_ASSERT_NOT_ERR_OR_NULL(test, bits);

	/* Do the accesses past the 48 allocated bytes, but within the redone. */
	kasan_bitops_modify(test, BITS_PER_LONG, (void *)bits + 48);
	kasan_bitops_test_and_modify(test, BITS_PER_LONG + BITS_PER_BYTE, (void *)bits + 48);

	kfree(bits);
}

static void vmalloc_helpers_tags(struct kunit *test)
{
	void *ptr;

	/* This test is intended for tag-based modes. */
	KASAN_TEST_NEEDS_CONFIG_OFF(test, CONFIG_KASAN_GENERIC);

	KASAN_TEST_NEEDS_CONFIG_ON(test, CONFIG_KASAN_VMALLOC);

	if (!kasan_vmalloc_enabled())
		kunit_skip(test, "Test requires kasan.vmalloc=on");

	ptr = vmalloc(PAGE_SIZE);
	KUNIT_ASSERT_NOT_ERR_OR_NULL(test, ptr);

	/* Check that the returned pointer is tagged. */
	KUNIT_EXPECT_GE(test, (u8)get_tag(ptr), (u8)KASAN_TAG_MIN);
	KUNIT_EXPECT_LT(test, (u8)get_tag(ptr), (u8)KASAN_TAG_KERNEL);

	/* Make sure exported vmalloc helpers handle tagged pointers. */
	KUNIT_ASSERT_TRUE(test, is_vmalloc_addr(ptr));
	KUNIT_ASSERT_NOT_ERR_OR_NULL(test, vmalloc_to_page(ptr));

#if !IS_MODULE(CONFIG_KASAN_KUNIT_TEST)
	{
		int rv;

		/* Make sure vmalloc'ed memory permissions can be changed. */
		rv = set_memory_ro((unsigned long)ptr, 1);
		KUNIT_ASSERT_GE(test, rv, 0);
		rv = set_memory_rw((unsigned long)ptr, 1);
		KUNIT_ASSERT_GE(test, rv, 0);
	}
#endif

	vfree(ptr);
}

static void vmalloc_oob(struct kunit *test)
{
	char *v_ptr, *p_ptr;
	struct page *page;
	size_t size = PAGE_SIZE / 2 - KASAN_GRANULE_SIZE - 5;

	KASAN_TEST_NEEDS_CONFIG_ON(test, CONFIG_KASAN_VMALLOC);

	if (!kasan_vmalloc_enabled())
		kunit_skip(test, "Test requires kasan.vmalloc=on");

	v_ptr = vmalloc(size);
	KUNIT_ASSERT_NOT_ERR_OR_NULL(test, v_ptr);

	OPTIMIZER_HIDE_VAR(v_ptr);

	/*
	 * We have to be careful not to hit the guard page in vmalloc tests.
	 * The MMU will catch that and crash us.
	 */

	/* Make sure in-bounds accesses are valid. */
	v_ptr[0] = 0;
	v_ptr[size - 1] = 0;

	/*
	 * An unaligned access past the requested vmalloc size.
	 * Only generic KASAN can precisely detect these.
	 */
	if (IS_ENABLED(CONFIG_KASAN_GENERIC))
		KUNIT_EXPECT_KASAN_FAIL(test, ((volatile char *)v_ptr)[size]);

	/* An aligned access into the first out-of-bounds granule. */
	KUNIT_EXPECT_KASAN_FAIL(test, ((volatile char *)v_ptr)[size + 5]);

	/* Check that in-bounds accesses to the physical page are valid. */
	page = vmalloc_to_page(v_ptr);
	KUNIT_ASSERT_NOT_ERR_OR_NULL(test, page);
	p_ptr = page_address(page);
	KUNIT_ASSERT_NOT_ERR_OR_NULL(test, p_ptr);
	p_ptr[0] = 0;

	vfree(v_ptr);

	/*
	 * We can't check for use-after-unmap bugs in this nor in the following
	 * vmalloc tests, as the page might be fully unmapped and accessing it
	 * will crash the kernel.
	 */
}

static void vmap_tags(struct kunit *test)
{
	char *p_ptr, *v_ptr;
	struct page *p_page, *v_page;

	/*
	 * This test is specifically crafted for the software tag-based mode,
	 * the only tag-based mode that poisons vmap mappings.
	 */
	KASAN_TEST_NEEDS_CONFIG_ON(test, CONFIG_KASAN_SW_TAGS);

	KASAN_TEST_NEEDS_CONFIG_ON(test, CONFIG_KASAN_VMALLOC);

	if (!kasan_vmalloc_enabled())
		kunit_skip(test, "Test requires kasan.vmalloc=on");

	p_page = alloc_pages(GFP_KERNEL, 1);
	KUNIT_ASSERT_NOT_ERR_OR_NULL(test, p_page);
	p_ptr = page_address(p_page);
	KUNIT_ASSERT_NOT_ERR_OR_NULL(test, p_ptr);

	v_ptr = vmap(&p_page, 1, VM_MAP, PAGE_KERNEL);
	KUNIT_ASSERT_NOT_ERR_OR_NULL(test, v_ptr);

	/*
	 * We can't check for out-of-bounds bugs in this nor in the following
	 * vmalloc tests, as allocations have page granularity and accessing
	 * the guard page will crash the kernel.
	 */

	KUNIT_EXPECT_GE(test, (u8)get_tag(v_ptr), (u8)KASAN_TAG_MIN);
	KUNIT_EXPECT_LT(test, (u8)get_tag(v_ptr), (u8)KASAN_TAG_KERNEL);

	/* Make sure that in-bounds accesses through both pointers work. */
	*p_ptr = 0;
	*v_ptr = 0;

	/* Make sure vmalloc_to_page() correctly recovers the page pointer. */
	v_page = vmalloc_to_page(v_ptr);
	KUNIT_ASSERT_NOT_ERR_OR_NULL(test, v_page);
	KUNIT_EXPECT_PTR_EQ(test, p_page, v_page);

	vunmap(v_ptr);
	free_pages((unsigned long)p_ptr, 1);
}

static void vm_map_ram_tags(struct kunit *test)
{
	char *p_ptr, *v_ptr;
	struct page *page;

	/*
	 * This test is specifically crafted for the software tag-based mode,
	 * the only tag-based mode that poisons vm_map_ram mappings.
	 */
	KASAN_TEST_NEEDS_CONFIG_ON(test, CONFIG_KASAN_SW_TAGS);

	page = alloc_pages(GFP_KERNEL, 1);
	KUNIT_ASSERT_NOT_ERR_OR_NULL(test, page);
	p_ptr = page_address(page);
	KUNIT_ASSERT_NOT_ERR_OR_NULL(test, p_ptr);

	v_ptr = vm_map_ram(&page, 1, -1);
	KUNIT_ASSERT_NOT_ERR_OR_NULL(test, v_ptr);

	KUNIT_EXPECT_GE(test, (u8)get_tag(v_ptr), (u8)KASAN_TAG_MIN);
	KUNIT_EXPECT_LT(test, (u8)get_tag(v_ptr), (u8)KASAN_TAG_KERNEL);

	/* Make sure that in-bounds accesses through both pointers work. */
	*p_ptr = 0;
	*v_ptr = 0;

	vm_unmap_ram(v_ptr, 1);
	free_pages((unsigned long)p_ptr, 1);
}

/*
 * Check that the assigned pointer tag falls within the [KASAN_TAG_MIN,
 * KASAN_TAG_KERNEL) range (note: excluding the match-all tag) for tag-based
 * modes.
 */
static void match_all_not_assigned(struct kunit *test)
{
	char *ptr;
	struct page *pages;
	int i, size, order;

	KASAN_TEST_NEEDS_CONFIG_OFF(test, CONFIG_KASAN_GENERIC);

	for (i = 0; i < 256; i++) {
		size = get_random_u32_inclusive(1, 1024);
		ptr = kmalloc(size, GFP_KERNEL);
		KUNIT_ASSERT_NOT_ERR_OR_NULL(test, ptr);
		KUNIT_EXPECT_GE(test, (u8)get_tag(ptr), (u8)KASAN_TAG_MIN);
		KUNIT_EXPECT_LT(test, (u8)get_tag(ptr), (u8)KASAN_TAG_KERNEL);
		kfree(ptr);
	}

	for (i = 0; i < 256; i++) {
		order = get_random_u32_inclusive(1, 4);
		pages = alloc_pages(GFP_KERNEL, order);
		ptr = page_address(pages);
		KUNIT_ASSERT_NOT_ERR_OR_NULL(test, ptr);
		KUNIT_EXPECT_GE(test, (u8)get_tag(ptr), (u8)KASAN_TAG_MIN);
		KUNIT_EXPECT_LT(test, (u8)get_tag(ptr), (u8)KASAN_TAG_KERNEL);
		free_pages((unsigned long)ptr, order);
	}

	if (!kasan_vmalloc_enabled())
		return;

	for (i = 0; i < 256; i++) {
		size = get_random_u32_inclusive(1, 1024);
		ptr = vmalloc(size);
		KUNIT_ASSERT_NOT_ERR_OR_NULL(test, ptr);
		KUNIT_EXPECT_GE(test, (u8)get_tag(ptr), (u8)KASAN_TAG_MIN);
		KUNIT_EXPECT_LT(test, (u8)get_tag(ptr), (u8)KASAN_TAG_KERNEL);
		vfree(ptr);
	}
}

/* Check that 0xff works as a match-all pointer tag for tag-based modes. */
static void match_all_ptr_tag(struct kunit *test)
{
	char *ptr;
	u8 tag;

	KASAN_TEST_NEEDS_CONFIG_OFF(test, CONFIG_KASAN_GENERIC);

	ptr = kmalloc(128, GFP_KERNEL);
	KUNIT_ASSERT_NOT_ERR_OR_NULL(test, ptr);

	/* Backup the assigned tag. */
	tag = get_tag(ptr);
	KUNIT_EXPECT_NE(test, tag, (u8)KASAN_TAG_KERNEL);

	/* Reset the tag to 0xff.*/
	ptr = set_tag(ptr, KASAN_TAG_KERNEL);

	/* This access shouldn't trigger a KASAN report. */
	*ptr = 0;

	/* Recover the pointer tag and free. */
	ptr = set_tag(ptr, tag);
	kfree(ptr);
}

/* Check that there are no match-all memory tags for tag-based modes. */
static void match_all_mem_tag(struct kunit *test)
{
	char *ptr;
	int tag;

	KASAN_TEST_NEEDS_CONFIG_OFF(test, CONFIG_KASAN_GENERIC);

	ptr = kmalloc(128, GFP_KERNEL);
	KUNIT_ASSERT_NOT_ERR_OR_NULL(test, ptr);
	KUNIT_EXPECT_NE(test, (u8)get_tag(ptr), (u8)KASAN_TAG_KERNEL);

	/* For each possible tag value not matching the pointer tag. */
	for (tag = KASAN_TAG_MIN; tag <= KASAN_TAG_KERNEL; tag++) {
		/*
		 * For Software Tag-Based KASAN, skip the majority of tag
		 * values to avoid the test printing too many reports.
		 */
		if (IS_ENABLED(CONFIG_KASAN_SW_TAGS) &&
		    tag >= KASAN_TAG_MIN + 8 && tag <= KASAN_TAG_KERNEL - 8)
			continue;

		if (tag == get_tag(ptr))
			continue;

		/* Mark the first memory granule with the chosen memory tag. */
		kasan_poison(ptr, KASAN_GRANULE_SIZE, (u8)tag, false);

		/* This access must cause a KASAN report. */
		KUNIT_EXPECT_KASAN_FAIL(test, *ptr = 0);
	}

	/* Recover the memory tag and free. */
	kasan_poison(ptr, KASAN_GRANULE_SIZE, get_tag(ptr), false);
	kfree(ptr);
}

/*
 * Check that Rust performing a use-after-free using `unsafe` is detected.
 * This is a smoke test to make sure that Rust is being sanitized properly.
 */
static void rust_uaf(struct kunit *test)
{
	KASAN_TEST_NEEDS_CONFIG_ON(test, CONFIG_RUST);
	KUNIT_EXPECT_KASAN_FAIL(test, kasan_test_rust_uaf());
}

static void copy_to_kernel_nofault_oob(struct kunit *test)
{
	char *ptr;
	char buf[128];
	size_t size = sizeof(buf);

	/*
	 * This test currently fails with the HW_TAGS mode. The reason is
	 * unknown and needs to be investigated.
	 */
	KASAN_TEST_NEEDS_CONFIG_OFF(test, CONFIG_KASAN_HW_TAGS);

	ptr = kmalloc(size - KASAN_GRANULE_SIZE, GFP_KERNEL);
	KUNIT_ASSERT_NOT_ERR_OR_NULL(test, ptr);
	OPTIMIZER_HIDE_VAR(ptr);

	/*
	 * We test copy_to_kernel_nofault() to detect corrupted memory that is
	 * being written into the kernel. In contrast,
	 * copy_from_kernel_nofault() is primarily used in kernel helper
	 * functions where the source address might be random or uninitialized.
	 * Applying KASAN instrumentation to copy_from_kernel_nofault() could
	 * lead to false positives.  By focusing KASAN checks only on
	 * copy_to_kernel_nofault(), we ensure that only valid memory is
	 * written to the kernel, minimizing the risk of kernel corruption
	 * while avoiding false positives in the reverse case.
	 */
	KUNIT_EXPECT_KASAN_FAIL(test,
		copy_to_kernel_nofault(&buf[0], ptr, size));
	KUNIT_EXPECT_KASAN_FAIL(test,
		copy_to_kernel_nofault(ptr, &buf[0], size));

	kfree(ptr);
}

<<<<<<< HEAD
=======
static void copy_user_test_oob(struct kunit *test)
{
	char *kmem;
	char __user *usermem;
	unsigned long useraddr;
	size_t size = 128 - KASAN_GRANULE_SIZE;
	int __maybe_unused unused;

	kmem = kunit_kmalloc(test, size, GFP_KERNEL);
	KUNIT_ASSERT_NOT_ERR_OR_NULL(test, kmem);

	useraddr = kunit_vm_mmap(test, NULL, 0, PAGE_SIZE,
					PROT_READ | PROT_WRITE | PROT_EXEC,
					MAP_ANONYMOUS | MAP_PRIVATE, 0);
	KUNIT_ASSERT_NE_MSG(test, useraddr, 0,
		"Could not create userspace mm");
	KUNIT_ASSERT_LT_MSG(test, useraddr, (unsigned long)TASK_SIZE,
		"Failed to allocate user memory");

	OPTIMIZER_HIDE_VAR(size);
	usermem = (char __user *)useraddr;

	KUNIT_EXPECT_KASAN_FAIL(test,
		unused = copy_from_user(kmem, usermem, size + 1));
	KUNIT_EXPECT_KASAN_FAIL(test,
		unused = copy_to_user(usermem, kmem, size + 1));
	KUNIT_EXPECT_KASAN_FAIL(test,
		unused = __copy_from_user(kmem, usermem, size + 1));
	KUNIT_EXPECT_KASAN_FAIL(test,
		unused = __copy_to_user(usermem, kmem, size + 1));
	KUNIT_EXPECT_KASAN_FAIL(test,
		unused = __copy_from_user_inatomic(kmem, usermem, size + 1));
	KUNIT_EXPECT_KASAN_FAIL(test,
		unused = __copy_to_user_inatomic(usermem, kmem, size + 1));

	/*
	* Prepare a long string in usermem to avoid the strncpy_from_user test
	* bailing out on '\0' before it reaches out-of-bounds.
	*/
	memset(kmem, 'a', size);
	KUNIT_EXPECT_EQ(test, copy_to_user(usermem, kmem, size), 0);

	KUNIT_EXPECT_KASAN_FAIL(test,
		unused = strncpy_from_user(kmem, usermem, size + 1));
}

>>>>>>> 85006eb7
static struct kunit_case kasan_kunit_test_cases[] = {
	KUNIT_CASE(kmalloc_oob_right),
	KUNIT_CASE(kmalloc_oob_left),
	KUNIT_CASE(kmalloc_node_oob_right),
	KUNIT_CASE(kmalloc_track_caller_oob_right),
	KUNIT_CASE(kmalloc_big_oob_right),
	KUNIT_CASE(kmalloc_large_oob_right),
	KUNIT_CASE(kmalloc_large_uaf),
	KUNIT_CASE(kmalloc_large_invalid_free),
	KUNIT_CASE(page_alloc_oob_right),
	KUNIT_CASE(page_alloc_uaf),
	KUNIT_CASE(krealloc_more_oob),
	KUNIT_CASE(krealloc_less_oob),
	KUNIT_CASE(krealloc_large_more_oob),
	KUNIT_CASE(krealloc_large_less_oob),
	KUNIT_CASE(krealloc_uaf),
	KUNIT_CASE(kmalloc_oob_16),
	KUNIT_CASE(kmalloc_uaf_16),
	KUNIT_CASE(kmalloc_oob_in_memset),
	KUNIT_CASE(kmalloc_oob_memset_2),
	KUNIT_CASE(kmalloc_oob_memset_4),
	KUNIT_CASE(kmalloc_oob_memset_8),
	KUNIT_CASE(kmalloc_oob_memset_16),
	KUNIT_CASE(kmalloc_memmove_negative_size),
	KUNIT_CASE(kmalloc_memmove_invalid_size),
	KUNIT_CASE(kmalloc_uaf),
	KUNIT_CASE(kmalloc_uaf_memset),
	KUNIT_CASE(kmalloc_uaf2),
	KUNIT_CASE(kmalloc_uaf3),
	KUNIT_CASE(kmalloc_double_kzfree),
	KUNIT_CASE(ksize_unpoisons_memory),
	KUNIT_CASE(ksize_uaf),
	KUNIT_CASE(rcu_uaf),
	KUNIT_CASE(workqueue_uaf),
	KUNIT_CASE(kfree_via_page),
	KUNIT_CASE(kfree_via_phys),
	KUNIT_CASE(kmem_cache_oob),
	KUNIT_CASE(kmem_cache_double_free),
	KUNIT_CASE(kmem_cache_invalid_free),
	KUNIT_CASE(kmem_cache_rcu_uaf),
	KUNIT_CASE(kmem_cache_double_destroy),
	KUNIT_CASE(kmem_cache_accounted),
	KUNIT_CASE(kmem_cache_bulk),
	KUNIT_CASE(mempool_kmalloc_oob_right),
	KUNIT_CASE(mempool_kmalloc_large_oob_right),
	KUNIT_CASE(mempool_slab_oob_right),
	KUNIT_CASE(mempool_kmalloc_uaf),
	KUNIT_CASE(mempool_kmalloc_large_uaf),
	KUNIT_CASE(mempool_slab_uaf),
	KUNIT_CASE(mempool_page_alloc_uaf),
	KUNIT_CASE(mempool_kmalloc_double_free),
	KUNIT_CASE(mempool_kmalloc_large_double_free),
	KUNIT_CASE(mempool_page_alloc_double_free),
	KUNIT_CASE(mempool_kmalloc_invalid_free),
	KUNIT_CASE(mempool_kmalloc_large_invalid_free),
	KUNIT_CASE(kasan_global_oob_right),
	KUNIT_CASE(kasan_global_oob_left),
	KUNIT_CASE(kasan_stack_oob),
	KUNIT_CASE(kasan_alloca_oob_left),
	KUNIT_CASE(kasan_alloca_oob_right),
	KUNIT_CASE(kasan_memchr),
	KUNIT_CASE(kasan_memcmp),
	KUNIT_CASE(kasan_strings),
	KUNIT_CASE(kasan_bitops_generic),
	KUNIT_CASE(kasan_bitops_tags),
	KUNIT_CASE_SLOW(kasan_atomics),
	KUNIT_CASE(vmalloc_helpers_tags),
	KUNIT_CASE(vmalloc_oob),
	KUNIT_CASE(vmap_tags),
	KUNIT_CASE(vm_map_ram_tags),
	KUNIT_CASE(match_all_not_assigned),
	KUNIT_CASE(match_all_ptr_tag),
	KUNIT_CASE(match_all_mem_tag),
	KUNIT_CASE(copy_to_kernel_nofault_oob),
	KUNIT_CASE(rust_uaf),
	KUNIT_CASE(copy_user_test_oob),
	{}
};

static struct kunit_suite kasan_kunit_test_suite = {
	.name = "kasan",
	.test_cases = kasan_kunit_test_cases,
	.exit = kasan_test_exit,
	.suite_init = kasan_suite_init,
	.suite_exit = kasan_suite_exit,
};

kunit_test_suite(kasan_kunit_test_suite);

MODULE_LICENSE("GPL");<|MERGE_RESOLUTION|>--- conflicted
+++ resolved
@@ -1995,8 +1995,6 @@
 	kfree(ptr);
 }
 
-<<<<<<< HEAD
-=======
 static void copy_user_test_oob(struct kunit *test)
 {
 	char *kmem;
@@ -2043,7 +2041,6 @@
 		unused = strncpy_from_user(kmem, usermem, size + 1));
 }
 
->>>>>>> 85006eb7
 static struct kunit_case kasan_kunit_test_cases[] = {
 	KUNIT_CASE(kmalloc_oob_right),
 	KUNIT_CASE(kmalloc_oob_left),
