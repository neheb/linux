// SPDX-License-Identifier: GPL-2.0-or-later
/* memcontrol.c - Memory Controller
 *
 * Copyright IBM Corporation, 2007
 * Author Balbir Singh <balbir@linux.vnet.ibm.com>
 *
 * Copyright 2007 OpenVZ SWsoft Inc
 * Author: Pavel Emelianov <xemul@openvz.org>
 *
 * Memory thresholds
 * Copyright (C) 2009 Nokia Corporation
 * Author: Kirill A. Shutemov
 *
 * Kernel Memory Controller
 * Copyright (C) 2012 Parallels Inc. and Google Inc.
 * Authors: Glauber Costa and Suleiman Souhlal
 *
 * Native page reclaim
 * Charge lifetime sanitation
 * Lockless page tracking & accounting
 * Unified hierarchy configuration model
 * Copyright (C) 2015 Red Hat, Inc., Johannes Weiner
 *
 * Per memcg lru locking
 * Copyright (C) 2020 Alibaba, Inc, Alex Shi
 */

#include <linux/cgroup-defs.h>
#include <linux/page_counter.h>
#include <linux/memcontrol.h>
#include <linux/cgroup.h>
#include <linux/cpuset.h>
#include <linux/sched/mm.h>
#include <linux/shmem_fs.h>
#include <linux/hugetlb.h>
#include <linux/pagemap.h>
#include <linux/pagevec.h>
#include <linux/vm_event_item.h>
#include <linux/smp.h>
#include <linux/page-flags.h>
#include <linux/backing-dev.h>
#include <linux/bit_spinlock.h>
#include <linux/rcupdate.h>
#include <linux/limits.h>
#include <linux/export.h>
#include <linux/list.h>
#include <linux/mutex.h>
#include <linux/rbtree.h>
#include <linux/slab.h>
#include <linux/swapops.h>
#include <linux/spinlock.h>
#include <linux/fs.h>
#include <linux/seq_file.h>
#include <linux/parser.h>
#include <linux/vmpressure.h>
#include <linux/memremap.h>
#include <linux/mm_inline.h>
#include <linux/swap_cgroup.h>
#include <linux/cpu.h>
#include <linux/oom.h>
#include <linux/lockdep.h>
#include <linux/resume_user_mode.h>
#include <linux/psi.h>
#include <linux/seq_buf.h>
#include <linux/sched/isolation.h>
#include <linux/kmemleak.h>
#include "internal.h"
#include <net/sock.h>
#include <net/ip.h>
#include "slab.h"
#include "memcontrol-v1.h"

#include <linux/uaccess.h>

#define CREATE_TRACE_POINTS
#include <trace/events/memcg.h>
#undef CREATE_TRACE_POINTS

#include <trace/events/vmscan.h>

struct cgroup_subsys memory_cgrp_subsys __read_mostly;
EXPORT_SYMBOL(memory_cgrp_subsys);

struct mem_cgroup *root_mem_cgroup __read_mostly;

/* Active memory cgroup to use from an interrupt context */
DEFINE_PER_CPU(struct mem_cgroup *, int_active_memcg);
EXPORT_PER_CPU_SYMBOL_GPL(int_active_memcg);

/* Socket memory accounting disabled? */
static bool cgroup_memory_nosocket __ro_after_init;

/* Kernel memory accounting disabled? */
static bool cgroup_memory_nokmem __ro_after_init;

/* BPF memory accounting disabled? */
static bool cgroup_memory_nobpf __ro_after_init;

static struct kmem_cache *memcg_cachep;
static struct kmem_cache *memcg_pn_cachep;

#ifdef CONFIG_CGROUP_WRITEBACK
static DECLARE_WAIT_QUEUE_HEAD(memcg_cgwb_frn_waitq);
#endif

static inline bool task_is_dying(void)
{
	return tsk_is_oom_victim(current) || fatal_signal_pending(current) ||
		(current->flags & PF_EXITING);
}

/* Some nice accessors for the vmpressure. */
struct vmpressure *memcg_to_vmpressure(struct mem_cgroup *memcg)
{
	if (!memcg)
		memcg = root_mem_cgroup;
	return &memcg->vmpressure;
}

struct mem_cgroup *vmpressure_to_memcg(struct vmpressure *vmpr)
{
	return container_of(vmpr, struct mem_cgroup, vmpressure);
}

#define SEQ_BUF_SIZE SZ_4K
#define CURRENT_OBJCG_UPDATE_BIT 0
#define CURRENT_OBJCG_UPDATE_FLAG (1UL << CURRENT_OBJCG_UPDATE_BIT)

static DEFINE_SPINLOCK(objcg_lock);

bool mem_cgroup_kmem_disabled(void)
{
	return cgroup_memory_nokmem;
}

static void memcg_uncharge(struct mem_cgroup *memcg, unsigned int nr_pages);

static void obj_cgroup_release(struct percpu_ref *ref)
{
	struct obj_cgroup *objcg = container_of(ref, struct obj_cgroup, refcnt);
	unsigned int nr_bytes;
	unsigned int nr_pages;
	unsigned long flags;

	/*
	 * At this point all allocated objects are freed, and
	 * objcg->nr_charged_bytes can't have an arbitrary byte value.
	 * However, it can be PAGE_SIZE or (x * PAGE_SIZE).
	 *
	 * The following sequence can lead to it:
	 * 1) CPU0: objcg == stock->cached_objcg
	 * 2) CPU1: we do a small allocation (e.g. 92 bytes),
	 *          PAGE_SIZE bytes are charged
	 * 3) CPU1: a process from another memcg is allocating something,
	 *          the stock if flushed,
	 *          objcg->nr_charged_bytes = PAGE_SIZE - 92
	 * 5) CPU0: we do release this object,
	 *          92 bytes are added to stock->nr_bytes
	 * 6) CPU0: stock is flushed,
	 *          92 bytes are added to objcg->nr_charged_bytes
	 *
	 * In the result, nr_charged_bytes == PAGE_SIZE.
	 * This page will be uncharged in obj_cgroup_release().
	 */
	nr_bytes = atomic_read(&objcg->nr_charged_bytes);
	WARN_ON_ONCE(nr_bytes & (PAGE_SIZE - 1));
	nr_pages = nr_bytes >> PAGE_SHIFT;

	if (nr_pages) {
		struct mem_cgroup *memcg;

		memcg = get_mem_cgroup_from_objcg(objcg);
		mod_memcg_state(memcg, MEMCG_KMEM, -nr_pages);
		memcg1_account_kmem(memcg, -nr_pages);
		if (!mem_cgroup_is_root(memcg))
			memcg_uncharge(memcg, nr_pages);
		mem_cgroup_put(memcg);
	}

	spin_lock_irqsave(&objcg_lock, flags);
	list_del(&objcg->list);
	spin_unlock_irqrestore(&objcg_lock, flags);

	percpu_ref_exit(ref);
	kfree_rcu(objcg, rcu);
}

static struct obj_cgroup *obj_cgroup_alloc(void)
{
	struct obj_cgroup *objcg;
	int ret;

	objcg = kzalloc(sizeof(struct obj_cgroup), GFP_KERNEL);
	if (!objcg)
		return NULL;

	ret = percpu_ref_init(&objcg->refcnt, obj_cgroup_release, 0,
			      GFP_KERNEL);
	if (ret) {
		kfree(objcg);
		return NULL;
	}
	INIT_LIST_HEAD(&objcg->list);
	return objcg;
}

static void memcg_reparent_objcgs(struct mem_cgroup *memcg,
				  struct mem_cgroup *parent)
{
	struct obj_cgroup *objcg, *iter;

	objcg = rcu_replace_pointer(memcg->objcg, NULL, true);

	spin_lock_irq(&objcg_lock);

	/* 1) Ready to reparent active objcg. */
	list_add(&objcg->list, &memcg->objcg_list);
	/* 2) Reparent active objcg and already reparented objcgs to parent. */
	list_for_each_entry(iter, &memcg->objcg_list, list)
		WRITE_ONCE(iter->memcg, parent);
	/* 3) Move already reparented objcgs to the parent's list */
	list_splice(&memcg->objcg_list, &parent->objcg_list);

	spin_unlock_irq(&objcg_lock);

	percpu_ref_kill(&objcg->refcnt);
}

/*
 * A lot of the calls to the cache allocation functions are expected to be
 * inlined by the compiler. Since the calls to memcg_slab_post_alloc_hook() are
 * conditional to this static branch, we'll have to allow modules that does
 * kmem_cache_alloc and the such to see this symbol as well
 */
DEFINE_STATIC_KEY_FALSE(memcg_kmem_online_key);
EXPORT_SYMBOL(memcg_kmem_online_key);

DEFINE_STATIC_KEY_FALSE(memcg_bpf_enabled_key);
EXPORT_SYMBOL(memcg_bpf_enabled_key);

/**
 * mem_cgroup_css_from_folio - css of the memcg associated with a folio
 * @folio: folio of interest
 *
 * If memcg is bound to the default hierarchy, css of the memcg associated
 * with @folio is returned.  The returned css remains associated with @folio
 * until it is released.
 *
 * If memcg is bound to a traditional hierarchy, the css of root_mem_cgroup
 * is returned.
 */
struct cgroup_subsys_state *mem_cgroup_css_from_folio(struct folio *folio)
{
	struct mem_cgroup *memcg = folio_memcg(folio);

	if (!memcg || !cgroup_subsys_on_dfl(memory_cgrp_subsys))
		memcg = root_mem_cgroup;

	return &memcg->css;
}

/**
 * page_cgroup_ino - return inode number of the memcg a page is charged to
 * @page: the page
 *
 * Look up the closest online ancestor of the memory cgroup @page is charged to
 * and return its inode number or 0 if @page is not charged to any cgroup. It
 * is safe to call this function without holding a reference to @page.
 *
 * Note, this function is inherently racy, because there is nothing to prevent
 * the cgroup inode from getting torn down and potentially reallocated a moment
 * after page_cgroup_ino() returns, so it only should be used by callers that
 * do not care (such as procfs interfaces).
 */
ino_t page_cgroup_ino(struct page *page)
{
	struct mem_cgroup *memcg;
	unsigned long ino = 0;

	rcu_read_lock();
	/* page_folio() is racy here, but the entire function is racy anyway */
	memcg = folio_memcg_check(page_folio(page));

	while (memcg && !(memcg->css.flags & CSS_ONLINE))
		memcg = parent_mem_cgroup(memcg);
	if (memcg)
		ino = cgroup_ino(memcg->css.cgroup);
	rcu_read_unlock();
	return ino;
}

/* Subset of node_stat_item for memcg stats */
static const unsigned int memcg_node_stat_items[] = {
	NR_INACTIVE_ANON,
	NR_ACTIVE_ANON,
	NR_INACTIVE_FILE,
	NR_ACTIVE_FILE,
	NR_UNEVICTABLE,
	NR_SLAB_RECLAIMABLE_B,
	NR_SLAB_UNRECLAIMABLE_B,
	WORKINGSET_REFAULT_ANON,
	WORKINGSET_REFAULT_FILE,
	WORKINGSET_ACTIVATE_ANON,
	WORKINGSET_ACTIVATE_FILE,
	WORKINGSET_RESTORE_ANON,
	WORKINGSET_RESTORE_FILE,
	WORKINGSET_NODERECLAIM,
	NR_ANON_MAPPED,
	NR_FILE_MAPPED,
	NR_FILE_PAGES,
	NR_FILE_DIRTY,
	NR_WRITEBACK,
	NR_SHMEM,
	NR_SHMEM_THPS,
	NR_FILE_THPS,
	NR_ANON_THPS,
	NR_KERNEL_STACK_KB,
	NR_PAGETABLE,
	NR_SECONDARY_PAGETABLE,
#ifdef CONFIG_SWAP
	NR_SWAPCACHE,
#endif
#ifdef CONFIG_NUMA_BALANCING
	PGPROMOTE_SUCCESS,
#endif
	PGDEMOTE_KSWAPD,
	PGDEMOTE_DIRECT,
	PGDEMOTE_KHUGEPAGED,
	PGDEMOTE_PROACTIVE,
#ifdef CONFIG_HUGETLB_PAGE
	NR_HUGETLB,
#endif
};

static const unsigned int memcg_stat_items[] = {
	MEMCG_SWAP,
	MEMCG_SOCK,
	MEMCG_PERCPU_B,
	MEMCG_VMALLOC,
	MEMCG_KMEM,
	MEMCG_ZSWAP_B,
	MEMCG_ZSWAPPED,
};

#define NR_MEMCG_NODE_STAT_ITEMS ARRAY_SIZE(memcg_node_stat_items)
#define MEMCG_VMSTAT_SIZE (NR_MEMCG_NODE_STAT_ITEMS + \
			   ARRAY_SIZE(memcg_stat_items))
#define BAD_STAT_IDX(index) ((u32)(index) >= U8_MAX)
static u8 mem_cgroup_stats_index[MEMCG_NR_STAT] __read_mostly;

static void init_memcg_stats(void)
{
	u8 i, j = 0;

	BUILD_BUG_ON(MEMCG_NR_STAT >= U8_MAX);

	memset(mem_cgroup_stats_index, U8_MAX, sizeof(mem_cgroup_stats_index));

	for (i = 0; i < NR_MEMCG_NODE_STAT_ITEMS; ++i, ++j)
		mem_cgroup_stats_index[memcg_node_stat_items[i]] = j;

	for (i = 0; i < ARRAY_SIZE(memcg_stat_items); ++i, ++j)
		mem_cgroup_stats_index[memcg_stat_items[i]] = j;
}

static inline int memcg_stats_index(int idx)
{
	return mem_cgroup_stats_index[idx];
}

struct lruvec_stats_percpu {
	/* Local (CPU and cgroup) state */
	long state[NR_MEMCG_NODE_STAT_ITEMS];

	/* Delta calculation for lockless upward propagation */
	long state_prev[NR_MEMCG_NODE_STAT_ITEMS];
};

struct lruvec_stats {
	/* Aggregated (CPU and subtree) state */
	long state[NR_MEMCG_NODE_STAT_ITEMS];

	/* Non-hierarchical (CPU aggregated) state */
	long state_local[NR_MEMCG_NODE_STAT_ITEMS];

	/* Pending child counts during tree propagation */
	long state_pending[NR_MEMCG_NODE_STAT_ITEMS];
};

unsigned long lruvec_page_state(struct lruvec *lruvec, enum node_stat_item idx)
{
	struct mem_cgroup_per_node *pn;
	long x;
	int i;

	if (mem_cgroup_disabled())
		return node_page_state(lruvec_pgdat(lruvec), idx);

	i = memcg_stats_index(idx);
	if (WARN_ONCE(BAD_STAT_IDX(i), "%s: missing stat item %d\n", __func__, idx))
		return 0;

	pn = container_of(lruvec, struct mem_cgroup_per_node, lruvec);
	x = READ_ONCE(pn->lruvec_stats->state[i]);
#ifdef CONFIG_SMP
	if (x < 0)
		x = 0;
#endif
	return x;
}

unsigned long lruvec_page_state_local(struct lruvec *lruvec,
				      enum node_stat_item idx)
{
	struct mem_cgroup_per_node *pn;
	long x;
	int i;

	if (mem_cgroup_disabled())
		return node_page_state(lruvec_pgdat(lruvec), idx);

	i = memcg_stats_index(idx);
	if (WARN_ONCE(BAD_STAT_IDX(i), "%s: missing stat item %d\n", __func__, idx))
		return 0;

	pn = container_of(lruvec, struct mem_cgroup_per_node, lruvec);
	x = READ_ONCE(pn->lruvec_stats->state_local[i]);
#ifdef CONFIG_SMP
	if (x < 0)
		x = 0;
#endif
	return x;
}

/* Subset of vm_event_item to report for memcg event stats */
static const unsigned int memcg_vm_event_stat[] = {
#ifdef CONFIG_MEMCG_V1
	PGPGIN,
	PGPGOUT,
#endif
	PSWPIN,
	PSWPOUT,
	PGSCAN_KSWAPD,
	PGSCAN_DIRECT,
	PGSCAN_KHUGEPAGED,
	PGSCAN_PROACTIVE,
	PGSTEAL_KSWAPD,
	PGSTEAL_DIRECT,
	PGSTEAL_KHUGEPAGED,
	PGSTEAL_PROACTIVE,
	PGFAULT,
	PGMAJFAULT,
	PGREFILL,
	PGACTIVATE,
	PGDEACTIVATE,
	PGLAZYFREE,
	PGLAZYFREED,
#ifdef CONFIG_SWAP
	SWPIN_ZERO,
	SWPOUT_ZERO,
#endif
#ifdef CONFIG_ZSWAP
	ZSWPIN,
	ZSWPOUT,
	ZSWPWB,
#endif
#ifdef CONFIG_TRANSPARENT_HUGEPAGE
	THP_FAULT_ALLOC,
	THP_COLLAPSE_ALLOC,
	THP_SWPOUT,
	THP_SWPOUT_FALLBACK,
#endif
#ifdef CONFIG_NUMA_BALANCING
	NUMA_PAGE_MIGRATE,
	NUMA_PTE_UPDATES,
	NUMA_HINT_FAULTS,
	NUMA_TASK_MIGRATE,
	NUMA_TASK_SWAP,
#endif
};

#define NR_MEMCG_EVENTS ARRAY_SIZE(memcg_vm_event_stat)
static u8 mem_cgroup_events_index[NR_VM_EVENT_ITEMS] __read_mostly;

static void init_memcg_events(void)
{
	u8 i;

	BUILD_BUG_ON(NR_VM_EVENT_ITEMS >= U8_MAX);

	memset(mem_cgroup_events_index, U8_MAX,
	       sizeof(mem_cgroup_events_index));

	for (i = 0; i < NR_MEMCG_EVENTS; ++i)
		mem_cgroup_events_index[memcg_vm_event_stat[i]] = i;
}

static inline int memcg_events_index(enum vm_event_item idx)
{
	return mem_cgroup_events_index[idx];
}

struct memcg_vmstats_percpu {
	/* Stats updates since the last flush */
	unsigned int			stats_updates;

	/* Cached pointers for fast iteration in memcg_rstat_updated() */
	struct memcg_vmstats_percpu __percpu	*parent_pcpu;
	struct memcg_vmstats			*vmstats;

	/* The above should fit a single cacheline for memcg_rstat_updated() */

	/* Local (CPU and cgroup) page state & events */
	long			state[MEMCG_VMSTAT_SIZE];
	unsigned long		events[NR_MEMCG_EVENTS];

	/* Delta calculation for lockless upward propagation */
	long			state_prev[MEMCG_VMSTAT_SIZE];
	unsigned long		events_prev[NR_MEMCG_EVENTS];
} ____cacheline_aligned;

struct memcg_vmstats {
	/* Aggregated (CPU and subtree) page state & events */
	long			state[MEMCG_VMSTAT_SIZE];
	unsigned long		events[NR_MEMCG_EVENTS];

	/* Non-hierarchical (CPU aggregated) page state & events */
	long			state_local[MEMCG_VMSTAT_SIZE];
	unsigned long		events_local[NR_MEMCG_EVENTS];

	/* Pending child counts during tree propagation */
	long			state_pending[MEMCG_VMSTAT_SIZE];
	unsigned long		events_pending[NR_MEMCG_EVENTS];

	/* Stats updates since the last flush */
	atomic_t		stats_updates;
};

/*
 * memcg and lruvec stats flushing
 *
 * Many codepaths leading to stats update or read are performance sensitive and
 * adding stats flushing in such codepaths is not desirable. So, to optimize the
 * flushing the kernel does:
 *
 * 1) Periodically and asynchronously flush the stats every 2 seconds to not let
 *    rstat update tree grow unbounded.
 *
 * 2) Flush the stats synchronously on reader side only when there are more than
 *    (MEMCG_CHARGE_BATCH * nr_cpus) update events. Though this optimization
 *    will let stats be out of sync by atmost (MEMCG_CHARGE_BATCH * nr_cpus) but
 *    only for 2 seconds due to (1).
 */
static void flush_memcg_stats_dwork(struct work_struct *w);
static DECLARE_DEFERRABLE_WORK(stats_flush_dwork, flush_memcg_stats_dwork);
static u64 flush_last_time;

#define FLUSH_TIME (2UL*HZ)

static bool memcg_vmstats_needs_flush(struct memcg_vmstats *vmstats)
{
	return atomic_read(&vmstats->stats_updates) >
		MEMCG_CHARGE_BATCH * num_online_cpus();
}

static inline void memcg_rstat_updated(struct mem_cgroup *memcg, int val,
				       int cpu)
{
	struct memcg_vmstats_percpu __percpu *statc_pcpu;
	struct memcg_vmstats_percpu *statc;
	unsigned int stats_updates;

	if (!val)
		return;

<<<<<<< HEAD
	/* TODO: add to cgroup update tree once it is nmi-safe. */
	if (!in_nmi())
		css_rstat_updated(&memcg->css, cpu);
=======
	css_rstat_updated(&memcg->css, cpu);
>>>>>>> 89bad5d6
	statc_pcpu = memcg->vmstats_percpu;
	for (; statc_pcpu; statc_pcpu = statc->parent_pcpu) {
		statc = this_cpu_ptr(statc_pcpu);
		/*
		 * If @memcg is already flushable then all its ancestors are
		 * flushable as well and also there is no need to increase
		 * stats_updates.
		 */
		if (memcg_vmstats_needs_flush(statc->vmstats))
			break;

		stats_updates = this_cpu_add_return(statc_pcpu->stats_updates,
						    abs(val));
		if (stats_updates < MEMCG_CHARGE_BATCH)
			continue;

		stats_updates = this_cpu_xchg(statc_pcpu->stats_updates, 0);
		atomic_add(stats_updates, &statc->vmstats->stats_updates);
	}
}

static void __mem_cgroup_flush_stats(struct mem_cgroup *memcg, bool force)
{
	bool needs_flush = memcg_vmstats_needs_flush(memcg->vmstats);

	trace_memcg_flush_stats(memcg, atomic_read(&memcg->vmstats->stats_updates),
		force, needs_flush);

	if (!force && !needs_flush)
		return;

	if (mem_cgroup_is_root(memcg))
		WRITE_ONCE(flush_last_time, jiffies_64);

	css_rstat_flush(&memcg->css);
}

/*
 * mem_cgroup_flush_stats - flush the stats of a memory cgroup subtree
 * @memcg: root of the subtree to flush
 *
 * Flushing is serialized by the underlying global rstat lock. There is also a
 * minimum amount of work to be done even if there are no stat updates to flush.
 * Hence, we only flush the stats if the updates delta exceeds a threshold. This
 * avoids unnecessary work and contention on the underlying lock.
 */
void mem_cgroup_flush_stats(struct mem_cgroup *memcg)
{
	if (mem_cgroup_disabled())
		return;

	if (!memcg)
		memcg = root_mem_cgroup;

	__mem_cgroup_flush_stats(memcg, false);
}

void mem_cgroup_flush_stats_ratelimited(struct mem_cgroup *memcg)
{
	/* Only flush if the periodic flusher is one full cycle late */
	if (time_after64(jiffies_64, READ_ONCE(flush_last_time) + 2*FLUSH_TIME))
		mem_cgroup_flush_stats(memcg);
}

static void flush_memcg_stats_dwork(struct work_struct *w)
{
	/*
	 * Deliberately ignore memcg_vmstats_needs_flush() here so that flushing
	 * in latency-sensitive paths is as cheap as possible.
	 */
	__mem_cgroup_flush_stats(root_mem_cgroup, true);
	queue_delayed_work(system_unbound_wq, &stats_flush_dwork, FLUSH_TIME);
}

unsigned long memcg_page_state(struct mem_cgroup *memcg, int idx)
{
	long x;
	int i = memcg_stats_index(idx);

	if (WARN_ONCE(BAD_STAT_IDX(i), "%s: missing stat item %d\n", __func__, idx))
		return 0;

	x = READ_ONCE(memcg->vmstats->state[i]);
#ifdef CONFIG_SMP
	if (x < 0)
		x = 0;
#endif
	return x;
}

static int memcg_page_state_unit(int item);

/*
 * Normalize the value passed into memcg_rstat_updated() to be in pages. Round
 * up non-zero sub-page updates to 1 page as zero page updates are ignored.
 */
static int memcg_state_val_in_pages(int idx, int val)
{
	int unit = memcg_page_state_unit(idx);

	if (!val || unit == PAGE_SIZE)
		return val;
	else
		return max(val * unit / PAGE_SIZE, 1UL);
}

/**
 * mod_memcg_state - update cgroup memory statistics
 * @memcg: the memory cgroup
 * @idx: the stat item - can be enum memcg_stat_item or enum node_stat_item
 * @val: delta to add to the counter, can be negative
 */
void mod_memcg_state(struct mem_cgroup *memcg, enum memcg_stat_item idx,
		       int val)
{
	int i = memcg_stats_index(idx);
	int cpu;

	if (mem_cgroup_disabled())
		return;

	if (WARN_ONCE(BAD_STAT_IDX(i), "%s: missing stat item %d\n", __func__, idx))
		return;

	cpu = get_cpu();

	this_cpu_add(memcg->vmstats_percpu->state[i], val);
	val = memcg_state_val_in_pages(idx, val);
	memcg_rstat_updated(memcg, val, cpu);
	trace_mod_memcg_state(memcg, idx, val);

	put_cpu();
}

#ifdef CONFIG_MEMCG_V1
/* idx can be of type enum memcg_stat_item or node_stat_item. */
unsigned long memcg_page_state_local(struct mem_cgroup *memcg, int idx)
{
	long x;
	int i = memcg_stats_index(idx);

	if (WARN_ONCE(BAD_STAT_IDX(i), "%s: missing stat item %d\n", __func__, idx))
		return 0;

	x = READ_ONCE(memcg->vmstats->state_local[i]);
#ifdef CONFIG_SMP
	if (x < 0)
		x = 0;
#endif
	return x;
}
#endif

static void mod_memcg_lruvec_state(struct lruvec *lruvec,
				     enum node_stat_item idx,
				     int val)
{
	struct mem_cgroup_per_node *pn;
	struct mem_cgroup *memcg;
	int i = memcg_stats_index(idx);
	int cpu;

	if (WARN_ONCE(BAD_STAT_IDX(i), "%s: missing stat item %d\n", __func__, idx))
		return;

	pn = container_of(lruvec, struct mem_cgroup_per_node, lruvec);
	memcg = pn->memcg;

	cpu = get_cpu();

	/* Update memcg */
	this_cpu_add(memcg->vmstats_percpu->state[i], val);

	/* Update lruvec */
	this_cpu_add(pn->lruvec_stats_percpu->state[i], val);

	val = memcg_state_val_in_pages(idx, val);
	memcg_rstat_updated(memcg, val, cpu);
	trace_mod_memcg_lruvec_state(memcg, idx, val);

	put_cpu();
}

/**
 * __mod_lruvec_state - update lruvec memory statistics
 * @lruvec: the lruvec
 * @idx: the stat item
 * @val: delta to add to the counter, can be negative
 *
 * The lruvec is the intersection of the NUMA node and a cgroup. This
 * function updates the all three counters that are affected by a
 * change of state at this level: per-node, per-cgroup, per-lruvec.
 */
void __mod_lruvec_state(struct lruvec *lruvec, enum node_stat_item idx,
			int val)
{
	/* Update node */
	__mod_node_page_state(lruvec_pgdat(lruvec), idx, val);

	/* Update memcg and lruvec */
	if (!mem_cgroup_disabled())
		mod_memcg_lruvec_state(lruvec, idx, val);
}

void __lruvec_stat_mod_folio(struct folio *folio, enum node_stat_item idx,
			     int val)
{
	struct mem_cgroup *memcg;
	pg_data_t *pgdat = folio_pgdat(folio);
	struct lruvec *lruvec;

	rcu_read_lock();
	memcg = folio_memcg(folio);
	/* Untracked pages have no memcg, no lruvec. Update only the node */
	if (!memcg) {
		rcu_read_unlock();
		__mod_node_page_state(pgdat, idx, val);
		return;
	}

	lruvec = mem_cgroup_lruvec(memcg, pgdat);
	__mod_lruvec_state(lruvec, idx, val);
	rcu_read_unlock();
}
EXPORT_SYMBOL(__lruvec_stat_mod_folio);

void __mod_lruvec_kmem_state(void *p, enum node_stat_item idx, int val)
{
	pg_data_t *pgdat = page_pgdat(virt_to_page(p));
	struct mem_cgroup *memcg;
	struct lruvec *lruvec;

	rcu_read_lock();
	memcg = mem_cgroup_from_slab_obj(p);

	/*
	 * Untracked pages have no memcg, no lruvec. Update only the
	 * node. If we reparent the slab objects to the root memcg,
	 * when we free the slab object, we need to update the per-memcg
	 * vmstats to keep it correct for the root memcg.
	 */
	if (!memcg) {
		__mod_node_page_state(pgdat, idx, val);
	} else {
		lruvec = mem_cgroup_lruvec(memcg, pgdat);
		__mod_lruvec_state(lruvec, idx, val);
	}
	rcu_read_unlock();
}

/**
 * count_memcg_events - account VM events in a cgroup
 * @memcg: the memory cgroup
 * @idx: the event item
 * @count: the number of events that occurred
 */
void count_memcg_events(struct mem_cgroup *memcg, enum vm_event_item idx,
			  unsigned long count)
{
	int i = memcg_events_index(idx);
	int cpu;

	if (mem_cgroup_disabled())
		return;

	if (WARN_ONCE(BAD_STAT_IDX(i), "%s: missing stat item %d\n", __func__, idx))
		return;

	cpu = get_cpu();

	this_cpu_add(memcg->vmstats_percpu->events[i], count);
	memcg_rstat_updated(memcg, count, cpu);
	trace_count_memcg_events(memcg, idx, count);

	put_cpu();
}

unsigned long memcg_events(struct mem_cgroup *memcg, int event)
{
	int i = memcg_events_index(event);

	if (WARN_ONCE(BAD_STAT_IDX(i), "%s: missing stat item %d\n", __func__, event))
		return 0;

	return READ_ONCE(memcg->vmstats->events[i]);
}

#ifdef CONFIG_MEMCG_V1
unsigned long memcg_events_local(struct mem_cgroup *memcg, int event)
{
	int i = memcg_events_index(event);

	if (WARN_ONCE(BAD_STAT_IDX(i), "%s: missing stat item %d\n", __func__, event))
		return 0;

	return READ_ONCE(memcg->vmstats->events_local[i]);
}
#endif

struct mem_cgroup *mem_cgroup_from_task(struct task_struct *p)
{
	/*
	 * mm_update_next_owner() may clear mm->owner to NULL
	 * if it races with swapoff, page migration, etc.
	 * So this can be called with p == NULL.
	 */
	if (unlikely(!p))
		return NULL;

	return mem_cgroup_from_css(task_css(p, memory_cgrp_id));
}
EXPORT_SYMBOL(mem_cgroup_from_task);

static __always_inline struct mem_cgroup *active_memcg(void)
{
	if (!in_task())
		return this_cpu_read(int_active_memcg);
	else
		return current->active_memcg;
}

/**
 * get_mem_cgroup_from_mm: Obtain a reference on given mm_struct's memcg.
 * @mm: mm from which memcg should be extracted. It can be NULL.
 *
 * Obtain a reference on mm->memcg and returns it if successful. If mm
 * is NULL, then the memcg is chosen as follows:
 * 1) The active memcg, if set.
 * 2) current->mm->memcg, if available
 * 3) root memcg
 * If mem_cgroup is disabled, NULL is returned.
 */
struct mem_cgroup *get_mem_cgroup_from_mm(struct mm_struct *mm)
{
	struct mem_cgroup *memcg;

	if (mem_cgroup_disabled())
		return NULL;

	/*
	 * Page cache insertions can happen without an
	 * actual mm context, e.g. during disk probing
	 * on boot, loopback IO, acct() writes etc.
	 *
	 * No need to css_get on root memcg as the reference
	 * counting is disabled on the root level in the
	 * cgroup core. See CSS_NO_REF.
	 */
	if (unlikely(!mm)) {
		memcg = active_memcg();
		if (unlikely(memcg)) {
			/* remote memcg must hold a ref */
			css_get(&memcg->css);
			return memcg;
		}
		mm = current->mm;
		if (unlikely(!mm))
			return root_mem_cgroup;
	}

	rcu_read_lock();
	do {
		memcg = mem_cgroup_from_task(rcu_dereference(mm->owner));
		if (unlikely(!memcg))
			memcg = root_mem_cgroup;
	} while (!css_tryget(&memcg->css));
	rcu_read_unlock();
	return memcg;
}
EXPORT_SYMBOL(get_mem_cgroup_from_mm);

/**
 * get_mem_cgroup_from_current - Obtain a reference on current task's memcg.
 */
struct mem_cgroup *get_mem_cgroup_from_current(void)
{
	struct mem_cgroup *memcg;

	if (mem_cgroup_disabled())
		return NULL;

again:
	rcu_read_lock();
	memcg = mem_cgroup_from_task(current);
	if (!css_tryget(&memcg->css)) {
		rcu_read_unlock();
		goto again;
	}
	rcu_read_unlock();
	return memcg;
}

/**
 * get_mem_cgroup_from_folio - Obtain a reference on a given folio's memcg.
 * @folio: folio from which memcg should be extracted.
 */
struct mem_cgroup *get_mem_cgroup_from_folio(struct folio *folio)
{
	struct mem_cgroup *memcg = folio_memcg(folio);

	if (mem_cgroup_disabled())
		return NULL;

	rcu_read_lock();
	if (!memcg || WARN_ON_ONCE(!css_tryget(&memcg->css)))
		memcg = root_mem_cgroup;
	rcu_read_unlock();
	return memcg;
}

/**
 * mem_cgroup_iter - iterate over memory cgroup hierarchy
 * @root: hierarchy root
 * @prev: previously returned memcg, NULL on first invocation
 * @reclaim: cookie for shared reclaim walks, NULL for full walks
 *
 * Returns references to children of the hierarchy below @root, or
 * @root itself, or %NULL after a full round-trip.
 *
 * Caller must pass the return value in @prev on subsequent
 * invocations for reference counting, or use mem_cgroup_iter_break()
 * to cancel a hierarchy walk before the round-trip is complete.
 *
 * Reclaimers can specify a node in @reclaim to divide up the memcgs
 * in the hierarchy among all concurrent reclaimers operating on the
 * same node.
 */
struct mem_cgroup *mem_cgroup_iter(struct mem_cgroup *root,
				   struct mem_cgroup *prev,
				   struct mem_cgroup_reclaim_cookie *reclaim)
{
	struct mem_cgroup_reclaim_iter *iter;
	struct cgroup_subsys_state *css;
	struct mem_cgroup *pos;
	struct mem_cgroup *next;

	if (mem_cgroup_disabled())
		return NULL;

	if (!root)
		root = root_mem_cgroup;

	rcu_read_lock();
restart:
	next = NULL;

	if (reclaim) {
		int gen;
		int nid = reclaim->pgdat->node_id;

		iter = &root->nodeinfo[nid]->iter;
		gen = atomic_read(&iter->generation);

		/*
		 * On start, join the current reclaim iteration cycle.
		 * Exit when a concurrent walker completes it.
		 */
		if (!prev)
			reclaim->generation = gen;
		else if (reclaim->generation != gen)
			goto out_unlock;

		pos = READ_ONCE(iter->position);
	} else
		pos = prev;

	css = pos ? &pos->css : NULL;

	while ((css = css_next_descendant_pre(css, &root->css))) {
		/*
		 * Verify the css and acquire a reference.  The root
		 * is provided by the caller, so we know it's alive
		 * and kicking, and don't take an extra reference.
		 */
		if (css == &root->css || css_tryget(css))
			break;
	}

	next = mem_cgroup_from_css(css);

	if (reclaim) {
		/*
		 * The position could have already been updated by a competing
		 * thread, so check that the value hasn't changed since we read
		 * it to avoid reclaiming from the same cgroup twice.
		 */
		if (cmpxchg(&iter->position, pos, next) != pos) {
			if (css && css != &root->css)
				css_put(css);
			goto restart;
		}

		if (!next) {
			atomic_inc(&iter->generation);

			/*
			 * Reclaimers share the hierarchy walk, and a
			 * new one might jump in right at the end of
			 * the hierarchy - make sure they see at least
			 * one group and restart from the beginning.
			 */
			if (!prev)
				goto restart;
		}
	}

out_unlock:
	rcu_read_unlock();
	if (prev && prev != root)
		css_put(&prev->css);

	return next;
}

/**
 * mem_cgroup_iter_break - abort a hierarchy walk prematurely
 * @root: hierarchy root
 * @prev: last visited hierarchy member as returned by mem_cgroup_iter()
 */
void mem_cgroup_iter_break(struct mem_cgroup *root,
			   struct mem_cgroup *prev)
{
	if (!root)
		root = root_mem_cgroup;
	if (prev && prev != root)
		css_put(&prev->css);
}

static void __invalidate_reclaim_iterators(struct mem_cgroup *from,
					struct mem_cgroup *dead_memcg)
{
	struct mem_cgroup_reclaim_iter *iter;
	struct mem_cgroup_per_node *mz;
	int nid;

	for_each_node(nid) {
		mz = from->nodeinfo[nid];
		iter = &mz->iter;
		cmpxchg(&iter->position, dead_memcg, NULL);
	}
}

static void invalidate_reclaim_iterators(struct mem_cgroup *dead_memcg)
{
	struct mem_cgroup *memcg = dead_memcg;
	struct mem_cgroup *last;

	do {
		__invalidate_reclaim_iterators(memcg, dead_memcg);
		last = memcg;
	} while ((memcg = parent_mem_cgroup(memcg)));

	/*
	 * When cgroup1 non-hierarchy mode is used,
	 * parent_mem_cgroup() does not walk all the way up to the
	 * cgroup root (root_mem_cgroup). So we have to handle
	 * dead_memcg from cgroup root separately.
	 */
	if (!mem_cgroup_is_root(last))
		__invalidate_reclaim_iterators(root_mem_cgroup,
						dead_memcg);
}

/**
 * mem_cgroup_scan_tasks - iterate over tasks of a memory cgroup hierarchy
 * @memcg: hierarchy root
 * @fn: function to call for each task
 * @arg: argument passed to @fn
 *
 * This function iterates over tasks attached to @memcg or to any of its
 * descendants and calls @fn for each task. If @fn returns a non-zero
 * value, the function breaks the iteration loop. Otherwise, it will iterate
 * over all tasks and return 0.
 *
 * This function must not be called for the root memory cgroup.
 */
void mem_cgroup_scan_tasks(struct mem_cgroup *memcg,
			   int (*fn)(struct task_struct *, void *), void *arg)
{
	struct mem_cgroup *iter;
	int ret = 0;

	BUG_ON(mem_cgroup_is_root(memcg));

	for_each_mem_cgroup_tree(iter, memcg) {
		struct css_task_iter it;
		struct task_struct *task;

		css_task_iter_start(&iter->css, CSS_TASK_ITER_PROCS, &it);
		while (!ret && (task = css_task_iter_next(&it))) {
			ret = fn(task, arg);
			/* Avoid potential softlockup warning */
			cond_resched();
		}
		css_task_iter_end(&it);
		if (ret) {
			mem_cgroup_iter_break(memcg, iter);
			break;
		}
	}
}

#ifdef CONFIG_DEBUG_VM
void lruvec_memcg_debug(struct lruvec *lruvec, struct folio *folio)
{
	struct mem_cgroup *memcg;

	if (mem_cgroup_disabled())
		return;

	memcg = folio_memcg(folio);

	if (!memcg)
		VM_BUG_ON_FOLIO(!mem_cgroup_is_root(lruvec_memcg(lruvec)), folio);
	else
		VM_BUG_ON_FOLIO(lruvec_memcg(lruvec) != memcg, folio);
}
#endif

/**
 * folio_lruvec_lock - Lock the lruvec for a folio.
 * @folio: Pointer to the folio.
 *
 * These functions are safe to use under any of the following conditions:
 * - folio locked
 * - folio_test_lru false
 * - folio frozen (refcount of 0)
 *
 * Return: The lruvec this folio is on with its lock held.
 */
struct lruvec *folio_lruvec_lock(struct folio *folio)
{
	struct lruvec *lruvec = folio_lruvec(folio);

	spin_lock(&lruvec->lru_lock);
	lruvec_memcg_debug(lruvec, folio);

	return lruvec;
}

/**
 * folio_lruvec_lock_irq - Lock the lruvec for a folio.
 * @folio: Pointer to the folio.
 *
 * These functions are safe to use under any of the following conditions:
 * - folio locked
 * - folio_test_lru false
 * - folio frozen (refcount of 0)
 *
 * Return: The lruvec this folio is on with its lock held and interrupts
 * disabled.
 */
struct lruvec *folio_lruvec_lock_irq(struct folio *folio)
{
	struct lruvec *lruvec = folio_lruvec(folio);

	spin_lock_irq(&lruvec->lru_lock);
	lruvec_memcg_debug(lruvec, folio);

	return lruvec;
}

/**
 * folio_lruvec_lock_irqsave - Lock the lruvec for a folio.
 * @folio: Pointer to the folio.
 * @flags: Pointer to irqsave flags.
 *
 * These functions are safe to use under any of the following conditions:
 * - folio locked
 * - folio_test_lru false
 * - folio frozen (refcount of 0)
 *
 * Return: The lruvec this folio is on with its lock held and interrupts
 * disabled.
 */
struct lruvec *folio_lruvec_lock_irqsave(struct folio *folio,
		unsigned long *flags)
{
	struct lruvec *lruvec = folio_lruvec(folio);

	spin_lock_irqsave(&lruvec->lru_lock, *flags);
	lruvec_memcg_debug(lruvec, folio);

	return lruvec;
}

/**
 * mem_cgroup_update_lru_size - account for adding or removing an lru page
 * @lruvec: mem_cgroup per zone lru vector
 * @lru: index of lru list the page is sitting on
 * @zid: zone id of the accounted pages
 * @nr_pages: positive when adding or negative when removing
 *
 * This function must be called under lru_lock, just before a page is added
 * to or just after a page is removed from an lru list.
 */
void mem_cgroup_update_lru_size(struct lruvec *lruvec, enum lru_list lru,
				int zid, int nr_pages)
{
	struct mem_cgroup_per_node *mz;
	unsigned long *lru_size;
	long size;

	if (mem_cgroup_disabled())
		return;

	mz = container_of(lruvec, struct mem_cgroup_per_node, lruvec);
	lru_size = &mz->lru_zone_size[zid][lru];

	if (nr_pages < 0)
		*lru_size += nr_pages;

	size = *lru_size;
	if (WARN_ONCE(size < 0,
		"%s(%p, %d, %d): lru_size %ld\n",
		__func__, lruvec, lru, nr_pages, size)) {
		VM_BUG_ON(1);
		*lru_size = 0;
	}

	if (nr_pages > 0)
		*lru_size += nr_pages;
}

/**
 * mem_cgroup_margin - calculate chargeable space of a memory cgroup
 * @memcg: the memory cgroup
 *
 * Returns the maximum amount of memory @mem can be charged with, in
 * pages.
 */
static unsigned long mem_cgroup_margin(struct mem_cgroup *memcg)
{
	unsigned long margin = 0;
	unsigned long count;
	unsigned long limit;

	count = page_counter_read(&memcg->memory);
	limit = READ_ONCE(memcg->memory.max);
	if (count < limit)
		margin = limit - count;

	if (do_memsw_account()) {
		count = page_counter_read(&memcg->memsw);
		limit = READ_ONCE(memcg->memsw.max);
		if (count < limit)
			margin = min(margin, limit - count);
		else
			margin = 0;
	}

	return margin;
}

struct memory_stat {
	const char *name;
	unsigned int idx;
};

static const struct memory_stat memory_stats[] = {
	{ "anon",			NR_ANON_MAPPED			},
	{ "file",			NR_FILE_PAGES			},
	{ "kernel",			MEMCG_KMEM			},
	{ "kernel_stack",		NR_KERNEL_STACK_KB		},
	{ "pagetables",			NR_PAGETABLE			},
	{ "sec_pagetables",		NR_SECONDARY_PAGETABLE		},
	{ "percpu",			MEMCG_PERCPU_B			},
	{ "sock",			MEMCG_SOCK			},
	{ "vmalloc",			MEMCG_VMALLOC			},
	{ "shmem",			NR_SHMEM			},
#ifdef CONFIG_ZSWAP
	{ "zswap",			MEMCG_ZSWAP_B			},
	{ "zswapped",			MEMCG_ZSWAPPED			},
#endif
	{ "file_mapped",		NR_FILE_MAPPED			},
	{ "file_dirty",			NR_FILE_DIRTY			},
	{ "file_writeback",		NR_WRITEBACK			},
#ifdef CONFIG_SWAP
	{ "swapcached",			NR_SWAPCACHE			},
#endif
#ifdef CONFIG_TRANSPARENT_HUGEPAGE
	{ "anon_thp",			NR_ANON_THPS			},
	{ "file_thp",			NR_FILE_THPS			},
	{ "shmem_thp",			NR_SHMEM_THPS			},
#endif
	{ "inactive_anon",		NR_INACTIVE_ANON		},
	{ "active_anon",		NR_ACTIVE_ANON			},
	{ "inactive_file",		NR_INACTIVE_FILE		},
	{ "active_file",		NR_ACTIVE_FILE			},
	{ "unevictable",		NR_UNEVICTABLE			},
	{ "slab_reclaimable",		NR_SLAB_RECLAIMABLE_B		},
	{ "slab_unreclaimable",		NR_SLAB_UNRECLAIMABLE_B		},
#ifdef CONFIG_HUGETLB_PAGE
	{ "hugetlb",			NR_HUGETLB			},
#endif

	/* The memory events */
	{ "workingset_refault_anon",	WORKINGSET_REFAULT_ANON		},
	{ "workingset_refault_file",	WORKINGSET_REFAULT_FILE		},
	{ "workingset_activate_anon",	WORKINGSET_ACTIVATE_ANON	},
	{ "workingset_activate_file",	WORKINGSET_ACTIVATE_FILE	},
	{ "workingset_restore_anon",	WORKINGSET_RESTORE_ANON		},
	{ "workingset_restore_file",	WORKINGSET_RESTORE_FILE		},
	{ "workingset_nodereclaim",	WORKINGSET_NODERECLAIM		},

	{ "pgdemote_kswapd",		PGDEMOTE_KSWAPD		},
	{ "pgdemote_direct",		PGDEMOTE_DIRECT		},
	{ "pgdemote_khugepaged",	PGDEMOTE_KHUGEPAGED	},
	{ "pgdemote_proactive",		PGDEMOTE_PROACTIVE	},
#ifdef CONFIG_NUMA_BALANCING
	{ "pgpromote_success",		PGPROMOTE_SUCCESS	},
#endif
};

/* The actual unit of the state item, not the same as the output unit */
static int memcg_page_state_unit(int item)
{
	switch (item) {
	case MEMCG_PERCPU_B:
	case MEMCG_ZSWAP_B:
	case NR_SLAB_RECLAIMABLE_B:
	case NR_SLAB_UNRECLAIMABLE_B:
		return 1;
	case NR_KERNEL_STACK_KB:
		return SZ_1K;
	default:
		return PAGE_SIZE;
	}
}

/* Translate stat items to the correct unit for memory.stat output */
static int memcg_page_state_output_unit(int item)
{
	/*
	 * Workingset state is actually in pages, but we export it to userspace
	 * as a scalar count of events, so special case it here.
	 *
	 * Demotion and promotion activities are exported in pages, consistent
	 * with their global counterparts.
	 */
	switch (item) {
	case WORKINGSET_REFAULT_ANON:
	case WORKINGSET_REFAULT_FILE:
	case WORKINGSET_ACTIVATE_ANON:
	case WORKINGSET_ACTIVATE_FILE:
	case WORKINGSET_RESTORE_ANON:
	case WORKINGSET_RESTORE_FILE:
	case WORKINGSET_NODERECLAIM:
	case PGDEMOTE_KSWAPD:
	case PGDEMOTE_DIRECT:
	case PGDEMOTE_KHUGEPAGED:
	case PGDEMOTE_PROACTIVE:
#ifdef CONFIG_NUMA_BALANCING
	case PGPROMOTE_SUCCESS:
#endif
		return 1;
	default:
		return memcg_page_state_unit(item);
	}
}

unsigned long memcg_page_state_output(struct mem_cgroup *memcg, int item)
{
	return memcg_page_state(memcg, item) *
		memcg_page_state_output_unit(item);
}

#ifdef CONFIG_MEMCG_V1
unsigned long memcg_page_state_local_output(struct mem_cgroup *memcg, int item)
{
	return memcg_page_state_local(memcg, item) *
		memcg_page_state_output_unit(item);
}
#endif

#ifdef CONFIG_HUGETLB_PAGE
static bool memcg_accounts_hugetlb(void)
{
	return cgrp_dfl_root.flags & CGRP_ROOT_MEMORY_HUGETLB_ACCOUNTING;
}
#else /* CONFIG_HUGETLB_PAGE */
static bool memcg_accounts_hugetlb(void)
{
	return false;
}
#endif /* CONFIG_HUGETLB_PAGE */

static void memcg_stat_format(struct mem_cgroup *memcg, struct seq_buf *s)
{
	int i;

	/*
	 * Provide statistics on the state of the memory subsystem as
	 * well as cumulative event counters that show past behavior.
	 *
	 * This list is ordered following a combination of these gradients:
	 * 1) generic big picture -> specifics and details
	 * 2) reflecting userspace activity -> reflecting kernel heuristics
	 *
	 * Current memory state:
	 */
	mem_cgroup_flush_stats(memcg);

	for (i = 0; i < ARRAY_SIZE(memory_stats); i++) {
		u64 size;

#ifdef CONFIG_HUGETLB_PAGE
		if (unlikely(memory_stats[i].idx == NR_HUGETLB) &&
			!memcg_accounts_hugetlb())
			continue;
#endif
		size = memcg_page_state_output(memcg, memory_stats[i].idx);
		seq_buf_printf(s, "%s %llu\n", memory_stats[i].name, size);

		if (unlikely(memory_stats[i].idx == NR_SLAB_UNRECLAIMABLE_B)) {
			size += memcg_page_state_output(memcg,
							NR_SLAB_RECLAIMABLE_B);
			seq_buf_printf(s, "slab %llu\n", size);
		}
	}

	/* Accumulated memory events */
	seq_buf_printf(s, "pgscan %lu\n",
		       memcg_events(memcg, PGSCAN_KSWAPD) +
		       memcg_events(memcg, PGSCAN_DIRECT) +
		       memcg_events(memcg, PGSCAN_PROACTIVE) +
		       memcg_events(memcg, PGSCAN_KHUGEPAGED));
	seq_buf_printf(s, "pgsteal %lu\n",
		       memcg_events(memcg, PGSTEAL_KSWAPD) +
		       memcg_events(memcg, PGSTEAL_DIRECT) +
		       memcg_events(memcg, PGSTEAL_PROACTIVE) +
		       memcg_events(memcg, PGSTEAL_KHUGEPAGED));

	for (i = 0; i < ARRAY_SIZE(memcg_vm_event_stat); i++) {
#ifdef CONFIG_MEMCG_V1
		if (memcg_vm_event_stat[i] == PGPGIN ||
		    memcg_vm_event_stat[i] == PGPGOUT)
			continue;
#endif
		seq_buf_printf(s, "%s %lu\n",
			       vm_event_name(memcg_vm_event_stat[i]),
			       memcg_events(memcg, memcg_vm_event_stat[i]));
	}
}

static void memory_stat_format(struct mem_cgroup *memcg, struct seq_buf *s)
{
	if (cgroup_subsys_on_dfl(memory_cgrp_subsys))
		memcg_stat_format(memcg, s);
	else
		memcg1_stat_format(memcg, s);
	if (seq_buf_has_overflowed(s))
		pr_warn("%s: Warning, stat buffer overflow, please report\n", __func__);
}

/**
 * mem_cgroup_print_oom_context: Print OOM information relevant to
 * memory controller.
 * @memcg: The memory cgroup that went over limit
 * @p: Task that is going to be killed
 *
 * NOTE: @memcg and @p's mem_cgroup can be different when hierarchy is
 * enabled
 */
void mem_cgroup_print_oom_context(struct mem_cgroup *memcg, struct task_struct *p)
{
	rcu_read_lock();

	if (memcg) {
		pr_cont(",oom_memcg=");
		pr_cont_cgroup_path(memcg->css.cgroup);
	} else
		pr_cont(",global_oom");
	if (p) {
		pr_cont(",task_memcg=");
		pr_cont_cgroup_path(task_cgroup(p, memory_cgrp_id));
	}
	rcu_read_unlock();
}

/**
 * mem_cgroup_print_oom_meminfo: Print OOM memory information relevant to
 * memory controller.
 * @memcg: The memory cgroup that went over limit
 */
void mem_cgroup_print_oom_meminfo(struct mem_cgroup *memcg)
{
	/* Use static buffer, for the caller is holding oom_lock. */
	static char buf[SEQ_BUF_SIZE];
	struct seq_buf s;
	unsigned long memory_failcnt;

	lockdep_assert_held(&oom_lock);

	if (cgroup_subsys_on_dfl(memory_cgrp_subsys))
		memory_failcnt = atomic_long_read(&memcg->memory_events[MEMCG_MAX]);
	else
		memory_failcnt = memcg->memory.failcnt;

	pr_info("memory: usage %llukB, limit %llukB, failcnt %lu\n",
		K((u64)page_counter_read(&memcg->memory)),
		K((u64)READ_ONCE(memcg->memory.max)), memory_failcnt);
	if (cgroup_subsys_on_dfl(memory_cgrp_subsys))
		pr_info("swap: usage %llukB, limit %llukB, failcnt %lu\n",
			K((u64)page_counter_read(&memcg->swap)),
			K((u64)READ_ONCE(memcg->swap.max)),
			atomic_long_read(&memcg->memory_events[MEMCG_SWAP_MAX]));
#ifdef CONFIG_MEMCG_V1
	else {
		pr_info("memory+swap: usage %llukB, limit %llukB, failcnt %lu\n",
			K((u64)page_counter_read(&memcg->memsw)),
			K((u64)memcg->memsw.max), memcg->memsw.failcnt);
		pr_info("kmem: usage %llukB, limit %llukB, failcnt %lu\n",
			K((u64)page_counter_read(&memcg->kmem)),
			K((u64)memcg->kmem.max), memcg->kmem.failcnt);
	}
#endif

	pr_info("Memory cgroup stats for ");
	pr_cont_cgroup_path(memcg->css.cgroup);
	pr_cont(":");
	seq_buf_init(&s, buf, SEQ_BUF_SIZE);
	memory_stat_format(memcg, &s);
	seq_buf_do_printk(&s, KERN_INFO);
}

/*
 * Return the memory (and swap, if configured) limit for a memcg.
 */
unsigned long mem_cgroup_get_max(struct mem_cgroup *memcg)
{
	unsigned long max = READ_ONCE(memcg->memory.max);

	if (do_memsw_account()) {
		if (mem_cgroup_swappiness(memcg)) {
			/* Calculate swap excess capacity from memsw limit */
			unsigned long swap = READ_ONCE(memcg->memsw.max) - max;

			max += min(swap, (unsigned long)total_swap_pages);
		}
	} else {
		if (mem_cgroup_swappiness(memcg))
			max += min(READ_ONCE(memcg->swap.max),
				   (unsigned long)total_swap_pages);
	}
	return max;
}

unsigned long mem_cgroup_size(struct mem_cgroup *memcg)
{
	return page_counter_read(&memcg->memory);
}

static bool mem_cgroup_out_of_memory(struct mem_cgroup *memcg, gfp_t gfp_mask,
				     int order)
{
	struct oom_control oc = {
		.zonelist = NULL,
		.nodemask = NULL,
		.memcg = memcg,
		.gfp_mask = gfp_mask,
		.order = order,
	};
	bool ret = true;

	if (mutex_lock_killable(&oom_lock))
		return true;

	if (mem_cgroup_margin(memcg) >= (1 << order))
		goto unlock;

	/*
	 * A few threads which were not waiting at mutex_lock_killable() can
	 * fail to bail out. Therefore, check again after holding oom_lock.
	 */
	ret = out_of_memory(&oc);

unlock:
	mutex_unlock(&oom_lock);
	return ret;
}

/*
 * Returns true if successfully killed one or more processes. Though in some
 * corner cases it can return true even without killing any process.
 */
static bool mem_cgroup_oom(struct mem_cgroup *memcg, gfp_t mask, int order)
{
	bool locked, ret;

	if (order > PAGE_ALLOC_COSTLY_ORDER)
		return false;

	memcg_memory_event(memcg, MEMCG_OOM);

	if (!memcg1_oom_prepare(memcg, &locked))
		return false;

	ret = mem_cgroup_out_of_memory(memcg, mask, order);

	memcg1_oom_finish(memcg, locked);

	return ret;
}

/**
 * mem_cgroup_get_oom_group - get a memory cgroup to clean up after OOM
 * @victim: task to be killed by the OOM killer
 * @oom_domain: memcg in case of memcg OOM, NULL in case of system-wide OOM
 *
 * Returns a pointer to a memory cgroup, which has to be cleaned up
 * by killing all belonging OOM-killable tasks.
 *
 * Caller has to call mem_cgroup_put() on the returned non-NULL memcg.
 */
struct mem_cgroup *mem_cgroup_get_oom_group(struct task_struct *victim,
					    struct mem_cgroup *oom_domain)
{
	struct mem_cgroup *oom_group = NULL;
	struct mem_cgroup *memcg;

	if (!cgroup_subsys_on_dfl(memory_cgrp_subsys))
		return NULL;

	if (!oom_domain)
		oom_domain = root_mem_cgroup;

	rcu_read_lock();

	memcg = mem_cgroup_from_task(victim);
	if (mem_cgroup_is_root(memcg))
		goto out;

	/*
	 * If the victim task has been asynchronously moved to a different
	 * memory cgroup, we might end up killing tasks outside oom_domain.
	 * In this case it's better to ignore memory.group.oom.
	 */
	if (unlikely(!mem_cgroup_is_descendant(memcg, oom_domain)))
		goto out;

	/*
	 * Traverse the memory cgroup hierarchy from the victim task's
	 * cgroup up to the OOMing cgroup (or root) to find the
	 * highest-level memory cgroup with oom.group set.
	 */
	for (; memcg; memcg = parent_mem_cgroup(memcg)) {
		if (READ_ONCE(memcg->oom_group))
			oom_group = memcg;

		if (memcg == oom_domain)
			break;
	}

	if (oom_group)
		css_get(&oom_group->css);
out:
	rcu_read_unlock();

	return oom_group;
}

void mem_cgroup_print_oom_group(struct mem_cgroup *memcg)
{
	pr_info("Tasks in ");
	pr_cont_cgroup_path(memcg->css.cgroup);
	pr_cont(" are going to be killed due to memory.oom.group set\n");
}

/*
 * The value of NR_MEMCG_STOCK is selected to keep the cached memcgs and their
 * nr_pages in a single cacheline. This may change in future.
 */
#define NR_MEMCG_STOCK 7
#define FLUSHING_CACHED_CHARGE	0
struct memcg_stock_pcp {
	local_trylock_t lock;
	uint8_t nr_pages[NR_MEMCG_STOCK];
	struct mem_cgroup *cached[NR_MEMCG_STOCK];

	struct work_struct work;
	unsigned long flags;
};

static DEFINE_PER_CPU_ALIGNED(struct memcg_stock_pcp, memcg_stock) = {
	.lock = INIT_LOCAL_TRYLOCK(lock),
};

struct obj_stock_pcp {
	local_trylock_t lock;
	unsigned int nr_bytes;
	struct obj_cgroup *cached_objcg;
	struct pglist_data *cached_pgdat;
	int nr_slab_reclaimable_b;
	int nr_slab_unreclaimable_b;

	struct work_struct work;
	unsigned long flags;
};

static DEFINE_PER_CPU_ALIGNED(struct obj_stock_pcp, obj_stock) = {
	.lock = INIT_LOCAL_TRYLOCK(lock),
};

static DEFINE_MUTEX(percpu_charge_mutex);

static void drain_obj_stock(struct obj_stock_pcp *stock);
static bool obj_stock_flush_required(struct obj_stock_pcp *stock,
				     struct mem_cgroup *root_memcg);

/**
 * consume_stock: Try to consume stocked charge on this cpu.
 * @memcg: memcg to consume from.
 * @nr_pages: how many pages to charge.
 *
 * Consume the cached charge if enough nr_pages are present otherwise return
 * failure. Also return failure for charge request larger than
 * MEMCG_CHARGE_BATCH or if the local lock is already taken.
 *
 * returns true if successful, false otherwise.
 */
static bool consume_stock(struct mem_cgroup *memcg, unsigned int nr_pages)
{
	struct memcg_stock_pcp *stock;
	uint8_t stock_pages;
	bool ret = false;
	int i;

	if (nr_pages > MEMCG_CHARGE_BATCH ||
	    !local_trylock(&memcg_stock.lock))
		return ret;

	stock = this_cpu_ptr(&memcg_stock);

	for (i = 0; i < NR_MEMCG_STOCK; ++i) {
		if (memcg != READ_ONCE(stock->cached[i]))
			continue;

		stock_pages = READ_ONCE(stock->nr_pages[i]);
		if (stock_pages >= nr_pages) {
			WRITE_ONCE(stock->nr_pages[i], stock_pages - nr_pages);
			ret = true;
		}
		break;
	}

	local_unlock(&memcg_stock.lock);

	return ret;
}

static void memcg_uncharge(struct mem_cgroup *memcg, unsigned int nr_pages)
{
	page_counter_uncharge(&memcg->memory, nr_pages);
	if (do_memsw_account())
		page_counter_uncharge(&memcg->memsw, nr_pages);
}

/*
 * Returns stocks cached in percpu and reset cached information.
 */
static void drain_stock(struct memcg_stock_pcp *stock, int i)
{
	struct mem_cgroup *old = READ_ONCE(stock->cached[i]);
	uint8_t stock_pages;

	if (!old)
		return;

	stock_pages = READ_ONCE(stock->nr_pages[i]);
	if (stock_pages) {
		memcg_uncharge(old, stock_pages);
		WRITE_ONCE(stock->nr_pages[i], 0);
	}

	css_put(&old->css);
	WRITE_ONCE(stock->cached[i], NULL);
}

static void drain_stock_fully(struct memcg_stock_pcp *stock)
{
	int i;

	for (i = 0; i < NR_MEMCG_STOCK; ++i)
		drain_stock(stock, i);
}

static void drain_local_memcg_stock(struct work_struct *dummy)
{
	struct memcg_stock_pcp *stock;

	if (WARN_ONCE(!in_task(), "drain in non-task context"))
		return;

	local_lock(&memcg_stock.lock);

	stock = this_cpu_ptr(&memcg_stock);
	drain_stock_fully(stock);
	clear_bit(FLUSHING_CACHED_CHARGE, &stock->flags);

	local_unlock(&memcg_stock.lock);
}

static void drain_local_obj_stock(struct work_struct *dummy)
{
	struct obj_stock_pcp *stock;

	if (WARN_ONCE(!in_task(), "drain in non-task context"))
		return;

	local_lock(&obj_stock.lock);

	stock = this_cpu_ptr(&obj_stock);
	drain_obj_stock(stock);
	clear_bit(FLUSHING_CACHED_CHARGE, &stock->flags);

	local_unlock(&obj_stock.lock);
}

static void refill_stock(struct mem_cgroup *memcg, unsigned int nr_pages)
{
	struct memcg_stock_pcp *stock;
	struct mem_cgroup *cached;
	uint8_t stock_pages;
	bool success = false;
	int empty_slot = -1;
	int i;

	/*
	 * For now limit MEMCG_CHARGE_BATCH to 127 and less. In future if we
	 * decide to increase it more than 127 then we will need more careful
	 * handling of nr_pages[] in struct memcg_stock_pcp.
	 */
	BUILD_BUG_ON(MEMCG_CHARGE_BATCH > S8_MAX);

	VM_WARN_ON_ONCE(mem_cgroup_is_root(memcg));

	if (nr_pages > MEMCG_CHARGE_BATCH ||
	    !local_trylock(&memcg_stock.lock)) {
		/*
		 * In case of larger than batch refill or unlikely failure to
		 * lock the percpu memcg_stock.lock, uncharge memcg directly.
		 */
		memcg_uncharge(memcg, nr_pages);
		return;
	}

	stock = this_cpu_ptr(&memcg_stock);
	for (i = 0; i < NR_MEMCG_STOCK; ++i) {
		cached = READ_ONCE(stock->cached[i]);
		if (!cached && empty_slot == -1)
			empty_slot = i;
		if (memcg == READ_ONCE(stock->cached[i])) {
			stock_pages = READ_ONCE(stock->nr_pages[i]) + nr_pages;
			WRITE_ONCE(stock->nr_pages[i], stock_pages);
			if (stock_pages > MEMCG_CHARGE_BATCH)
				drain_stock(stock, i);
			success = true;
			break;
		}
	}

	if (!success) {
		i = empty_slot;
		if (i == -1) {
			i = get_random_u32_below(NR_MEMCG_STOCK);
			drain_stock(stock, i);
		}
		css_get(&memcg->css);
		WRITE_ONCE(stock->cached[i], memcg);
		WRITE_ONCE(stock->nr_pages[i], nr_pages);
	}

	local_unlock(&memcg_stock.lock);
}

static bool is_memcg_drain_needed(struct memcg_stock_pcp *stock,
				  struct mem_cgroup *root_memcg)
{
	struct mem_cgroup *memcg;
	bool flush = false;
	int i;

	rcu_read_lock();
	for (i = 0; i < NR_MEMCG_STOCK; ++i) {
		memcg = READ_ONCE(stock->cached[i]);
		if (!memcg)
			continue;

		if (READ_ONCE(stock->nr_pages[i]) &&
		    mem_cgroup_is_descendant(memcg, root_memcg)) {
			flush = true;
			break;
		}
	}
	rcu_read_unlock();
	return flush;
}

/*
 * Drains all per-CPU charge caches for given root_memcg resp. subtree
 * of the hierarchy under it.
 */
void drain_all_stock(struct mem_cgroup *root_memcg)
{
	int cpu, curcpu;

	/* If someone's already draining, avoid adding running more workers. */
	if (!mutex_trylock(&percpu_charge_mutex))
		return;
	/*
	 * Notify other cpus that system-wide "drain" is running
	 * We do not care about races with the cpu hotplug because cpu down
	 * as well as workers from this path always operate on the local
	 * per-cpu data. CPU up doesn't touch memcg_stock at all.
	 */
	migrate_disable();
	curcpu = smp_processor_id();
	for_each_online_cpu(cpu) {
		struct memcg_stock_pcp *memcg_st = &per_cpu(memcg_stock, cpu);
		struct obj_stock_pcp *obj_st = &per_cpu(obj_stock, cpu);

		if (!test_bit(FLUSHING_CACHED_CHARGE, &memcg_st->flags) &&
		    is_memcg_drain_needed(memcg_st, root_memcg) &&
		    !test_and_set_bit(FLUSHING_CACHED_CHARGE,
				      &memcg_st->flags)) {
			if (cpu == curcpu)
				drain_local_memcg_stock(&memcg_st->work);
			else if (!cpu_is_isolated(cpu))
				schedule_work_on(cpu, &memcg_st->work);
		}

		if (!test_bit(FLUSHING_CACHED_CHARGE, &obj_st->flags) &&
		    obj_stock_flush_required(obj_st, root_memcg) &&
		    !test_and_set_bit(FLUSHING_CACHED_CHARGE,
				      &obj_st->flags)) {
			if (cpu == curcpu)
				drain_local_obj_stock(&obj_st->work);
			else if (!cpu_is_isolated(cpu))
				schedule_work_on(cpu, &obj_st->work);
		}
	}
	migrate_enable();
	mutex_unlock(&percpu_charge_mutex);
}

static int memcg_hotplug_cpu_dead(unsigned int cpu)
{
	/* no need for the local lock */
	drain_obj_stock(&per_cpu(obj_stock, cpu));
	drain_stock_fully(&per_cpu(memcg_stock, cpu));

	return 0;
}

static unsigned long reclaim_high(struct mem_cgroup *memcg,
				  unsigned int nr_pages,
				  gfp_t gfp_mask)
{
	unsigned long nr_reclaimed = 0;

	do {
		unsigned long pflags;

		if (page_counter_read(&memcg->memory) <=
		    READ_ONCE(memcg->memory.high))
			continue;

		memcg_memory_event(memcg, MEMCG_HIGH);

		psi_memstall_enter(&pflags);
		nr_reclaimed += try_to_free_mem_cgroup_pages(memcg, nr_pages,
							gfp_mask,
							MEMCG_RECLAIM_MAY_SWAP,
							NULL);
		psi_memstall_leave(&pflags);
	} while ((memcg = parent_mem_cgroup(memcg)) &&
		 !mem_cgroup_is_root(memcg));

	return nr_reclaimed;
}

static void high_work_func(struct work_struct *work)
{
	struct mem_cgroup *memcg;

	memcg = container_of(work, struct mem_cgroup, high_work);
	reclaim_high(memcg, MEMCG_CHARGE_BATCH, GFP_KERNEL);
}

/*
 * Clamp the maximum sleep time per allocation batch to 2 seconds. This is
 * enough to still cause a significant slowdown in most cases, while still
 * allowing diagnostics and tracing to proceed without becoming stuck.
 */
#define MEMCG_MAX_HIGH_DELAY_JIFFIES (2UL*HZ)

/*
 * When calculating the delay, we use these either side of the exponentiation to
 * maintain precision and scale to a reasonable number of jiffies (see the table
 * below.
 *
 * - MEMCG_DELAY_PRECISION_SHIFT: Extra precision bits while translating the
 *   overage ratio to a delay.
 * - MEMCG_DELAY_SCALING_SHIFT: The number of bits to scale down the
 *   proposed penalty in order to reduce to a reasonable number of jiffies, and
 *   to produce a reasonable delay curve.
 *
 * MEMCG_DELAY_SCALING_SHIFT just happens to be a number that produces a
 * reasonable delay curve compared to precision-adjusted overage, not
 * penalising heavily at first, but still making sure that growth beyond the
 * limit penalises misbehaviour cgroups by slowing them down exponentially. For
 * example, with a high of 100 megabytes:
 *
 *  +-------+------------------------+
 *  | usage | time to allocate in ms |
 *  +-------+------------------------+
 *  | 100M  |                      0 |
 *  | 101M  |                      6 |
 *  | 102M  |                     25 |
 *  | 103M  |                     57 |
 *  | 104M  |                    102 |
 *  | 105M  |                    159 |
 *  | 106M  |                    230 |
 *  | 107M  |                    313 |
 *  | 108M  |                    409 |
 *  | 109M  |                    518 |
 *  | 110M  |                    639 |
 *  | 111M  |                    774 |
 *  | 112M  |                    921 |
 *  | 113M  |                   1081 |
 *  | 114M  |                   1254 |
 *  | 115M  |                   1439 |
 *  | 116M  |                   1638 |
 *  | 117M  |                   1849 |
 *  | 118M  |                   2000 |
 *  | 119M  |                   2000 |
 *  | 120M  |                   2000 |
 *  +-------+------------------------+
 */
 #define MEMCG_DELAY_PRECISION_SHIFT 20
 #define MEMCG_DELAY_SCALING_SHIFT 14

static u64 calculate_overage(unsigned long usage, unsigned long high)
{
	u64 overage;

	if (usage <= high)
		return 0;

	/*
	 * Prevent division by 0 in overage calculation by acting as if
	 * it was a threshold of 1 page
	 */
	high = max(high, 1UL);

	overage = usage - high;
	overage <<= MEMCG_DELAY_PRECISION_SHIFT;
	return div64_u64(overage, high);
}

static u64 mem_find_max_overage(struct mem_cgroup *memcg)
{
	u64 overage, max_overage = 0;

	do {
		overage = calculate_overage(page_counter_read(&memcg->memory),
					    READ_ONCE(memcg->memory.high));
		max_overage = max(overage, max_overage);
	} while ((memcg = parent_mem_cgroup(memcg)) &&
		 !mem_cgroup_is_root(memcg));

	return max_overage;
}

static u64 swap_find_max_overage(struct mem_cgroup *memcg)
{
	u64 overage, max_overage = 0;

	do {
		overage = calculate_overage(page_counter_read(&memcg->swap),
					    READ_ONCE(memcg->swap.high));
		if (overage)
			memcg_memory_event(memcg, MEMCG_SWAP_HIGH);
		max_overage = max(overage, max_overage);
	} while ((memcg = parent_mem_cgroup(memcg)) &&
		 !mem_cgroup_is_root(memcg));

	return max_overage;
}

/*
 * Get the number of jiffies that we should penalise a mischievous cgroup which
 * is exceeding its memory.high by checking both it and its ancestors.
 */
static unsigned long calculate_high_delay(struct mem_cgroup *memcg,
					  unsigned int nr_pages,
					  u64 max_overage)
{
	unsigned long penalty_jiffies;

	if (!max_overage)
		return 0;

	/*
	 * We use overage compared to memory.high to calculate the number of
	 * jiffies to sleep (penalty_jiffies). Ideally this value should be
	 * fairly lenient on small overages, and increasingly harsh when the
	 * memcg in question makes it clear that it has no intention of stopping
	 * its crazy behaviour, so we exponentially increase the delay based on
	 * overage amount.
	 */
	penalty_jiffies = max_overage * max_overage * HZ;
	penalty_jiffies >>= MEMCG_DELAY_PRECISION_SHIFT;
	penalty_jiffies >>= MEMCG_DELAY_SCALING_SHIFT;

	/*
	 * Factor in the task's own contribution to the overage, such that four
	 * N-sized allocations are throttled approximately the same as one
	 * 4N-sized allocation.
	 *
	 * MEMCG_CHARGE_BATCH pages is nominal, so work out how much smaller or
	 * larger the current charge patch is than that.
	 */
	return penalty_jiffies * nr_pages / MEMCG_CHARGE_BATCH;
}

/*
 * Reclaims memory over the high limit. Called directly from
 * try_charge() (context permitting), as well as from the userland
 * return path where reclaim is always able to block.
 */
void mem_cgroup_handle_over_high(gfp_t gfp_mask)
{
	unsigned long penalty_jiffies;
	unsigned long pflags;
	unsigned long nr_reclaimed;
	unsigned int nr_pages = current->memcg_nr_pages_over_high;
	int nr_retries = MAX_RECLAIM_RETRIES;
	struct mem_cgroup *memcg;
	bool in_retry = false;

	if (likely(!nr_pages))
		return;

	memcg = get_mem_cgroup_from_mm(current->mm);
	current->memcg_nr_pages_over_high = 0;

retry_reclaim:
	/*
	 * Bail if the task is already exiting. Unlike memory.max,
	 * memory.high enforcement isn't as strict, and there is no
	 * OOM killer involved, which means the excess could already
	 * be much bigger (and still growing) than it could for
	 * memory.max; the dying task could get stuck in fruitless
	 * reclaim for a long time, which isn't desirable.
	 */
	if (task_is_dying())
		goto out;

	/*
	 * The allocating task should reclaim at least the batch size, but for
	 * subsequent retries we only want to do what's necessary to prevent oom
	 * or breaching resource isolation.
	 *
	 * This is distinct from memory.max or page allocator behaviour because
	 * memory.high is currently batched, whereas memory.max and the page
	 * allocator run every time an allocation is made.
	 */
	nr_reclaimed = reclaim_high(memcg,
				    in_retry ? SWAP_CLUSTER_MAX : nr_pages,
				    gfp_mask);

	/*
	 * memory.high is breached and reclaim is unable to keep up. Throttle
	 * allocators proactively to slow down excessive growth.
	 */
	penalty_jiffies = calculate_high_delay(memcg, nr_pages,
					       mem_find_max_overage(memcg));

	penalty_jiffies += calculate_high_delay(memcg, nr_pages,
						swap_find_max_overage(memcg));

	/*
	 * Clamp the max delay per usermode return so as to still keep the
	 * application moving forwards and also permit diagnostics, albeit
	 * extremely slowly.
	 */
	penalty_jiffies = min(penalty_jiffies, MEMCG_MAX_HIGH_DELAY_JIFFIES);

	/*
	 * Don't sleep if the amount of jiffies this memcg owes us is so low
	 * that it's not even worth doing, in an attempt to be nice to those who
	 * go only a small amount over their memory.high value and maybe haven't
	 * been aggressively reclaimed enough yet.
	 */
	if (penalty_jiffies <= HZ / 100)
		goto out;

	/*
	 * If reclaim is making forward progress but we're still over
	 * memory.high, we want to encourage that rather than doing allocator
	 * throttling.
	 */
	if (nr_reclaimed || nr_retries--) {
		in_retry = true;
		goto retry_reclaim;
	}

	/*
	 * Reclaim didn't manage to push usage below the limit, slow
	 * this allocating task down.
	 *
	 * If we exit early, we're guaranteed to die (since
	 * schedule_timeout_killable sets TASK_KILLABLE). This means we don't
	 * need to account for any ill-begotten jiffies to pay them off later.
	 */
	psi_memstall_enter(&pflags);
	schedule_timeout_killable(penalty_jiffies);
	psi_memstall_leave(&pflags);

out:
	css_put(&memcg->css);
}

static int try_charge_memcg(struct mem_cgroup *memcg, gfp_t gfp_mask,
			    unsigned int nr_pages)
{
	unsigned int batch = max(MEMCG_CHARGE_BATCH, nr_pages);
	int nr_retries = MAX_RECLAIM_RETRIES;
	struct mem_cgroup *mem_over_limit;
	struct page_counter *counter;
	unsigned long nr_reclaimed;
	bool passed_oom = false;
	unsigned int reclaim_options = MEMCG_RECLAIM_MAY_SWAP;
	bool drained = false;
	bool raised_max_event = false;
	unsigned long pflags;

retry:
	if (consume_stock(memcg, nr_pages))
		return 0;

	if (!gfpflags_allow_spinning(gfp_mask))
		/* Avoid the refill and flush of the older stock */
		batch = nr_pages;

	if (!do_memsw_account() ||
	    page_counter_try_charge(&memcg->memsw, batch, &counter)) {
		if (page_counter_try_charge(&memcg->memory, batch, &counter))
			goto done_restock;
		if (do_memsw_account())
			page_counter_uncharge(&memcg->memsw, batch);
		mem_over_limit = mem_cgroup_from_counter(counter, memory);
	} else {
		mem_over_limit = mem_cgroup_from_counter(counter, memsw);
		reclaim_options &= ~MEMCG_RECLAIM_MAY_SWAP;
	}

	if (batch > nr_pages) {
		batch = nr_pages;
		goto retry;
	}

	/*
	 * Prevent unbounded recursion when reclaim operations need to
	 * allocate memory. This might exceed the limits temporarily,
	 * but we prefer facilitating memory reclaim and getting back
	 * under the limit over triggering OOM kills in these cases.
	 */
	if (unlikely(current->flags & PF_MEMALLOC))
		goto force;

	if (unlikely(task_in_memcg_oom(current)))
		goto nomem;

	if (!gfpflags_allow_blocking(gfp_mask))
		goto nomem;

	memcg_memory_event(mem_over_limit, MEMCG_MAX);
	raised_max_event = true;

	psi_memstall_enter(&pflags);
	nr_reclaimed = try_to_free_mem_cgroup_pages(mem_over_limit, nr_pages,
						    gfp_mask, reclaim_options, NULL);
	psi_memstall_leave(&pflags);

	if (mem_cgroup_margin(mem_over_limit) >= nr_pages)
		goto retry;

	if (!drained) {
		drain_all_stock(mem_over_limit);
		drained = true;
		goto retry;
	}

	if (gfp_mask & __GFP_NORETRY)
		goto nomem;
	/*
	 * Even though the limit is exceeded at this point, reclaim
	 * may have been able to free some pages.  Retry the charge
	 * before killing the task.
	 *
	 * Only for regular pages, though: huge pages are rather
	 * unlikely to succeed so close to the limit, and we fall back
	 * to regular pages anyway in case of failure.
	 */
	if (nr_reclaimed && nr_pages <= (1 << PAGE_ALLOC_COSTLY_ORDER))
		goto retry;

	if (nr_retries--)
		goto retry;

	if (gfp_mask & __GFP_RETRY_MAYFAIL)
		goto nomem;

	/* Avoid endless loop for tasks bypassed by the oom killer */
	if (passed_oom && task_is_dying())
		goto nomem;

	/*
	 * keep retrying as long as the memcg oom killer is able to make
	 * a forward progress or bypass the charge if the oom killer
	 * couldn't make any progress.
	 */
	if (mem_cgroup_oom(mem_over_limit, gfp_mask,
			   get_order(nr_pages * PAGE_SIZE))) {
		passed_oom = true;
		nr_retries = MAX_RECLAIM_RETRIES;
		goto retry;
	}
nomem:
	/*
	 * Memcg doesn't have a dedicated reserve for atomic
	 * allocations. But like the global atomic pool, we need to
	 * put the burden of reclaim on regular allocation requests
	 * and let these go through as privileged allocations.
	 */
	if (!(gfp_mask & (__GFP_NOFAIL | __GFP_HIGH)))
		return -ENOMEM;
force:
	/*
	 * If the allocation has to be enforced, don't forget to raise
	 * a MEMCG_MAX event.
	 */
	if (!raised_max_event)
		memcg_memory_event(mem_over_limit, MEMCG_MAX);

	/*
	 * The allocation either can't fail or will lead to more memory
	 * being freed very soon.  Allow memory usage go over the limit
	 * temporarily by force charging it.
	 */
	page_counter_charge(&memcg->memory, nr_pages);
	if (do_memsw_account())
		page_counter_charge(&memcg->memsw, nr_pages);

	return 0;

done_restock:
	if (batch > nr_pages)
		refill_stock(memcg, batch - nr_pages);

	/*
	 * If the hierarchy is above the normal consumption range, schedule
	 * reclaim on returning to userland.  We can perform reclaim here
	 * if __GFP_RECLAIM but let's always punt for simplicity and so that
	 * GFP_KERNEL can consistently be used during reclaim.  @memcg is
	 * not recorded as it most likely matches current's and won't
	 * change in the meantime.  As high limit is checked again before
	 * reclaim, the cost of mismatch is negligible.
	 */
	do {
		bool mem_high, swap_high;

		mem_high = page_counter_read(&memcg->memory) >
			READ_ONCE(memcg->memory.high);
		swap_high = page_counter_read(&memcg->swap) >
			READ_ONCE(memcg->swap.high);

		/* Don't bother a random interrupted task */
		if (!in_task()) {
			if (mem_high) {
				schedule_work(&memcg->high_work);
				break;
			}
			continue;
		}

		if (mem_high || swap_high) {
			/*
			 * The allocating tasks in this cgroup will need to do
			 * reclaim or be throttled to prevent further growth
			 * of the memory or swap footprints.
			 *
			 * Target some best-effort fairness between the tasks,
			 * and distribute reclaim work and delay penalties
			 * based on how much each task is actually allocating.
			 */
			current->memcg_nr_pages_over_high += batch;
			set_notify_resume(current);
			break;
		}
	} while ((memcg = parent_mem_cgroup(memcg)));

	/*
	 * Reclaim is set up above to be called from the userland
	 * return path. But also attempt synchronous reclaim to avoid
	 * excessive overrun while the task is still inside the
	 * kernel. If this is successful, the return path will see it
	 * when it rechecks the overage and simply bail out.
	 */
	if (current->memcg_nr_pages_over_high > MEMCG_CHARGE_BATCH &&
	    !(current->flags & PF_MEMALLOC) &&
	    gfpflags_allow_blocking(gfp_mask))
		mem_cgroup_handle_over_high(gfp_mask);
	return 0;
}

static inline int try_charge(struct mem_cgroup *memcg, gfp_t gfp_mask,
			     unsigned int nr_pages)
{
	if (mem_cgroup_is_root(memcg))
		return 0;

	return try_charge_memcg(memcg, gfp_mask, nr_pages);
}

static void commit_charge(struct folio *folio, struct mem_cgroup *memcg)
{
	VM_BUG_ON_FOLIO(folio_memcg_charged(folio), folio);
	/*
	 * Any of the following ensures page's memcg stability:
	 *
	 * - the page lock
	 * - LRU isolation
	 * - exclusive reference
	 */
	folio->memcg_data = (unsigned long)memcg;
}

#ifdef CONFIG_MEMCG_NMI_SAFETY_REQUIRES_ATOMIC
static inline void account_slab_nmi_safe(struct mem_cgroup *memcg,
					 struct pglist_data *pgdat,
					 enum node_stat_item idx, int nr)
{
	struct lruvec *lruvec;

	if (likely(!in_nmi())) {
		lruvec = mem_cgroup_lruvec(memcg, pgdat);
		mod_memcg_lruvec_state(lruvec, idx, nr);
	} else {
		struct mem_cgroup_per_node *pn = memcg->nodeinfo[pgdat->node_id];

<<<<<<< HEAD
		/* TODO: add to cgroup update tree once it is nmi-safe. */
=======
		/* preemption is disabled in_nmi(). */
		css_rstat_updated(&memcg->css, smp_processor_id());
>>>>>>> 89bad5d6
		if (idx == NR_SLAB_RECLAIMABLE_B)
			atomic_add(nr, &pn->slab_reclaimable);
		else
			atomic_add(nr, &pn->slab_unreclaimable);
	}
}
#else
static inline void account_slab_nmi_safe(struct mem_cgroup *memcg,
					 struct pglist_data *pgdat,
					 enum node_stat_item idx, int nr)
{
	struct lruvec *lruvec;

	lruvec = mem_cgroup_lruvec(memcg, pgdat);
	mod_memcg_lruvec_state(lruvec, idx, nr);
}
#endif

static inline void mod_objcg_mlstate(struct obj_cgroup *objcg,
				       struct pglist_data *pgdat,
				       enum node_stat_item idx, int nr)
{
	struct mem_cgroup *memcg;

	rcu_read_lock();
	memcg = obj_cgroup_memcg(objcg);
	account_slab_nmi_safe(memcg, pgdat, idx, nr);
	rcu_read_unlock();
}

static __always_inline
struct mem_cgroup *mem_cgroup_from_obj_folio(struct folio *folio, void *p)
{
	/*
	 * Slab objects are accounted individually, not per-page.
	 * Memcg membership data for each individual object is saved in
	 * slab->obj_exts.
	 */
	if (folio_test_slab(folio)) {
		struct slabobj_ext *obj_exts;
		struct slab *slab;
		unsigned int off;

		slab = folio_slab(folio);
		obj_exts = slab_obj_exts(slab);
		if (!obj_exts)
			return NULL;

		off = obj_to_index(slab->slab_cache, slab, p);
		if (obj_exts[off].objcg)
			return obj_cgroup_memcg(obj_exts[off].objcg);

		return NULL;
	}

	/*
	 * folio_memcg_check() is used here, because in theory we can encounter
	 * a folio where the slab flag has been cleared already, but
	 * slab->obj_exts has not been freed yet
	 * folio_memcg_check() will guarantee that a proper memory
	 * cgroup pointer or NULL will be returned.
	 */
	return folio_memcg_check(folio);
}

/*
 * Returns a pointer to the memory cgroup to which the kernel object is charged.
 * It is not suitable for objects allocated using vmalloc().
 *
 * A passed kernel object must be a slab object or a generic kernel page.
 *
 * The caller must ensure the memcg lifetime, e.g. by taking rcu_read_lock(),
 * cgroup_mutex, etc.
 */
struct mem_cgroup *mem_cgroup_from_slab_obj(void *p)
{
	if (mem_cgroup_disabled())
		return NULL;

	return mem_cgroup_from_obj_folio(virt_to_folio(p), p);
}

static struct obj_cgroup *__get_obj_cgroup_from_memcg(struct mem_cgroup *memcg)
{
	struct obj_cgroup *objcg = NULL;

	for (; !mem_cgroup_is_root(memcg); memcg = parent_mem_cgroup(memcg)) {
		objcg = rcu_dereference(memcg->objcg);
		if (likely(objcg && obj_cgroup_tryget(objcg)))
			break;
		objcg = NULL;
	}
	return objcg;
}

static struct obj_cgroup *current_objcg_update(void)
{
	struct mem_cgroup *memcg;
	struct obj_cgroup *old, *objcg = NULL;

	do {
		/* Atomically drop the update bit. */
		old = xchg(&current->objcg, NULL);
		if (old) {
			old = (struct obj_cgroup *)
				((unsigned long)old & ~CURRENT_OBJCG_UPDATE_FLAG);
			obj_cgroup_put(old);

			old = NULL;
		}

		/* If new objcg is NULL, no reason for the second atomic update. */
		if (!current->mm || (current->flags & PF_KTHREAD))
			return NULL;

		/*
		 * Release the objcg pointer from the previous iteration,
		 * if try_cmpxcg() below fails.
		 */
		if (unlikely(objcg)) {
			obj_cgroup_put(objcg);
			objcg = NULL;
		}

		/*
		 * Obtain the new objcg pointer. The current task can be
		 * asynchronously moved to another memcg and the previous
		 * memcg can be offlined. So let's get the memcg pointer
		 * and try get a reference to objcg under a rcu read lock.
		 */

		rcu_read_lock();
		memcg = mem_cgroup_from_task(current);
		objcg = __get_obj_cgroup_from_memcg(memcg);
		rcu_read_unlock();

		/*
		 * Try set up a new objcg pointer atomically. If it
		 * fails, it means the update flag was set concurrently, so
		 * the whole procedure should be repeated.
		 */
	} while (!try_cmpxchg(&current->objcg, &old, objcg));

	return objcg;
}

__always_inline struct obj_cgroup *current_obj_cgroup(void)
{
	struct mem_cgroup *memcg;
	struct obj_cgroup *objcg;

	if (IS_ENABLED(CONFIG_MEMCG_NMI_UNSAFE) && in_nmi())
		return NULL;

	if (in_task()) {
		memcg = current->active_memcg;
		if (unlikely(memcg))
			goto from_memcg;

		objcg = READ_ONCE(current->objcg);
		if (unlikely((unsigned long)objcg & CURRENT_OBJCG_UPDATE_FLAG))
			objcg = current_objcg_update();
		/*
		 * Objcg reference is kept by the task, so it's safe
		 * to use the objcg by the current task.
		 */
		return objcg;
	}

	memcg = this_cpu_read(int_active_memcg);
	if (unlikely(memcg))
		goto from_memcg;

	return NULL;

from_memcg:
	objcg = NULL;
	for (; !mem_cgroup_is_root(memcg); memcg = parent_mem_cgroup(memcg)) {
		/*
		 * Memcg pointer is protected by scope (see set_active_memcg())
		 * and is pinning the corresponding objcg, so objcg can't go
		 * away and can be used within the scope without any additional
		 * protection.
		 */
		objcg = rcu_dereference_check(memcg->objcg, 1);
		if (likely(objcg))
			break;
	}

	return objcg;
}

struct obj_cgroup *get_obj_cgroup_from_folio(struct folio *folio)
{
	struct obj_cgroup *objcg;

	if (!memcg_kmem_online())
		return NULL;

	if (folio_memcg_kmem(folio)) {
		objcg = __folio_objcg(folio);
		obj_cgroup_get(objcg);
	} else {
		struct mem_cgroup *memcg;

		rcu_read_lock();
		memcg = __folio_memcg(folio);
		if (memcg)
			objcg = __get_obj_cgroup_from_memcg(memcg);
		else
			objcg = NULL;
		rcu_read_unlock();
	}
	return objcg;
}

#ifdef CONFIG_MEMCG_NMI_SAFETY_REQUIRES_ATOMIC
static inline void account_kmem_nmi_safe(struct mem_cgroup *memcg, int val)
{
	if (likely(!in_nmi())) {
		mod_memcg_state(memcg, MEMCG_KMEM, val);
	} else {
<<<<<<< HEAD
		/* TODO: add to cgroup update tree once it is nmi-safe. */
=======
		/* preemption is disabled in_nmi(). */
		css_rstat_updated(&memcg->css, smp_processor_id());
>>>>>>> 89bad5d6
		atomic_add(val, &memcg->kmem_stat);
	}
}
#else
static inline void account_kmem_nmi_safe(struct mem_cgroup *memcg, int val)
{
	mod_memcg_state(memcg, MEMCG_KMEM, val);
}
#endif

/*
 * obj_cgroup_uncharge_pages: uncharge a number of kernel pages from a objcg
 * @objcg: object cgroup to uncharge
 * @nr_pages: number of pages to uncharge
 */
static void obj_cgroup_uncharge_pages(struct obj_cgroup *objcg,
				      unsigned int nr_pages)
{
	struct mem_cgroup *memcg;

	memcg = get_mem_cgroup_from_objcg(objcg);

	account_kmem_nmi_safe(memcg, -nr_pages);
	memcg1_account_kmem(memcg, -nr_pages);
	if (!mem_cgroup_is_root(memcg))
		refill_stock(memcg, nr_pages);

	css_put(&memcg->css);
}

/*
 * obj_cgroup_charge_pages: charge a number of kernel pages to a objcg
 * @objcg: object cgroup to charge
 * @gfp: reclaim mode
 * @nr_pages: number of pages to charge
 *
 * Returns 0 on success, an error code on failure.
 */
static int obj_cgroup_charge_pages(struct obj_cgroup *objcg, gfp_t gfp,
				   unsigned int nr_pages)
{
	struct mem_cgroup *memcg;
	int ret;

	memcg = get_mem_cgroup_from_objcg(objcg);

	ret = try_charge_memcg(memcg, gfp, nr_pages);
	if (ret)
		goto out;

	account_kmem_nmi_safe(memcg, nr_pages);
	memcg1_account_kmem(memcg, nr_pages);
out:
	css_put(&memcg->css);

	return ret;
}

static struct obj_cgroup *page_objcg(const struct page *page)
{
	unsigned long memcg_data = page->memcg_data;

	if (mem_cgroup_disabled() || !memcg_data)
		return NULL;

	VM_BUG_ON_PAGE((memcg_data & OBJEXTS_FLAGS_MASK) != MEMCG_DATA_KMEM,
			page);
	return (struct obj_cgroup *)(memcg_data - MEMCG_DATA_KMEM);
}

static void page_set_objcg(struct page *page, const struct obj_cgroup *objcg)
{
	page->memcg_data = (unsigned long)objcg | MEMCG_DATA_KMEM;
}

/**
 * __memcg_kmem_charge_page: charge a kmem page to the current memory cgroup
 * @page: page to charge
 * @gfp: reclaim mode
 * @order: allocation order
 *
 * Returns 0 on success, an error code on failure.
 */
int __memcg_kmem_charge_page(struct page *page, gfp_t gfp, int order)
{
	struct obj_cgroup *objcg;
	int ret = 0;

	objcg = current_obj_cgroup();
	if (objcg) {
		ret = obj_cgroup_charge_pages(objcg, gfp, 1 << order);
		if (!ret) {
			obj_cgroup_get(objcg);
			page_set_objcg(page, objcg);
			return 0;
		}
	}
	return ret;
}

/**
 * __memcg_kmem_uncharge_page: uncharge a kmem page
 * @page: page to uncharge
 * @order: allocation order
 */
void __memcg_kmem_uncharge_page(struct page *page, int order)
{
	struct obj_cgroup *objcg = page_objcg(page);
	unsigned int nr_pages = 1 << order;

	if (!objcg)
		return;

	obj_cgroup_uncharge_pages(objcg, nr_pages);
	page->memcg_data = 0;
	obj_cgroup_put(objcg);
}

static void __account_obj_stock(struct obj_cgroup *objcg,
				struct obj_stock_pcp *stock, int nr,
				struct pglist_data *pgdat, enum node_stat_item idx)
{
	int *bytes;

	/*
	 * Save vmstat data in stock and skip vmstat array update unless
	 * accumulating over a page of vmstat data or when pgdat changes.
	 */
	if (stock->cached_pgdat != pgdat) {
		/* Flush the existing cached vmstat data */
		struct pglist_data *oldpg = stock->cached_pgdat;

		if (stock->nr_slab_reclaimable_b) {
			mod_objcg_mlstate(objcg, oldpg, NR_SLAB_RECLAIMABLE_B,
					  stock->nr_slab_reclaimable_b);
			stock->nr_slab_reclaimable_b = 0;
		}
		if (stock->nr_slab_unreclaimable_b) {
			mod_objcg_mlstate(objcg, oldpg, NR_SLAB_UNRECLAIMABLE_B,
					  stock->nr_slab_unreclaimable_b);
			stock->nr_slab_unreclaimable_b = 0;
		}
		stock->cached_pgdat = pgdat;
	}

	bytes = (idx == NR_SLAB_RECLAIMABLE_B) ? &stock->nr_slab_reclaimable_b
					       : &stock->nr_slab_unreclaimable_b;
	/*
	 * Even for large object >= PAGE_SIZE, the vmstat data will still be
	 * cached locally at least once before pushing it out.
	 */
	if (!*bytes) {
		*bytes = nr;
		nr = 0;
	} else {
		*bytes += nr;
		if (abs(*bytes) > PAGE_SIZE) {
			nr = *bytes;
			*bytes = 0;
		} else {
			nr = 0;
		}
	}
	if (nr)
		mod_objcg_mlstate(objcg, pgdat, idx, nr);
}

static bool consume_obj_stock(struct obj_cgroup *objcg, unsigned int nr_bytes,
			      struct pglist_data *pgdat, enum node_stat_item idx)
{
	struct obj_stock_pcp *stock;
	bool ret = false;

	if (!local_trylock(&obj_stock.lock))
		return ret;

	stock = this_cpu_ptr(&obj_stock);
	if (objcg == READ_ONCE(stock->cached_objcg) && stock->nr_bytes >= nr_bytes) {
		stock->nr_bytes -= nr_bytes;
		ret = true;

		if (pgdat)
			__account_obj_stock(objcg, stock, nr_bytes, pgdat, idx);
	}

	local_unlock(&obj_stock.lock);

	return ret;
}

static void drain_obj_stock(struct obj_stock_pcp *stock)
{
	struct obj_cgroup *old = READ_ONCE(stock->cached_objcg);

	if (!old)
		return;

	if (stock->nr_bytes) {
		unsigned int nr_pages = stock->nr_bytes >> PAGE_SHIFT;
		unsigned int nr_bytes = stock->nr_bytes & (PAGE_SIZE - 1);

		if (nr_pages) {
			struct mem_cgroup *memcg;

			memcg = get_mem_cgroup_from_objcg(old);

			mod_memcg_state(memcg, MEMCG_KMEM, -nr_pages);
			memcg1_account_kmem(memcg, -nr_pages);
			if (!mem_cgroup_is_root(memcg))
				memcg_uncharge(memcg, nr_pages);

			css_put(&memcg->css);
		}

		/*
		 * The leftover is flushed to the centralized per-memcg value.
		 * On the next attempt to refill obj stock it will be moved
		 * to a per-cpu stock (probably, on an other CPU), see
		 * refill_obj_stock().
		 *
		 * How often it's flushed is a trade-off between the memory
		 * limit enforcement accuracy and potential CPU contention,
		 * so it might be changed in the future.
		 */
		atomic_add(nr_bytes, &old->nr_charged_bytes);
		stock->nr_bytes = 0;
	}

	/*
	 * Flush the vmstat data in current stock
	 */
	if (stock->nr_slab_reclaimable_b || stock->nr_slab_unreclaimable_b) {
		if (stock->nr_slab_reclaimable_b) {
			mod_objcg_mlstate(old, stock->cached_pgdat,
					  NR_SLAB_RECLAIMABLE_B,
					  stock->nr_slab_reclaimable_b);
			stock->nr_slab_reclaimable_b = 0;
		}
		if (stock->nr_slab_unreclaimable_b) {
			mod_objcg_mlstate(old, stock->cached_pgdat,
					  NR_SLAB_UNRECLAIMABLE_B,
					  stock->nr_slab_unreclaimable_b);
			stock->nr_slab_unreclaimable_b = 0;
		}
		stock->cached_pgdat = NULL;
	}

	WRITE_ONCE(stock->cached_objcg, NULL);
	obj_cgroup_put(old);
}

static bool obj_stock_flush_required(struct obj_stock_pcp *stock,
				     struct mem_cgroup *root_memcg)
{
	struct obj_cgroup *objcg = READ_ONCE(stock->cached_objcg);
	struct mem_cgroup *memcg;
	bool flush = false;

	rcu_read_lock();
	if (objcg) {
		memcg = obj_cgroup_memcg(objcg);
		if (memcg && mem_cgroup_is_descendant(memcg, root_memcg))
			flush = true;
	}
	rcu_read_unlock();

	return flush;
}

static void refill_obj_stock(struct obj_cgroup *objcg, unsigned int nr_bytes,
		bool allow_uncharge, int nr_acct, struct pglist_data *pgdat,
		enum node_stat_item idx)
{
	struct obj_stock_pcp *stock;
	unsigned int nr_pages = 0;

	if (!local_trylock(&obj_stock.lock)) {
		if (pgdat)
			mod_objcg_mlstate(objcg, pgdat, idx, nr_bytes);
		nr_pages = nr_bytes >> PAGE_SHIFT;
		nr_bytes = nr_bytes & (PAGE_SIZE - 1);
		atomic_add(nr_bytes, &objcg->nr_charged_bytes);
		goto out;
	}

	stock = this_cpu_ptr(&obj_stock);
	if (READ_ONCE(stock->cached_objcg) != objcg) { /* reset if necessary */
		drain_obj_stock(stock);
		obj_cgroup_get(objcg);
		stock->nr_bytes = atomic_read(&objcg->nr_charged_bytes)
				? atomic_xchg(&objcg->nr_charged_bytes, 0) : 0;
		WRITE_ONCE(stock->cached_objcg, objcg);

		allow_uncharge = true;	/* Allow uncharge when objcg changes */
	}
	stock->nr_bytes += nr_bytes;

	if (pgdat)
		__account_obj_stock(objcg, stock, nr_acct, pgdat, idx);

	if (allow_uncharge && (stock->nr_bytes > PAGE_SIZE)) {
		nr_pages = stock->nr_bytes >> PAGE_SHIFT;
		stock->nr_bytes &= (PAGE_SIZE - 1);
	}

	local_unlock(&obj_stock.lock);
out:
	if (nr_pages)
		obj_cgroup_uncharge_pages(objcg, nr_pages);
}

static int obj_cgroup_charge_account(struct obj_cgroup *objcg, gfp_t gfp, size_t size,
				     struct pglist_data *pgdat, enum node_stat_item idx)
{
	unsigned int nr_pages, nr_bytes;
	int ret;

	if (likely(consume_obj_stock(objcg, size, pgdat, idx)))
		return 0;

	/*
	 * In theory, objcg->nr_charged_bytes can have enough
	 * pre-charged bytes to satisfy the allocation. However,
	 * flushing objcg->nr_charged_bytes requires two atomic
	 * operations, and objcg->nr_charged_bytes can't be big.
	 * The shared objcg->nr_charged_bytes can also become a
	 * performance bottleneck if all tasks of the same memcg are
	 * trying to update it. So it's better to ignore it and try
	 * grab some new pages. The stock's nr_bytes will be flushed to
	 * objcg->nr_charged_bytes later on when objcg changes.
	 *
	 * The stock's nr_bytes may contain enough pre-charged bytes
	 * to allow one less page from being charged, but we can't rely
	 * on the pre-charged bytes not being changed outside of
	 * consume_obj_stock() or refill_obj_stock(). So ignore those
	 * pre-charged bytes as well when charging pages. To avoid a
	 * page uncharge right after a page charge, we set the
	 * allow_uncharge flag to false when calling refill_obj_stock()
	 * to temporarily allow the pre-charged bytes to exceed the page
	 * size limit. The maximum reachable value of the pre-charged
	 * bytes is (sizeof(object) + PAGE_SIZE - 2) if there is no data
	 * race.
	 */
	nr_pages = size >> PAGE_SHIFT;
	nr_bytes = size & (PAGE_SIZE - 1);

	if (nr_bytes)
		nr_pages += 1;

	ret = obj_cgroup_charge_pages(objcg, gfp, nr_pages);
	if (!ret && (nr_bytes || pgdat))
		refill_obj_stock(objcg, nr_bytes ? PAGE_SIZE - nr_bytes : 0,
					 false, size, pgdat, idx);

	return ret;
}

int obj_cgroup_charge(struct obj_cgroup *objcg, gfp_t gfp, size_t size)
{
	return obj_cgroup_charge_account(objcg, gfp, size, NULL, 0);
}

void obj_cgroup_uncharge(struct obj_cgroup *objcg, size_t size)
{
	refill_obj_stock(objcg, size, true, 0, NULL, 0);
}

static inline size_t obj_full_size(struct kmem_cache *s)
{
	/*
	 * For each accounted object there is an extra space which is used
	 * to store obj_cgroup membership. Charge it too.
	 */
	return s->size + sizeof(struct obj_cgroup *);
}

bool __memcg_slab_post_alloc_hook(struct kmem_cache *s, struct list_lru *lru,
				  gfp_t flags, size_t size, void **p)
{
	struct obj_cgroup *objcg;
	struct slab *slab;
	unsigned long off;
	size_t i;

	/*
	 * The obtained objcg pointer is safe to use within the current scope,
	 * defined by current task or set_active_memcg() pair.
	 * obj_cgroup_get() is used to get a permanent reference.
	 */
	objcg = current_obj_cgroup();
	if (!objcg)
		return true;

	/*
	 * slab_alloc_node() avoids the NULL check, so we might be called with a
	 * single NULL object. kmem_cache_alloc_bulk() aborts if it can't fill
	 * the whole requested size.
	 * return success as there's nothing to free back
	 */
	if (unlikely(*p == NULL))
		return true;

	flags &= gfp_allowed_mask;

	if (lru) {
		int ret;
		struct mem_cgroup *memcg;

		memcg = get_mem_cgroup_from_objcg(objcg);
		ret = memcg_list_lru_alloc(memcg, lru, flags);
		css_put(&memcg->css);

		if (ret)
			return false;
	}

	for (i = 0; i < size; i++) {
		slab = virt_to_slab(p[i]);

		if (!slab_obj_exts(slab) &&
		    alloc_slab_obj_exts(slab, s, flags, false)) {
			continue;
		}

		/*
		 * if we fail and size is 1, memcg_alloc_abort_single() will
		 * just free the object, which is ok as we have not assigned
		 * objcg to its obj_ext yet
		 *
		 * for larger sizes, kmem_cache_free_bulk() will uncharge
		 * any objects that were already charged and obj_ext assigned
		 *
		 * TODO: we could batch this until slab_pgdat(slab) changes
		 * between iterations, with a more complicated undo
		 */
		if (obj_cgroup_charge_account(objcg, flags, obj_full_size(s),
					slab_pgdat(slab), cache_vmstat_idx(s)))
			return false;

		off = obj_to_index(s, slab, p[i]);
		obj_cgroup_get(objcg);
		slab_obj_exts(slab)[off].objcg = objcg;
	}

	return true;
}

void __memcg_slab_free_hook(struct kmem_cache *s, struct slab *slab,
			    void **p, int objects, struct slabobj_ext *obj_exts)
{
	size_t obj_size = obj_full_size(s);

	for (int i = 0; i < objects; i++) {
		struct obj_cgroup *objcg;
		unsigned int off;

		off = obj_to_index(s, slab, p[i]);
		objcg = obj_exts[off].objcg;
		if (!objcg)
			continue;

		obj_exts[off].objcg = NULL;
		refill_obj_stock(objcg, obj_size, true, -obj_size,
				 slab_pgdat(slab), cache_vmstat_idx(s));
		obj_cgroup_put(objcg);
	}
}

/*
 * The objcg is only set on the first page, so transfer it to all the
 * other pages.
 */
void split_page_memcg(struct page *page, unsigned order)
{
	struct obj_cgroup *objcg = page_objcg(page);
	unsigned int i, nr = 1 << order;

	if (!objcg)
		return;

	for (i = 1; i < nr; i++)
		page_set_objcg(&page[i], objcg);

	obj_cgroup_get_many(objcg, nr - 1);
}

void folio_split_memcg_refs(struct folio *folio, unsigned old_order,
		unsigned new_order)
{
	unsigned new_refs;

	if (mem_cgroup_disabled() || !folio_memcg_charged(folio))
		return;

	new_refs = (1 << (old_order - new_order)) - 1;
	css_get_many(&__folio_memcg(folio)->css, new_refs);
}

unsigned long mem_cgroup_usage(struct mem_cgroup *memcg, bool swap)
{
	unsigned long val;

	if (mem_cgroup_is_root(memcg)) {
		/*
		 * Approximate root's usage from global state. This isn't
		 * perfect, but the root usage was always an approximation.
		 */
		val = global_node_page_state(NR_FILE_PAGES) +
			global_node_page_state(NR_ANON_MAPPED);
		if (swap)
			val += total_swap_pages - get_nr_swap_pages();
	} else {
		if (!swap)
			val = page_counter_read(&memcg->memory);
		else
			val = page_counter_read(&memcg->memsw);
	}
	return val;
}

static int memcg_online_kmem(struct mem_cgroup *memcg)
{
	struct obj_cgroup *objcg;

	if (mem_cgroup_kmem_disabled())
		return 0;

	if (unlikely(mem_cgroup_is_root(memcg)))
		return 0;

	objcg = obj_cgroup_alloc();
	if (!objcg)
		return -ENOMEM;

	objcg->memcg = memcg;
	rcu_assign_pointer(memcg->objcg, objcg);
	obj_cgroup_get(objcg);
	memcg->orig_objcg = objcg;

	static_branch_enable(&memcg_kmem_online_key);

	memcg->kmemcg_id = memcg->id.id;

	return 0;
}

static void memcg_offline_kmem(struct mem_cgroup *memcg)
{
	struct mem_cgroup *parent;

	if (mem_cgroup_kmem_disabled())
		return;

	if (unlikely(mem_cgroup_is_root(memcg)))
		return;

	parent = parent_mem_cgroup(memcg);
	if (!parent)
		parent = root_mem_cgroup;

	memcg_reparent_list_lrus(memcg, parent);

	/*
	 * Objcg's reparenting must be after list_lru's, make sure list_lru
	 * helpers won't use parent's list_lru until child is drained.
	 */
	memcg_reparent_objcgs(memcg, parent);
}

#ifdef CONFIG_CGROUP_WRITEBACK

#include <trace/events/writeback.h>

static int memcg_wb_domain_init(struct mem_cgroup *memcg, gfp_t gfp)
{
	return wb_domain_init(&memcg->cgwb_domain, gfp);
}

static void memcg_wb_domain_exit(struct mem_cgroup *memcg)
{
	wb_domain_exit(&memcg->cgwb_domain);
}

static void memcg_wb_domain_size_changed(struct mem_cgroup *memcg)
{
	wb_domain_size_changed(&memcg->cgwb_domain);
}

struct wb_domain *mem_cgroup_wb_domain(struct bdi_writeback *wb)
{
	struct mem_cgroup *memcg = mem_cgroup_from_css(wb->memcg_css);

	if (!memcg->css.parent)
		return NULL;

	return &memcg->cgwb_domain;
}

/**
 * mem_cgroup_wb_stats - retrieve writeback related stats from its memcg
 * @wb: bdi_writeback in question
 * @pfilepages: out parameter for number of file pages
 * @pheadroom: out parameter for number of allocatable pages according to memcg
 * @pdirty: out parameter for number of dirty pages
 * @pwriteback: out parameter for number of pages under writeback
 *
 * Determine the numbers of file, headroom, dirty, and writeback pages in
 * @wb's memcg.  File, dirty and writeback are self-explanatory.  Headroom
 * is a bit more involved.
 *
 * A memcg's headroom is "min(max, high) - used".  In the hierarchy, the
 * headroom is calculated as the lowest headroom of itself and the
 * ancestors.  Note that this doesn't consider the actual amount of
 * available memory in the system.  The caller should further cap
 * *@pheadroom accordingly.
 */
void mem_cgroup_wb_stats(struct bdi_writeback *wb, unsigned long *pfilepages,
			 unsigned long *pheadroom, unsigned long *pdirty,
			 unsigned long *pwriteback)
{
	struct mem_cgroup *memcg = mem_cgroup_from_css(wb->memcg_css);
	struct mem_cgroup *parent;

	mem_cgroup_flush_stats_ratelimited(memcg);

	*pdirty = memcg_page_state(memcg, NR_FILE_DIRTY);
	*pwriteback = memcg_page_state(memcg, NR_WRITEBACK);
	*pfilepages = memcg_page_state(memcg, NR_INACTIVE_FILE) +
			memcg_page_state(memcg, NR_ACTIVE_FILE);

	*pheadroom = PAGE_COUNTER_MAX;
	while ((parent = parent_mem_cgroup(memcg))) {
		unsigned long ceiling = min(READ_ONCE(memcg->memory.max),
					    READ_ONCE(memcg->memory.high));
		unsigned long used = page_counter_read(&memcg->memory);

		*pheadroom = min(*pheadroom, ceiling - min(ceiling, used));
		memcg = parent;
	}
}

/*
 * Foreign dirty flushing
 *
 * There's an inherent mismatch between memcg and writeback.  The former
 * tracks ownership per-page while the latter per-inode.  This was a
 * deliberate design decision because honoring per-page ownership in the
 * writeback path is complicated, may lead to higher CPU and IO overheads
 * and deemed unnecessary given that write-sharing an inode across
 * different cgroups isn't a common use-case.
 *
 * Combined with inode majority-writer ownership switching, this works well
 * enough in most cases but there are some pathological cases.  For
 * example, let's say there are two cgroups A and B which keep writing to
 * different but confined parts of the same inode.  B owns the inode and
 * A's memory is limited far below B's.  A's dirty ratio can rise enough to
 * trigger balance_dirty_pages() sleeps but B's can be low enough to avoid
 * triggering background writeback.  A will be slowed down without a way to
 * make writeback of the dirty pages happen.
 *
 * Conditions like the above can lead to a cgroup getting repeatedly and
 * severely throttled after making some progress after each
 * dirty_expire_interval while the underlying IO device is almost
 * completely idle.
 *
 * Solving this problem completely requires matching the ownership tracking
 * granularities between memcg and writeback in either direction.  However,
 * the more egregious behaviors can be avoided by simply remembering the
 * most recent foreign dirtying events and initiating remote flushes on
 * them when local writeback isn't enough to keep the memory clean enough.
 *
 * The following two functions implement such mechanism.  When a foreign
 * page - a page whose memcg and writeback ownerships don't match - is
 * dirtied, mem_cgroup_track_foreign_dirty() records the inode owning
 * bdi_writeback on the page owning memcg.  When balance_dirty_pages()
 * decides that the memcg needs to sleep due to high dirty ratio, it calls
 * mem_cgroup_flush_foreign() which queues writeback on the recorded
 * foreign bdi_writebacks which haven't expired.  Both the numbers of
 * recorded bdi_writebacks and concurrent in-flight foreign writebacks are
 * limited to MEMCG_CGWB_FRN_CNT.
 *
 * The mechanism only remembers IDs and doesn't hold any object references.
 * As being wrong occasionally doesn't matter, updates and accesses to the
 * records are lockless and racy.
 */
void mem_cgroup_track_foreign_dirty_slowpath(struct folio *folio,
					     struct bdi_writeback *wb)
{
	struct mem_cgroup *memcg = folio_memcg(folio);
	struct memcg_cgwb_frn *frn;
	u64 now = get_jiffies_64();
	u64 oldest_at = now;
	int oldest = -1;
	int i;

	trace_track_foreign_dirty(folio, wb);

	/*
	 * Pick the slot to use.  If there is already a slot for @wb, keep
	 * using it.  If not replace the oldest one which isn't being
	 * written out.
	 */
	for (i = 0; i < MEMCG_CGWB_FRN_CNT; i++) {
		frn = &memcg->cgwb_frn[i];
		if (frn->bdi_id == wb->bdi->id &&
		    frn->memcg_id == wb->memcg_css->id)
			break;
		if (time_before64(frn->at, oldest_at) &&
		    atomic_read(&frn->done.cnt) == 1) {
			oldest = i;
			oldest_at = frn->at;
		}
	}

	if (i < MEMCG_CGWB_FRN_CNT) {
		/*
		 * Re-using an existing one.  Update timestamp lazily to
		 * avoid making the cacheline hot.  We want them to be
		 * reasonably up-to-date and significantly shorter than
		 * dirty_expire_interval as that's what expires the record.
		 * Use the shorter of 1s and dirty_expire_interval / 8.
		 */
		unsigned long update_intv =
			min_t(unsigned long, HZ,
			      msecs_to_jiffies(dirty_expire_interval * 10) / 8);

		if (time_before64(frn->at, now - update_intv))
			frn->at = now;
	} else if (oldest >= 0) {
		/* replace the oldest free one */
		frn = &memcg->cgwb_frn[oldest];
		frn->bdi_id = wb->bdi->id;
		frn->memcg_id = wb->memcg_css->id;
		frn->at = now;
	}
}

/* issue foreign writeback flushes for recorded foreign dirtying events */
void mem_cgroup_flush_foreign(struct bdi_writeback *wb)
{
	struct mem_cgroup *memcg = mem_cgroup_from_css(wb->memcg_css);
	unsigned long intv = msecs_to_jiffies(dirty_expire_interval * 10);
	u64 now = jiffies_64;
	int i;

	for (i = 0; i < MEMCG_CGWB_FRN_CNT; i++) {
		struct memcg_cgwb_frn *frn = &memcg->cgwb_frn[i];

		/*
		 * If the record is older than dirty_expire_interval,
		 * writeback on it has already started.  No need to kick it
		 * off again.  Also, don't start a new one if there's
		 * already one in flight.
		 */
		if (time_after64(frn->at, now - intv) &&
		    atomic_read(&frn->done.cnt) == 1) {
			frn->at = 0;
			trace_flush_foreign(wb, frn->bdi_id, frn->memcg_id);
			cgroup_writeback_by_id(frn->bdi_id, frn->memcg_id,
					       WB_REASON_FOREIGN_FLUSH,
					       &frn->done);
		}
	}
}

#else	/* CONFIG_CGROUP_WRITEBACK */

static int memcg_wb_domain_init(struct mem_cgroup *memcg, gfp_t gfp)
{
	return 0;
}

static void memcg_wb_domain_exit(struct mem_cgroup *memcg)
{
}

static void memcg_wb_domain_size_changed(struct mem_cgroup *memcg)
{
}

#endif	/* CONFIG_CGROUP_WRITEBACK */

/*
 * Private memory cgroup IDR
 *
 * Swap-out records and page cache shadow entries need to store memcg
 * references in constrained space, so we maintain an ID space that is
 * limited to 16 bit (MEM_CGROUP_ID_MAX), limiting the total number of
 * memory-controlled cgroups to 64k.
 *
 * However, there usually are many references to the offline CSS after
 * the cgroup has been destroyed, such as page cache or reclaimable
 * slab objects, that don't need to hang on to the ID. We want to keep
 * those dead CSS from occupying IDs, or we might quickly exhaust the
 * relatively small ID space and prevent the creation of new cgroups
 * even when there are much fewer than 64k cgroups - possibly none.
 *
 * Maintain a private 16-bit ID space for memcg, and allow the ID to
 * be freed and recycled when it's no longer needed, which is usually
 * when the CSS is offlined.
 *
 * The only exception to that are records of swapped out tmpfs/shmem
 * pages that need to be attributed to live ancestors on swapin. But
 * those references are manageable from userspace.
 */

#define MEM_CGROUP_ID_MAX	((1UL << MEM_CGROUP_ID_SHIFT) - 1)
static DEFINE_XARRAY_ALLOC1(mem_cgroup_ids);

static void mem_cgroup_id_remove(struct mem_cgroup *memcg)
{
	if (memcg->id.id > 0) {
		xa_erase(&mem_cgroup_ids, memcg->id.id);
		memcg->id.id = 0;
	}
}

void __maybe_unused mem_cgroup_id_get_many(struct mem_cgroup *memcg,
					   unsigned int n)
{
	refcount_add(n, &memcg->id.ref);
}

static void mem_cgroup_id_put_many(struct mem_cgroup *memcg, unsigned int n)
{
	if (refcount_sub_and_test(n, &memcg->id.ref)) {
		mem_cgroup_id_remove(memcg);

		/* Memcg ID pins CSS */
		css_put(&memcg->css);
	}
}

static inline void mem_cgroup_id_put(struct mem_cgroup *memcg)
{
	mem_cgroup_id_put_many(memcg, 1);
}

struct mem_cgroup *mem_cgroup_id_get_online(struct mem_cgroup *memcg)
{
	while (!refcount_inc_not_zero(&memcg->id.ref)) {
		/*
		 * The root cgroup cannot be destroyed, so it's refcount must
		 * always be >= 1.
		 */
		if (WARN_ON_ONCE(mem_cgroup_is_root(memcg))) {
			VM_BUG_ON(1);
			break;
		}
		memcg = parent_mem_cgroup(memcg);
		if (!memcg)
			memcg = root_mem_cgroup;
	}
	return memcg;
}

/**
 * mem_cgroup_from_id - look up a memcg from a memcg id
 * @id: the memcg id to look up
 *
 * Caller must hold rcu_read_lock().
 */
struct mem_cgroup *mem_cgroup_from_id(unsigned short id)
{
	WARN_ON_ONCE(!rcu_read_lock_held());
	return xa_load(&mem_cgroup_ids, id);
}

#ifdef CONFIG_SHRINKER_DEBUG
struct mem_cgroup *mem_cgroup_get_from_ino(unsigned long ino)
{
	struct cgroup *cgrp;
	struct cgroup_subsys_state *css;
	struct mem_cgroup *memcg;

	cgrp = cgroup_get_from_id(ino);
	if (IS_ERR(cgrp))
		return ERR_CAST(cgrp);

	css = cgroup_get_e_css(cgrp, &memory_cgrp_subsys);
	if (css)
		memcg = container_of(css, struct mem_cgroup, css);
	else
		memcg = ERR_PTR(-ENOENT);

	cgroup_put(cgrp);

	return memcg;
}
#endif

static void free_mem_cgroup_per_node_info(struct mem_cgroup_per_node *pn)
{
	if (!pn)
		return;

	free_percpu(pn->lruvec_stats_percpu);
	kfree(pn->lruvec_stats);
	kfree(pn);
}

static bool alloc_mem_cgroup_per_node_info(struct mem_cgroup *memcg, int node)
{
	struct mem_cgroup_per_node *pn;

	pn = kmem_cache_alloc_node(memcg_pn_cachep, GFP_KERNEL | __GFP_ZERO,
				   node);
	if (!pn)
		return false;

	pn->lruvec_stats = kzalloc_node(sizeof(struct lruvec_stats),
					GFP_KERNEL_ACCOUNT, node);
	if (!pn->lruvec_stats)
		goto fail;

	pn->lruvec_stats_percpu = alloc_percpu_gfp(struct lruvec_stats_percpu,
						   GFP_KERNEL_ACCOUNT);
	if (!pn->lruvec_stats_percpu)
		goto fail;

	lruvec_init(&pn->lruvec);
	pn->memcg = memcg;

	memcg->nodeinfo[node] = pn;
	return true;
fail:
	free_mem_cgroup_per_node_info(pn);
	return false;
}

static void __mem_cgroup_free(struct mem_cgroup *memcg)
{
	int node;

	obj_cgroup_put(memcg->orig_objcg);

	for_each_node(node)
		free_mem_cgroup_per_node_info(memcg->nodeinfo[node]);
	memcg1_free_events(memcg);
	kfree(memcg->vmstats);
	free_percpu(memcg->vmstats_percpu);
	kfree(memcg);
}

static void mem_cgroup_free(struct mem_cgroup *memcg)
{
	lru_gen_exit_memcg(memcg);
	memcg_wb_domain_exit(memcg);
	__mem_cgroup_free(memcg);
}

static struct mem_cgroup *mem_cgroup_alloc(struct mem_cgroup *parent)
{
	struct memcg_vmstats_percpu *statc;
	struct memcg_vmstats_percpu __percpu *pstatc_pcpu;
	struct mem_cgroup *memcg;
	int node, cpu;
	int __maybe_unused i;
	long error;

	memcg = kmem_cache_zalloc(memcg_cachep, GFP_KERNEL);
	if (!memcg)
		return ERR_PTR(-ENOMEM);

	error = xa_alloc(&mem_cgroup_ids, &memcg->id.id, NULL,
			 XA_LIMIT(1, MEM_CGROUP_ID_MAX), GFP_KERNEL);
	if (error)
		goto fail;
	error = -ENOMEM;

	memcg->vmstats = kzalloc(sizeof(struct memcg_vmstats),
				 GFP_KERNEL_ACCOUNT);
	if (!memcg->vmstats)
		goto fail;

	memcg->vmstats_percpu = alloc_percpu_gfp(struct memcg_vmstats_percpu,
						 GFP_KERNEL_ACCOUNT);
	if (!memcg->vmstats_percpu)
		goto fail;

	if (!memcg1_alloc_events(memcg))
		goto fail;

	for_each_possible_cpu(cpu) {
		if (parent)
			pstatc_pcpu = parent->vmstats_percpu;
		statc = per_cpu_ptr(memcg->vmstats_percpu, cpu);
		statc->parent_pcpu = parent ? pstatc_pcpu : NULL;
		statc->vmstats = memcg->vmstats;
	}

	for_each_node(node)
		if (!alloc_mem_cgroup_per_node_info(memcg, node))
			goto fail;

	if (memcg_wb_domain_init(memcg, GFP_KERNEL))
		goto fail;

	INIT_WORK(&memcg->high_work, high_work_func);
	vmpressure_init(&memcg->vmpressure);
	INIT_LIST_HEAD(&memcg->memory_peaks);
	INIT_LIST_HEAD(&memcg->swap_peaks);
	spin_lock_init(&memcg->peaks_lock);
	memcg->socket_pressure = jiffies;
	memcg1_memcg_init(memcg);
	memcg->kmemcg_id = -1;
	INIT_LIST_HEAD(&memcg->objcg_list);
#ifdef CONFIG_CGROUP_WRITEBACK
	INIT_LIST_HEAD(&memcg->cgwb_list);
	for (i = 0; i < MEMCG_CGWB_FRN_CNT; i++)
		memcg->cgwb_frn[i].done =
			__WB_COMPLETION_INIT(&memcg_cgwb_frn_waitq);
#endif
#ifdef CONFIG_TRANSPARENT_HUGEPAGE
	spin_lock_init(&memcg->deferred_split_queue.split_queue_lock);
	INIT_LIST_HEAD(&memcg->deferred_split_queue.split_queue);
	memcg->deferred_split_queue.split_queue_len = 0;
#endif
	lru_gen_init_memcg(memcg);
	return memcg;
fail:
	mem_cgroup_id_remove(memcg);
	__mem_cgroup_free(memcg);
	return ERR_PTR(error);
}

static struct cgroup_subsys_state * __ref
mem_cgroup_css_alloc(struct cgroup_subsys_state *parent_css)
{
	struct mem_cgroup *parent = mem_cgroup_from_css(parent_css);
	struct mem_cgroup *memcg, *old_memcg;
	bool memcg_on_dfl = cgroup_subsys_on_dfl(memory_cgrp_subsys);

	old_memcg = set_active_memcg(parent);
	memcg = mem_cgroup_alloc(parent);
	set_active_memcg(old_memcg);
	if (IS_ERR(memcg))
		return ERR_CAST(memcg);

	page_counter_set_high(&memcg->memory, PAGE_COUNTER_MAX);
	memcg1_soft_limit_reset(memcg);
#ifdef CONFIG_ZSWAP
	memcg->zswap_max = PAGE_COUNTER_MAX;
	WRITE_ONCE(memcg->zswap_writeback, true);
#endif
	page_counter_set_high(&memcg->swap, PAGE_COUNTER_MAX);
	if (parent) {
		WRITE_ONCE(memcg->swappiness, mem_cgroup_swappiness(parent));

		page_counter_init(&memcg->memory, &parent->memory, memcg_on_dfl);
		page_counter_init(&memcg->swap, &parent->swap, false);
#ifdef CONFIG_MEMCG_V1
		memcg->memory.track_failcnt = !memcg_on_dfl;
		WRITE_ONCE(memcg->oom_kill_disable, READ_ONCE(parent->oom_kill_disable));
		page_counter_init(&memcg->kmem, &parent->kmem, false);
		page_counter_init(&memcg->tcpmem, &parent->tcpmem, false);
#endif
	} else {
		init_memcg_stats();
		init_memcg_events();
		page_counter_init(&memcg->memory, NULL, true);
		page_counter_init(&memcg->swap, NULL, false);
#ifdef CONFIG_MEMCG_V1
		page_counter_init(&memcg->kmem, NULL, false);
		page_counter_init(&memcg->tcpmem, NULL, false);
#endif
		root_mem_cgroup = memcg;
		return &memcg->css;
	}

	if (memcg_on_dfl && !cgroup_memory_nosocket)
		static_branch_inc(&memcg_sockets_enabled_key);

	if (!cgroup_memory_nobpf)
		static_branch_inc(&memcg_bpf_enabled_key);

	return &memcg->css;
}

static int mem_cgroup_css_online(struct cgroup_subsys_state *css)
{
	struct mem_cgroup *memcg = mem_cgroup_from_css(css);

	if (memcg_online_kmem(memcg))
		goto remove_id;

	/*
	 * A memcg must be visible for expand_shrinker_info()
	 * by the time the maps are allocated. So, we allocate maps
	 * here, when for_each_mem_cgroup() can't skip it.
	 */
	if (alloc_shrinker_info(memcg))
		goto offline_kmem;

	if (unlikely(mem_cgroup_is_root(memcg)) && !mem_cgroup_disabled())
		queue_delayed_work(system_unbound_wq, &stats_flush_dwork,
				   FLUSH_TIME);
	lru_gen_online_memcg(memcg);

	/* Online state pins memcg ID, memcg ID pins CSS */
	refcount_set(&memcg->id.ref, 1);
	css_get(css);

	/*
	 * Ensure mem_cgroup_from_id() works once we're fully online.
	 *
	 * We could do this earlier and require callers to filter with
	 * css_tryget_online(). But right now there are no users that
	 * need earlier access, and the workingset code relies on the
	 * cgroup tree linkage (mem_cgroup_get_nr_swap_pages()). So
	 * publish it here at the end of onlining. This matches the
	 * regular ID destruction during offlining.
	 */
	xa_store(&mem_cgroup_ids, memcg->id.id, memcg, GFP_KERNEL);

	return 0;
offline_kmem:
	memcg_offline_kmem(memcg);
remove_id:
	mem_cgroup_id_remove(memcg);
	return -ENOMEM;
}

static void mem_cgroup_css_offline(struct cgroup_subsys_state *css)
{
	struct mem_cgroup *memcg = mem_cgroup_from_css(css);

	memcg1_css_offline(memcg);

	page_counter_set_min(&memcg->memory, 0);
	page_counter_set_low(&memcg->memory, 0);

	zswap_memcg_offline_cleanup(memcg);

	memcg_offline_kmem(memcg);
	reparent_shrinker_deferred(memcg);
	wb_memcg_offline(memcg);
	lru_gen_offline_memcg(memcg);

	drain_all_stock(memcg);

	mem_cgroup_id_put(memcg);
}

static void mem_cgroup_css_released(struct cgroup_subsys_state *css)
{
	struct mem_cgroup *memcg = mem_cgroup_from_css(css);

	invalidate_reclaim_iterators(memcg);
	lru_gen_release_memcg(memcg);
}

static void mem_cgroup_css_free(struct cgroup_subsys_state *css)
{
	struct mem_cgroup *memcg = mem_cgroup_from_css(css);
	int __maybe_unused i;

#ifdef CONFIG_CGROUP_WRITEBACK
	for (i = 0; i < MEMCG_CGWB_FRN_CNT; i++)
		wb_wait_for_completion(&memcg->cgwb_frn[i].done);
#endif
	if (cgroup_subsys_on_dfl(memory_cgrp_subsys) && !cgroup_memory_nosocket)
		static_branch_dec(&memcg_sockets_enabled_key);

	if (!cgroup_subsys_on_dfl(memory_cgrp_subsys) && memcg1_tcpmem_active(memcg))
		static_branch_dec(&memcg_sockets_enabled_key);

	if (!cgroup_memory_nobpf)
		static_branch_dec(&memcg_bpf_enabled_key);

	vmpressure_cleanup(&memcg->vmpressure);
	cancel_work_sync(&memcg->high_work);
	memcg1_remove_from_trees(memcg);
	free_shrinker_info(memcg);
	mem_cgroup_free(memcg);
}

/**
 * mem_cgroup_css_reset - reset the states of a mem_cgroup
 * @css: the target css
 *
 * Reset the states of the mem_cgroup associated with @css.  This is
 * invoked when the userland requests disabling on the default hierarchy
 * but the memcg is pinned through dependency.  The memcg should stop
 * applying policies and should revert to the vanilla state as it may be
 * made visible again.
 *
 * The current implementation only resets the essential configurations.
 * This needs to be expanded to cover all the visible parts.
 */
static void mem_cgroup_css_reset(struct cgroup_subsys_state *css)
{
	struct mem_cgroup *memcg = mem_cgroup_from_css(css);

	page_counter_set_max(&memcg->memory, PAGE_COUNTER_MAX);
	page_counter_set_max(&memcg->swap, PAGE_COUNTER_MAX);
#ifdef CONFIG_MEMCG_V1
	page_counter_set_max(&memcg->kmem, PAGE_COUNTER_MAX);
	page_counter_set_max(&memcg->tcpmem, PAGE_COUNTER_MAX);
#endif
	page_counter_set_min(&memcg->memory, 0);
	page_counter_set_low(&memcg->memory, 0);
	page_counter_set_high(&memcg->memory, PAGE_COUNTER_MAX);
	memcg1_soft_limit_reset(memcg);
	page_counter_set_high(&memcg->swap, PAGE_COUNTER_MAX);
	memcg_wb_domain_size_changed(memcg);
}

struct aggregate_control {
	/* pointer to the aggregated (CPU and subtree aggregated) counters */
	long *aggregate;
	/* pointer to the non-hierarchichal (CPU aggregated) counters */
	long *local;
	/* pointer to the pending child counters during tree propagation */
	long *pending;
	/* pointer to the parent's pending counters, could be NULL */
	long *ppending;
	/* pointer to the percpu counters to be aggregated */
	long *cstat;
	/* pointer to the percpu counters of the last aggregation*/
	long *cstat_prev;
	/* size of the above counters */
	int size;
};

static void mem_cgroup_stat_aggregate(struct aggregate_control *ac)
{
	int i;
	long delta, delta_cpu, v;

	for (i = 0; i < ac->size; i++) {
		/*
		 * Collect the aggregated propagation counts of groups
		 * below us. We're in a per-cpu loop here and this is
		 * a global counter, so the first cycle will get them.
		 */
		delta = ac->pending[i];
		if (delta)
			ac->pending[i] = 0;

		/* Add CPU changes on this level since the last flush */
		delta_cpu = 0;
		v = READ_ONCE(ac->cstat[i]);
		if (v != ac->cstat_prev[i]) {
			delta_cpu = v - ac->cstat_prev[i];
			delta += delta_cpu;
			ac->cstat_prev[i] = v;
		}

		/* Aggregate counts on this level and propagate upwards */
		if (delta_cpu)
			ac->local[i] += delta_cpu;

		if (delta) {
			ac->aggregate[i] += delta;
			if (ac->ppending)
				ac->ppending[i] += delta;
		}
	}
}

#ifdef CONFIG_MEMCG_NMI_SAFETY_REQUIRES_ATOMIC
static void flush_nmi_stats(struct mem_cgroup *memcg, struct mem_cgroup *parent,
			    int cpu)
{
	int nid;

	if (atomic_read(&memcg->kmem_stat)) {
		int kmem = atomic_xchg(&memcg->kmem_stat, 0);
		int index = memcg_stats_index(MEMCG_KMEM);

		memcg->vmstats->state[index] += kmem;
		if (parent)
			parent->vmstats->state_pending[index] += kmem;
	}

	for_each_node_state(nid, N_MEMORY) {
		struct mem_cgroup_per_node *pn = memcg->nodeinfo[nid];
		struct lruvec_stats *lstats = pn->lruvec_stats;
		struct lruvec_stats *plstats = NULL;

		if (parent)
			plstats = parent->nodeinfo[nid]->lruvec_stats;

		if (atomic_read(&pn->slab_reclaimable)) {
			int slab = atomic_xchg(&pn->slab_reclaimable, 0);
			int index = memcg_stats_index(NR_SLAB_RECLAIMABLE_B);

			lstats->state[index] += slab;
			if (plstats)
				plstats->state_pending[index] += slab;
		}
		if (atomic_read(&pn->slab_unreclaimable)) {
			int slab = atomic_xchg(&pn->slab_unreclaimable, 0);
			int index = memcg_stats_index(NR_SLAB_UNRECLAIMABLE_B);

			lstats->state[index] += slab;
			if (plstats)
				plstats->state_pending[index] += slab;
		}
	}
}
#else
static void flush_nmi_stats(struct mem_cgroup *memcg, struct mem_cgroup *parent,
			    int cpu)
{}
#endif

static void mem_cgroup_css_rstat_flush(struct cgroup_subsys_state *css, int cpu)
{
	struct mem_cgroup *memcg = mem_cgroup_from_css(css);
	struct mem_cgroup *parent = parent_mem_cgroup(memcg);
	struct memcg_vmstats_percpu *statc;
	struct aggregate_control ac;
	int nid;

	flush_nmi_stats(memcg, parent, cpu);

	statc = per_cpu_ptr(memcg->vmstats_percpu, cpu);

	ac = (struct aggregate_control) {
		.aggregate = memcg->vmstats->state,
		.local = memcg->vmstats->state_local,
		.pending = memcg->vmstats->state_pending,
		.ppending = parent ? parent->vmstats->state_pending : NULL,
		.cstat = statc->state,
		.cstat_prev = statc->state_prev,
		.size = MEMCG_VMSTAT_SIZE,
	};
	mem_cgroup_stat_aggregate(&ac);

	ac = (struct aggregate_control) {
		.aggregate = memcg->vmstats->events,
		.local = memcg->vmstats->events_local,
		.pending = memcg->vmstats->events_pending,
		.ppending = parent ? parent->vmstats->events_pending : NULL,
		.cstat = statc->events,
		.cstat_prev = statc->events_prev,
		.size = NR_MEMCG_EVENTS,
	};
	mem_cgroup_stat_aggregate(&ac);

	for_each_node_state(nid, N_MEMORY) {
		struct mem_cgroup_per_node *pn = memcg->nodeinfo[nid];
		struct lruvec_stats *lstats = pn->lruvec_stats;
		struct lruvec_stats *plstats = NULL;
		struct lruvec_stats_percpu *lstatc;

		if (parent)
			plstats = parent->nodeinfo[nid]->lruvec_stats;

		lstatc = per_cpu_ptr(pn->lruvec_stats_percpu, cpu);

		ac = (struct aggregate_control) {
			.aggregate = lstats->state,
			.local = lstats->state_local,
			.pending = lstats->state_pending,
			.ppending = plstats ? plstats->state_pending : NULL,
			.cstat = lstatc->state,
			.cstat_prev = lstatc->state_prev,
			.size = NR_MEMCG_NODE_STAT_ITEMS,
		};
		mem_cgroup_stat_aggregate(&ac);

	}
	WRITE_ONCE(statc->stats_updates, 0);
	/* We are in a per-cpu loop here, only do the atomic write once */
	if (atomic_read(&memcg->vmstats->stats_updates))
		atomic_set(&memcg->vmstats->stats_updates, 0);
}

static void mem_cgroup_fork(struct task_struct *task)
{
	/*
	 * Set the update flag to cause task->objcg to be initialized lazily
	 * on the first allocation. It can be done without any synchronization
	 * because it's always performed on the current task, so does
	 * current_objcg_update().
	 */
	task->objcg = (struct obj_cgroup *)CURRENT_OBJCG_UPDATE_FLAG;
}

static void mem_cgroup_exit(struct task_struct *task)
{
	struct obj_cgroup *objcg = task->objcg;

	objcg = (struct obj_cgroup *)
		((unsigned long)objcg & ~CURRENT_OBJCG_UPDATE_FLAG);
	obj_cgroup_put(objcg);

	/*
	 * Some kernel allocations can happen after this point,
	 * but let's ignore them. It can be done without any synchronization
	 * because it's always performed on the current task, so does
	 * current_objcg_update().
	 */
	task->objcg = NULL;
}

#ifdef CONFIG_LRU_GEN
static void mem_cgroup_lru_gen_attach(struct cgroup_taskset *tset)
{
	struct task_struct *task;
	struct cgroup_subsys_state *css;

	/* find the first leader if there is any */
	cgroup_taskset_for_each_leader(task, css, tset)
		break;

	if (!task)
		return;

	task_lock(task);
	if (task->mm && READ_ONCE(task->mm->owner) == task)
		lru_gen_migrate_mm(task->mm);
	task_unlock(task);
}
#else
static void mem_cgroup_lru_gen_attach(struct cgroup_taskset *tset) {}
#endif /* CONFIG_LRU_GEN */

static void mem_cgroup_kmem_attach(struct cgroup_taskset *tset)
{
	struct task_struct *task;
	struct cgroup_subsys_state *css;

	cgroup_taskset_for_each(task, css, tset) {
		/* atomically set the update bit */
		set_bit(CURRENT_OBJCG_UPDATE_BIT, (unsigned long *)&task->objcg);
	}
}

static void mem_cgroup_attach(struct cgroup_taskset *tset)
{
	mem_cgroup_lru_gen_attach(tset);
	mem_cgroup_kmem_attach(tset);
}

static int seq_puts_memcg_tunable(struct seq_file *m, unsigned long value)
{
	if (value == PAGE_COUNTER_MAX)
		seq_puts(m, "max\n");
	else
		seq_printf(m, "%llu\n", (u64)value * PAGE_SIZE);

	return 0;
}

static u64 memory_current_read(struct cgroup_subsys_state *css,
			       struct cftype *cft)
{
	struct mem_cgroup *memcg = mem_cgroup_from_css(css);

	return (u64)page_counter_read(&memcg->memory) * PAGE_SIZE;
}

#define OFP_PEAK_UNSET (((-1UL)))

static int peak_show(struct seq_file *sf, void *v, struct page_counter *pc)
{
	struct cgroup_of_peak *ofp = of_peak(sf->private);
	u64 fd_peak = READ_ONCE(ofp->value), peak;

	/* User wants global or local peak? */
	if (fd_peak == OFP_PEAK_UNSET)
		peak = pc->watermark;
	else
		peak = max(fd_peak, READ_ONCE(pc->local_watermark));

	seq_printf(sf, "%llu\n", peak * PAGE_SIZE);
	return 0;
}

static int memory_peak_show(struct seq_file *sf, void *v)
{
	struct mem_cgroup *memcg = mem_cgroup_from_css(seq_css(sf));

	return peak_show(sf, v, &memcg->memory);
}

static int peak_open(struct kernfs_open_file *of)
{
	struct cgroup_of_peak *ofp = of_peak(of);

	ofp->value = OFP_PEAK_UNSET;
	return 0;
}

static void peak_release(struct kernfs_open_file *of)
{
	struct mem_cgroup *memcg = mem_cgroup_from_css(of_css(of));
	struct cgroup_of_peak *ofp = of_peak(of);

	if (ofp->value == OFP_PEAK_UNSET) {
		/* fast path (no writes on this fd) */
		return;
	}
	spin_lock(&memcg->peaks_lock);
	list_del(&ofp->list);
	spin_unlock(&memcg->peaks_lock);
}

static ssize_t peak_write(struct kernfs_open_file *of, char *buf, size_t nbytes,
			  loff_t off, struct page_counter *pc,
			  struct list_head *watchers)
{
	unsigned long usage;
	struct cgroup_of_peak *peer_ctx;
	struct mem_cgroup *memcg = mem_cgroup_from_css(of_css(of));
	struct cgroup_of_peak *ofp = of_peak(of);

	spin_lock(&memcg->peaks_lock);

	usage = page_counter_read(pc);
	WRITE_ONCE(pc->local_watermark, usage);

	list_for_each_entry(peer_ctx, watchers, list)
		if (usage > peer_ctx->value)
			WRITE_ONCE(peer_ctx->value, usage);

	/* initial write, register watcher */
	if (ofp->value == OFP_PEAK_UNSET)
		list_add(&ofp->list, watchers);

	WRITE_ONCE(ofp->value, usage);
	spin_unlock(&memcg->peaks_lock);

	return nbytes;
}

static ssize_t memory_peak_write(struct kernfs_open_file *of, char *buf,
				 size_t nbytes, loff_t off)
{
	struct mem_cgroup *memcg = mem_cgroup_from_css(of_css(of));

	return peak_write(of, buf, nbytes, off, &memcg->memory,
			  &memcg->memory_peaks);
}

#undef OFP_PEAK_UNSET

static int memory_min_show(struct seq_file *m, void *v)
{
	return seq_puts_memcg_tunable(m,
		READ_ONCE(mem_cgroup_from_seq(m)->memory.min));
}

static ssize_t memory_min_write(struct kernfs_open_file *of,
				char *buf, size_t nbytes, loff_t off)
{
	struct mem_cgroup *memcg = mem_cgroup_from_css(of_css(of));
	unsigned long min;
	int err;

	buf = strstrip(buf);
	err = page_counter_memparse(buf, "max", &min);
	if (err)
		return err;

	page_counter_set_min(&memcg->memory, min);

	return nbytes;
}

static int memory_low_show(struct seq_file *m, void *v)
{
	return seq_puts_memcg_tunable(m,
		READ_ONCE(mem_cgroup_from_seq(m)->memory.low));
}

static ssize_t memory_low_write(struct kernfs_open_file *of,
				char *buf, size_t nbytes, loff_t off)
{
	struct mem_cgroup *memcg = mem_cgroup_from_css(of_css(of));
	unsigned long low;
	int err;

	buf = strstrip(buf);
	err = page_counter_memparse(buf, "max", &low);
	if (err)
		return err;

	page_counter_set_low(&memcg->memory, low);

	return nbytes;
}

static int memory_high_show(struct seq_file *m, void *v)
{
	return seq_puts_memcg_tunable(m,
		READ_ONCE(mem_cgroup_from_seq(m)->memory.high));
}

static ssize_t memory_high_write(struct kernfs_open_file *of,
				 char *buf, size_t nbytes, loff_t off)
{
	struct mem_cgroup *memcg = mem_cgroup_from_css(of_css(of));
	unsigned int nr_retries = MAX_RECLAIM_RETRIES;
	bool drained = false;
	unsigned long high;
	int err;

	buf = strstrip(buf);
	err = page_counter_memparse(buf, "max", &high);
	if (err)
		return err;

	page_counter_set_high(&memcg->memory, high);

	if (of->file->f_flags & O_NONBLOCK)
		goto out;

	for (;;) {
		unsigned long nr_pages = page_counter_read(&memcg->memory);
		unsigned long reclaimed;

		if (nr_pages <= high)
			break;

		if (signal_pending(current))
			break;

		if (!drained) {
			drain_all_stock(memcg);
			drained = true;
			continue;
		}

		reclaimed = try_to_free_mem_cgroup_pages(memcg, nr_pages - high,
					GFP_KERNEL, MEMCG_RECLAIM_MAY_SWAP, NULL);

		if (!reclaimed && !nr_retries--)
			break;
	}
out:
	memcg_wb_domain_size_changed(memcg);
	return nbytes;
}

static int memory_max_show(struct seq_file *m, void *v)
{
	return seq_puts_memcg_tunable(m,
		READ_ONCE(mem_cgroup_from_seq(m)->memory.max));
}

static ssize_t memory_max_write(struct kernfs_open_file *of,
				char *buf, size_t nbytes, loff_t off)
{
	struct mem_cgroup *memcg = mem_cgroup_from_css(of_css(of));
	unsigned int nr_reclaims = MAX_RECLAIM_RETRIES;
	bool drained = false;
	unsigned long max;
	int err;

	buf = strstrip(buf);
	err = page_counter_memparse(buf, "max", &max);
	if (err)
		return err;

	xchg(&memcg->memory.max, max);

	if (of->file->f_flags & O_NONBLOCK)
		goto out;

	for (;;) {
		unsigned long nr_pages = page_counter_read(&memcg->memory);

		if (nr_pages <= max)
			break;

		if (signal_pending(current))
			break;

		if (!drained) {
			drain_all_stock(memcg);
			drained = true;
			continue;
		}

		if (nr_reclaims) {
			if (!try_to_free_mem_cgroup_pages(memcg, nr_pages - max,
					GFP_KERNEL, MEMCG_RECLAIM_MAY_SWAP, NULL))
				nr_reclaims--;
			continue;
		}

		memcg_memory_event(memcg, MEMCG_OOM);
		if (!mem_cgroup_out_of_memory(memcg, GFP_KERNEL, 0))
			break;
		cond_resched();
	}
out:
	memcg_wb_domain_size_changed(memcg);
	return nbytes;
}

/*
 * Note: don't forget to update the 'samples/cgroup/memcg_event_listener'
 * if any new events become available.
 */
static void __memory_events_show(struct seq_file *m, atomic_long_t *events)
{
	seq_printf(m, "low %lu\n", atomic_long_read(&events[MEMCG_LOW]));
	seq_printf(m, "high %lu\n", atomic_long_read(&events[MEMCG_HIGH]));
	seq_printf(m, "max %lu\n", atomic_long_read(&events[MEMCG_MAX]));
	seq_printf(m, "oom %lu\n", atomic_long_read(&events[MEMCG_OOM]));
	seq_printf(m, "oom_kill %lu\n",
		   atomic_long_read(&events[MEMCG_OOM_KILL]));
	seq_printf(m, "oom_group_kill %lu\n",
		   atomic_long_read(&events[MEMCG_OOM_GROUP_KILL]));
}

static int memory_events_show(struct seq_file *m, void *v)
{
	struct mem_cgroup *memcg = mem_cgroup_from_seq(m);

	__memory_events_show(m, memcg->memory_events);
	return 0;
}

static int memory_events_local_show(struct seq_file *m, void *v)
{
	struct mem_cgroup *memcg = mem_cgroup_from_seq(m);

	__memory_events_show(m, memcg->memory_events_local);
	return 0;
}

int memory_stat_show(struct seq_file *m, void *v)
{
	struct mem_cgroup *memcg = mem_cgroup_from_seq(m);
	char *buf = kmalloc(SEQ_BUF_SIZE, GFP_KERNEL);
	struct seq_buf s;

	if (!buf)
		return -ENOMEM;
	seq_buf_init(&s, buf, SEQ_BUF_SIZE);
	memory_stat_format(memcg, &s);
	seq_puts(m, buf);
	kfree(buf);
	return 0;
}

#ifdef CONFIG_NUMA
static inline unsigned long lruvec_page_state_output(struct lruvec *lruvec,
						     int item)
{
	return lruvec_page_state(lruvec, item) *
		memcg_page_state_output_unit(item);
}

static int memory_numa_stat_show(struct seq_file *m, void *v)
{
	int i;
	struct mem_cgroup *memcg = mem_cgroup_from_seq(m);

	mem_cgroup_flush_stats(memcg);

	for (i = 0; i < ARRAY_SIZE(memory_stats); i++) {
		int nid;

		if (memory_stats[i].idx >= NR_VM_NODE_STAT_ITEMS)
			continue;

		seq_printf(m, "%s", memory_stats[i].name);
		for_each_node_state(nid, N_MEMORY) {
			u64 size;
			struct lruvec *lruvec;

			lruvec = mem_cgroup_lruvec(memcg, NODE_DATA(nid));
			size = lruvec_page_state_output(lruvec,
							memory_stats[i].idx);
			seq_printf(m, " N%d=%llu", nid, size);
		}
		seq_putc(m, '\n');
	}

	return 0;
}
#endif

static int memory_oom_group_show(struct seq_file *m, void *v)
{
	struct mem_cgroup *memcg = mem_cgroup_from_seq(m);

	seq_printf(m, "%d\n", READ_ONCE(memcg->oom_group));

	return 0;
}

static ssize_t memory_oom_group_write(struct kernfs_open_file *of,
				      char *buf, size_t nbytes, loff_t off)
{
	struct mem_cgroup *memcg = mem_cgroup_from_css(of_css(of));
	int ret, oom_group;

	buf = strstrip(buf);
	if (!buf)
		return -EINVAL;

	ret = kstrtoint(buf, 0, &oom_group);
	if (ret)
		return ret;

	if (oom_group != 0 && oom_group != 1)
		return -EINVAL;

	WRITE_ONCE(memcg->oom_group, oom_group);

	return nbytes;
}

enum {
	MEMORY_RECLAIM_SWAPPINESS = 0,
	MEMORY_RECLAIM_SWAPPINESS_MAX,
	MEMORY_RECLAIM_NULL,
};

static const match_table_t tokens = {
	{ MEMORY_RECLAIM_SWAPPINESS, "swappiness=%d"},
	{ MEMORY_RECLAIM_SWAPPINESS_MAX, "swappiness=max"},
	{ MEMORY_RECLAIM_NULL, NULL },
};

static ssize_t memory_reclaim(struct kernfs_open_file *of, char *buf,
			      size_t nbytes, loff_t off)
{
	struct mem_cgroup *memcg = mem_cgroup_from_css(of_css(of));
	unsigned int nr_retries = MAX_RECLAIM_RETRIES;
	unsigned long nr_to_reclaim, nr_reclaimed = 0;
	int swappiness = -1;
	unsigned int reclaim_options;
	char *old_buf, *start;
	substring_t args[MAX_OPT_ARGS];

	buf = strstrip(buf);

	old_buf = buf;
	nr_to_reclaim = memparse(buf, &buf) / PAGE_SIZE;
	if (buf == old_buf)
		return -EINVAL;

	buf = strstrip(buf);

	while ((start = strsep(&buf, " ")) != NULL) {
		if (!strlen(start))
			continue;
		switch (match_token(start, tokens, args)) {
		case MEMORY_RECLAIM_SWAPPINESS:
			if (match_int(&args[0], &swappiness))
				return -EINVAL;
			if (swappiness < MIN_SWAPPINESS || swappiness > MAX_SWAPPINESS)
				return -EINVAL;
			break;
		case MEMORY_RECLAIM_SWAPPINESS_MAX:
			swappiness = SWAPPINESS_ANON_ONLY;
			break;
		default:
			return -EINVAL;
		}
	}

	reclaim_options	= MEMCG_RECLAIM_MAY_SWAP | MEMCG_RECLAIM_PROACTIVE;
	while (nr_reclaimed < nr_to_reclaim) {
		/* Will converge on zero, but reclaim enforces a minimum */
		unsigned long batch_size = (nr_to_reclaim - nr_reclaimed) / 4;
		unsigned long reclaimed;

		if (signal_pending(current))
			return -EINTR;

		/*
		 * This is the final attempt, drain percpu lru caches in the
		 * hope of introducing more evictable pages for
		 * try_to_free_mem_cgroup_pages().
		 */
		if (!nr_retries)
			lru_add_drain_all();

		reclaimed = try_to_free_mem_cgroup_pages(memcg,
					batch_size, GFP_KERNEL,
					reclaim_options,
					swappiness == -1 ? NULL : &swappiness);

		if (!reclaimed && !nr_retries--)
			return -EAGAIN;

		nr_reclaimed += reclaimed;
	}

	return nbytes;
}

static struct cftype memory_files[] = {
	{
		.name = "current",
		.flags = CFTYPE_NOT_ON_ROOT,
		.read_u64 = memory_current_read,
	},
	{
		.name = "peak",
		.flags = CFTYPE_NOT_ON_ROOT,
		.open = peak_open,
		.release = peak_release,
		.seq_show = memory_peak_show,
		.write = memory_peak_write,
	},
	{
		.name = "min",
		.flags = CFTYPE_NOT_ON_ROOT,
		.seq_show = memory_min_show,
		.write = memory_min_write,
	},
	{
		.name = "low",
		.flags = CFTYPE_NOT_ON_ROOT,
		.seq_show = memory_low_show,
		.write = memory_low_write,
	},
	{
		.name = "high",
		.flags = CFTYPE_NOT_ON_ROOT,
		.seq_show = memory_high_show,
		.write = memory_high_write,
	},
	{
		.name = "max",
		.flags = CFTYPE_NOT_ON_ROOT,
		.seq_show = memory_max_show,
		.write = memory_max_write,
	},
	{
		.name = "events",
		.flags = CFTYPE_NOT_ON_ROOT,
		.file_offset = offsetof(struct mem_cgroup, events_file),
		.seq_show = memory_events_show,
	},
	{
		.name = "events.local",
		.flags = CFTYPE_NOT_ON_ROOT,
		.file_offset = offsetof(struct mem_cgroup, events_local_file),
		.seq_show = memory_events_local_show,
	},
	{
		.name = "stat",
		.seq_show = memory_stat_show,
	},
#ifdef CONFIG_NUMA
	{
		.name = "numa_stat",
		.seq_show = memory_numa_stat_show,
	},
#endif
	{
		.name = "oom.group",
		.flags = CFTYPE_NOT_ON_ROOT | CFTYPE_NS_DELEGATABLE,
		.seq_show = memory_oom_group_show,
		.write = memory_oom_group_write,
	},
	{
		.name = "reclaim",
		.flags = CFTYPE_NS_DELEGATABLE,
		.write = memory_reclaim,
	},
	{ }	/* terminate */
};

struct cgroup_subsys memory_cgrp_subsys = {
	.css_alloc = mem_cgroup_css_alloc,
	.css_online = mem_cgroup_css_online,
	.css_offline = mem_cgroup_css_offline,
	.css_released = mem_cgroup_css_released,
	.css_free = mem_cgroup_css_free,
	.css_reset = mem_cgroup_css_reset,
	.css_rstat_flush = mem_cgroup_css_rstat_flush,
	.attach = mem_cgroup_attach,
	.fork = mem_cgroup_fork,
	.exit = mem_cgroup_exit,
	.dfl_cftypes = memory_files,
#ifdef CONFIG_MEMCG_V1
	.legacy_cftypes = mem_cgroup_legacy_files,
#endif
	.early_init = 0,
};

/**
 * mem_cgroup_calculate_protection - check if memory consumption is in the normal range
 * @root: the top ancestor of the sub-tree being checked
 * @memcg: the memory cgroup to check
 *
 * WARNING: This function is not stateless! It can only be used as part
 *          of a top-down tree iteration, not for isolated queries.
 */
void mem_cgroup_calculate_protection(struct mem_cgroup *root,
				     struct mem_cgroup *memcg)
{
	bool recursive_protection =
		cgrp_dfl_root.flags & CGRP_ROOT_MEMORY_RECURSIVE_PROT;

	if (mem_cgroup_disabled())
		return;

	if (!root)
		root = root_mem_cgroup;

	page_counter_calculate_protection(&root->memory, &memcg->memory, recursive_protection);
}

static int charge_memcg(struct folio *folio, struct mem_cgroup *memcg,
			gfp_t gfp)
{
	int ret;

	ret = try_charge(memcg, gfp, folio_nr_pages(folio));
	if (ret)
		goto out;

	css_get(&memcg->css);
	commit_charge(folio, memcg);
	memcg1_commit_charge(folio, memcg);
out:
	return ret;
}

int __mem_cgroup_charge(struct folio *folio, struct mm_struct *mm, gfp_t gfp)
{
	struct mem_cgroup *memcg;
	int ret;

	memcg = get_mem_cgroup_from_mm(mm);
	ret = charge_memcg(folio, memcg, gfp);
	css_put(&memcg->css);

	return ret;
}

/**
 * mem_cgroup_charge_hugetlb - charge the memcg for a hugetlb folio
 * @folio: folio being charged
 * @gfp: reclaim mode
 *
 * This function is called when allocating a huge page folio, after the page has
 * already been obtained and charged to the appropriate hugetlb cgroup
 * controller (if it is enabled).
 *
 * Returns ENOMEM if the memcg is already full.
 * Returns 0 if either the charge was successful, or if we skip the charging.
 */
int mem_cgroup_charge_hugetlb(struct folio *folio, gfp_t gfp)
{
	struct mem_cgroup *memcg = get_mem_cgroup_from_current();
	int ret = 0;

	/*
	 * Even memcg does not account for hugetlb, we still want to update
	 * system-level stats via lruvec_stat_mod_folio. Return 0, and skip
	 * charging the memcg.
	 */
	if (mem_cgroup_disabled() || !memcg_accounts_hugetlb() ||
		!memcg || !cgroup_subsys_on_dfl(memory_cgrp_subsys))
		goto out;

	if (charge_memcg(folio, memcg, gfp))
		ret = -ENOMEM;

out:
	mem_cgroup_put(memcg);
	return ret;
}

/**
 * mem_cgroup_swapin_charge_folio - Charge a newly allocated folio for swapin.
 * @folio: folio to charge.
 * @mm: mm context of the victim
 * @gfp: reclaim mode
 * @entry: swap entry for which the folio is allocated
 *
 * This function charges a folio allocated for swapin. Please call this before
 * adding the folio to the swapcache.
 *
 * Returns 0 on success. Otherwise, an error code is returned.
 */
int mem_cgroup_swapin_charge_folio(struct folio *folio, struct mm_struct *mm,
				  gfp_t gfp, swp_entry_t entry)
{
	struct mem_cgroup *memcg;
	unsigned short id;
	int ret;

	if (mem_cgroup_disabled())
		return 0;

	id = lookup_swap_cgroup_id(entry);
	rcu_read_lock();
	memcg = mem_cgroup_from_id(id);
	if (!memcg || !css_tryget_online(&memcg->css))
		memcg = get_mem_cgroup_from_mm(mm);
	rcu_read_unlock();

	ret = charge_memcg(folio, memcg, gfp);

	css_put(&memcg->css);
	return ret;
}

struct uncharge_gather {
	struct mem_cgroup *memcg;
	unsigned long nr_memory;
	unsigned long pgpgout;
	unsigned long nr_kmem;
	int nid;
};

static inline void uncharge_gather_clear(struct uncharge_gather *ug)
{
	memset(ug, 0, sizeof(*ug));
}

static void uncharge_batch(const struct uncharge_gather *ug)
{
	if (ug->nr_memory) {
		memcg_uncharge(ug->memcg, ug->nr_memory);
		if (ug->nr_kmem) {
			mod_memcg_state(ug->memcg, MEMCG_KMEM, -ug->nr_kmem);
			memcg1_account_kmem(ug->memcg, -ug->nr_kmem);
		}
		memcg1_oom_recover(ug->memcg);
	}

	memcg1_uncharge_batch(ug->memcg, ug->pgpgout, ug->nr_memory, ug->nid);

	/* drop reference from uncharge_folio */
	css_put(&ug->memcg->css);
}

static void uncharge_folio(struct folio *folio, struct uncharge_gather *ug)
{
	long nr_pages;
	struct mem_cgroup *memcg;
	struct obj_cgroup *objcg;

	VM_BUG_ON_FOLIO(folio_test_lru(folio), folio);

	/*
	 * Nobody should be changing or seriously looking at
	 * folio memcg or objcg at this point, we have fully
	 * exclusive access to the folio.
	 */
	if (folio_memcg_kmem(folio)) {
		objcg = __folio_objcg(folio);
		/*
		 * This get matches the put at the end of the function and
		 * kmem pages do not hold memcg references anymore.
		 */
		memcg = get_mem_cgroup_from_objcg(objcg);
	} else {
		memcg = __folio_memcg(folio);
	}

	if (!memcg)
		return;

	if (ug->memcg != memcg) {
		if (ug->memcg) {
			uncharge_batch(ug);
			uncharge_gather_clear(ug);
		}
		ug->memcg = memcg;
		ug->nid = folio_nid(folio);

		/* pairs with css_put in uncharge_batch */
		css_get(&memcg->css);
	}

	nr_pages = folio_nr_pages(folio);

	if (folio_memcg_kmem(folio)) {
		ug->nr_memory += nr_pages;
		ug->nr_kmem += nr_pages;

		folio->memcg_data = 0;
		obj_cgroup_put(objcg);
	} else {
		/* LRU pages aren't accounted at the root level */
		if (!mem_cgroup_is_root(memcg))
			ug->nr_memory += nr_pages;
		ug->pgpgout++;

		WARN_ON_ONCE(folio_unqueue_deferred_split(folio));
		folio->memcg_data = 0;
	}

	css_put(&memcg->css);
}

void __mem_cgroup_uncharge(struct folio *folio)
{
	struct uncharge_gather ug;

	/* Don't touch folio->lru of any random page, pre-check: */
	if (!folio_memcg_charged(folio))
		return;

	uncharge_gather_clear(&ug);
	uncharge_folio(folio, &ug);
	uncharge_batch(&ug);
}

void __mem_cgroup_uncharge_folios(struct folio_batch *folios)
{
	struct uncharge_gather ug;
	unsigned int i;

	uncharge_gather_clear(&ug);
	for (i = 0; i < folios->nr; i++)
		uncharge_folio(folios->folios[i], &ug);
	if (ug.memcg)
		uncharge_batch(&ug);
}

/**
 * mem_cgroup_replace_folio - Charge a folio's replacement.
 * @old: Currently circulating folio.
 * @new: Replacement folio.
 *
 * Charge @new as a replacement folio for @old. @old will
 * be uncharged upon free.
 *
 * Both folios must be locked, @new->mapping must be set up.
 */
void mem_cgroup_replace_folio(struct folio *old, struct folio *new)
{
	struct mem_cgroup *memcg;
	long nr_pages = folio_nr_pages(new);

	VM_BUG_ON_FOLIO(!folio_test_locked(old), old);
	VM_BUG_ON_FOLIO(!folio_test_locked(new), new);
	VM_BUG_ON_FOLIO(folio_test_anon(old) != folio_test_anon(new), new);
	VM_BUG_ON_FOLIO(folio_nr_pages(old) != nr_pages, new);

	if (mem_cgroup_disabled())
		return;

	/* Page cache replacement: new folio already charged? */
	if (folio_memcg_charged(new))
		return;

	memcg = folio_memcg(old);
	VM_WARN_ON_ONCE_FOLIO(!memcg, old);
	if (!memcg)
		return;

	/* Force-charge the new page. The old one will be freed soon */
	if (!mem_cgroup_is_root(memcg)) {
		page_counter_charge(&memcg->memory, nr_pages);
		if (do_memsw_account())
			page_counter_charge(&memcg->memsw, nr_pages);
	}

	css_get(&memcg->css);
	commit_charge(new, memcg);
	memcg1_commit_charge(new, memcg);
}

/**
 * mem_cgroup_migrate - Transfer the memcg data from the old to the new folio.
 * @old: Currently circulating folio.
 * @new: Replacement folio.
 *
 * Transfer the memcg data from the old folio to the new folio for migration.
 * The old folio's data info will be cleared. Note that the memory counters
 * will remain unchanged throughout the process.
 *
 * Both folios must be locked, @new->mapping must be set up.
 */
void mem_cgroup_migrate(struct folio *old, struct folio *new)
{
	struct mem_cgroup *memcg;

	VM_BUG_ON_FOLIO(!folio_test_locked(old), old);
	VM_BUG_ON_FOLIO(!folio_test_locked(new), new);
	VM_BUG_ON_FOLIO(folio_test_anon(old) != folio_test_anon(new), new);
	VM_BUG_ON_FOLIO(folio_nr_pages(old) != folio_nr_pages(new), new);
	VM_BUG_ON_FOLIO(folio_test_lru(old), old);

	if (mem_cgroup_disabled())
		return;

	memcg = folio_memcg(old);
	/*
	 * Note that it is normal to see !memcg for a hugetlb folio.
	 * For e.g, itt could have been allocated when memory_hugetlb_accounting
	 * was not selected.
	 */
	VM_WARN_ON_ONCE_FOLIO(!folio_test_hugetlb(old) && !memcg, old);
	if (!memcg)
		return;

	/* Transfer the charge and the css ref */
	commit_charge(new, memcg);

	/* Warning should never happen, so don't worry about refcount non-0 */
	WARN_ON_ONCE(folio_unqueue_deferred_split(old));
	old->memcg_data = 0;
}

DEFINE_STATIC_KEY_FALSE(memcg_sockets_enabled_key);
EXPORT_SYMBOL(memcg_sockets_enabled_key);

void mem_cgroup_sk_alloc(struct sock *sk)
{
	struct mem_cgroup *memcg;

	if (!mem_cgroup_sockets_enabled)
		return;

	/* Do not associate the sock with unrelated interrupted task's memcg. */
	if (!in_task())
		return;

	rcu_read_lock();
	memcg = mem_cgroup_from_task(current);
	if (mem_cgroup_is_root(memcg))
		goto out;
	if (!cgroup_subsys_on_dfl(memory_cgrp_subsys) && !memcg1_tcpmem_active(memcg))
		goto out;
	if (css_tryget(&memcg->css))
		sk->sk_memcg = memcg;
out:
	rcu_read_unlock();
}

void mem_cgroup_sk_free(struct sock *sk)
{
	if (sk->sk_memcg)
		css_put(&sk->sk_memcg->css);
}

/**
 * mem_cgroup_charge_skmem - charge socket memory
 * @memcg: memcg to charge
 * @nr_pages: number of pages to charge
 * @gfp_mask: reclaim mode
 *
 * Charges @nr_pages to @memcg. Returns %true if the charge fit within
 * @memcg's configured limit, %false if it doesn't.
 */
bool mem_cgroup_charge_skmem(struct mem_cgroup *memcg, unsigned int nr_pages,
			     gfp_t gfp_mask)
{
	if (!cgroup_subsys_on_dfl(memory_cgrp_subsys))
		return memcg1_charge_skmem(memcg, nr_pages, gfp_mask);

	if (try_charge_memcg(memcg, gfp_mask, nr_pages) == 0) {
		mod_memcg_state(memcg, MEMCG_SOCK, nr_pages);
		return true;
	}

	return false;
}

/**
 * mem_cgroup_uncharge_skmem - uncharge socket memory
 * @memcg: memcg to uncharge
 * @nr_pages: number of pages to uncharge
 */
void mem_cgroup_uncharge_skmem(struct mem_cgroup *memcg, unsigned int nr_pages)
{
	if (!cgroup_subsys_on_dfl(memory_cgrp_subsys)) {
		memcg1_uncharge_skmem(memcg, nr_pages);
		return;
	}

	mod_memcg_state(memcg, MEMCG_SOCK, -nr_pages);

	refill_stock(memcg, nr_pages);
}

static int __init cgroup_memory(char *s)
{
	char *token;

	while ((token = strsep(&s, ",")) != NULL) {
		if (!*token)
			continue;
		if (!strcmp(token, "nosocket"))
			cgroup_memory_nosocket = true;
		if (!strcmp(token, "nokmem"))
			cgroup_memory_nokmem = true;
		if (!strcmp(token, "nobpf"))
			cgroup_memory_nobpf = true;
	}
	return 1;
}
__setup("cgroup.memory=", cgroup_memory);

/*
 * Memory controller init before cgroup_init() initialize root_mem_cgroup.
 *
 * Some parts like memcg_hotplug_cpu_dead() have to be initialized from this
 * context because of lock dependencies (cgroup_lock -> cpu hotplug) but
 * basically everything that doesn't depend on a specific mem_cgroup structure
 * should be initialized from here.
 */
int __init mem_cgroup_init(void)
{
	unsigned int memcg_size;
	int cpu;

	/*
	 * Currently s32 type (can refer to struct batched_lruvec_stat) is
	 * used for per-memcg-per-cpu caching of per-node statistics. In order
	 * to work fine, we should make sure that the overfill threshold can't
	 * exceed S32_MAX / PAGE_SIZE.
	 */
	BUILD_BUG_ON(MEMCG_CHARGE_BATCH > S32_MAX / PAGE_SIZE);

	cpuhp_setup_state_nocalls(CPUHP_MM_MEMCQ_DEAD, "mm/memctrl:dead", NULL,
				  memcg_hotplug_cpu_dead);

	for_each_possible_cpu(cpu) {
		INIT_WORK(&per_cpu_ptr(&memcg_stock, cpu)->work,
			  drain_local_memcg_stock);
		INIT_WORK(&per_cpu_ptr(&obj_stock, cpu)->work,
			  drain_local_obj_stock);
	}

	memcg_size = struct_size_t(struct mem_cgroup, nodeinfo, nr_node_ids);
	memcg_cachep = kmem_cache_create("mem_cgroup", memcg_size, 0,
					 SLAB_PANIC | SLAB_HWCACHE_ALIGN, NULL);

	memcg_pn_cachep = KMEM_CACHE(mem_cgroup_per_node,
				     SLAB_PANIC | SLAB_HWCACHE_ALIGN);

	return 0;
}

#ifdef CONFIG_SWAP
/**
 * __mem_cgroup_try_charge_swap - try charging swap space for a folio
 * @folio: folio being added to swap
 * @entry: swap entry to charge
 *
 * Try to charge @folio's memcg for the swap space at @entry.
 *
 * Returns 0 on success, -ENOMEM on failure.
 */
int __mem_cgroup_try_charge_swap(struct folio *folio, swp_entry_t entry)
{
	unsigned int nr_pages = folio_nr_pages(folio);
	struct page_counter *counter;
	struct mem_cgroup *memcg;

	if (do_memsw_account())
		return 0;

	memcg = folio_memcg(folio);

	VM_WARN_ON_ONCE_FOLIO(!memcg, folio);
	if (!memcg)
		return 0;

	if (!entry.val) {
		memcg_memory_event(memcg, MEMCG_SWAP_FAIL);
		return 0;
	}

	memcg = mem_cgroup_id_get_online(memcg);

	if (!mem_cgroup_is_root(memcg) &&
	    !page_counter_try_charge(&memcg->swap, nr_pages, &counter)) {
		memcg_memory_event(memcg, MEMCG_SWAP_MAX);
		memcg_memory_event(memcg, MEMCG_SWAP_FAIL);
		mem_cgroup_id_put(memcg);
		return -ENOMEM;
	}

	/* Get references for the tail pages, too */
	if (nr_pages > 1)
		mem_cgroup_id_get_many(memcg, nr_pages - 1);
	mod_memcg_state(memcg, MEMCG_SWAP, nr_pages);

	swap_cgroup_record(folio, mem_cgroup_id(memcg), entry);

	return 0;
}

/**
 * __mem_cgroup_uncharge_swap - uncharge swap space
 * @entry: swap entry to uncharge
 * @nr_pages: the amount of swap space to uncharge
 */
void __mem_cgroup_uncharge_swap(swp_entry_t entry, unsigned int nr_pages)
{
	struct mem_cgroup *memcg;
	unsigned short id;

	id = swap_cgroup_clear(entry, nr_pages);
	rcu_read_lock();
	memcg = mem_cgroup_from_id(id);
	if (memcg) {
		if (!mem_cgroup_is_root(memcg)) {
			if (do_memsw_account())
				page_counter_uncharge(&memcg->memsw, nr_pages);
			else
				page_counter_uncharge(&memcg->swap, nr_pages);
		}
		mod_memcg_state(memcg, MEMCG_SWAP, -nr_pages);
		mem_cgroup_id_put_many(memcg, nr_pages);
	}
	rcu_read_unlock();
}

long mem_cgroup_get_nr_swap_pages(struct mem_cgroup *memcg)
{
	long nr_swap_pages = get_nr_swap_pages();

	if (mem_cgroup_disabled() || do_memsw_account())
		return nr_swap_pages;
	for (; !mem_cgroup_is_root(memcg); memcg = parent_mem_cgroup(memcg))
		nr_swap_pages = min_t(long, nr_swap_pages,
				      READ_ONCE(memcg->swap.max) -
				      page_counter_read(&memcg->swap));
	return nr_swap_pages;
}

bool mem_cgroup_swap_full(struct folio *folio)
{
	struct mem_cgroup *memcg;

	VM_BUG_ON_FOLIO(!folio_test_locked(folio), folio);

	if (vm_swap_full())
		return true;
	if (do_memsw_account())
		return false;

	memcg = folio_memcg(folio);
	if (!memcg)
		return false;

	for (; !mem_cgroup_is_root(memcg); memcg = parent_mem_cgroup(memcg)) {
		unsigned long usage = page_counter_read(&memcg->swap);

		if (usage * 2 >= READ_ONCE(memcg->swap.high) ||
		    usage * 2 >= READ_ONCE(memcg->swap.max))
			return true;
	}

	return false;
}

static int __init setup_swap_account(char *s)
{
	bool res;

	if (!kstrtobool(s, &res) && !res)
		pr_warn_once("The swapaccount=0 commandline option is deprecated "
			     "in favor of configuring swap control via cgroupfs. "
			     "Please report your usecase to linux-mm@kvack.org if you "
			     "depend on this functionality.\n");
	return 1;
}
__setup("swapaccount=", setup_swap_account);

static u64 swap_current_read(struct cgroup_subsys_state *css,
			     struct cftype *cft)
{
	struct mem_cgroup *memcg = mem_cgroup_from_css(css);

	return (u64)page_counter_read(&memcg->swap) * PAGE_SIZE;
}

static int swap_peak_show(struct seq_file *sf, void *v)
{
	struct mem_cgroup *memcg = mem_cgroup_from_css(seq_css(sf));

	return peak_show(sf, v, &memcg->swap);
}

static ssize_t swap_peak_write(struct kernfs_open_file *of, char *buf,
			       size_t nbytes, loff_t off)
{
	struct mem_cgroup *memcg = mem_cgroup_from_css(of_css(of));

	return peak_write(of, buf, nbytes, off, &memcg->swap,
			  &memcg->swap_peaks);
}

static int swap_high_show(struct seq_file *m, void *v)
{
	return seq_puts_memcg_tunable(m,
		READ_ONCE(mem_cgroup_from_seq(m)->swap.high));
}

static ssize_t swap_high_write(struct kernfs_open_file *of,
			       char *buf, size_t nbytes, loff_t off)
{
	struct mem_cgroup *memcg = mem_cgroup_from_css(of_css(of));
	unsigned long high;
	int err;

	buf = strstrip(buf);
	err = page_counter_memparse(buf, "max", &high);
	if (err)
		return err;

	page_counter_set_high(&memcg->swap, high);

	return nbytes;
}

static int swap_max_show(struct seq_file *m, void *v)
{
	return seq_puts_memcg_tunable(m,
		READ_ONCE(mem_cgroup_from_seq(m)->swap.max));
}

static ssize_t swap_max_write(struct kernfs_open_file *of,
			      char *buf, size_t nbytes, loff_t off)
{
	struct mem_cgroup *memcg = mem_cgroup_from_css(of_css(of));
	unsigned long max;
	int err;

	buf = strstrip(buf);
	err = page_counter_memparse(buf, "max", &max);
	if (err)
		return err;

	xchg(&memcg->swap.max, max);

	return nbytes;
}

static int swap_events_show(struct seq_file *m, void *v)
{
	struct mem_cgroup *memcg = mem_cgroup_from_seq(m);

	seq_printf(m, "high %lu\n",
		   atomic_long_read(&memcg->memory_events[MEMCG_SWAP_HIGH]));
	seq_printf(m, "max %lu\n",
		   atomic_long_read(&memcg->memory_events[MEMCG_SWAP_MAX]));
	seq_printf(m, "fail %lu\n",
		   atomic_long_read(&memcg->memory_events[MEMCG_SWAP_FAIL]));

	return 0;
}

static struct cftype swap_files[] = {
	{
		.name = "swap.current",
		.flags = CFTYPE_NOT_ON_ROOT,
		.read_u64 = swap_current_read,
	},
	{
		.name = "swap.high",
		.flags = CFTYPE_NOT_ON_ROOT,
		.seq_show = swap_high_show,
		.write = swap_high_write,
	},
	{
		.name = "swap.max",
		.flags = CFTYPE_NOT_ON_ROOT,
		.seq_show = swap_max_show,
		.write = swap_max_write,
	},
	{
		.name = "swap.peak",
		.flags = CFTYPE_NOT_ON_ROOT,
		.open = peak_open,
		.release = peak_release,
		.seq_show = swap_peak_show,
		.write = swap_peak_write,
	},
	{
		.name = "swap.events",
		.flags = CFTYPE_NOT_ON_ROOT,
		.file_offset = offsetof(struct mem_cgroup, swap_events_file),
		.seq_show = swap_events_show,
	},
	{ }	/* terminate */
};

#ifdef CONFIG_ZSWAP
/**
 * obj_cgroup_may_zswap - check if this cgroup can zswap
 * @objcg: the object cgroup
 *
 * Check if the hierarchical zswap limit has been reached.
 *
 * This doesn't check for specific headroom, and it is not atomic
 * either. But with zswap, the size of the allocation is only known
 * once compression has occurred, and this optimistic pre-check avoids
 * spending cycles on compression when there is already no room left
 * or zswap is disabled altogether somewhere in the hierarchy.
 */
bool obj_cgroup_may_zswap(struct obj_cgroup *objcg)
{
	struct mem_cgroup *memcg, *original_memcg;
	bool ret = true;

	if (!cgroup_subsys_on_dfl(memory_cgrp_subsys))
		return true;

	original_memcg = get_mem_cgroup_from_objcg(objcg);
	for (memcg = original_memcg; !mem_cgroup_is_root(memcg);
	     memcg = parent_mem_cgroup(memcg)) {
		unsigned long max = READ_ONCE(memcg->zswap_max);
		unsigned long pages;

		if (max == PAGE_COUNTER_MAX)
			continue;
		if (max == 0) {
			ret = false;
			break;
		}

		/* Force flush to get accurate stats for charging */
		__mem_cgroup_flush_stats(memcg, true);
		pages = memcg_page_state(memcg, MEMCG_ZSWAP_B) / PAGE_SIZE;
		if (pages < max)
			continue;
		ret = false;
		break;
	}
	mem_cgroup_put(original_memcg);
	return ret;
}

/**
 * obj_cgroup_charge_zswap - charge compression backend memory
 * @objcg: the object cgroup
 * @size: size of compressed object
 *
 * This forces the charge after obj_cgroup_may_zswap() allowed
 * compression and storage in zwap for this cgroup to go ahead.
 */
void obj_cgroup_charge_zswap(struct obj_cgroup *objcg, size_t size)
{
	struct mem_cgroup *memcg;

	if (!cgroup_subsys_on_dfl(memory_cgrp_subsys))
		return;

	VM_WARN_ON_ONCE(!(current->flags & PF_MEMALLOC));

	/* PF_MEMALLOC context, charging must succeed */
	if (obj_cgroup_charge(objcg, GFP_KERNEL, size))
		VM_WARN_ON_ONCE(1);

	rcu_read_lock();
	memcg = obj_cgroup_memcg(objcg);
	mod_memcg_state(memcg, MEMCG_ZSWAP_B, size);
	mod_memcg_state(memcg, MEMCG_ZSWAPPED, 1);
	rcu_read_unlock();
}

/**
 * obj_cgroup_uncharge_zswap - uncharge compression backend memory
 * @objcg: the object cgroup
 * @size: size of compressed object
 *
 * Uncharges zswap memory on page in.
 */
void obj_cgroup_uncharge_zswap(struct obj_cgroup *objcg, size_t size)
{
	struct mem_cgroup *memcg;

	if (!cgroup_subsys_on_dfl(memory_cgrp_subsys))
		return;

	obj_cgroup_uncharge(objcg, size);

	rcu_read_lock();
	memcg = obj_cgroup_memcg(objcg);
	mod_memcg_state(memcg, MEMCG_ZSWAP_B, -size);
	mod_memcg_state(memcg, MEMCG_ZSWAPPED, -1);
	rcu_read_unlock();
}

bool mem_cgroup_zswap_writeback_enabled(struct mem_cgroup *memcg)
{
	/* if zswap is disabled, do not block pages going to the swapping device */
	if (!zswap_is_enabled())
		return true;

	for (; memcg; memcg = parent_mem_cgroup(memcg))
		if (!READ_ONCE(memcg->zswap_writeback))
			return false;

	return true;
}

static u64 zswap_current_read(struct cgroup_subsys_state *css,
			      struct cftype *cft)
{
	struct mem_cgroup *memcg = mem_cgroup_from_css(css);

	mem_cgroup_flush_stats(memcg);
	return memcg_page_state(memcg, MEMCG_ZSWAP_B);
}

static int zswap_max_show(struct seq_file *m, void *v)
{
	return seq_puts_memcg_tunable(m,
		READ_ONCE(mem_cgroup_from_seq(m)->zswap_max));
}

static ssize_t zswap_max_write(struct kernfs_open_file *of,
			       char *buf, size_t nbytes, loff_t off)
{
	struct mem_cgroup *memcg = mem_cgroup_from_css(of_css(of));
	unsigned long max;
	int err;

	buf = strstrip(buf);
	err = page_counter_memparse(buf, "max", &max);
	if (err)
		return err;

	xchg(&memcg->zswap_max, max);

	return nbytes;
}

static int zswap_writeback_show(struct seq_file *m, void *v)
{
	struct mem_cgroup *memcg = mem_cgroup_from_seq(m);

	seq_printf(m, "%d\n", READ_ONCE(memcg->zswap_writeback));
	return 0;
}

static ssize_t zswap_writeback_write(struct kernfs_open_file *of,
				char *buf, size_t nbytes, loff_t off)
{
	struct mem_cgroup *memcg = mem_cgroup_from_css(of_css(of));
	int zswap_writeback;
	ssize_t parse_ret = kstrtoint(strstrip(buf), 0, &zswap_writeback);

	if (parse_ret)
		return parse_ret;

	if (zswap_writeback != 0 && zswap_writeback != 1)
		return -EINVAL;

	WRITE_ONCE(memcg->zswap_writeback, zswap_writeback);
	return nbytes;
}

static struct cftype zswap_files[] = {
	{
		.name = "zswap.current",
		.flags = CFTYPE_NOT_ON_ROOT,
		.read_u64 = zswap_current_read,
	},
	{
		.name = "zswap.max",
		.flags = CFTYPE_NOT_ON_ROOT,
		.seq_show = zswap_max_show,
		.write = zswap_max_write,
	},
	{
		.name = "zswap.writeback",
		.seq_show = zswap_writeback_show,
		.write = zswap_writeback_write,
	},
	{ }	/* terminate */
};
#endif /* CONFIG_ZSWAP */

static int __init mem_cgroup_swap_init(void)
{
	if (mem_cgroup_disabled())
		return 0;

	WARN_ON(cgroup_add_dfl_cftypes(&memory_cgrp_subsys, swap_files));
#ifdef CONFIG_MEMCG_V1
	WARN_ON(cgroup_add_legacy_cftypes(&memory_cgrp_subsys, memsw_files));
#endif
#ifdef CONFIG_ZSWAP
	WARN_ON(cgroup_add_dfl_cftypes(&memory_cgrp_subsys, zswap_files));
#endif
	return 0;
}
subsys_initcall(mem_cgroup_swap_init);

#endif /* CONFIG_SWAP */

bool mem_cgroup_node_allowed(struct mem_cgroup *memcg, int nid)
{
	return memcg ? cpuset_node_allowed(memcg->css.cgroup, nid) : true;
}<|MERGE_RESOLUTION|>--- conflicted
+++ resolved
@@ -573,13 +573,7 @@
 	if (!val)
 		return;
 
-<<<<<<< HEAD
-	/* TODO: add to cgroup update tree once it is nmi-safe. */
-	if (!in_nmi())
-		css_rstat_updated(&memcg->css, cpu);
-=======
 	css_rstat_updated(&memcg->css, cpu);
->>>>>>> 89bad5d6
 	statc_pcpu = memcg->vmstats_percpu;
 	for (; statc_pcpu; statc_pcpu = statc->parent_pcpu) {
 		statc = this_cpu_ptr(statc_pcpu);
@@ -2534,12 +2528,8 @@
 	} else {
 		struct mem_cgroup_per_node *pn = memcg->nodeinfo[pgdat->node_id];
 
-<<<<<<< HEAD
-		/* TODO: add to cgroup update tree once it is nmi-safe. */
-=======
 		/* preemption is disabled in_nmi(). */
 		css_rstat_updated(&memcg->css, smp_processor_id());
->>>>>>> 89bad5d6
 		if (idx == NR_SLAB_RECLAIMABLE_B)
 			atomic_add(nr, &pn->slab_reclaimable);
 		else
@@ -2762,12 +2752,8 @@
 	if (likely(!in_nmi())) {
 		mod_memcg_state(memcg, MEMCG_KMEM, val);
 	} else {
-<<<<<<< HEAD
-		/* TODO: add to cgroup update tree once it is nmi-safe. */
-=======
 		/* preemption is disabled in_nmi(). */
 		css_rstat_updated(&memcg->css, smp_processor_id());
->>>>>>> 89bad5d6
 		atomic_add(val, &memcg->kmem_stat);
 	}
 }
