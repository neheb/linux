--- conflicted
+++ resolved
@@ -117,35 +117,18 @@
 	struct hlist_head l2tp_v3_session_htable[16];
 };
 
-<<<<<<< HEAD
-static inline u32 l2tp_v2_session_key(u16 tunnel_id, u16 session_id)
+static u32 l2tp_v2_session_key(u16 tunnel_id, u16 session_id)
 {
 	return ((u32)tunnel_id) << 16 | session_id;
 }
 
-static inline unsigned long l2tp_v3_session_hashkey(struct sock *sk, u32 session_id)
+static unsigned long l2tp_v3_session_hashkey(struct sock *sk, u32 session_id)
 {
 	return ((unsigned long)sk) + session_id;
 }
 
 #if IS_ENABLED(CONFIG_IPV6)
 static bool l2tp_sk_is_v6(struct sock *sk)
-=======
-static u32 l2tp_v2_session_key(u16 tunnel_id, u16 session_id)
->>>>>>> 3d4d0fa4
-{
-	return ((u32)tunnel_id) << 16 | session_id;
-}
-
-static unsigned long l2tp_v3_session_hashkey(struct sock *sk, u32 session_id)
-{
-	return ((unsigned long)sk) + session_id;
-}
-
-<<<<<<< HEAD
-=======
-#if IS_ENABLED(CONFIG_IPV6)
-static bool l2tp_sk_is_v6(struct sock *sk)
 {
 	return sk->sk_family == PF_INET6 &&
 	       !ipv6_addr_v4mapped(&sk->sk_v6_daddr);
@@ -157,7 +140,6 @@
 	return net_generic(net, l2tp_net_id);
 }
 
->>>>>>> 3d4d0fa4
 static void l2tp_tunnel_free(struct l2tp_tunnel *tunnel)
 {
 	struct sock *sk = tunnel->sock;
@@ -291,9 +273,6 @@
 
 		hash_for_each_possible_rcu(pn->l2tp_v3_session_htable, session,
 					   hlist, key) {
-<<<<<<< HEAD
-			if (session->tunnel->sock == sk &&
-=======
 			/* session->tunnel may be NULL if another thread is in
 			 * l2tp_session_register and has added an item to
 			 * l2tp_v3_session_htable but hasn't yet added the
@@ -303,7 +282,6 @@
 
 			if (session->session_id == session_id &&
 			    tunnel && tunnel->sock == sk &&
->>>>>>> 3d4d0fa4
 			    refcount_inc_not_zero(&session->ref_count)) {
 				rcu_read_unlock_bh();
 				return session;
@@ -322,18 +300,11 @@
 	const struct l2tp_net *pn = l2tp_pernet(net);
 	struct l2tp_session *session;
 
-<<<<<<< HEAD
 	rcu_read_lock_bh();
 	session = idr_find(&pn->l2tp_v2_session_idr, session_key);
 	if (session && refcount_inc_not_zero(&session->ref_count)) {
 		rcu_read_unlock_bh();
 		return session;
-=======
-	rcu_read_lock_bh();
-	session = idr_find(&pn->l2tp_v2_session_idr, session_key);
-	if (session && refcount_inc_not_zero(&session->ref_count)) {
-		rcu_read_unlock_bh();
-		return session;
 	}
 	rcu_read_unlock_bh();
 
@@ -383,42 +354,16 @@
 		(*key)++;
 		if (tunnel->tunnel_id == tid)
 			goto again;
->>>>>>> 3d4d0fa4
 	}
 	rcu_read_unlock_bh();
 
 	return NULL;
 }
-<<<<<<< HEAD
-EXPORT_SYMBOL_GPL(l2tp_v2_session_get);
-
-struct l2tp_session *l2tp_session_get(const struct net *net, struct sock *sk, int pver,
-				      u32 tunnel_id, u32 session_id)
-{
-	if (pver == L2TP_HDR_VER_2)
-		return l2tp_v2_session_get(net, tunnel_id, session_id);
-	else
-		return l2tp_v3_session_get(net, sk, session_id);
-}
-EXPORT_SYMBOL_GPL(l2tp_session_get);
-=======
->>>>>>> 3d4d0fa4
 
 static struct l2tp_session *l2tp_v3_session_get_next(const struct net *net,
 						     u32 tid, struct sock *sk,
 						     unsigned long *key)
 {
-<<<<<<< HEAD
-	struct l2tp_session *session;
-	int count = 0;
-
-	rcu_read_lock_bh();
-	list_for_each_entry_rcu(session, &tunnel->session_list, list) {
-		if (++count > nth) {
-			l2tp_session_inc_refcount(session);
-			rcu_read_unlock_bh();
-			return session;
-=======
 	struct l2tp_net *pn = l2tp_pernet(net);
 	struct l2tp_session *session = NULL;
 
@@ -457,7 +402,6 @@
 				rcu_read_unlock_bh();
 				return session;
 			}
->>>>>>> 3d4d0fa4
 		}
 
 		/* If no match found, the colliding session ID isn't in our
@@ -466,6 +410,7 @@
 		(*key)++;
 		goto again;
 	}
+
 	rcu_read_unlock_bh();
 
 	return NULL;
@@ -497,11 +442,7 @@
 		if (tunnel) {
 			list_for_each_entry_rcu(session, &tunnel->session_list, list) {
 				if (!strcmp(session->ifname, ifname)) {
-<<<<<<< HEAD
-					l2tp_session_inc_refcount(session);
-=======
 					refcount_inc(&session->ref_count);
->>>>>>> 3d4d0fa4
 					rcu_read_unlock_bh();
 
 					return session;
@@ -518,11 +459,7 @@
 static void l2tp_session_coll_list_add(struct l2tp_session_coll_list *clist,
 				       struct l2tp_session *session)
 {
-<<<<<<< HEAD
-	l2tp_session_inc_refcount(session);
-=======
 	refcount_inc(&session->ref_count);
->>>>>>> 3d4d0fa4
 	WARN_ON_ONCE(session->coll_list);
 	session->coll_list = clist;
 	spin_lock(&clist->lock);
@@ -562,21 +499,12 @@
 
 	/* If existing session isn't already in the session hlist, add it. */
 	if (!hash_hashed(&session2->hlist))
-<<<<<<< HEAD
-		hash_add(pn->l2tp_v3_session_htable, &session2->hlist,
-			 session2->hlist_key);
-
-	/* Add new session to the hlist and collision list */
-	hash_add(pn->l2tp_v3_session_htable, &session1->hlist,
-		 session1->hlist_key);
-=======
 		hash_add_rcu(pn->l2tp_v3_session_htable, &session2->hlist,
 			     session2->hlist_key);
 
 	/* Add new session to the hlist and collision list */
 	hash_add_rcu(pn->l2tp_v3_session_htable, &session1->hlist,
 		     session1->hlist_key);
->>>>>>> 3d4d0fa4
 	refcount_inc(&clist->ref_count);
 	l2tp_session_coll_list_add(clist, session1);
 
@@ -592,11 +520,7 @@
 
 	lockdep_assert_held(&pn->l2tp_session_idr_lock);
 
-<<<<<<< HEAD
-	hash_del(&session->hlist);
-=======
 	hash_del_rcu(&session->hlist);
->>>>>>> 3d4d0fa4
 
 	if (clist) {
 		/* Remove session from its collision list. If there
@@ -621,11 +545,7 @@
 		spin_unlock(&clist->lock);
 		if (refcount_dec_and_test(&clist->ref_count))
 			kfree(clist);
-<<<<<<< HEAD
-		l2tp_session_dec_refcount(session);
-=======
 		l2tp_session_put(session);
->>>>>>> 3d4d0fa4
 	}
 }
 
@@ -634,10 +554,7 @@
 {
 	struct l2tp_net *pn = l2tp_pernet(tunnel->l2tp_net);
 	struct l2tp_session *other_session = NULL;
-<<<<<<< HEAD
-=======
 	void *old = NULL;
->>>>>>> 3d4d0fa4
 	u32 session_key;
 	int err;
 
@@ -677,22 +594,6 @@
 		goto out;
 	}
 
-<<<<<<< HEAD
-	l2tp_tunnel_inc_refcount(tunnel);
-	list_add(&session->list, &tunnel->session_list);
-
-	if (tunnel->version == L2TP_HDR_VER_3) {
-		if (!other_session)
-			idr_replace(&pn->l2tp_v3_session_idr, session, session_key);
-	} else {
-		idr_replace(&pn->l2tp_v2_session_idr, session, session_key);
-	}
-
-out:
-	spin_unlock_bh(&pn->l2tp_session_idr_lock);
-	spin_unlock_bh(&tunnel->list_lock);
-
-=======
 	refcount_inc(&tunnel->ref_count);
 	WRITE_ONCE(session->tunnel, tunnel);
 	list_add_rcu(&session->list, &tunnel->session_list);
@@ -714,7 +615,6 @@
 	spin_unlock_bh(&pn->l2tp_session_idr_lock);
 	spin_unlock_bh(&tunnel->list_lock);
 
->>>>>>> 3d4d0fa4
 	if (!err)
 		trace_register_session(session);
 
@@ -1196,11 +1096,7 @@
 	}
 
 	l2tp_recv_common(session, skb, ptr, optr, hdrflags, length);
-<<<<<<< HEAD
-	l2tp_session_dec_refcount(session);
-=======
 	l2tp_session_put(session);
->>>>>>> 3d4d0fa4
 
 	return 0;
 
@@ -1444,47 +1340,6 @@
  * Tinnel and session create/destroy.
  *****************************************************************************/
 
-<<<<<<< HEAD
-/* Tunnel socket destruct hook.
- * The tunnel context is deleted only when all session sockets have been
- * closed.
- */
-static void l2tp_tunnel_destruct(struct sock *sk)
-{
-	struct l2tp_tunnel *tunnel = l2tp_sk_to_tunnel(sk);
-
-	if (!tunnel)
-		goto end;
-
-	/* Disable udp encapsulation */
-	switch (tunnel->encap) {
-	case L2TP_ENCAPTYPE_UDP:
-		/* No longer an encapsulation socket. See net/ipv4/udp.c */
-		WRITE_ONCE(udp_sk(sk)->encap_type, 0);
-		udp_sk(sk)->encap_rcv = NULL;
-		udp_sk(sk)->encap_destroy = NULL;
-		break;
-	case L2TP_ENCAPTYPE_IP:
-		break;
-	}
-
-	/* Remove hooks into tunnel socket */
-	write_lock_bh(&sk->sk_callback_lock);
-	sk->sk_destruct = tunnel->old_sk_destruct;
-	sk->sk_user_data = NULL;
-	write_unlock_bh(&sk->sk_callback_lock);
-
-	/* Call the original destructor */
-	if (sk->sk_destruct)
-		(*sk->sk_destruct)(sk);
-
-	kfree_rcu(tunnel, rcu);
-end:
-	return;
-}
-
-=======
->>>>>>> 3d4d0fa4
 /* Remove an l2tp session from l2tp_core's lists. */
 static void l2tp_session_unhash(struct l2tp_session *session)
 {
@@ -1514,12 +1369,6 @@
 					     session_key);
 		}
 		WARN_ON_ONCE(removed && removed != session);
-<<<<<<< HEAD
-
-		spin_unlock_bh(&pn->l2tp_session_idr_lock);
-		spin_unlock_bh(&tunnel->list_lock);
-=======
->>>>>>> 3d4d0fa4
 
 		spin_unlock_bh(&pn->l2tp_session_idr_lock);
 		spin_unlock_bh(&tunnel->list_lock);
@@ -1534,23 +1383,8 @@
 
 	spin_lock_bh(&tunnel->list_lock);
 	tunnel->acpt_newsess = false;
-<<<<<<< HEAD
-	for (;;) {
-		session = list_first_entry_or_null(&tunnel->session_list,
-						   struct l2tp_session, list);
-		if (!session)
-			break;
-		l2tp_session_inc_refcount(session);
-		list_del_init(&session->list);
-		spin_unlock_bh(&tunnel->list_lock);
-		l2tp_session_delete(session);
-		spin_lock_bh(&tunnel->list_lock);
-		l2tp_session_dec_refcount(session);
-	}
-=======
 	list_for_each_entry(session, &tunnel->session_list, list)
 		l2tp_session_delete(session);
->>>>>>> 3d4d0fa4
 	spin_unlock_bh(&tunnel->list_lock);
 }
 
@@ -1967,10 +1801,7 @@
 		INIT_HLIST_NODE(&session->hlist);
 		INIT_LIST_HEAD(&session->clist);
 		INIT_LIST_HEAD(&session->list);
-<<<<<<< HEAD
-=======
 		INIT_WORK(&session->del_work, l2tp_session_del_work);
->>>>>>> 3d4d0fa4
 
 		if (cfg) {
 			session->pwtype = cfg->pw_type;
@@ -2043,16 +1874,11 @@
 {
 	struct l2tp_net *pn = l2tp_pernet(net);
 
-<<<<<<< HEAD
-	idr_destroy(&pn->l2tp_v2_session_idr);
-	idr_destroy(&pn->l2tp_v3_session_idr);
-=======
 	WARN_ON_ONCE(!idr_is_empty(&pn->l2tp_v2_session_idr));
 	idr_destroy(&pn->l2tp_v2_session_idr);
 	WARN_ON_ONCE(!idr_is_empty(&pn->l2tp_v3_session_idr));
 	idr_destroy(&pn->l2tp_v3_session_idr);
 	WARN_ON_ONCE(!idr_is_empty(&pn->l2tp_tunnel_idr));
->>>>>>> 3d4d0fa4
 	idr_destroy(&pn->l2tp_tunnel_idr);
 }
 
