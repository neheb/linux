--- conflicted
+++ resolved
@@ -337,21 +337,6 @@
 	return true;
 }
 
-<<<<<<< HEAD
-static void unix_collect_queue(struct unix_sock *u, struct sk_buff_head *hitlist)
-{
-	skb_queue_splice_init(&u->sk.sk_receive_queue, hitlist);
-
-#if IS_ENABLED(CONFIG_AF_UNIX_OOB)
-	if (u->oob_skb) {
-		WARN_ON_ONCE(skb_unref(u->oob_skb));
-		u->oob_skb = NULL;
-	}
-#endif
-}
-
-=======
->>>>>>> 3d4d0fa4
 static void unix_collect_skb(struct list_head *scc, struct sk_buff_head *hitlist)
 {
 	struct unix_vertex *vertex;
@@ -374,19 +359,11 @@
 				struct sk_buff_head *embryo_queue = &skb->sk->sk_receive_queue;
 
 				spin_lock(&embryo_queue->lock);
-<<<<<<< HEAD
-				unix_collect_queue(unix_sk(skb->sk), hitlist);
-				spin_unlock(&embryo_queue->lock);
-			}
-		} else {
-			unix_collect_queue(u, hitlist);
-=======
 				skb_queue_splice_init(embryo_queue, hitlist);
 				spin_unlock(&embryo_queue->lock);
 			}
 		} else {
 			skb_queue_splice_init(queue, hitlist);
->>>>>>> 3d4d0fa4
 		}
 
 		spin_unlock(&queue->lock);
