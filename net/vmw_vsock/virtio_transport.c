// SPDX-License-Identifier: GPL-2.0-only
/*
 * virtio transport for vsock
 *
 * Copyright (C) 2013-2015 Red Hat, Inc.
 * Author: Asias He <asias@redhat.com>
 *         Stefan Hajnoczi <stefanha@redhat.com>
 *
 * Some of the code is take from Gerd Hoffmann <kraxel@redhat.com>'s
 * early virtio-vsock proof-of-concept bits.
 */
#include <linux/spinlock.h>
#include <linux/module.h>
#include <linux/list.h>
#include <linux/atomic.h>
#include <linux/virtio.h>
#include <linux/virtio_ids.h>
#include <linux/virtio_config.h>
#include <linux/virtio_vsock.h>
#include <net/sock.h>
#include <linux/mutex.h>
#include <net/af_vsock.h>

static struct workqueue_struct *virtio_vsock_workqueue;
static struct virtio_vsock __rcu *the_virtio_vsock;
static DEFINE_MUTEX(the_virtio_vsock_mutex); /* protects the_virtio_vsock */
static struct virtio_transport virtio_transport; /* forward declaration */

struct virtio_vsock {
	struct virtio_device *vdev;
	struct virtqueue *vqs[VSOCK_VQ_MAX];

	/* Virtqueue processing is deferred to a workqueue */
	struct work_struct tx_work;
	struct work_struct rx_work;
	struct work_struct event_work;

	/* The following fields are protected by tx_lock.  vqs[VSOCK_VQ_TX]
	 * must be accessed with tx_lock held.
	 */
	struct mutex tx_lock;
	bool tx_run;

	struct work_struct send_pkt_work;
	struct sk_buff_head send_pkt_queue;

	atomic_t queued_replies;

	/* The following fields are protected by rx_lock.  vqs[VSOCK_VQ_RX]
	 * must be accessed with rx_lock held.
	 */
	struct mutex rx_lock;
	bool rx_run;
	int rx_buf_nr;
	int rx_buf_max_nr;

	/* The following fields are protected by event_lock.
	 * vqs[VSOCK_VQ_EVENT] must be accessed with event_lock held.
	 */
	struct mutex event_lock;
	bool event_run;
	struct virtio_vsock_event event_list[8];

	u32 guest_cid;
	bool seqpacket_allow;

	/* These fields are used only in tx path in function
	 * 'virtio_transport_send_pkt_work()', so to save
	 * stack space in it, place both of them here. Each
	 * pointer from 'out_sgs' points to the corresponding
	 * element in 'out_bufs' - this is initialized in
	 * 'virtio_vsock_probe()'. Both fields are protected
	 * by 'tx_lock'. +1 is needed for packet header.
	 */
	struct scatterlist *out_sgs[MAX_SKB_FRAGS + 1];
	struct scatterlist out_bufs[MAX_SKB_FRAGS + 1];
};

static u32 virtio_transport_get_local_cid(void)
{
	struct virtio_vsock *vsock;
	u32 ret;

	rcu_read_lock();
	vsock = rcu_dereference(the_virtio_vsock);
	if (!vsock) {
		ret = VMADDR_CID_ANY;
		goto out_rcu;
	}

	ret = vsock->guest_cid;
out_rcu:
	rcu_read_unlock();
	return ret;
}

/* Caller need to hold vsock->tx_lock on vq */
static int virtio_transport_send_skb(struct sk_buff *skb, struct virtqueue *vq,
<<<<<<< HEAD
				     struct virtio_vsock *vsock)
=======
				     struct virtio_vsock *vsock, gfp_t gfp)
>>>>>>> fd468ffc
{
	int ret, in_sg = 0, out_sg = 0;
	struct scatterlist **sgs;

	sgs = vsock->out_sgs;
	sg_init_one(sgs[out_sg], virtio_vsock_hdr(skb),
		    sizeof(*virtio_vsock_hdr(skb)));
	out_sg++;

	if (!skb_is_nonlinear(skb)) {
		if (skb->len > 0) {
			sg_init_one(sgs[out_sg], skb->data, skb->len);
			out_sg++;
		}
	} else {
		struct skb_shared_info *si;
		int i;

		/* If skb is nonlinear, then its buffer must contain
		 * only header and nothing more. Data is stored in
		 * the fragged part.
		 */
		WARN_ON_ONCE(skb_headroom(skb) != sizeof(*virtio_vsock_hdr(skb)));

		si = skb_shinfo(skb);

		for (i = 0; i < si->nr_frags; i++) {
			skb_frag_t *skb_frag = &si->frags[i];
			void *va;

			/* We will use 'page_to_virt()' for the userspace page
			 * here, because virtio or dma-mapping layers will call
			 * 'virt_to_phys()' later to fill the buffer descriptor.
			 * We don't touch memory at "virtual" address of this page.
			 */
			va = page_to_virt(skb_frag_page(skb_frag));
			sg_init_one(sgs[out_sg],
				    va + skb_frag_off(skb_frag),
				    skb_frag_size(skb_frag));
			out_sg++;
		}
	}

<<<<<<< HEAD
	ret = virtqueue_add_sgs(vq, sgs, out_sg, in_sg, skb, GFP_KERNEL);
=======
	ret = virtqueue_add_sgs(vq, sgs, out_sg, in_sg, skb, gfp);
>>>>>>> fd468ffc
	/* Usually this means that there is no more space available in
	 * the vq
	 */
	if (ret < 0)
		return ret;

	virtio_transport_deliver_tap_pkt(skb);
	return 0;
}

static void
virtio_transport_send_pkt_work(struct work_struct *work)
{
	struct virtio_vsock *vsock =
		container_of(work, struct virtio_vsock, send_pkt_work);
	struct virtqueue *vq;
	bool added = false;
	bool restart_rx = false;

	mutex_lock(&vsock->tx_lock);

	if (!vsock->tx_run)
		goto out;

	vq = vsock->vqs[VSOCK_VQ_TX];

	for (;;) {
		struct sk_buff *skb;
		bool reply;
		int ret;

		skb = virtio_vsock_skb_dequeue(&vsock->send_pkt_queue);
		if (!skb)
			break;

		reply = virtio_vsock_skb_reply(skb);

<<<<<<< HEAD
		ret = virtio_transport_send_skb(skb, vq, vsock);
=======
		ret = virtio_transport_send_skb(skb, vq, vsock, GFP_KERNEL);
>>>>>>> fd468ffc
		if (ret < 0) {
			virtio_vsock_skb_queue_head(&vsock->send_pkt_queue, skb);
			break;
		}

		if (reply) {
			struct virtqueue *rx_vq = vsock->vqs[VSOCK_VQ_RX];
			int val;

			val = atomic_dec_return(&vsock->queued_replies);

			/* Do we now have resources to resume rx processing? */
			if (val + 1 == virtqueue_get_vring_size(rx_vq))
				restart_rx = true;
		}

		added = true;
	}

	if (added)
		virtqueue_kick(vq);

out:
	mutex_unlock(&vsock->tx_lock);

	if (restart_rx)
		queue_work(virtio_vsock_workqueue, &vsock->rx_work);
}

/* Caller need to hold RCU for vsock.
 * Returns 0 if the packet is successfully put on the vq.
 */
static int virtio_transport_send_skb_fast_path(struct virtio_vsock *vsock, struct sk_buff *skb)
{
	struct virtqueue *vq = vsock->vqs[VSOCK_VQ_TX];
	int ret;

	/* Inside RCU, can't sleep! */
	ret = mutex_trylock(&vsock->tx_lock);
	if (unlikely(ret == 0))
		return -EBUSY;

<<<<<<< HEAD
	ret = virtio_transport_send_skb(skb, vq, vsock);
=======
	ret = virtio_transport_send_skb(skb, vq, vsock, GFP_ATOMIC);
>>>>>>> fd468ffc
	if (ret == 0)
		virtqueue_kick(vq);

	mutex_unlock(&vsock->tx_lock);

	return ret;
}

static int
virtio_transport_send_pkt(struct sk_buff *skb)
{
	struct virtio_vsock_hdr *hdr;
	struct virtio_vsock *vsock;
	int len = skb->len;

	hdr = virtio_vsock_hdr(skb);

	rcu_read_lock();
	vsock = rcu_dereference(the_virtio_vsock);
	if (!vsock) {
		kfree_skb(skb);
		len = -ENODEV;
		goto out_rcu;
	}

	if (le64_to_cpu(hdr->dst_cid) == vsock->guest_cid) {
		kfree_skb(skb);
		len = -ENODEV;
		goto out_rcu;
	}

	/* If send_pkt_queue is empty, we can safely bypass this queue
	 * because packet order is maintained and (try) to put the packet
	 * on the virtqueue using virtio_transport_send_skb_fast_path.
	 * If this fails we simply put the packet on the intermediate
	 * queue and schedule the worker.
	 */
	if (!skb_queue_empty_lockless(&vsock->send_pkt_queue) ||
	    virtio_transport_send_skb_fast_path(vsock, skb)) {
		if (virtio_vsock_skb_reply(skb))
			atomic_inc(&vsock->queued_replies);

		virtio_vsock_skb_queue_tail(&vsock->send_pkt_queue, skb);
		queue_work(virtio_vsock_workqueue, &vsock->send_pkt_work);
	}

out_rcu:
	rcu_read_unlock();
	return len;
}

static int
virtio_transport_cancel_pkt(struct vsock_sock *vsk)
{
	struct virtio_vsock *vsock;
	int cnt = 0, ret;

	rcu_read_lock();
	vsock = rcu_dereference(the_virtio_vsock);
	if (!vsock) {
		ret = -ENODEV;
		goto out_rcu;
	}

	cnt = virtio_transport_purge_skbs(vsk, &vsock->send_pkt_queue);

	if (cnt) {
		struct virtqueue *rx_vq = vsock->vqs[VSOCK_VQ_RX];
		int new_cnt;

		new_cnt = atomic_sub_return(cnt, &vsock->queued_replies);
		if (new_cnt + cnt >= virtqueue_get_vring_size(rx_vq) &&
		    new_cnt < virtqueue_get_vring_size(rx_vq))
			queue_work(virtio_vsock_workqueue, &vsock->rx_work);
	}

	ret = 0;

out_rcu:
	rcu_read_unlock();
	return ret;
}

static void virtio_vsock_rx_fill(struct virtio_vsock *vsock)
{
	int total_len = VIRTIO_VSOCK_DEFAULT_RX_BUF_SIZE + VIRTIO_VSOCK_SKB_HEADROOM;
	struct scatterlist pkt, *p;
	struct virtqueue *vq;
	struct sk_buff *skb;
	int ret;

	vq = vsock->vqs[VSOCK_VQ_RX];

	do {
		skb = virtio_vsock_alloc_skb(total_len, GFP_KERNEL);
		if (!skb)
			break;

		memset(skb->head, 0, VIRTIO_VSOCK_SKB_HEADROOM);
		sg_init_one(&pkt, virtio_vsock_hdr(skb), total_len);
		p = &pkt;
		ret = virtqueue_add_sgs(vq, &p, 0, 1, skb, GFP_KERNEL);
		if (ret < 0) {
			kfree_skb(skb);
			break;
		}

		vsock->rx_buf_nr++;
	} while (vq->num_free);
	if (vsock->rx_buf_nr > vsock->rx_buf_max_nr)
		vsock->rx_buf_max_nr = vsock->rx_buf_nr;
	virtqueue_kick(vq);
}

static void virtio_transport_tx_work(struct work_struct *work)
{
	struct virtio_vsock *vsock =
		container_of(work, struct virtio_vsock, tx_work);
	struct virtqueue *vq;
	bool added = false;

	vq = vsock->vqs[VSOCK_VQ_TX];
	mutex_lock(&vsock->tx_lock);

	if (!vsock->tx_run)
		goto out;

	do {
		struct sk_buff *skb;
		unsigned int len;

		virtqueue_disable_cb(vq);
		while ((skb = virtqueue_get_buf(vq, &len)) != NULL) {
			virtio_transport_consume_skb_sent(skb, true);
			added = true;
		}
	} while (!virtqueue_enable_cb(vq));

out:
	mutex_unlock(&vsock->tx_lock);

	if (added)
		queue_work(virtio_vsock_workqueue, &vsock->send_pkt_work);
}

/* Is there space left for replies to rx packets? */
static bool virtio_transport_more_replies(struct virtio_vsock *vsock)
{
	struct virtqueue *vq = vsock->vqs[VSOCK_VQ_RX];
	int val;

	smp_rmb(); /* paired with atomic_inc() and atomic_dec_return() */
	val = atomic_read(&vsock->queued_replies);

	return val < virtqueue_get_vring_size(vq);
}

/* event_lock must be held */
static int virtio_vsock_event_fill_one(struct virtio_vsock *vsock,
				       struct virtio_vsock_event *event)
{
	struct scatterlist sg;
	struct virtqueue *vq;

	vq = vsock->vqs[VSOCK_VQ_EVENT];

	sg_init_one(&sg, event, sizeof(*event));

	return virtqueue_add_inbuf(vq, &sg, 1, event, GFP_KERNEL);
}

/* event_lock must be held */
static void virtio_vsock_event_fill(struct virtio_vsock *vsock)
{
	size_t i;

	for (i = 0; i < ARRAY_SIZE(vsock->event_list); i++) {
		struct virtio_vsock_event *event = &vsock->event_list[i];

		virtio_vsock_event_fill_one(vsock, event);
	}

	virtqueue_kick(vsock->vqs[VSOCK_VQ_EVENT]);
}

static void virtio_vsock_reset_sock(struct sock *sk)
{
	/* vmci_transport.c doesn't take sk_lock here either.  At least we're
	 * under vsock_table_lock so the sock cannot disappear while we're
	 * executing.
	 */

	sk->sk_state = TCP_CLOSE;
	sk->sk_err = ECONNRESET;
	sk_error_report(sk);
}

static void virtio_vsock_update_guest_cid(struct virtio_vsock *vsock)
{
	struct virtio_device *vdev = vsock->vdev;
	__le64 guest_cid;

	vdev->config->get(vdev, offsetof(struct virtio_vsock_config, guest_cid),
			  &guest_cid, sizeof(guest_cid));
	vsock->guest_cid = le64_to_cpu(guest_cid);
}

/* event_lock must be held */
static void virtio_vsock_event_handle(struct virtio_vsock *vsock,
				      struct virtio_vsock_event *event)
{
	switch (le32_to_cpu(event->id)) {
	case VIRTIO_VSOCK_EVENT_TRANSPORT_RESET:
		virtio_vsock_update_guest_cid(vsock);
		vsock_for_each_connected_socket(&virtio_transport.transport,
						virtio_vsock_reset_sock);
		break;
	}
}

static void virtio_transport_event_work(struct work_struct *work)
{
	struct virtio_vsock *vsock =
		container_of(work, struct virtio_vsock, event_work);
	struct virtqueue *vq;

	vq = vsock->vqs[VSOCK_VQ_EVENT];

	mutex_lock(&vsock->event_lock);

	if (!vsock->event_run)
		goto out;

	do {
		struct virtio_vsock_event *event;
		unsigned int len;

		virtqueue_disable_cb(vq);
		while ((event = virtqueue_get_buf(vq, &len)) != NULL) {
			if (len == sizeof(*event))
				virtio_vsock_event_handle(vsock, event);

			virtio_vsock_event_fill_one(vsock, event);
		}
	} while (!virtqueue_enable_cb(vq));

	virtqueue_kick(vsock->vqs[VSOCK_VQ_EVENT]);
out:
	mutex_unlock(&vsock->event_lock);
}

static void virtio_vsock_event_done(struct virtqueue *vq)
{
	struct virtio_vsock *vsock = vq->vdev->priv;

	if (!vsock)
		return;
	queue_work(virtio_vsock_workqueue, &vsock->event_work);
}

static void virtio_vsock_tx_done(struct virtqueue *vq)
{
	struct virtio_vsock *vsock = vq->vdev->priv;

	if (!vsock)
		return;
	queue_work(virtio_vsock_workqueue, &vsock->tx_work);
}

static void virtio_vsock_rx_done(struct virtqueue *vq)
{
	struct virtio_vsock *vsock = vq->vdev->priv;

	if (!vsock)
		return;
	queue_work(virtio_vsock_workqueue, &vsock->rx_work);
}

static bool virtio_transport_can_msgzerocopy(int bufs_num)
{
	struct virtio_vsock *vsock;
	bool res = false;

	rcu_read_lock();

	vsock = rcu_dereference(the_virtio_vsock);
	if (vsock) {
		struct virtqueue *vq = vsock->vqs[VSOCK_VQ_TX];

		/* Check that tx queue is large enough to keep whole
		 * data to send. This is needed, because when there is
		 * not enough free space in the queue, current skb to
		 * send will be reinserted to the head of tx list of
		 * the socket to retry transmission later, so if skb
		 * is bigger than whole queue, it will be reinserted
		 * again and again, thus blocking other skbs to be sent.
		 * Each page of the user provided buffer will be added
		 * as a single buffer to the tx virtqueue, so compare
		 * number of pages against maximum capacity of the queue.
		 */
		if (bufs_num <= vq->num_max)
			res = true;
	}

	rcu_read_unlock();

	return res;
}

static bool virtio_transport_msgzerocopy_allow(void)
{
	return true;
}

static bool virtio_transport_seqpacket_allow(u32 remote_cid);

static struct virtio_transport virtio_transport = {
	.transport = {
		.module                   = THIS_MODULE,

		.get_local_cid            = virtio_transport_get_local_cid,

		.init                     = virtio_transport_do_socket_init,
		.destruct                 = virtio_transport_destruct,
		.release                  = virtio_transport_release,
		.connect                  = virtio_transport_connect,
		.shutdown                 = virtio_transport_shutdown,
		.cancel_pkt               = virtio_transport_cancel_pkt,

		.dgram_bind               = virtio_transport_dgram_bind,
		.dgram_dequeue            = virtio_transport_dgram_dequeue,
		.dgram_enqueue            = virtio_transport_dgram_enqueue,
		.dgram_allow              = virtio_transport_dgram_allow,

		.stream_dequeue           = virtio_transport_stream_dequeue,
		.stream_enqueue           = virtio_transport_stream_enqueue,
		.stream_has_data          = virtio_transport_stream_has_data,
		.stream_has_space         = virtio_transport_stream_has_space,
		.stream_rcvhiwat          = virtio_transport_stream_rcvhiwat,
		.stream_is_active         = virtio_transport_stream_is_active,
		.stream_allow             = virtio_transport_stream_allow,

		.seqpacket_dequeue        = virtio_transport_seqpacket_dequeue,
		.seqpacket_enqueue        = virtio_transport_seqpacket_enqueue,
		.seqpacket_allow          = virtio_transport_seqpacket_allow,
		.seqpacket_has_data       = virtio_transport_seqpacket_has_data,

		.msgzerocopy_allow        = virtio_transport_msgzerocopy_allow,

		.notify_poll_in           = virtio_transport_notify_poll_in,
		.notify_poll_out          = virtio_transport_notify_poll_out,
		.notify_recv_init         = virtio_transport_notify_recv_init,
		.notify_recv_pre_block    = virtio_transport_notify_recv_pre_block,
		.notify_recv_pre_dequeue  = virtio_transport_notify_recv_pre_dequeue,
		.notify_recv_post_dequeue = virtio_transport_notify_recv_post_dequeue,
		.notify_send_init         = virtio_transport_notify_send_init,
		.notify_send_pre_block    = virtio_transport_notify_send_pre_block,
		.notify_send_pre_enqueue  = virtio_transport_notify_send_pre_enqueue,
		.notify_send_post_enqueue = virtio_transport_notify_send_post_enqueue,
		.notify_buffer_size       = virtio_transport_notify_buffer_size,
		.notify_set_rcvlowat      = virtio_transport_notify_set_rcvlowat,

		.unsent_bytes             = virtio_transport_unsent_bytes,

		.read_skb = virtio_transport_read_skb,
	},

	.send_pkt = virtio_transport_send_pkt,
	.can_msgzerocopy = virtio_transport_can_msgzerocopy,
};

static bool virtio_transport_seqpacket_allow(u32 remote_cid)
{
	struct virtio_vsock *vsock;
	bool seqpacket_allow;

	seqpacket_allow = false;
	rcu_read_lock();
	vsock = rcu_dereference(the_virtio_vsock);
	if (vsock)
		seqpacket_allow = vsock->seqpacket_allow;
	rcu_read_unlock();

	return seqpacket_allow;
}

static void virtio_transport_rx_work(struct work_struct *work)
{
	struct virtio_vsock *vsock =
		container_of(work, struct virtio_vsock, rx_work);
	struct virtqueue *vq;

	vq = vsock->vqs[VSOCK_VQ_RX];

	mutex_lock(&vsock->rx_lock);

	if (!vsock->rx_run)
		goto out;

	do {
		virtqueue_disable_cb(vq);
		for (;;) {
			struct sk_buff *skb;
			unsigned int len;

			if (!virtio_transport_more_replies(vsock)) {
				/* Stop rx until the device processes already
				 * pending replies.  Leave rx virtqueue
				 * callbacks disabled.
				 */
				goto out;
			}

			skb = virtqueue_get_buf(vq, &len);
			if (!skb)
				break;

			vsock->rx_buf_nr--;

			/* Drop short/long packets */
			if (unlikely(len < sizeof(struct virtio_vsock_hdr) ||
				     len > virtio_vsock_skb_len(skb))) {
				kfree_skb(skb);
				continue;
			}

			virtio_vsock_skb_rx_put(skb);
			virtio_transport_deliver_tap_pkt(skb);
			virtio_transport_recv_pkt(&virtio_transport, skb);
		}
	} while (!virtqueue_enable_cb(vq));

out:
	if (vsock->rx_buf_nr < vsock->rx_buf_max_nr / 2)
		virtio_vsock_rx_fill(vsock);
	mutex_unlock(&vsock->rx_lock);
}

static int virtio_vsock_vqs_init(struct virtio_vsock *vsock)
{
	struct virtio_device *vdev = vsock->vdev;
	struct virtqueue_info vqs_info[] = {
		{ "rx", virtio_vsock_rx_done },
		{ "tx", virtio_vsock_tx_done },
		{ "event", virtio_vsock_event_done },
	};
	int ret;

	ret = virtio_find_vqs(vdev, VSOCK_VQ_MAX, vsock->vqs, vqs_info, NULL);
	if (ret < 0)
		return ret;

	virtio_vsock_update_guest_cid(vsock);

	virtio_device_ready(vdev);

	return 0;
}

static void virtio_vsock_vqs_start(struct virtio_vsock *vsock)
{
	mutex_lock(&vsock->tx_lock);
	vsock->tx_run = true;
	mutex_unlock(&vsock->tx_lock);

	mutex_lock(&vsock->rx_lock);
	virtio_vsock_rx_fill(vsock);
	vsock->rx_run = true;
	mutex_unlock(&vsock->rx_lock);

	mutex_lock(&vsock->event_lock);
	virtio_vsock_event_fill(vsock);
	vsock->event_run = true;
	mutex_unlock(&vsock->event_lock);

	/* virtio_transport_send_pkt() can queue packets once
	 * the_virtio_vsock is set, but they won't be processed until
	 * vsock->tx_run is set to true. We queue vsock->send_pkt_work
	 * when initialization finishes to send those packets queued
	 * earlier.
	 * We don't need to queue the other workers (rx, event) because
	 * as long as we don't fill the queues with empty buffers, the
	 * host can't send us any notification.
	 */
	queue_work(virtio_vsock_workqueue, &vsock->send_pkt_work);
}

static void virtio_vsock_vqs_del(struct virtio_vsock *vsock)
{
	struct virtio_device *vdev = vsock->vdev;
	struct sk_buff *skb;

	/* Reset all connected sockets when the VQs disappear */
	vsock_for_each_connected_socket(&virtio_transport.transport,
					virtio_vsock_reset_sock);

	/* Stop all work handlers to make sure no one is accessing the device,
	 * so we can safely call virtio_reset_device().
	 */
	mutex_lock(&vsock->rx_lock);
	vsock->rx_run = false;
	mutex_unlock(&vsock->rx_lock);

	mutex_lock(&vsock->tx_lock);
	vsock->tx_run = false;
	mutex_unlock(&vsock->tx_lock);

	mutex_lock(&vsock->event_lock);
	vsock->event_run = false;
	mutex_unlock(&vsock->event_lock);

	/* Flush all device writes and interrupts, device will not use any
	 * more buffers.
	 */
	virtio_reset_device(vdev);

	mutex_lock(&vsock->rx_lock);
	while ((skb = virtqueue_detach_unused_buf(vsock->vqs[VSOCK_VQ_RX])))
		kfree_skb(skb);
	mutex_unlock(&vsock->rx_lock);

	mutex_lock(&vsock->tx_lock);
	while ((skb = virtqueue_detach_unused_buf(vsock->vqs[VSOCK_VQ_TX])))
		kfree_skb(skb);
	mutex_unlock(&vsock->tx_lock);

	virtio_vsock_skb_queue_purge(&vsock->send_pkt_queue);

	/* Delete virtqueues and flush outstanding callbacks if any */
	vdev->config->del_vqs(vdev);
}

static int virtio_vsock_probe(struct virtio_device *vdev)
{
	struct virtio_vsock *vsock = NULL;
	int ret;
	int i;

	ret = mutex_lock_interruptible(&the_virtio_vsock_mutex);
	if (ret)
		return ret;

	/* Only one virtio-vsock device per guest is supported */
	if (rcu_dereference_protected(the_virtio_vsock,
				lockdep_is_held(&the_virtio_vsock_mutex))) {
		ret = -EBUSY;
		goto out;
	}

	vsock = kzalloc(sizeof(*vsock), GFP_KERNEL);
	if (!vsock) {
		ret = -ENOMEM;
		goto out;
	}

	vsock->vdev = vdev;

	vsock->rx_buf_nr = 0;
	vsock->rx_buf_max_nr = 0;
	atomic_set(&vsock->queued_replies, 0);

	mutex_init(&vsock->tx_lock);
	mutex_init(&vsock->rx_lock);
	mutex_init(&vsock->event_lock);
	skb_queue_head_init(&vsock->send_pkt_queue);
	INIT_WORK(&vsock->rx_work, virtio_transport_rx_work);
	INIT_WORK(&vsock->tx_work, virtio_transport_tx_work);
	INIT_WORK(&vsock->event_work, virtio_transport_event_work);
	INIT_WORK(&vsock->send_pkt_work, virtio_transport_send_pkt_work);

	if (virtio_has_feature(vdev, VIRTIO_VSOCK_F_SEQPACKET))
		vsock->seqpacket_allow = true;

	vdev->priv = vsock;

	ret = virtio_vsock_vqs_init(vsock);
	if (ret < 0)
		goto out;

	for (i = 0; i < ARRAY_SIZE(vsock->out_sgs); i++)
		vsock->out_sgs[i] = &vsock->out_bufs[i];

	rcu_assign_pointer(the_virtio_vsock, vsock);
	virtio_vsock_vqs_start(vsock);

	mutex_unlock(&the_virtio_vsock_mutex);

	return 0;

out:
	kfree(vsock);
	mutex_unlock(&the_virtio_vsock_mutex);
	return ret;
}

static void virtio_vsock_remove(struct virtio_device *vdev)
{
	struct virtio_vsock *vsock = vdev->priv;

	mutex_lock(&the_virtio_vsock_mutex);

	vdev->priv = NULL;
	rcu_assign_pointer(the_virtio_vsock, NULL);
	synchronize_rcu();

	virtio_vsock_vqs_del(vsock);

	/* Other works can be queued before 'config->del_vqs()', so we flush
	 * all works before to free the vsock object to avoid use after free.
	 */
	flush_work(&vsock->rx_work);
	flush_work(&vsock->tx_work);
	flush_work(&vsock->event_work);
	flush_work(&vsock->send_pkt_work);

	mutex_unlock(&the_virtio_vsock_mutex);

	kfree(vsock);
}

#ifdef CONFIG_PM_SLEEP
static int virtio_vsock_freeze(struct virtio_device *vdev)
{
	struct virtio_vsock *vsock = vdev->priv;

	mutex_lock(&the_virtio_vsock_mutex);

	rcu_assign_pointer(the_virtio_vsock, NULL);
	synchronize_rcu();

	virtio_vsock_vqs_del(vsock);

	mutex_unlock(&the_virtio_vsock_mutex);

	return 0;
}

static int virtio_vsock_restore(struct virtio_device *vdev)
{
	struct virtio_vsock *vsock = vdev->priv;
	int ret;

	mutex_lock(&the_virtio_vsock_mutex);

	/* Only one virtio-vsock device per guest is supported */
	if (rcu_dereference_protected(the_virtio_vsock,
				lockdep_is_held(&the_virtio_vsock_mutex))) {
		ret = -EBUSY;
		goto out;
	}

	ret = virtio_vsock_vqs_init(vsock);
	if (ret < 0)
		goto out;

	rcu_assign_pointer(the_virtio_vsock, vsock);
	virtio_vsock_vqs_start(vsock);

out:
	mutex_unlock(&the_virtio_vsock_mutex);
	return ret;
}
#endif /* CONFIG_PM_SLEEP */

static struct virtio_device_id id_table[] = {
	{ VIRTIO_ID_VSOCK, VIRTIO_DEV_ANY_ID },
	{ 0 },
};

static unsigned int features[] = {
	VIRTIO_VSOCK_F_SEQPACKET
};

static struct virtio_driver virtio_vsock_driver = {
	.feature_table = features,
	.feature_table_size = ARRAY_SIZE(features),
	.driver.name = KBUILD_MODNAME,
	.id_table = id_table,
	.probe = virtio_vsock_probe,
	.remove = virtio_vsock_remove,
#ifdef CONFIG_PM_SLEEP
	.freeze = virtio_vsock_freeze,
	.restore = virtio_vsock_restore,
#endif
};

static int __init virtio_vsock_init(void)
{
	int ret;

	virtio_vsock_workqueue = alloc_workqueue("virtio_vsock", 0, 0);
	if (!virtio_vsock_workqueue)
		return -ENOMEM;

	ret = vsock_core_register(&virtio_transport.transport,
				  VSOCK_TRANSPORT_F_G2H);
	if (ret)
		goto out_wq;

	ret = register_virtio_driver(&virtio_vsock_driver);
	if (ret)
		goto out_vci;

	return 0;

out_vci:
	vsock_core_unregister(&virtio_transport.transport);
out_wq:
	destroy_workqueue(virtio_vsock_workqueue);
	return ret;
}

static void __exit virtio_vsock_exit(void)
{
	unregister_virtio_driver(&virtio_vsock_driver);
	vsock_core_unregister(&virtio_transport.transport);
	destroy_workqueue(virtio_vsock_workqueue);
}

module_init(virtio_vsock_init);
module_exit(virtio_vsock_exit);
MODULE_LICENSE("GPL v2");
MODULE_AUTHOR("Asias He");
MODULE_DESCRIPTION("virtio transport for vsock");
MODULE_DEVICE_TABLE(virtio, id_table);<|MERGE_RESOLUTION|>--- conflicted
+++ resolved
@@ -96,11 +96,7 @@
 
 /* Caller need to hold vsock->tx_lock on vq */
 static int virtio_transport_send_skb(struct sk_buff *skb, struct virtqueue *vq,
-<<<<<<< HEAD
-				     struct virtio_vsock *vsock)
-=======
 				     struct virtio_vsock *vsock, gfp_t gfp)
->>>>>>> fd468ffc
 {
 	int ret, in_sg = 0, out_sg = 0;
 	struct scatterlist **sgs;
@@ -144,11 +140,7 @@
 		}
 	}
 
-<<<<<<< HEAD
-	ret = virtqueue_add_sgs(vq, sgs, out_sg, in_sg, skb, GFP_KERNEL);
-=======
 	ret = virtqueue_add_sgs(vq, sgs, out_sg, in_sg, skb, gfp);
->>>>>>> fd468ffc
 	/* Usually this means that there is no more space available in
 	 * the vq
 	 */
@@ -186,11 +178,7 @@
 
 		reply = virtio_vsock_skb_reply(skb);
 
-<<<<<<< HEAD
-		ret = virtio_transport_send_skb(skb, vq, vsock);
-=======
 		ret = virtio_transport_send_skb(skb, vq, vsock, GFP_KERNEL);
->>>>>>> fd468ffc
 		if (ret < 0) {
 			virtio_vsock_skb_queue_head(&vsock->send_pkt_queue, skb);
 			break;
@@ -233,11 +221,7 @@
 	if (unlikely(ret == 0))
 		return -EBUSY;
 
-<<<<<<< HEAD
-	ret = virtio_transport_send_skb(skb, vq, vsock);
-=======
 	ret = virtio_transport_send_skb(skb, vq, vsock, GFP_ATOMIC);
->>>>>>> fd468ffc
 	if (ret == 0)
 		virtqueue_kick(vq);
 
