--- conflicted
+++ resolved
@@ -821,18 +821,15 @@
 #ifdef CONFIG_NET_NS
 	net->ns.ops = &netns_operations;
 #endif
-<<<<<<< HEAD
 	if (net == &init_net) {
 		net->ns.inum = PROC_NET_INIT_INO;
-		return 0;
-	}
-	return ns_alloc_inum(&net->ns);
-=======
-	ret = ns_alloc_inum(&net->ns);
+		ret = 0;
+	} else {
+		ret = ns_alloc_inum(&net->ns);
+	}
 	if (!ret)
 		net_ns_net_debugfs(net);
 	return ret;
->>>>>>> 4f4040ea
 }
 
 static __net_exit void net_ns_net_exit(struct net *net)
