--- conflicted
+++ resolved
@@ -172,8 +172,6 @@
 		pinctrl-names = "default";
 
 		regulator-boot-on;
-<<<<<<< HEAD
-=======
 	};
 
 	vph_pwr: regulator-vph-pwr {
@@ -185,7 +183,6 @@
 
 		regulator-always-on;
 		regulator-boot-on;
->>>>>>> fd81abb9
 	};
 };
 
