--- conflicted
+++ resolved
@@ -44,7 +44,7 @@
 #define ARM64_SSBS				34
 #define ARM64_WORKAROUND_1418040		35
 #define ARM64_HAS_SB				36
-#define ARM64_WORKAROUND_SPECULATIVE_AT	37
+#define ARM64_WORKAROUND_SPECULATIVE_AT		37
 #define ARM64_HAS_ADDRESS_AUTH_ARCH		38
 #define ARM64_HAS_ADDRESS_AUTH_IMP_DEF		39
 #define ARM64_HAS_GENERIC_AUTH_ARCH		40
@@ -55,25 +55,14 @@
 #define ARM64_WORKAROUND_CAVIUM_TX2_219_TVM	45
 #define ARM64_WORKAROUND_CAVIUM_TX2_219_PRFM	46
 #define ARM64_WORKAROUND_1542419		47
-<<<<<<< HEAD
-#define ARM64_WORKAROUND_SPECULATIVE_AT_NVHE	48
-#define ARM64_HAS_E0PD				49
-#define ARM64_HAS_RNG				50
-#define ARM64_HAS_AMU_EXTN			51
-#define ARM64_HAS_ADDRESS_AUTH			52
-#define ARM64_HAS_GENERIC_AUTH			53
-#define ARM64_HAS_32BIT_EL1			54
-#define ARM64_BTI				55
-
-#define ARM64_NCAPS				56
-=======
 #define ARM64_HAS_E0PD				48
 #define ARM64_HAS_RNG				49
 #define ARM64_HAS_AMU_EXTN			50
 #define ARM64_HAS_ADDRESS_AUTH			51
 #define ARM64_HAS_GENERIC_AUTH			52
+#define ARM64_HAS_32BIT_EL1			53
+#define ARM64_BTI				54
 
-#define ARM64_NCAPS				53
->>>>>>> fe677be9
+#define ARM64_NCAPS				55
 
 #endif /* __ASM_CPUCAPS_H */