--- conflicted
+++ resolved
@@ -516,16 +516,10 @@
 __do_cache_op(unsigned long start, unsigned long end)
 {
 	int ret;
-<<<<<<< HEAD
-	unsigned long chunk = PAGE_SIZE;
-
-	do {
-=======
 
 	do {
 		unsigned long chunk = min(PAGE_SIZE, end - start);
 
->>>>>>> d8ec26d7
 		if (signal_pending(current)) {
 			struct thread_info *ti = current_thread_info();
 
@@ -548,19 +542,11 @@
 		ret = flush_cache_user_range(start, start + chunk);
 		if (ret)
 			return ret;
-<<<<<<< HEAD
 
 		cond_resched();
 		start += chunk;
 	} while (start < end);
 
-=======
-
-		cond_resched();
-		start += chunk;
-	} while (start < end);
-
->>>>>>> d8ec26d7
 	return 0;
 }
 
