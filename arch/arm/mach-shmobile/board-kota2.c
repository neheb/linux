/*
 * kota2 board support
 *
 * Copyright (C) 2011  Renesas Solutions Corp.
 * Copyright (C) 2011  Magnus Damm
 * Copyright (C) 2010  Takashi Yoshii <yoshii.takashi.zj@renesas.com>
 * Copyright (C) 2009  Yoshihiro Shimoda <shimoda.yoshihiro@renesas.com>
 *
 * This program is free software; you can redistribute it and/or modify
 * it under the terms of the GNU General Public License as published by
 * the Free Software Foundation; version 2 of the License.
 *
 * This program is distributed in the hope that it will be useful,
 * but WITHOUT ANY WARRANTY; without even the implied warranty of
 * MERCHANTABILITY or FITNESS FOR A PARTICULAR PURPOSE.  See the
 * GNU General Public License for more details.
 *
 * You should have received a copy of the GNU General Public License
 * along with this program; if not, write to the Free Software
 * Foundation, Inc., 51 Franklin St, Fifth Floor, Boston, MA  02110-1301  USA
 */

#include <linux/kernel.h>
#include <linux/init.h>
#include <linux/interrupt.h>
#include <linux/irq.h>
#include <linux/platform_device.h>
#include <linux/delay.h>
#include <linux/io.h>
#include <linux/smsc911x.h>
#include <linux/gpio.h>
#include <linux/input.h>
#include <linux/input/sh_keysc.h>
#include <linux/gpio_keys.h>
#include <linux/leds.h>
#include <linux/platform_data/leds-renesas-tpu.h>
#include <linux/mmc/host.h>
#include <linux/mmc/sh_mmcif.h>
#include <linux/mfd/tmio.h>
#include <linux/mmc/sh_mobile_sdhi.h>
#include <mach/hardware.h>
#include <mach/sh73a0.h>
#include <mach/common.h>
#include <asm/mach-types.h>
#include <asm/mach/arch.h>
#include <asm/mach/map.h>
#include <asm/mach/time.h>
#include <asm/hardware/gic.h>
#include <asm/hardware/cache-l2x0.h>
#include <asm/traps.h>

/* SMSC 9220 */
static struct resource smsc9220_resources[] = {
	[0] = {
		.start		= 0x14000000, /* CS5A */
		.end		= 0x140000ff, /* A1->A7 */
		.flags		= IORESOURCE_MEM,
	},
	[1] = {
		.start		= SH73A0_PINT0_IRQ(2), /* PINTA2 */
		.flags		= IORESOURCE_IRQ,
	},
};

static struct smsc911x_platform_config smsc9220_platdata = {
	.flags		= SMSC911X_USE_32BIT, /* 32-bit SW on 16-bit HW bus */
	.phy_interface	= PHY_INTERFACE_MODE_MII,
	.irq_polarity	= SMSC911X_IRQ_POLARITY_ACTIVE_LOW,
	.irq_type	= SMSC911X_IRQ_TYPE_PUSH_PULL,
};

static struct platform_device eth_device = {
	.name		= "smsc911x",
	.id		= 0,
	.dev  = {
		.platform_data = &smsc9220_platdata,
	},
	.resource	= smsc9220_resources,
	.num_resources	= ARRAY_SIZE(smsc9220_resources),
};

/* KEYSC */
static struct sh_keysc_info keysc_platdata = {
	.mode		= SH_KEYSC_MODE_6,
	.scan_timing	= 3,
	.delay		= 100,
	.keycodes	= {
		KEY_NUMERIC_STAR, KEY_NUMERIC_0, KEY_NUMERIC_POUND,
		0, 0, 0, 0, 0,
		KEY_NUMERIC_7, KEY_NUMERIC_8, KEY_NUMERIC_9,
		0, KEY_DOWN, 0, 0, 0,
		KEY_NUMERIC_4, KEY_NUMERIC_5, KEY_NUMERIC_6,
		KEY_LEFT, KEY_ENTER, KEY_RIGHT, 0, 0,
		KEY_NUMERIC_1, KEY_NUMERIC_2, KEY_NUMERIC_3,
		0, KEY_UP, 0, 0, 0,
		0, 0, 0, 0, 0, 0, 0, 0,
		0, 0, 0, 0, 0, 0, 0, 0,
		0, 0, 0, 0, 0, 0, 0, 0,
		0, 0, 0, 0, 0, 0, 0, 0,
	},
};

static struct resource keysc_resources[] = {
	[0] = {
		.name	= "KEYSC",
		.start	= 0xe61b0000,
		.end	= 0xe61b0098 - 1,
		.flags	= IORESOURCE_MEM,
	},
	[1] = {
		.start	= gic_spi(71),
		.flags	= IORESOURCE_IRQ,
	},
};

static struct platform_device keysc_device = {
	.name		= "sh_keysc",
	.id		= 0,
	.num_resources	= ARRAY_SIZE(keysc_resources),
	.resource	= keysc_resources,
	.dev		= {
		.platform_data	= &keysc_platdata,
	},
};

/* GPIO KEY */
#define GPIO_KEY(c, g, d) { .code = c, .gpio = g, .desc = d, .active_low = 1 }

static struct gpio_keys_button gpio_buttons[] = {
	GPIO_KEY(KEY_VOLUMEUP, GPIO_PORT56, "+"), /* S2: VOL+ [IRQ9] */
	GPIO_KEY(KEY_VOLUMEDOWN, GPIO_PORT54, "-"), /* S3: VOL- [IRQ10] */
	GPIO_KEY(KEY_MENU, GPIO_PORT27, "Menu"), /* S4: MENU [IRQ30] */
	GPIO_KEY(KEY_HOMEPAGE, GPIO_PORT26, "Home"), /* S5: HOME [IRQ31] */
	GPIO_KEY(KEY_BACK, GPIO_PORT11, "Back"), /* S6: BACK [IRQ0] */
	GPIO_KEY(KEY_PHONE, GPIO_PORT238, "Tel"), /* S7: TEL [IRQ11] */
	GPIO_KEY(KEY_POWER, GPIO_PORT239, "C1"), /* S8: CAM [IRQ13] */
	GPIO_KEY(KEY_MAIL, GPIO_PORT224, "Mail"), /* S9: MAIL [IRQ3] */
	/* Omitted button "C3?": GPIO_PORT223 - S10: CUST [IRQ8] */
	GPIO_KEY(KEY_CAMERA, GPIO_PORT164, "C2"), /* S11: CAM_HALF [IRQ25] */
	/* Omitted button "?": GPIO_PORT152 - S12: CAM_FULL [No IRQ] */
};

static struct gpio_keys_platform_data gpio_key_info = {
	.buttons        = gpio_buttons,
	.nbuttons       = ARRAY_SIZE(gpio_buttons),
	.poll_interval  = 250, /* polled for now */
};

static struct platform_device gpio_keys_device = {
	.name   = "gpio-keys-polled", /* polled for now */
	.id     = -1,
	.dev    = {
		.platform_data  = &gpio_key_info,
	},
};

/* GPIO LED */
#define GPIO_LED(n, g) { .name = n, .gpio = g }

static struct gpio_led gpio_leds[] = {
	GPIO_LED("G", GPIO_PORT20), /* PORT20 [GPO0] -> LED7 -> "G" */
	GPIO_LED("H", GPIO_PORT21), /* PORT21 [GPO1] -> LED8 -> "H" */
	GPIO_LED("J", GPIO_PORT22), /* PORT22 [GPO2] -> LED9 -> "J" */
};

static struct gpio_led_platform_data gpio_leds_info = {
	.leds		= gpio_leds,
	.num_leds	= ARRAY_SIZE(gpio_leds),
};

static struct platform_device gpio_leds_device = {
	.name   = "leds-gpio",
	.id     = -1,
	.dev    = {
		.platform_data  = &gpio_leds_info,
	},
};

/* TPU LED */
static struct led_renesas_tpu_config led_renesas_tpu12_pdata = {
	.name		= "V2513",
	.pin_gpio_fn	= GPIO_FN_TPU1TO2,
	.pin_gpio	= GPIO_PORT153,
	.channel_offset = 0x90,
	.timer_bit = 2,
	.max_brightness = 1000,
};

static struct resource tpu12_resources[] = {
	[0] = {
		.name	= "TPU12",
		.start	= 0xe6610090,
		.end	= 0xe66100b5,
		.flags	= IORESOURCE_MEM,
	},
};

static struct platform_device leds_tpu12_device = {
	.name = "leds-renesas-tpu",
	.id = 12,
	.dev = {
		.platform_data  = &led_renesas_tpu12_pdata,
	},
	.num_resources	= ARRAY_SIZE(tpu12_resources),
	.resource	= tpu12_resources,
};

static struct led_renesas_tpu_config led_renesas_tpu41_pdata = {
	.name		= "V2514",
	.pin_gpio_fn	= GPIO_FN_TPU4TO1,
	.pin_gpio	= GPIO_PORT199,
	.channel_offset = 0x50,
	.timer_bit = 1,
	.max_brightness = 1000,
};

static struct resource tpu41_resources[] = {
	[0] = {
		.name	= "TPU41",
		.start	= 0xe6640050,
		.end	= 0xe6640075,
		.flags	= IORESOURCE_MEM,
	},
};

static struct platform_device leds_tpu41_device = {
	.name = "leds-renesas-tpu",
	.id = 41,
	.dev = {
		.platform_data  = &led_renesas_tpu41_pdata,
	},
	.num_resources	= ARRAY_SIZE(tpu41_resources),
	.resource	= tpu41_resources,
};

static struct led_renesas_tpu_config led_renesas_tpu21_pdata = {
	.name		= "V2515",
	.pin_gpio_fn	= GPIO_FN_TPU2TO1,
	.pin_gpio	= GPIO_PORT197,
	.channel_offset = 0x50,
	.timer_bit = 1,
	.max_brightness = 1000,
};

static struct resource tpu21_resources[] = {
	[0] = {
		.name	= "TPU21",
		.start	= 0xe6620050,
		.end	= 0xe6620075,
		.flags	= IORESOURCE_MEM,
	},
};

static struct platform_device leds_tpu21_device = {
	.name = "leds-renesas-tpu",
	.id = 21,
	.dev = {
		.platform_data  = &led_renesas_tpu21_pdata,
	},
	.num_resources	= ARRAY_SIZE(tpu21_resources),
	.resource	= tpu21_resources,
};

static struct led_renesas_tpu_config led_renesas_tpu30_pdata = {
	.name		= "KEYLED",
	.pin_gpio_fn	= GPIO_FN_TPU3TO0,
	.pin_gpio	= GPIO_PORT163,
	.channel_offset = 0x10,
	.timer_bit = 0,
	.max_brightness = 1000,
};

static struct resource tpu30_resources[] = {
	[0] = {
		.name	= "TPU30",
		.start	= 0xe6630010,
		.end	= 0xe6630035,
		.flags	= IORESOURCE_MEM,
	},
};

static struct platform_device leds_tpu30_device = {
	.name = "leds-renesas-tpu",
	.id = 30,
	.dev = {
		.platform_data  = &led_renesas_tpu30_pdata,
	},
	.num_resources	= ARRAY_SIZE(tpu30_resources),
	.resource	= tpu30_resources,
};

/* MMCIF */
static struct resource mmcif_resources[] = {
	[0] = {
		.name   = "MMCIF",
		.start  = 0xe6bd0000,
		.end    = 0xe6bd00ff,
		.flags  = IORESOURCE_MEM,
	},
	[1] = {
		.start  = gic_spi(140),
		.flags  = IORESOURCE_IRQ,
	},
	[2] = {
		.start  = gic_spi(141),
		.flags  = IORESOURCE_IRQ,
	},
};

static struct sh_mmcif_plat_data mmcif_info = {
	.ocr            = MMC_VDD_165_195,
	.caps           = MMC_CAP_8_BIT_DATA | MMC_CAP_NONREMOVABLE,
};

static struct platform_device mmcif_device = {
	.name           = "sh_mmcif",
	.id             = 0,
	.dev            = {
		.platform_data          = &mmcif_info,
	},
	.num_resources  = ARRAY_SIZE(mmcif_resources),
	.resource       = mmcif_resources,
};

/* SDHI0 */
static struct sh_mobile_sdhi_info sdhi0_info = {
	.tmio_caps      = MMC_CAP_SD_HIGHSPEED,
	.tmio_flags     = TMIO_MMC_WRPROTECT_DISABLE | TMIO_MMC_HAS_IDLE_WAIT,
};

static struct resource sdhi0_resources[] = {
	[0] = {
		.name   = "SDHI0",
		.start  = 0xee100000,
		.end    = 0xee1000ff,
		.flags  = IORESOURCE_MEM,
	},
	[1] = {
		.start  = gic_spi(83),
		.flags  = IORESOURCE_IRQ,
	},
	[2] = {
		.start  = gic_spi(84),
		.flags  = IORESOURCE_IRQ,
	},
	[3] = {
		.start	= gic_spi(85),
		.flags	= IORESOURCE_IRQ,
	},
};

static struct platform_device sdhi0_device = {
	.name           = "sh_mobile_sdhi",
	.id             = 0,
	.num_resources  = ARRAY_SIZE(sdhi0_resources),
	.resource       = sdhi0_resources,
	.dev    = {
		.platform_data  = &sdhi0_info,
	},
};

/* SDHI1 */
static struct sh_mobile_sdhi_info sdhi1_info = {
	.tmio_caps      = MMC_CAP_NONREMOVABLE | MMC_CAP_SDIO_IRQ,
	.tmio_flags     = TMIO_MMC_WRPROTECT_DISABLE | TMIO_MMC_HAS_IDLE_WAIT,
};

static struct resource sdhi1_resources[] = {
	[0] = {
		.name   = "SDHI1",
		.start  = 0xee120000,
		.end    = 0xee1200ff,
		.flags  = IORESOURCE_MEM,
	},
	[1] = {
		.start  = gic_spi(87),
		.flags  = IORESOURCE_IRQ,
	},
	[2] = {
		.start  = gic_spi(88),
		.flags  = IORESOURCE_IRQ,
	},
	[3] = {
		.start	= gic_spi(89),
		.flags	= IORESOURCE_IRQ,
	},
};

static struct platform_device sdhi1_device = {
	.name           = "sh_mobile_sdhi",
	.id             = 1,
	.num_resources  = ARRAY_SIZE(sdhi1_resources),
	.resource       = sdhi1_resources,
	.dev    = {
		.platform_data  = &sdhi1_info,
	},
};

static struct platform_device *kota2_devices[] __initdata = {
	&eth_device,
	&keysc_device,
	&gpio_keys_device,
	&gpio_leds_device,
	&leds_tpu12_device,
	&leds_tpu41_device,
	&leds_tpu21_device,
	&leds_tpu30_device,
	&mmcif_device,
	&sdhi0_device,
	&sdhi1_device,
};

static struct map_desc kota2_io_desc[] __initdata = {
	/* create a 1:1 entity map for 0xe6xxxxxx
	 * used by CPGA, INTC and PFC.
	 */
	{
		.virtual	= 0xe6000000,
		.pfn		= __phys_to_pfn(0xe6000000),
		.length		= 256 << 20,
		.type		= MT_DEVICE_NONSHARED
	},
};

static void __init kota2_map_io(void)
{
	iotable_init(kota2_io_desc, ARRAY_SIZE(kota2_io_desc));

	/* setup early devices and console here as well */
	sh73a0_add_early_devices();
	shmobile_setup_console();
}

static void __init kota2_init(void)
{
	sh73a0_pinmux_init();

	/* SCIFA2 (UART2) */
	gpio_request(GPIO_FN_SCIFA2_TXD1, NULL);
	gpio_request(GPIO_FN_SCIFA2_RXD1, NULL);
	gpio_request(GPIO_FN_SCIFA2_RTS1_, NULL);
	gpio_request(GPIO_FN_SCIFA2_CTS1_, NULL);

	/* SCIFA4 (UART1) */
	gpio_request(GPIO_FN_SCIFA4_TXD, NULL);
	gpio_request(GPIO_FN_SCIFA4_RXD, NULL);
	gpio_request(GPIO_FN_SCIFA4_RTS_, NULL);
	gpio_request(GPIO_FN_SCIFA4_CTS_, NULL);

	/* SMSC911X */
	gpio_request(GPIO_FN_D0_NAF0, NULL);
	gpio_request(GPIO_FN_D1_NAF1, NULL);
	gpio_request(GPIO_FN_D2_NAF2, NULL);
	gpio_request(GPIO_FN_D3_NAF3, NULL);
	gpio_request(GPIO_FN_D4_NAF4, NULL);
	gpio_request(GPIO_FN_D5_NAF5, NULL);
	gpio_request(GPIO_FN_D6_NAF6, NULL);
	gpio_request(GPIO_FN_D7_NAF7, NULL);
	gpio_request(GPIO_FN_D8_NAF8, NULL);
	gpio_request(GPIO_FN_D9_NAF9, NULL);
	gpio_request(GPIO_FN_D10_NAF10, NULL);
	gpio_request(GPIO_FN_D11_NAF11, NULL);
	gpio_request(GPIO_FN_D12_NAF12, NULL);
	gpio_request(GPIO_FN_D13_NAF13, NULL);
	gpio_request(GPIO_FN_D14_NAF14, NULL);
	gpio_request(GPIO_FN_D15_NAF15, NULL);
	gpio_request(GPIO_FN_CS5A_, NULL);
	gpio_request(GPIO_FN_WE0__FWE, NULL);
	gpio_request(GPIO_PORT144, NULL); /* PINTA2 */
	gpio_direction_input(GPIO_PORT144);
	gpio_request(GPIO_PORT145, NULL); /* RESET */
	gpio_direction_output(GPIO_PORT145, 1);

	/* KEYSC */
	gpio_request(GPIO_FN_KEYIN0_PU, NULL);
	gpio_request(GPIO_FN_KEYIN1_PU, NULL);
	gpio_request(GPIO_FN_KEYIN2_PU, NULL);
	gpio_request(GPIO_FN_KEYIN3_PU, NULL);
	gpio_request(GPIO_FN_KEYIN4_PU, NULL);
	gpio_request(GPIO_FN_KEYIN5_PU, NULL);
	gpio_request(GPIO_FN_KEYIN6_PU, NULL);
	gpio_request(GPIO_FN_KEYIN7_PU, NULL);
	gpio_request(GPIO_FN_KEYOUT0, NULL);
	gpio_request(GPIO_FN_KEYOUT1, NULL);
	gpio_request(GPIO_FN_KEYOUT2, NULL);
	gpio_request(GPIO_FN_KEYOUT3, NULL);
	gpio_request(GPIO_FN_KEYOUT4, NULL);
	gpio_request(GPIO_FN_KEYOUT5, NULL);
	gpio_request(GPIO_FN_PORT59_KEYOUT6, NULL);
	gpio_request(GPIO_FN_PORT58_KEYOUT7, NULL);
	gpio_request(GPIO_FN_KEYOUT8, NULL);

	/* MMCIF */
	gpio_request(GPIO_FN_MMCCLK0, NULL);
	gpio_request(GPIO_FN_MMCD0_0, NULL);
	gpio_request(GPIO_FN_MMCD0_1, NULL);
	gpio_request(GPIO_FN_MMCD0_2, NULL);
	gpio_request(GPIO_FN_MMCD0_3, NULL);
	gpio_request(GPIO_FN_MMCD0_4, NULL);
	gpio_request(GPIO_FN_MMCD0_5, NULL);
	gpio_request(GPIO_FN_MMCD0_6, NULL);
	gpio_request(GPIO_FN_MMCD0_7, NULL);
	gpio_request(GPIO_FN_MMCCMD0, NULL);
	gpio_request(GPIO_PORT208, NULL); /* Reset */
	gpio_direction_output(GPIO_PORT208, 1);

	/* SDHI0 (microSD) */
	gpio_request(GPIO_FN_SDHICD0_PU, NULL);
	gpio_request(GPIO_FN_SDHICMD0_PU, NULL);
	gpio_request(GPIO_FN_SDHICLK0, NULL);
	gpio_request(GPIO_FN_SDHID0_3_PU, NULL);
	gpio_request(GPIO_FN_SDHID0_2_PU, NULL);
	gpio_request(GPIO_FN_SDHID0_1_PU, NULL);
	gpio_request(GPIO_FN_SDHID0_0_PU, NULL);

	/* SCIFB (BT) */
	gpio_request(GPIO_FN_PORT159_SCIFB_SCK, NULL);
	gpio_request(GPIO_FN_PORT160_SCIFB_TXD, NULL);
	gpio_request(GPIO_FN_PORT161_SCIFB_CTS_, NULL);
	gpio_request(GPIO_FN_PORT162_SCIFB_RXD, NULL);
	gpio_request(GPIO_FN_PORT163_SCIFB_RTS_, NULL);

	/* SDHI1 (BCM4330) */
	gpio_request(GPIO_FN_SDHICLK1, NULL);
	gpio_request(GPIO_FN_SDHICMD1_PU, NULL);
	gpio_request(GPIO_FN_SDHID1_3_PU, NULL);
	gpio_request(GPIO_FN_SDHID1_2_PU, NULL);
	gpio_request(GPIO_FN_SDHID1_1_PU, NULL);
	gpio_request(GPIO_FN_SDHID1_0_PU, NULL);

#ifdef CONFIG_CACHE_L2X0
	/* Early BRESP enable, Shared attribute override enable, 64K*8way */
	l2x0_init(__io(0xf0100000), 0x40460000, 0x82000fff);
#endif
	sh73a0_add_standard_devices();
	platform_add_devices(kota2_devices, ARRAY_SIZE(kota2_devices));
}

static void __init kota2_timer_init(void)
{
	sh73a0_clock_init();
	shmobile_timer.init();
	return;
}

struct sys_timer kota2_timer = {
	.init	= kota2_timer_init,
};

MACHINE_START(KOTA2, "kota2")
	.map_io		= kota2_map_io,
<<<<<<< HEAD
	.init_irq	= kota2_init_irq,
	.handle_irq	= gic_handle_irq,
=======
	.nr_irqs	= NR_IRQS_LEGACY,
	.init_irq	= sh73a0_init_irq,
	.handle_irq	= shmobile_handle_irq_gic,
>>>>>>> 0575fb75
	.init_machine	= kota2_init,
	.timer		= &kota2_timer,
MACHINE_END<|MERGE_RESOLUTION|>--- conflicted
+++ resolved
@@ -549,14 +549,9 @@
 
 MACHINE_START(KOTA2, "kota2")
 	.map_io		= kota2_map_io,
-<<<<<<< HEAD
-	.init_irq	= kota2_init_irq,
-	.handle_irq	= gic_handle_irq,
-=======
 	.nr_irqs	= NR_IRQS_LEGACY,
 	.init_irq	= sh73a0_init_irq,
-	.handle_irq	= shmobile_handle_irq_gic,
->>>>>>> 0575fb75
+	.handle_irq	= gic_handle_irq,
 	.init_machine	= kota2_init,
 	.timer		= &kota2_timer,
 MACHINE_END