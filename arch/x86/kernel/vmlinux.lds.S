--- conflicted
+++ resolved
@@ -153,51 +153,6 @@
 
 #ifdef CONFIG_X86_64
 
-<<<<<<< HEAD
-#define VSYSCALL_ADDR (-10*1024*1024)
-
-#define VLOAD_OFFSET (VSYSCALL_ADDR - __vsyscall_0 + LOAD_OFFSET)
-#define VLOAD(x) (ADDR(x) - VLOAD_OFFSET)
-
-#define VVIRT_OFFSET (VSYSCALL_ADDR - __vsyscall_0)
-#define VVIRT(x) (ADDR(x) - VVIRT_OFFSET)
-
-	. = ALIGN(4096);
-	__vsyscall_0 = .;
-
-	. = VSYSCALL_ADDR;
-	.vsyscall : AT(VLOAD(.vsyscall)) {
-		*(.vsyscall_0)
-
-		. = 1024;
-		*(.vsyscall_1)
-
-		. = 2048;
-		*(.vsyscall_2)
-
-		. = 4096;  /* Pad the whole page. */
-	} :user =0xcc
-	. = ALIGN(__vsyscall_0 + PAGE_SIZE, PAGE_SIZE);
-
-#undef VSYSCALL_ADDR
-#undef VLOAD_OFFSET
-#undef VLOAD
-#undef VVIRT_OFFSET
-#undef VVIRT
-
-	__vvar_page = .;
-
-	.vvar : AT(ADDR(.vvar) - LOAD_OFFSET) {
-
-	      /* Place all vvars at the offsets in asm/vvar.h. */
-#define EMIT_VVAR(name, offset) 		\
-		. = offset;		\
-		*(.vvar_ ## name)
-#define __VVAR_KERNEL_LDS
-#include <asm/vvar.h>
-#undef __VVAR_KERNEL_LDS
-#undef EMIT_VVAR
-=======
 	. = ALIGN(PAGE_SIZE);
 	__vvar_page = .;
 
@@ -217,11 +172,6 @@
 	} :data
 
        . = ALIGN(__vvar_page + PAGE_SIZE, PAGE_SIZE);
->>>>>>> 3ae36655
-
-	} :data
-
-       . = ALIGN(__vvar_page + PAGE_SIZE, PAGE_SIZE);
 
 #endif /* CONFIG_X86_64 */
 
