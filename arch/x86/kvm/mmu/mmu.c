// SPDX-License-Identifier: GPL-2.0-only
/*
 * Kernel-based Virtual Machine driver for Linux
 *
 * This module enables machines with Intel VT-x extensions to run virtual
 * machines without emulation or binary translation.
 *
 * MMU support
 *
 * Copyright (C) 2006 Qumranet, Inc.
 * Copyright 2010 Red Hat, Inc. and/or its affiliates.
 *
 * Authors:
 *   Yaniv Kamay  <yaniv@qumranet.com>
 *   Avi Kivity   <avi@qumranet.com>
 */
#define pr_fmt(fmt) KBUILD_MODNAME ": " fmt

#include "irq.h"
#include "ioapic.h"
#include "mmu.h"
#include "mmu_internal.h"
#include "tdp_mmu.h"
#include "x86.h"
#include "kvm_cache_regs.h"
#include "smm.h"
#include "kvm_emulate.h"
#include "page_track.h"
#include "cpuid.h"
#include "spte.h"

#include <linux/kvm_host.h>
#include <linux/types.h>
#include <linux/string.h>
#include <linux/mm.h>
#include <linux/highmem.h>
#include <linux/moduleparam.h>
#include <linux/export.h>
#include <linux/swap.h>
#include <linux/hugetlb.h>
#include <linux/compiler.h>
#include <linux/srcu.h>
#include <linux/slab.h>
#include <linux/sched/signal.h>
#include <linux/uaccess.h>
#include <linux/hash.h>
#include <linux/kern_levels.h>
#include <linux/kstrtox.h>
#include <linux/kthread.h>
#include <linux/wordpart.h>

#include <asm/page.h>
#include <asm/memtype.h>
#include <asm/cmpxchg.h>
#include <asm/io.h>
#include <asm/set_memory.h>
#include <asm/spec-ctrl.h>
#include <asm/vmx.h>

#include "trace.h"

static bool nx_hugepage_mitigation_hard_disabled;

int __read_mostly nx_huge_pages = -1;
static uint __read_mostly nx_huge_pages_recovery_period_ms;
#ifdef CONFIG_PREEMPT_RT
/* Recovery can cause latency spikes, disable it for PREEMPT_RT.  */
static uint __read_mostly nx_huge_pages_recovery_ratio = 0;
#else
static uint __read_mostly nx_huge_pages_recovery_ratio = 60;
#endif

static int get_nx_huge_pages(char *buffer, const struct kernel_param *kp);
static int set_nx_huge_pages(const char *val, const struct kernel_param *kp);
static int set_nx_huge_pages_recovery_param(const char *val, const struct kernel_param *kp);

static const struct kernel_param_ops nx_huge_pages_ops = {
	.set = set_nx_huge_pages,
	.get = get_nx_huge_pages,
};

static const struct kernel_param_ops nx_huge_pages_recovery_param_ops = {
	.set = set_nx_huge_pages_recovery_param,
	.get = param_get_uint,
};

module_param_cb(nx_huge_pages, &nx_huge_pages_ops, &nx_huge_pages, 0644);
__MODULE_PARM_TYPE(nx_huge_pages, "bool");
module_param_cb(nx_huge_pages_recovery_ratio, &nx_huge_pages_recovery_param_ops,
		&nx_huge_pages_recovery_ratio, 0644);
__MODULE_PARM_TYPE(nx_huge_pages_recovery_ratio, "uint");
module_param_cb(nx_huge_pages_recovery_period_ms, &nx_huge_pages_recovery_param_ops,
		&nx_huge_pages_recovery_period_ms, 0644);
__MODULE_PARM_TYPE(nx_huge_pages_recovery_period_ms, "uint");

static bool __read_mostly force_flush_and_sync_on_reuse;
module_param_named(flush_on_reuse, force_flush_and_sync_on_reuse, bool, 0644);

/*
 * When setting this variable to true it enables Two-Dimensional-Paging
 * where the hardware walks 2 page tables:
 * 1. the guest-virtual to guest-physical
 * 2. while doing 1. it walks guest-physical to host-physical
 * If the hardware supports that we don't need to do shadow paging.
 */
bool tdp_enabled = false;

static bool __ro_after_init tdp_mmu_allowed;

#ifdef CONFIG_X86_64
bool __read_mostly tdp_mmu_enabled = true;
module_param_named(tdp_mmu, tdp_mmu_enabled, bool, 0444);
#endif

static int max_huge_page_level __read_mostly;
static int tdp_root_level __read_mostly;
static int max_tdp_level __read_mostly;

#define PTE_PREFETCH_NUM		8

#include <trace/events/kvm.h>

/* make pte_list_desc fit well in cache lines */
#define PTE_LIST_EXT 14

/*
 * struct pte_list_desc is the core data structure used to implement a custom
 * list for tracking a set of related SPTEs, e.g. all the SPTEs that map a
 * given GFN when used in the context of rmaps.  Using a custom list allows KVM
 * to optimize for the common case where many GFNs will have at most a handful
 * of SPTEs pointing at them, i.e. allows packing multiple SPTEs into a small
 * memory footprint, which in turn improves runtime performance by exploiting
 * cache locality.
 *
 * A list is comprised of one or more pte_list_desc objects (descriptors).
 * Each individual descriptor stores up to PTE_LIST_EXT SPTEs.  If a descriptor
 * is full and a new SPTEs needs to be added, a new descriptor is allocated and
 * becomes the head of the list.  This means that by definitions, all tail
 * descriptors are full.
 *
 * Note, the meta data fields are deliberately placed at the start of the
 * structure to optimize the cacheline layout; accessing the descriptor will
 * touch only a single cacheline so long as @spte_count<=6 (or if only the
 * descriptors metadata is accessed).
 */
struct pte_list_desc {
	struct pte_list_desc *more;
	/* The number of PTEs stored in _this_ descriptor. */
	u32 spte_count;
	/* The number of PTEs stored in all tails of this descriptor. */
	u32 tail_count;
	u64 *sptes[PTE_LIST_EXT];
};

struct kvm_shadow_walk_iterator {
	u64 addr;
	hpa_t shadow_addr;
	u64 *sptep;
	int level;
	unsigned index;
};

#define for_each_shadow_entry_using_root(_vcpu, _root, _addr, _walker)     \
	for (shadow_walk_init_using_root(&(_walker), (_vcpu),              \
					 (_root), (_addr));                \
	     shadow_walk_okay(&(_walker));			           \
	     shadow_walk_next(&(_walker)))

#define for_each_shadow_entry(_vcpu, _addr, _walker)            \
	for (shadow_walk_init(&(_walker), _vcpu, _addr);	\
	     shadow_walk_okay(&(_walker));			\
	     shadow_walk_next(&(_walker)))

#define for_each_shadow_entry_lockless(_vcpu, _addr, _walker, spte)	\
	for (shadow_walk_init(&(_walker), _vcpu, _addr);		\
	     shadow_walk_okay(&(_walker)) &&				\
		({ spte = mmu_spte_get_lockless(_walker.sptep); 1; });	\
	     __shadow_walk_next(&(_walker), spte))

static struct kmem_cache *pte_list_desc_cache;
struct kmem_cache *mmu_page_header_cache;
static struct percpu_counter kvm_total_used_mmu_pages;

static void mmu_spte_set(u64 *sptep, u64 spte);

struct kvm_mmu_role_regs {
	const unsigned long cr0;
	const unsigned long cr4;
	const u64 efer;
};

#define CREATE_TRACE_POINTS
#include "mmutrace.h"

/*
 * Yes, lot's of underscores.  They're a hint that you probably shouldn't be
 * reading from the role_regs.  Once the root_role is constructed, it becomes
 * the single source of truth for the MMU's state.
 */
#define BUILD_MMU_ROLE_REGS_ACCESSOR(reg, name, flag)			\
static inline bool __maybe_unused					\
____is_##reg##_##name(const struct kvm_mmu_role_regs *regs)		\
{									\
	return !!(regs->reg & flag);					\
}
BUILD_MMU_ROLE_REGS_ACCESSOR(cr0, pg, X86_CR0_PG);
BUILD_MMU_ROLE_REGS_ACCESSOR(cr0, wp, X86_CR0_WP);
BUILD_MMU_ROLE_REGS_ACCESSOR(cr4, pse, X86_CR4_PSE);
BUILD_MMU_ROLE_REGS_ACCESSOR(cr4, pae, X86_CR4_PAE);
BUILD_MMU_ROLE_REGS_ACCESSOR(cr4, smep, X86_CR4_SMEP);
BUILD_MMU_ROLE_REGS_ACCESSOR(cr4, smap, X86_CR4_SMAP);
BUILD_MMU_ROLE_REGS_ACCESSOR(cr4, pke, X86_CR4_PKE);
BUILD_MMU_ROLE_REGS_ACCESSOR(cr4, la57, X86_CR4_LA57);
BUILD_MMU_ROLE_REGS_ACCESSOR(efer, nx, EFER_NX);
BUILD_MMU_ROLE_REGS_ACCESSOR(efer, lma, EFER_LMA);

/*
 * The MMU itself (with a valid role) is the single source of truth for the
 * MMU.  Do not use the regs used to build the MMU/role, nor the vCPU.  The
 * regs don't account for dependencies, e.g. clearing CR4 bits if CR0.PG=1,
 * and the vCPU may be incorrect/irrelevant.
 */
#define BUILD_MMU_ROLE_ACCESSOR(base_or_ext, reg, name)		\
static inline bool __maybe_unused is_##reg##_##name(struct kvm_mmu *mmu)	\
{								\
	return !!(mmu->cpu_role. base_or_ext . reg##_##name);	\
}
BUILD_MMU_ROLE_ACCESSOR(base, cr0, wp);
BUILD_MMU_ROLE_ACCESSOR(ext,  cr4, pse);
BUILD_MMU_ROLE_ACCESSOR(ext,  cr4, smep);
BUILD_MMU_ROLE_ACCESSOR(ext,  cr4, smap);
BUILD_MMU_ROLE_ACCESSOR(ext,  cr4, pke);
BUILD_MMU_ROLE_ACCESSOR(ext,  cr4, la57);
BUILD_MMU_ROLE_ACCESSOR(base, efer, nx);
BUILD_MMU_ROLE_ACCESSOR(ext,  efer, lma);

static inline bool is_cr0_pg(struct kvm_mmu *mmu)
{
        return mmu->cpu_role.base.level > 0;
}

static inline bool is_cr4_pae(struct kvm_mmu *mmu)
{
        return !mmu->cpu_role.base.has_4_byte_gpte;
}

static struct kvm_mmu_role_regs vcpu_to_role_regs(struct kvm_vcpu *vcpu)
{
	struct kvm_mmu_role_regs regs = {
		.cr0 = kvm_read_cr0_bits(vcpu, KVM_MMU_CR0_ROLE_BITS),
		.cr4 = kvm_read_cr4_bits(vcpu, KVM_MMU_CR4_ROLE_BITS),
		.efer = vcpu->arch.efer,
	};

	return regs;
}

static unsigned long get_guest_cr3(struct kvm_vcpu *vcpu)
{
	return kvm_read_cr3(vcpu);
}

static inline unsigned long kvm_mmu_get_guest_pgd(struct kvm_vcpu *vcpu,
						  struct kvm_mmu *mmu)
{
	if (IS_ENABLED(CONFIG_MITIGATION_RETPOLINE) && mmu->get_guest_pgd == get_guest_cr3)
		return kvm_read_cr3(vcpu);

	return mmu->get_guest_pgd(vcpu);
}

static inline bool kvm_available_flush_remote_tlbs_range(void)
{
#if IS_ENABLED(CONFIG_HYPERV)
	return kvm_x86_ops.flush_remote_tlbs_range;
#else
	return false;
#endif
}

static gfn_t kvm_mmu_page_get_gfn(struct kvm_mmu_page *sp, int index);

/* Flush the range of guest memory mapped by the given SPTE. */
static void kvm_flush_remote_tlbs_sptep(struct kvm *kvm, u64 *sptep)
{
	struct kvm_mmu_page *sp = sptep_to_sp(sptep);
	gfn_t gfn = kvm_mmu_page_get_gfn(sp, spte_index(sptep));

	kvm_flush_remote_tlbs_gfn(kvm, gfn, sp->role.level);
}

static void mark_mmio_spte(struct kvm_vcpu *vcpu, u64 *sptep, u64 gfn,
			   unsigned int access)
{
	u64 spte = make_mmio_spte(vcpu, gfn, access);

	trace_mark_mmio_spte(sptep, gfn, spte);
	mmu_spte_set(sptep, spte);
}

static gfn_t get_mmio_spte_gfn(u64 spte)
{
	u64 gpa = spte & shadow_nonpresent_or_rsvd_lower_gfn_mask;

	gpa |= (spte >> SHADOW_NONPRESENT_OR_RSVD_MASK_LEN)
	       & shadow_nonpresent_or_rsvd_mask;

	return gpa >> PAGE_SHIFT;
}

static unsigned get_mmio_spte_access(u64 spte)
{
	return spte & shadow_mmio_access_mask;
}

static bool check_mmio_spte(struct kvm_vcpu *vcpu, u64 spte)
{
	u64 kvm_gen, spte_gen, gen;

	gen = kvm_vcpu_memslots(vcpu)->generation;
	if (unlikely(gen & KVM_MEMSLOT_GEN_UPDATE_IN_PROGRESS))
		return false;

	kvm_gen = gen & MMIO_SPTE_GEN_MASK;
	spte_gen = get_mmio_spte_generation(spte);

	trace_check_mmio_spte(spte, kvm_gen, spte_gen);
	return likely(kvm_gen == spte_gen);
}

static int is_cpuid_PSE36(void)
{
	return 1;
}

#ifdef CONFIG_X86_64
static void __set_spte(u64 *sptep, u64 spte)
{
	KVM_MMU_WARN_ON(is_ept_ve_possible(spte));
	WRITE_ONCE(*sptep, spte);
}

static void __update_clear_spte_fast(u64 *sptep, u64 spte)
{
	KVM_MMU_WARN_ON(is_ept_ve_possible(spte));
	WRITE_ONCE(*sptep, spte);
}

static u64 __update_clear_spte_slow(u64 *sptep, u64 spte)
{
	KVM_MMU_WARN_ON(is_ept_ve_possible(spte));
	return xchg(sptep, spte);
}

static u64 __get_spte_lockless(u64 *sptep)
{
	return READ_ONCE(*sptep);
}
#else
union split_spte {
	struct {
		u32 spte_low;
		u32 spte_high;
	};
	u64 spte;
};

static void count_spte_clear(u64 *sptep, u64 spte)
{
	struct kvm_mmu_page *sp =  sptep_to_sp(sptep);

	if (is_shadow_present_pte(spte))
		return;

	/* Ensure the spte is completely set before we increase the count */
	smp_wmb();
	sp->clear_spte_count++;
}

static void __set_spte(u64 *sptep, u64 spte)
{
	union split_spte *ssptep, sspte;

	ssptep = (union split_spte *)sptep;
	sspte = (union split_spte)spte;

	ssptep->spte_high = sspte.spte_high;

	/*
	 * If we map the spte from nonpresent to present, We should store
	 * the high bits firstly, then set present bit, so cpu can not
	 * fetch this spte while we are setting the spte.
	 */
	smp_wmb();

	WRITE_ONCE(ssptep->spte_low, sspte.spte_low);
}

static void __update_clear_spte_fast(u64 *sptep, u64 spte)
{
	union split_spte *ssptep, sspte;

	ssptep = (union split_spte *)sptep;
	sspte = (union split_spte)spte;

	WRITE_ONCE(ssptep->spte_low, sspte.spte_low);

	/*
	 * If we map the spte from present to nonpresent, we should clear
	 * present bit firstly to avoid vcpu fetch the old high bits.
	 */
	smp_wmb();

	ssptep->spte_high = sspte.spte_high;
	count_spte_clear(sptep, spte);
}

static u64 __update_clear_spte_slow(u64 *sptep, u64 spte)
{
	union split_spte *ssptep, sspte, orig;

	ssptep = (union split_spte *)sptep;
	sspte = (union split_spte)spte;

	/* xchg acts as a barrier before the setting of the high bits */
	orig.spte_low = xchg(&ssptep->spte_low, sspte.spte_low);
	orig.spte_high = ssptep->spte_high;
	ssptep->spte_high = sspte.spte_high;
	count_spte_clear(sptep, spte);

	return orig.spte;
}

/*
 * The idea using the light way get the spte on x86_32 guest is from
 * gup_get_pte (mm/gup.c).
 *
 * An spte tlb flush may be pending, because they are coalesced and
 * we are running out of the MMU lock.  Therefore
 * we need to protect against in-progress updates of the spte.
 *
 * Reading the spte while an update is in progress may get the old value
 * for the high part of the spte.  The race is fine for a present->non-present
 * change (because the high part of the spte is ignored for non-present spte),
 * but for a present->present change we must reread the spte.
 *
 * All such changes are done in two steps (present->non-present and
 * non-present->present), hence it is enough to count the number of
 * present->non-present updates: if it changed while reading the spte,
 * we might have hit the race.  This is done using clear_spte_count.
 */
static u64 __get_spte_lockless(u64 *sptep)
{
	struct kvm_mmu_page *sp =  sptep_to_sp(sptep);
	union split_spte spte, *orig = (union split_spte *)sptep;
	int count;

retry:
	count = sp->clear_spte_count;
	smp_rmb();

	spte.spte_low = orig->spte_low;
	smp_rmb();

	spte.spte_high = orig->spte_high;
	smp_rmb();

	if (unlikely(spte.spte_low != orig->spte_low ||
	      count != sp->clear_spte_count))
		goto retry;

	return spte.spte;
}
#endif

/* Rules for using mmu_spte_set:
 * Set the sptep from nonpresent to present.
 * Note: the sptep being assigned *must* be either not present
 * or in a state where the hardware will not attempt to update
 * the spte.
 */
static void mmu_spte_set(u64 *sptep, u64 new_spte)
{
	WARN_ON_ONCE(is_shadow_present_pte(*sptep));
	__set_spte(sptep, new_spte);
}

/*
 * Update the SPTE (excluding the PFN), but do not track changes in its
 * accessed/dirty status.
 */
static u64 mmu_spte_update_no_track(u64 *sptep, u64 new_spte)
{
	u64 old_spte = *sptep;

	WARN_ON_ONCE(!is_shadow_present_pte(new_spte));
	check_spte_writable_invariants(new_spte);

	if (!is_shadow_present_pte(old_spte)) {
		mmu_spte_set(sptep, new_spte);
		return old_spte;
	}

	if (!spte_has_volatile_bits(old_spte))
		__update_clear_spte_fast(sptep, new_spte);
	else
		old_spte = __update_clear_spte_slow(sptep, new_spte);

	WARN_ON_ONCE(spte_to_pfn(old_spte) != spte_to_pfn(new_spte));

	return old_spte;
}

/* Rules for using mmu_spte_update:
 * Update the state bits, it means the mapped pfn is not changed.
 *
 * Whenever an MMU-writable SPTE is overwritten with a read-only SPTE, remote
 * TLBs must be flushed. Otherwise rmap_write_protect will find a read-only
 * spte, even though the writable spte might be cached on a CPU's TLB.
 *
 * Returns true if the TLB needs to be flushed
 */
static bool mmu_spte_update(u64 *sptep, u64 new_spte)
{
	bool flush = false;
	u64 old_spte = mmu_spte_update_no_track(sptep, new_spte);

	if (!is_shadow_present_pte(old_spte))
		return false;

	/*
	 * For the spte updated out of mmu-lock is safe, since
	 * we always atomically update it, see the comments in
	 * spte_has_volatile_bits().
	 */
	if (is_mmu_writable_spte(old_spte) &&
	      !is_writable_pte(new_spte))
		flush = true;

	/*
	 * Flush TLB when accessed/dirty states are changed in the page tables,
	 * to guarantee consistency between TLB and page tables.
	 */

	if (is_accessed_spte(old_spte) && !is_accessed_spte(new_spte)) {
		flush = true;
		kvm_set_pfn_accessed(spte_to_pfn(old_spte));
	}

	if (is_dirty_spte(old_spte) && !is_dirty_spte(new_spte)) {
		flush = true;
		kvm_set_pfn_dirty(spte_to_pfn(old_spte));
	}

	return flush;
}

/*
 * Rules for using mmu_spte_clear_track_bits:
 * It sets the sptep from present to nonpresent, and track the
 * state bits, it is used to clear the last level sptep.
 * Returns the old PTE.
 */
static u64 mmu_spte_clear_track_bits(struct kvm *kvm, u64 *sptep)
{
	kvm_pfn_t pfn;
	u64 old_spte = *sptep;
	int level = sptep_to_sp(sptep)->role.level;
	struct page *page;

	if (!is_shadow_present_pte(old_spte) ||
	    !spte_has_volatile_bits(old_spte))
		__update_clear_spte_fast(sptep, SHADOW_NONPRESENT_VALUE);
	else
		old_spte = __update_clear_spte_slow(sptep, SHADOW_NONPRESENT_VALUE);

	if (!is_shadow_present_pte(old_spte))
		return old_spte;

	kvm_update_page_stats(kvm, level, -1);

	pfn = spte_to_pfn(old_spte);

	/*
	 * KVM doesn't hold a reference to any pages mapped into the guest, and
	 * instead uses the mmu_notifier to ensure that KVM unmaps any pages
	 * before they are reclaimed.  Sanity check that, if the pfn is backed
	 * by a refcounted page, the refcount is elevated.
	 */
	page = kvm_pfn_to_refcounted_page(pfn);
	WARN_ON_ONCE(page && !page_count(page));

	if (is_accessed_spte(old_spte))
		kvm_set_pfn_accessed(pfn);

	if (is_dirty_spte(old_spte))
		kvm_set_pfn_dirty(pfn);

	return old_spte;
}

/*
 * Rules for using mmu_spte_clear_no_track:
 * Directly clear spte without caring the state bits of sptep,
 * it is used to set the upper level spte.
 */
static void mmu_spte_clear_no_track(u64 *sptep)
{
	__update_clear_spte_fast(sptep, SHADOW_NONPRESENT_VALUE);
}

static u64 mmu_spte_get_lockless(u64 *sptep)
{
	return __get_spte_lockless(sptep);
}

/* Returns the Accessed status of the PTE and resets it at the same time. */
static bool mmu_spte_age(u64 *sptep)
{
	u64 spte = mmu_spte_get_lockless(sptep);

	if (!is_accessed_spte(spte))
		return false;

	if (spte_ad_enabled(spte)) {
		clear_bit((ffs(shadow_accessed_mask) - 1),
			  (unsigned long *)sptep);
	} else {
		/*
		 * Capture the dirty status of the page, so that it doesn't get
		 * lost when the SPTE is marked for access tracking.
		 */
		if (is_writable_pte(spte))
			kvm_set_pfn_dirty(spte_to_pfn(spte));

		spte = mark_spte_for_access_track(spte);
		mmu_spte_update_no_track(sptep, spte);
	}

	return true;
}

static inline bool is_tdp_mmu_active(struct kvm_vcpu *vcpu)
{
	return tdp_mmu_enabled && vcpu->arch.mmu->root_role.direct;
}

static void walk_shadow_page_lockless_begin(struct kvm_vcpu *vcpu)
{
	if (is_tdp_mmu_active(vcpu)) {
		kvm_tdp_mmu_walk_lockless_begin();
	} else {
		/*
		 * Prevent page table teardown by making any free-er wait during
		 * kvm_flush_remote_tlbs() IPI to all active vcpus.
		 */
		local_irq_disable();

		/*
		 * Make sure a following spte read is not reordered ahead of the write
		 * to vcpu->mode.
		 */
		smp_store_mb(vcpu->mode, READING_SHADOW_PAGE_TABLES);
	}
}

static void walk_shadow_page_lockless_end(struct kvm_vcpu *vcpu)
{
	if (is_tdp_mmu_active(vcpu)) {
		kvm_tdp_mmu_walk_lockless_end();
	} else {
		/*
		 * Make sure the write to vcpu->mode is not reordered in front of
		 * reads to sptes.  If it does, kvm_mmu_commit_zap_page() can see us
		 * OUTSIDE_GUEST_MODE and proceed to free the shadow page table.
		 */
		smp_store_release(&vcpu->mode, OUTSIDE_GUEST_MODE);
		local_irq_enable();
	}
}

static int mmu_topup_memory_caches(struct kvm_vcpu *vcpu, bool maybe_indirect)
{
	int r;

	/* 1 rmap, 1 parent PTE per level, and the prefetched rmaps. */
	r = kvm_mmu_topup_memory_cache(&vcpu->arch.mmu_pte_list_desc_cache,
				       1 + PT64_ROOT_MAX_LEVEL + PTE_PREFETCH_NUM);
	if (r)
		return r;
	r = kvm_mmu_topup_memory_cache(&vcpu->arch.mmu_shadow_page_cache,
				       PT64_ROOT_MAX_LEVEL);
	if (r)
		return r;
	if (maybe_indirect) {
		r = kvm_mmu_topup_memory_cache(&vcpu->arch.mmu_shadowed_info_cache,
					       PT64_ROOT_MAX_LEVEL);
		if (r)
			return r;
	}
	return kvm_mmu_topup_memory_cache(&vcpu->arch.mmu_page_header_cache,
					  PT64_ROOT_MAX_LEVEL);
}

static void mmu_free_memory_caches(struct kvm_vcpu *vcpu)
{
	kvm_mmu_free_memory_cache(&vcpu->arch.mmu_pte_list_desc_cache);
	kvm_mmu_free_memory_cache(&vcpu->arch.mmu_shadow_page_cache);
	kvm_mmu_free_memory_cache(&vcpu->arch.mmu_shadowed_info_cache);
	kvm_mmu_free_memory_cache(&vcpu->arch.mmu_page_header_cache);
}

static void mmu_free_pte_list_desc(struct pte_list_desc *pte_list_desc)
{
	kmem_cache_free(pte_list_desc_cache, pte_list_desc);
}

static bool sp_has_gptes(struct kvm_mmu_page *sp);

static gfn_t kvm_mmu_page_get_gfn(struct kvm_mmu_page *sp, int index)
{
	if (sp->role.passthrough)
		return sp->gfn;

	if (sp->shadowed_translation)
		return sp->shadowed_translation[index] >> PAGE_SHIFT;

	return sp->gfn + (index << ((sp->role.level - 1) * SPTE_LEVEL_BITS));
}

/*
 * For leaf SPTEs, fetch the *guest* access permissions being shadowed. Note
 * that the SPTE itself may have a more constrained access permissions that
 * what the guest enforces. For example, a guest may create an executable
 * huge PTE but KVM may disallow execution to mitigate iTLB multihit.
 */
static u32 kvm_mmu_page_get_access(struct kvm_mmu_page *sp, int index)
{
	if (sp->shadowed_translation)
		return sp->shadowed_translation[index] & ACC_ALL;

	/*
	 * For direct MMUs (e.g. TDP or non-paging guests) or passthrough SPs,
	 * KVM is not shadowing any guest page tables, so the "guest access
	 * permissions" are just ACC_ALL.
	 *
	 * For direct SPs in indirect MMUs (shadow paging), i.e. when KVM
	 * is shadowing a guest huge page with small pages, the guest access
	 * permissions being shadowed are the access permissions of the huge
	 * page.
	 *
	 * In both cases, sp->role.access contains the correct access bits.
	 */
	return sp->role.access;
}

static void kvm_mmu_page_set_translation(struct kvm_mmu_page *sp, int index,
					 gfn_t gfn, unsigned int access)
{
	if (sp->shadowed_translation) {
		sp->shadowed_translation[index] = (gfn << PAGE_SHIFT) | access;
		return;
	}

	WARN_ONCE(access != kvm_mmu_page_get_access(sp, index),
	          "access mismatch under %s page %llx (expected %u, got %u)\n",
	          sp->role.passthrough ? "passthrough" : "direct",
	          sp->gfn, kvm_mmu_page_get_access(sp, index), access);

	WARN_ONCE(gfn != kvm_mmu_page_get_gfn(sp, index),
	          "gfn mismatch under %s page %llx (expected %llx, got %llx)\n",
	          sp->role.passthrough ? "passthrough" : "direct",
	          sp->gfn, kvm_mmu_page_get_gfn(sp, index), gfn);
}

static void kvm_mmu_page_set_access(struct kvm_mmu_page *sp, int index,
				    unsigned int access)
{
	gfn_t gfn = kvm_mmu_page_get_gfn(sp, index);

	kvm_mmu_page_set_translation(sp, index, gfn, access);
}

/*
 * Return the pointer to the large page information for a given gfn,
 * handling slots that are not large page aligned.
 */
static struct kvm_lpage_info *lpage_info_slot(gfn_t gfn,
		const struct kvm_memory_slot *slot, int level)
{
	unsigned long idx;

	idx = gfn_to_index(gfn, slot->base_gfn, level);
	return &slot->arch.lpage_info[level - 2][idx];
}

/*
 * The most significant bit in disallow_lpage tracks whether or not memory
 * attributes are mixed, i.e. not identical for all gfns at the current level.
 * The lower order bits are used to refcount other cases where a hugepage is
 * disallowed, e.g. if KVM has shadow a page table at the gfn.
 */
#define KVM_LPAGE_MIXED_FLAG	BIT(31)

static void update_gfn_disallow_lpage_count(const struct kvm_memory_slot *slot,
					    gfn_t gfn, int count)
{
	struct kvm_lpage_info *linfo;
	int old, i;

	for (i = PG_LEVEL_2M; i <= KVM_MAX_HUGEPAGE_LEVEL; ++i) {
		linfo = lpage_info_slot(gfn, slot, i);

		old = linfo->disallow_lpage;
		linfo->disallow_lpage += count;
		WARN_ON_ONCE((old ^ linfo->disallow_lpage) & KVM_LPAGE_MIXED_FLAG);
	}
}

void kvm_mmu_gfn_disallow_lpage(const struct kvm_memory_slot *slot, gfn_t gfn)
{
	update_gfn_disallow_lpage_count(slot, gfn, 1);
}

void kvm_mmu_gfn_allow_lpage(const struct kvm_memory_slot *slot, gfn_t gfn)
{
	update_gfn_disallow_lpage_count(slot, gfn, -1);
}

static void account_shadowed(struct kvm *kvm, struct kvm_mmu_page *sp)
{
	struct kvm_memslots *slots;
	struct kvm_memory_slot *slot;
	gfn_t gfn;

	kvm->arch.indirect_shadow_pages++;
	/*
	 * Ensure indirect_shadow_pages is elevated prior to re-reading guest
	 * child PTEs in FNAME(gpte_changed), i.e. guarantee either in-flight
	 * emulated writes are visible before re-reading guest PTEs, or that
	 * an emulated write will see the elevated count and acquire mmu_lock
	 * to update SPTEs.  Pairs with the smp_mb() in kvm_mmu_track_write().
	 */
	smp_mb();

	gfn = sp->gfn;
	slots = kvm_memslots_for_spte_role(kvm, sp->role);
	slot = __gfn_to_memslot(slots, gfn);

	/* the non-leaf shadow pages are keeping readonly. */
	if (sp->role.level > PG_LEVEL_4K)
		return __kvm_write_track_add_gfn(kvm, slot, gfn);

	kvm_mmu_gfn_disallow_lpage(slot, gfn);

	if (kvm_mmu_slot_gfn_write_protect(kvm, slot, gfn, PG_LEVEL_4K))
		kvm_flush_remote_tlbs_gfn(kvm, gfn, PG_LEVEL_4K);
}

void track_possible_nx_huge_page(struct kvm *kvm, struct kvm_mmu_page *sp)
{
	/*
	 * If it's possible to replace the shadow page with an NX huge page,
	 * i.e. if the shadow page is the only thing currently preventing KVM
	 * from using a huge page, add the shadow page to the list of "to be
	 * zapped for NX recovery" pages.  Note, the shadow page can already be
	 * on the list if KVM is reusing an existing shadow page, i.e. if KVM
	 * links a shadow page at multiple points.
	 */
	if (!list_empty(&sp->possible_nx_huge_page_link))
		return;

	++kvm->stat.nx_lpage_splits;
	list_add_tail(&sp->possible_nx_huge_page_link,
		      &kvm->arch.possible_nx_huge_pages);
}

static void account_nx_huge_page(struct kvm *kvm, struct kvm_mmu_page *sp,
				 bool nx_huge_page_possible)
{
	sp->nx_huge_page_disallowed = true;

	if (nx_huge_page_possible)
		track_possible_nx_huge_page(kvm, sp);
}

static void unaccount_shadowed(struct kvm *kvm, struct kvm_mmu_page *sp)
{
	struct kvm_memslots *slots;
	struct kvm_memory_slot *slot;
	gfn_t gfn;

	kvm->arch.indirect_shadow_pages--;
	gfn = sp->gfn;
	slots = kvm_memslots_for_spte_role(kvm, sp->role);
	slot = __gfn_to_memslot(slots, gfn);
	if (sp->role.level > PG_LEVEL_4K)
		return __kvm_write_track_remove_gfn(kvm, slot, gfn);

	kvm_mmu_gfn_allow_lpage(slot, gfn);
}

void untrack_possible_nx_huge_page(struct kvm *kvm, struct kvm_mmu_page *sp)
{
	if (list_empty(&sp->possible_nx_huge_page_link))
		return;

	--kvm->stat.nx_lpage_splits;
	list_del_init(&sp->possible_nx_huge_page_link);
}

static void unaccount_nx_huge_page(struct kvm *kvm, struct kvm_mmu_page *sp)
{
	sp->nx_huge_page_disallowed = false;

	untrack_possible_nx_huge_page(kvm, sp);
}

static struct kvm_memory_slot *gfn_to_memslot_dirty_bitmap(struct kvm_vcpu *vcpu,
							   gfn_t gfn,
							   bool no_dirty_log)
{
	struct kvm_memory_slot *slot;

	slot = kvm_vcpu_gfn_to_memslot(vcpu, gfn);
	if (!slot || slot->flags & KVM_MEMSLOT_INVALID)
		return NULL;
	if (no_dirty_log && kvm_slot_dirty_track_enabled(slot))
		return NULL;

	return slot;
}

/*
 * About rmap_head encoding:
 *
 * If the bit zero of rmap_head->val is clear, then it points to the only spte
 * in this rmap chain. Otherwise, (rmap_head->val & ~1) points to a struct
 * pte_list_desc containing more mappings.
 */

/*
 * Returns the number of pointers in the rmap chain, not counting the new one.
 */
static int pte_list_add(struct kvm_mmu_memory_cache *cache, u64 *spte,
			struct kvm_rmap_head *rmap_head)
{
	struct pte_list_desc *desc;
	int count = 0;

	if (!rmap_head->val) {
		rmap_head->val = (unsigned long)spte;
	} else if (!(rmap_head->val & 1)) {
		desc = kvm_mmu_memory_cache_alloc(cache);
		desc->sptes[0] = (u64 *)rmap_head->val;
		desc->sptes[1] = spte;
		desc->spte_count = 2;
		desc->tail_count = 0;
		rmap_head->val = (unsigned long)desc | 1;
		++count;
	} else {
		desc = (struct pte_list_desc *)(rmap_head->val & ~1ul);
		count = desc->tail_count + desc->spte_count;

		/*
		 * If the previous head is full, allocate a new head descriptor
		 * as tail descriptors are always kept full.
		 */
		if (desc->spte_count == PTE_LIST_EXT) {
			desc = kvm_mmu_memory_cache_alloc(cache);
			desc->more = (struct pte_list_desc *)(rmap_head->val & ~1ul);
			desc->spte_count = 0;
			desc->tail_count = count;
			rmap_head->val = (unsigned long)desc | 1;
		}
		desc->sptes[desc->spte_count++] = spte;
	}
	return count;
}

static void pte_list_desc_remove_entry(struct kvm *kvm,
				       struct kvm_rmap_head *rmap_head,
				       struct pte_list_desc *desc, int i)
{
	struct pte_list_desc *head_desc = (struct pte_list_desc *)(rmap_head->val & ~1ul);
	int j = head_desc->spte_count - 1;

	/*
	 * The head descriptor should never be empty.  A new head is added only
	 * when adding an entry and the previous head is full, and heads are
	 * removed (this flow) when they become empty.
	 */
	KVM_BUG_ON_DATA_CORRUPTION(j < 0, kvm);

	/*
	 * Replace the to-be-freed SPTE with the last valid entry from the head
	 * descriptor to ensure that tail descriptors are full at all times.
	 * Note, this also means that tail_count is stable for each descriptor.
	 */
	desc->sptes[i] = head_desc->sptes[j];
	head_desc->sptes[j] = NULL;
	head_desc->spte_count--;
	if (head_desc->spte_count)
		return;

	/*
	 * The head descriptor is empty.  If there are no tail descriptors,
	 * nullify the rmap head to mark the list as empty, else point the rmap
	 * head at the next descriptor, i.e. the new head.
	 */
	if (!head_desc->more)
		rmap_head->val = 0;
	else
		rmap_head->val = (unsigned long)head_desc->more | 1;
	mmu_free_pte_list_desc(head_desc);
}

static void pte_list_remove(struct kvm *kvm, u64 *spte,
			    struct kvm_rmap_head *rmap_head)
{
	struct pte_list_desc *desc;
	int i;

	if (KVM_BUG_ON_DATA_CORRUPTION(!rmap_head->val, kvm))
		return;

	if (!(rmap_head->val & 1)) {
		if (KVM_BUG_ON_DATA_CORRUPTION((u64 *)rmap_head->val != spte, kvm))
			return;

		rmap_head->val = 0;
	} else {
		desc = (struct pte_list_desc *)(rmap_head->val & ~1ul);
		while (desc) {
			for (i = 0; i < desc->spte_count; ++i) {
				if (desc->sptes[i] == spte) {
					pte_list_desc_remove_entry(kvm, rmap_head,
								   desc, i);
					return;
				}
			}
			desc = desc->more;
		}

		KVM_BUG_ON_DATA_CORRUPTION(true, kvm);
	}
}

static void kvm_zap_one_rmap_spte(struct kvm *kvm,
				  struct kvm_rmap_head *rmap_head, u64 *sptep)
{
	mmu_spte_clear_track_bits(kvm, sptep);
	pte_list_remove(kvm, sptep, rmap_head);
}

/* Return true if at least one SPTE was zapped, false otherwise */
static bool kvm_zap_all_rmap_sptes(struct kvm *kvm,
				   struct kvm_rmap_head *rmap_head)
{
	struct pte_list_desc *desc, *next;
	int i;

	if (!rmap_head->val)
		return false;

	if (!(rmap_head->val & 1)) {
		mmu_spte_clear_track_bits(kvm, (u64 *)rmap_head->val);
		goto out;
	}

	desc = (struct pte_list_desc *)(rmap_head->val & ~1ul);

	for (; desc; desc = next) {
		for (i = 0; i < desc->spte_count; i++)
			mmu_spte_clear_track_bits(kvm, desc->sptes[i]);
		next = desc->more;
		mmu_free_pte_list_desc(desc);
	}
out:
	/* rmap_head is meaningless now, remember to reset it */
	rmap_head->val = 0;
	return true;
}

unsigned int pte_list_count(struct kvm_rmap_head *rmap_head)
{
	struct pte_list_desc *desc;

	if (!rmap_head->val)
		return 0;
	else if (!(rmap_head->val & 1))
		return 1;

	desc = (struct pte_list_desc *)(rmap_head->val & ~1ul);
	return desc->tail_count + desc->spte_count;
}

static struct kvm_rmap_head *gfn_to_rmap(gfn_t gfn, int level,
					 const struct kvm_memory_slot *slot)
{
	unsigned long idx;

	idx = gfn_to_index(gfn, slot->base_gfn, level);
	return &slot->arch.rmap[level - PG_LEVEL_4K][idx];
}

static void rmap_remove(struct kvm *kvm, u64 *spte)
{
	struct kvm_memslots *slots;
	struct kvm_memory_slot *slot;
	struct kvm_mmu_page *sp;
	gfn_t gfn;
	struct kvm_rmap_head *rmap_head;

	sp = sptep_to_sp(spte);
	gfn = kvm_mmu_page_get_gfn(sp, spte_index(spte));

	/*
	 * Unlike rmap_add, rmap_remove does not run in the context of a vCPU
	 * so we have to determine which memslots to use based on context
	 * information in sp->role.
	 */
	slots = kvm_memslots_for_spte_role(kvm, sp->role);

	slot = __gfn_to_memslot(slots, gfn);
	rmap_head = gfn_to_rmap(gfn, sp->role.level, slot);

	pte_list_remove(kvm, spte, rmap_head);
}

/*
 * Used by the following functions to iterate through the sptes linked by a
 * rmap.  All fields are private and not assumed to be used outside.
 */
struct rmap_iterator {
	/* private fields */
	struct pte_list_desc *desc;	/* holds the sptep if not NULL */
	int pos;			/* index of the sptep */
};

/*
 * Iteration must be started by this function.  This should also be used after
 * removing/dropping sptes from the rmap link because in such cases the
 * information in the iterator may not be valid.
 *
 * Returns sptep if found, NULL otherwise.
 */
static u64 *rmap_get_first(struct kvm_rmap_head *rmap_head,
			   struct rmap_iterator *iter)
{
	u64 *sptep;

	if (!rmap_head->val)
		return NULL;

	if (!(rmap_head->val & 1)) {
		iter->desc = NULL;
		sptep = (u64 *)rmap_head->val;
		goto out;
	}

	iter->desc = (struct pte_list_desc *)(rmap_head->val & ~1ul);
	iter->pos = 0;
	sptep = iter->desc->sptes[iter->pos];
out:
	BUG_ON(!is_shadow_present_pte(*sptep));
	return sptep;
}

/*
 * Must be used with a valid iterator: e.g. after rmap_get_first().
 *
 * Returns sptep if found, NULL otherwise.
 */
static u64 *rmap_get_next(struct rmap_iterator *iter)
{
	u64 *sptep;

	if (iter->desc) {
		if (iter->pos < PTE_LIST_EXT - 1) {
			++iter->pos;
			sptep = iter->desc->sptes[iter->pos];
			if (sptep)
				goto out;
		}

		iter->desc = iter->desc->more;

		if (iter->desc) {
			iter->pos = 0;
			/* desc->sptes[0] cannot be NULL */
			sptep = iter->desc->sptes[iter->pos];
			goto out;
		}
	}

	return NULL;
out:
	BUG_ON(!is_shadow_present_pte(*sptep));
	return sptep;
}

#define for_each_rmap_spte(_rmap_head_, _iter_, _spte_)			\
	for (_spte_ = rmap_get_first(_rmap_head_, _iter_);		\
	     _spte_; _spte_ = rmap_get_next(_iter_))

static void drop_spte(struct kvm *kvm, u64 *sptep)
{
	u64 old_spte = mmu_spte_clear_track_bits(kvm, sptep);

	if (is_shadow_present_pte(old_spte))
		rmap_remove(kvm, sptep);
}

static void drop_large_spte(struct kvm *kvm, u64 *sptep, bool flush)
{
	struct kvm_mmu_page *sp;

	sp = sptep_to_sp(sptep);
	WARN_ON_ONCE(sp->role.level == PG_LEVEL_4K);

	drop_spte(kvm, sptep);

	if (flush)
		kvm_flush_remote_tlbs_sptep(kvm, sptep);
}

/*
 * Write-protect on the specified @sptep, @pt_protect indicates whether
 * spte write-protection is caused by protecting shadow page table.
 *
 * Note: write protection is difference between dirty logging and spte
 * protection:
 * - for dirty logging, the spte can be set to writable at anytime if
 *   its dirty bitmap is properly set.
 * - for spte protection, the spte can be writable only after unsync-ing
 *   shadow page.
 *
 * Return true if tlb need be flushed.
 */
static bool spte_write_protect(u64 *sptep, bool pt_protect)
{
	u64 spte = *sptep;

	if (!is_writable_pte(spte) &&
	    !(pt_protect && is_mmu_writable_spte(spte)))
		return false;

	if (pt_protect)
		spte &= ~shadow_mmu_writable_mask;
	spte = spte & ~PT_WRITABLE_MASK;

	return mmu_spte_update(sptep, spte);
}

static bool rmap_write_protect(struct kvm_rmap_head *rmap_head,
			       bool pt_protect)
{
	u64 *sptep;
	struct rmap_iterator iter;
	bool flush = false;

	for_each_rmap_spte(rmap_head, &iter, sptep)
		flush |= spte_write_protect(sptep, pt_protect);

	return flush;
}

static bool spte_clear_dirty(u64 *sptep)
{
	u64 spte = *sptep;

	KVM_MMU_WARN_ON(!spte_ad_enabled(spte));
	spte &= ~shadow_dirty_mask;
	return mmu_spte_update(sptep, spte);
}

static bool spte_wrprot_for_clear_dirty(u64 *sptep)
{
	bool was_writable = test_and_clear_bit(PT_WRITABLE_SHIFT,
					       (unsigned long *)sptep);
	if (was_writable && !spte_ad_enabled(*sptep))
		kvm_set_pfn_dirty(spte_to_pfn(*sptep));

	return was_writable;
}

/*
 * Gets the GFN ready for another round of dirty logging by clearing the
 *	- D bit on ad-enabled SPTEs, and
 *	- W bit on ad-disabled SPTEs.
 * Returns true iff any D or W bits were cleared.
 */
static bool __rmap_clear_dirty(struct kvm *kvm, struct kvm_rmap_head *rmap_head,
			       const struct kvm_memory_slot *slot)
{
	u64 *sptep;
	struct rmap_iterator iter;
	bool flush = false;

	for_each_rmap_spte(rmap_head, &iter, sptep)
		if (spte_ad_need_write_protect(*sptep))
			flush |= spte_wrprot_for_clear_dirty(sptep);
		else
			flush |= spte_clear_dirty(sptep);

	return flush;
}

/**
 * kvm_mmu_write_protect_pt_masked - write protect selected PT level pages
 * @kvm: kvm instance
 * @slot: slot to protect
 * @gfn_offset: start of the BITS_PER_LONG pages we care about
 * @mask: indicates which pages we should protect
 *
 * Used when we do not need to care about huge page mappings.
 */
static void kvm_mmu_write_protect_pt_masked(struct kvm *kvm,
				     struct kvm_memory_slot *slot,
				     gfn_t gfn_offset, unsigned long mask)
{
	struct kvm_rmap_head *rmap_head;

	if (tdp_mmu_enabled)
		kvm_tdp_mmu_clear_dirty_pt_masked(kvm, slot,
				slot->base_gfn + gfn_offset, mask, true);

	if (!kvm_memslots_have_rmaps(kvm))
		return;

	while (mask) {
		rmap_head = gfn_to_rmap(slot->base_gfn + gfn_offset + __ffs(mask),
					PG_LEVEL_4K, slot);
		rmap_write_protect(rmap_head, false);

		/* clear the first set bit */
		mask &= mask - 1;
	}
}

/**
 * kvm_mmu_clear_dirty_pt_masked - clear MMU D-bit for PT level pages, or write
 * protect the page if the D-bit isn't supported.
 * @kvm: kvm instance
 * @slot: slot to clear D-bit
 * @gfn_offset: start of the BITS_PER_LONG pages we care about
 * @mask: indicates which pages we should clear D-bit
 *
 * Used for PML to re-log the dirty GPAs after userspace querying dirty_bitmap.
 */
static void kvm_mmu_clear_dirty_pt_masked(struct kvm *kvm,
					 struct kvm_memory_slot *slot,
					 gfn_t gfn_offset, unsigned long mask)
{
	struct kvm_rmap_head *rmap_head;

	if (tdp_mmu_enabled)
		kvm_tdp_mmu_clear_dirty_pt_masked(kvm, slot,
				slot->base_gfn + gfn_offset, mask, false);

	if (!kvm_memslots_have_rmaps(kvm))
		return;

	while (mask) {
		rmap_head = gfn_to_rmap(slot->base_gfn + gfn_offset + __ffs(mask),
					PG_LEVEL_4K, slot);
		__rmap_clear_dirty(kvm, rmap_head, slot);

		/* clear the first set bit */
		mask &= mask - 1;
	}
}

/**
 * kvm_arch_mmu_enable_log_dirty_pt_masked - enable dirty logging for selected
 * PT level pages.
 *
 * It calls kvm_mmu_write_protect_pt_masked to write protect selected pages to
 * enable dirty logging for them.
 *
 * We need to care about huge page mappings: e.g. during dirty logging we may
 * have such mappings.
 */
void kvm_arch_mmu_enable_log_dirty_pt_masked(struct kvm *kvm,
				struct kvm_memory_slot *slot,
				gfn_t gfn_offset, unsigned long mask)
{
	/*
	 * Huge pages are NOT write protected when we start dirty logging in
	 * initially-all-set mode; must write protect them here so that they
	 * are split to 4K on the first write.
	 *
	 * The gfn_offset is guaranteed to be aligned to 64, but the base_gfn
	 * of memslot has no such restriction, so the range can cross two large
	 * pages.
	 */
	if (kvm_dirty_log_manual_protect_and_init_set(kvm)) {
		gfn_t start = slot->base_gfn + gfn_offset + __ffs(mask);
		gfn_t end = slot->base_gfn + gfn_offset + __fls(mask);

		if (READ_ONCE(eager_page_split))
			kvm_mmu_try_split_huge_pages(kvm, slot, start, end + 1, PG_LEVEL_4K);

		kvm_mmu_slot_gfn_write_protect(kvm, slot, start, PG_LEVEL_2M);

		/* Cross two large pages? */
		if (ALIGN(start << PAGE_SHIFT, PMD_SIZE) !=
		    ALIGN(end << PAGE_SHIFT, PMD_SIZE))
			kvm_mmu_slot_gfn_write_protect(kvm, slot, end,
						       PG_LEVEL_2M);
	}

	/* Now handle 4K PTEs.  */
	if (kvm_x86_ops.cpu_dirty_log_size)
		kvm_mmu_clear_dirty_pt_masked(kvm, slot, gfn_offset, mask);
	else
		kvm_mmu_write_protect_pt_masked(kvm, slot, gfn_offset, mask);
}

int kvm_cpu_dirty_log_size(void)
{
	return kvm_x86_ops.cpu_dirty_log_size;
}

bool kvm_mmu_slot_gfn_write_protect(struct kvm *kvm,
				    struct kvm_memory_slot *slot, u64 gfn,
				    int min_level)
{
	struct kvm_rmap_head *rmap_head;
	int i;
	bool write_protected = false;

	if (kvm_memslots_have_rmaps(kvm)) {
		for (i = min_level; i <= KVM_MAX_HUGEPAGE_LEVEL; ++i) {
			rmap_head = gfn_to_rmap(gfn, i, slot);
			write_protected |= rmap_write_protect(rmap_head, true);
		}
	}

	if (tdp_mmu_enabled)
		write_protected |=
			kvm_tdp_mmu_write_protect_gfn(kvm, slot, gfn, min_level);

	return write_protected;
}

static bool kvm_vcpu_write_protect_gfn(struct kvm_vcpu *vcpu, u64 gfn)
{
	struct kvm_memory_slot *slot;

	slot = kvm_vcpu_gfn_to_memslot(vcpu, gfn);
	return kvm_mmu_slot_gfn_write_protect(vcpu->kvm, slot, gfn, PG_LEVEL_4K);
}

static bool __kvm_zap_rmap(struct kvm *kvm, struct kvm_rmap_head *rmap_head,
			   const struct kvm_memory_slot *slot)
{
	return kvm_zap_all_rmap_sptes(kvm, rmap_head);
}

static bool kvm_zap_rmap(struct kvm *kvm, struct kvm_rmap_head *rmap_head,
			 struct kvm_memory_slot *slot, gfn_t gfn, int level)
{
	return __kvm_zap_rmap(kvm, rmap_head, slot);
}

struct slot_rmap_walk_iterator {
	/* input fields. */
	const struct kvm_memory_slot *slot;
	gfn_t start_gfn;
	gfn_t end_gfn;
	int start_level;
	int end_level;

	/* output fields. */
	gfn_t gfn;
	struct kvm_rmap_head *rmap;
	int level;

	/* private field. */
	struct kvm_rmap_head *end_rmap;
};

static void rmap_walk_init_level(struct slot_rmap_walk_iterator *iterator,
				 int level)
{
	iterator->level = level;
	iterator->gfn = iterator->start_gfn;
	iterator->rmap = gfn_to_rmap(iterator->gfn, level, iterator->slot);
	iterator->end_rmap = gfn_to_rmap(iterator->end_gfn, level, iterator->slot);
}

static void slot_rmap_walk_init(struct slot_rmap_walk_iterator *iterator,
				const struct kvm_memory_slot *slot,
				int start_level, int end_level,
				gfn_t start_gfn, gfn_t end_gfn)
{
	iterator->slot = slot;
	iterator->start_level = start_level;
	iterator->end_level = end_level;
	iterator->start_gfn = start_gfn;
	iterator->end_gfn = end_gfn;

	rmap_walk_init_level(iterator, iterator->start_level);
}

static bool slot_rmap_walk_okay(struct slot_rmap_walk_iterator *iterator)
{
	return !!iterator->rmap;
}

static void slot_rmap_walk_next(struct slot_rmap_walk_iterator *iterator)
{
	while (++iterator->rmap <= iterator->end_rmap) {
		iterator->gfn += (1UL << KVM_HPAGE_GFN_SHIFT(iterator->level));

		if (iterator->rmap->val)
			return;
	}

	if (++iterator->level > iterator->end_level) {
		iterator->rmap = NULL;
		return;
	}

	rmap_walk_init_level(iterator, iterator->level);
}

#define for_each_slot_rmap_range(_slot_, _start_level_, _end_level_,	\
	   _start_gfn, _end_gfn, _iter_)				\
	for (slot_rmap_walk_init(_iter_, _slot_, _start_level_,		\
				 _end_level_, _start_gfn, _end_gfn);	\
	     slot_rmap_walk_okay(_iter_);				\
	     slot_rmap_walk_next(_iter_))

typedef bool (*rmap_handler_t)(struct kvm *kvm, struct kvm_rmap_head *rmap_head,
			       struct kvm_memory_slot *slot, gfn_t gfn,
			       int level);

static __always_inline bool kvm_handle_gfn_range(struct kvm *kvm,
						 struct kvm_gfn_range *range,
						 rmap_handler_t handler)
{
	struct slot_rmap_walk_iterator iterator;
	bool ret = false;

	for_each_slot_rmap_range(range->slot, PG_LEVEL_4K, KVM_MAX_HUGEPAGE_LEVEL,
				 range->start, range->end - 1, &iterator)
		ret |= handler(kvm, iterator.rmap, range->slot, iterator.gfn,
			       iterator.level);

	return ret;
}

bool kvm_unmap_gfn_range(struct kvm *kvm, struct kvm_gfn_range *range)
{
	bool flush = false;

	if (kvm_memslots_have_rmaps(kvm))
		flush = kvm_handle_gfn_range(kvm, range, kvm_zap_rmap);

	if (tdp_mmu_enabled)
		flush = kvm_tdp_mmu_unmap_gfn_range(kvm, range, flush);

	if (kvm_x86_ops.set_apic_access_page_addr &&
	    range->slot->id == APIC_ACCESS_PAGE_PRIVATE_MEMSLOT)
		kvm_make_all_cpus_request(kvm, KVM_REQ_APIC_PAGE_RELOAD);

	return flush;
}

static bool kvm_age_rmap(struct kvm *kvm, struct kvm_rmap_head *rmap_head,
			 struct kvm_memory_slot *slot, gfn_t gfn, int level)
{
	u64 *sptep;
	struct rmap_iterator iter;
	int young = 0;

	for_each_rmap_spte(rmap_head, &iter, sptep)
		young |= mmu_spte_age(sptep);

	return young;
}

static bool kvm_test_age_rmap(struct kvm *kvm, struct kvm_rmap_head *rmap_head,
			      struct kvm_memory_slot *slot, gfn_t gfn, int level)
{
	u64 *sptep;
	struct rmap_iterator iter;

	for_each_rmap_spte(rmap_head, &iter, sptep)
		if (is_accessed_spte(*sptep))
			return true;
	return false;
}

#define RMAP_RECYCLE_THRESHOLD 1000

static void __rmap_add(struct kvm *kvm,
		       struct kvm_mmu_memory_cache *cache,
		       const struct kvm_memory_slot *slot,
		       u64 *spte, gfn_t gfn, unsigned int access)
{
	struct kvm_mmu_page *sp;
	struct kvm_rmap_head *rmap_head;
	int rmap_count;

	sp = sptep_to_sp(spte);
	kvm_mmu_page_set_translation(sp, spte_index(spte), gfn, access);
	kvm_update_page_stats(kvm, sp->role.level, 1);

	rmap_head = gfn_to_rmap(gfn, sp->role.level, slot);
	rmap_count = pte_list_add(cache, spte, rmap_head);

	if (rmap_count > kvm->stat.max_mmu_rmap_size)
		kvm->stat.max_mmu_rmap_size = rmap_count;
	if (rmap_count > RMAP_RECYCLE_THRESHOLD) {
		kvm_zap_all_rmap_sptes(kvm, rmap_head);
		kvm_flush_remote_tlbs_gfn(kvm, gfn, sp->role.level);
	}
}

static void rmap_add(struct kvm_vcpu *vcpu, const struct kvm_memory_slot *slot,
		     u64 *spte, gfn_t gfn, unsigned int access)
{
	struct kvm_mmu_memory_cache *cache = &vcpu->arch.mmu_pte_list_desc_cache;

	__rmap_add(vcpu->kvm, cache, slot, spte, gfn, access);
}

bool kvm_age_gfn(struct kvm *kvm, struct kvm_gfn_range *range)
{
	bool young = false;

	if (kvm_memslots_have_rmaps(kvm))
		young = kvm_handle_gfn_range(kvm, range, kvm_age_rmap);

	if (tdp_mmu_enabled)
		young |= kvm_tdp_mmu_age_gfn_range(kvm, range);

	return young;
}

bool kvm_test_age_gfn(struct kvm *kvm, struct kvm_gfn_range *range)
{
	bool young = false;

	if (kvm_memslots_have_rmaps(kvm))
		young = kvm_handle_gfn_range(kvm, range, kvm_test_age_rmap);

	if (tdp_mmu_enabled)
		young |= kvm_tdp_mmu_test_age_gfn(kvm, range);

	return young;
}

static void kvm_mmu_check_sptes_at_free(struct kvm_mmu_page *sp)
{
#ifdef CONFIG_KVM_PROVE_MMU
	int i;

	for (i = 0; i < SPTE_ENT_PER_PAGE; i++) {
		if (KVM_MMU_WARN_ON(is_shadow_present_pte(sp->spt[i])))
			pr_err_ratelimited("SPTE %llx (@ %p) for gfn %llx shadow-present at free",
					   sp->spt[i], &sp->spt[i],
					   kvm_mmu_page_get_gfn(sp, i));
	}
#endif
}

/*
 * This value is the sum of all of the kvm instances's
 * kvm->arch.n_used_mmu_pages values.  We need a global,
 * aggregate version in order to make the slab shrinker
 * faster
 */
static inline void kvm_mod_used_mmu_pages(struct kvm *kvm, long nr)
{
	kvm->arch.n_used_mmu_pages += nr;
	percpu_counter_add(&kvm_total_used_mmu_pages, nr);
}

static void kvm_account_mmu_page(struct kvm *kvm, struct kvm_mmu_page *sp)
{
	kvm_mod_used_mmu_pages(kvm, +1);
	kvm_account_pgtable_pages((void *)sp->spt, +1);
}

static void kvm_unaccount_mmu_page(struct kvm *kvm, struct kvm_mmu_page *sp)
{
	kvm_mod_used_mmu_pages(kvm, -1);
	kvm_account_pgtable_pages((void *)sp->spt, -1);
}

static void kvm_mmu_free_shadow_page(struct kvm_mmu_page *sp)
{
	kvm_mmu_check_sptes_at_free(sp);

	hlist_del(&sp->hash_link);
	list_del(&sp->link);
	free_page((unsigned long)sp->spt);
	free_page((unsigned long)sp->shadowed_translation);
	kmem_cache_free(mmu_page_header_cache, sp);
}

static unsigned kvm_page_table_hashfn(gfn_t gfn)
{
	return hash_64(gfn, KVM_MMU_HASH_SHIFT);
}

static void mmu_page_add_parent_pte(struct kvm_mmu_memory_cache *cache,
				    struct kvm_mmu_page *sp, u64 *parent_pte)
{
	if (!parent_pte)
		return;

	pte_list_add(cache, parent_pte, &sp->parent_ptes);
}

static void mmu_page_remove_parent_pte(struct kvm *kvm, struct kvm_mmu_page *sp,
				       u64 *parent_pte)
{
	pte_list_remove(kvm, parent_pte, &sp->parent_ptes);
}

static void drop_parent_pte(struct kvm *kvm, struct kvm_mmu_page *sp,
			    u64 *parent_pte)
{
	mmu_page_remove_parent_pte(kvm, sp, parent_pte);
	mmu_spte_clear_no_track(parent_pte);
}

static void mark_unsync(u64 *spte);
static void kvm_mmu_mark_parents_unsync(struct kvm_mmu_page *sp)
{
	u64 *sptep;
	struct rmap_iterator iter;

	for_each_rmap_spte(&sp->parent_ptes, &iter, sptep) {
		mark_unsync(sptep);
	}
}

static void mark_unsync(u64 *spte)
{
	struct kvm_mmu_page *sp;

	sp = sptep_to_sp(spte);
	if (__test_and_set_bit(spte_index(spte), sp->unsync_child_bitmap))
		return;
	if (sp->unsync_children++)
		return;
	kvm_mmu_mark_parents_unsync(sp);
}

#define KVM_PAGE_ARRAY_NR 16

struct kvm_mmu_pages {
	struct mmu_page_and_offset {
		struct kvm_mmu_page *sp;
		unsigned int idx;
	} page[KVM_PAGE_ARRAY_NR];
	unsigned int nr;
};

static int mmu_pages_add(struct kvm_mmu_pages *pvec, struct kvm_mmu_page *sp,
			 int idx)
{
	int i;

	if (sp->unsync)
		for (i=0; i < pvec->nr; i++)
			if (pvec->page[i].sp == sp)
				return 0;

	pvec->page[pvec->nr].sp = sp;
	pvec->page[pvec->nr].idx = idx;
	pvec->nr++;
	return (pvec->nr == KVM_PAGE_ARRAY_NR);
}

static inline void clear_unsync_child_bit(struct kvm_mmu_page *sp, int idx)
{
	--sp->unsync_children;
	WARN_ON_ONCE((int)sp->unsync_children < 0);
	__clear_bit(idx, sp->unsync_child_bitmap);
}

static int __mmu_unsync_walk(struct kvm_mmu_page *sp,
			   struct kvm_mmu_pages *pvec)
{
	int i, ret, nr_unsync_leaf = 0;

	for_each_set_bit(i, sp->unsync_child_bitmap, 512) {
		struct kvm_mmu_page *child;
		u64 ent = sp->spt[i];

		if (!is_shadow_present_pte(ent) || is_large_pte(ent)) {
			clear_unsync_child_bit(sp, i);
			continue;
		}

		child = spte_to_child_sp(ent);

		if (child->unsync_children) {
			if (mmu_pages_add(pvec, child, i))
				return -ENOSPC;

			ret = __mmu_unsync_walk(child, pvec);
			if (!ret) {
				clear_unsync_child_bit(sp, i);
				continue;
			} else if (ret > 0) {
				nr_unsync_leaf += ret;
			} else
				return ret;
		} else if (child->unsync) {
			nr_unsync_leaf++;
			if (mmu_pages_add(pvec, child, i))
				return -ENOSPC;
		} else
			clear_unsync_child_bit(sp, i);
	}

	return nr_unsync_leaf;
}

#define INVALID_INDEX (-1)

static int mmu_unsync_walk(struct kvm_mmu_page *sp,
			   struct kvm_mmu_pages *pvec)
{
	pvec->nr = 0;
	if (!sp->unsync_children)
		return 0;

	mmu_pages_add(pvec, sp, INVALID_INDEX);
	return __mmu_unsync_walk(sp, pvec);
}

static void kvm_unlink_unsync_page(struct kvm *kvm, struct kvm_mmu_page *sp)
{
	WARN_ON_ONCE(!sp->unsync);
	trace_kvm_mmu_sync_page(sp);
	sp->unsync = 0;
	--kvm->stat.mmu_unsync;
}

static bool kvm_mmu_prepare_zap_page(struct kvm *kvm, struct kvm_mmu_page *sp,
				     struct list_head *invalid_list);
static void kvm_mmu_commit_zap_page(struct kvm *kvm,
				    struct list_head *invalid_list);

static bool sp_has_gptes(struct kvm_mmu_page *sp)
{
	if (sp->role.direct)
		return false;

	if (sp->role.passthrough)
		return false;

	return true;
}

#define for_each_valid_sp(_kvm, _sp, _list)				\
	hlist_for_each_entry(_sp, _list, hash_link)			\
		if (is_obsolete_sp((_kvm), (_sp))) {			\
		} else

#define for_each_gfn_valid_sp_with_gptes(_kvm, _sp, _gfn)		\
	for_each_valid_sp(_kvm, _sp,					\
	  &(_kvm)->arch.mmu_page_hash[kvm_page_table_hashfn(_gfn)])	\
		if ((_sp)->gfn != (_gfn) || !sp_has_gptes(_sp)) {} else

static bool kvm_sync_page_check(struct kvm_vcpu *vcpu, struct kvm_mmu_page *sp)
{
	union kvm_mmu_page_role root_role = vcpu->arch.mmu->root_role;

	/*
	 * Ignore various flags when verifying that it's safe to sync a shadow
	 * page using the current MMU context.
	 *
	 *  - level: not part of the overall MMU role and will never match as the MMU's
	 *           level tracks the root level
	 *  - access: updated based on the new guest PTE
	 *  - quadrant: not part of the overall MMU role (similar to level)
	 */
	const union kvm_mmu_page_role sync_role_ign = {
		.level = 0xf,
		.access = 0x7,
		.quadrant = 0x3,
		.passthrough = 0x1,
	};

	/*
	 * Direct pages can never be unsync, and KVM should never attempt to
	 * sync a shadow page for a different MMU context, e.g. if the role
	 * differs then the memslot lookup (SMM vs. non-SMM) will be bogus, the
	 * reserved bits checks will be wrong, etc...
	 */
	if (WARN_ON_ONCE(sp->role.direct || !vcpu->arch.mmu->sync_spte ||
			 (sp->role.word ^ root_role.word) & ~sync_role_ign.word))
		return false;

	return true;
}

static int kvm_sync_spte(struct kvm_vcpu *vcpu, struct kvm_mmu_page *sp, int i)
{
	/* sp->spt[i] has initial value of shadow page table allocation */
	if (sp->spt[i] == SHADOW_NONPRESENT_VALUE)
		return 0;

	return vcpu->arch.mmu->sync_spte(vcpu, sp, i);
}

static int __kvm_sync_page(struct kvm_vcpu *vcpu, struct kvm_mmu_page *sp)
{
	int flush = 0;
	int i;

	if (!kvm_sync_page_check(vcpu, sp))
		return -1;

	for (i = 0; i < SPTE_ENT_PER_PAGE; i++) {
		int ret = kvm_sync_spte(vcpu, sp, i);

		if (ret < -1)
			return -1;
		flush |= ret;
	}

	/*
	 * Note, any flush is purely for KVM's correctness, e.g. when dropping
	 * an existing SPTE or clearing W/A/D bits to ensure an mmu_notifier
	 * unmap or dirty logging event doesn't fail to flush.  The guest is
	 * responsible for flushing the TLB to ensure any changes in protection
	 * bits are recognized, i.e. until the guest flushes or page faults on
	 * a relevant address, KVM is architecturally allowed to let vCPUs use
	 * cached translations with the old protection bits.
	 */
	return flush;
}

static int kvm_sync_page(struct kvm_vcpu *vcpu, struct kvm_mmu_page *sp,
			 struct list_head *invalid_list)
{
	int ret = __kvm_sync_page(vcpu, sp);

	if (ret < 0)
		kvm_mmu_prepare_zap_page(vcpu->kvm, sp, invalid_list);
	return ret;
}

static bool kvm_mmu_remote_flush_or_zap(struct kvm *kvm,
					struct list_head *invalid_list,
					bool remote_flush)
{
	if (!remote_flush && list_empty(invalid_list))
		return false;

	if (!list_empty(invalid_list))
		kvm_mmu_commit_zap_page(kvm, invalid_list);
	else
		kvm_flush_remote_tlbs(kvm);
	return true;
}

static bool is_obsolete_sp(struct kvm *kvm, struct kvm_mmu_page *sp)
{
	if (sp->role.invalid)
		return true;

	/* TDP MMU pages do not use the MMU generation. */
	return !is_tdp_mmu_page(sp) &&
	       unlikely(sp->mmu_valid_gen != kvm->arch.mmu_valid_gen);
}

struct mmu_page_path {
	struct kvm_mmu_page *parent[PT64_ROOT_MAX_LEVEL];
	unsigned int idx[PT64_ROOT_MAX_LEVEL];
};

#define for_each_sp(pvec, sp, parents, i)			\
		for (i = mmu_pages_first(&pvec, &parents);	\
			i < pvec.nr && ({ sp = pvec.page[i].sp; 1;});	\
			i = mmu_pages_next(&pvec, &parents, i))

static int mmu_pages_next(struct kvm_mmu_pages *pvec,
			  struct mmu_page_path *parents,
			  int i)
{
	int n;

	for (n = i+1; n < pvec->nr; n++) {
		struct kvm_mmu_page *sp = pvec->page[n].sp;
		unsigned idx = pvec->page[n].idx;
		int level = sp->role.level;

		parents->idx[level-1] = idx;
		if (level == PG_LEVEL_4K)
			break;

		parents->parent[level-2] = sp;
	}

	return n;
}

static int mmu_pages_first(struct kvm_mmu_pages *pvec,
			   struct mmu_page_path *parents)
{
	struct kvm_mmu_page *sp;
	int level;

	if (pvec->nr == 0)
		return 0;

	WARN_ON_ONCE(pvec->page[0].idx != INVALID_INDEX);

	sp = pvec->page[0].sp;
	level = sp->role.level;
	WARN_ON_ONCE(level == PG_LEVEL_4K);

	parents->parent[level-2] = sp;

	/* Also set up a sentinel.  Further entries in pvec are all
	 * children of sp, so this element is never overwritten.
	 */
	parents->parent[level-1] = NULL;
	return mmu_pages_next(pvec, parents, 0);
}

static void mmu_pages_clear_parents(struct mmu_page_path *parents)
{
	struct kvm_mmu_page *sp;
	unsigned int level = 0;

	do {
		unsigned int idx = parents->idx[level];
		sp = parents->parent[level];
		if (!sp)
			return;

		WARN_ON_ONCE(idx == INVALID_INDEX);
		clear_unsync_child_bit(sp, idx);
		level++;
	} while (!sp->unsync_children);
}

static int mmu_sync_children(struct kvm_vcpu *vcpu,
			     struct kvm_mmu_page *parent, bool can_yield)
{
	int i;
	struct kvm_mmu_page *sp;
	struct mmu_page_path parents;
	struct kvm_mmu_pages pages;
	LIST_HEAD(invalid_list);
	bool flush = false;

	while (mmu_unsync_walk(parent, &pages)) {
		bool protected = false;

		for_each_sp(pages, sp, parents, i)
			protected |= kvm_vcpu_write_protect_gfn(vcpu, sp->gfn);

		if (protected) {
			kvm_mmu_remote_flush_or_zap(vcpu->kvm, &invalid_list, true);
			flush = false;
		}

		for_each_sp(pages, sp, parents, i) {
			kvm_unlink_unsync_page(vcpu->kvm, sp);
			flush |= kvm_sync_page(vcpu, sp, &invalid_list) > 0;
			mmu_pages_clear_parents(&parents);
		}
		if (need_resched() || rwlock_needbreak(&vcpu->kvm->mmu_lock)) {
			kvm_mmu_remote_flush_or_zap(vcpu->kvm, &invalid_list, flush);
			if (!can_yield) {
				kvm_make_request(KVM_REQ_MMU_SYNC, vcpu);
				return -EINTR;
			}

			cond_resched_rwlock_write(&vcpu->kvm->mmu_lock);
			flush = false;
		}
	}

	kvm_mmu_remote_flush_or_zap(vcpu->kvm, &invalid_list, flush);
	return 0;
}

static void __clear_sp_write_flooding_count(struct kvm_mmu_page *sp)
{
	atomic_set(&sp->write_flooding_count,  0);
}

static void clear_sp_write_flooding_count(u64 *spte)
{
	__clear_sp_write_flooding_count(sptep_to_sp(spte));
}

/*
 * The vCPU is required when finding indirect shadow pages; the shadow
 * page may already exist and syncing it needs the vCPU pointer in
 * order to read guest page tables.  Direct shadow pages are never
 * unsync, thus @vcpu can be NULL if @role.direct is true.
 */
static struct kvm_mmu_page *kvm_mmu_find_shadow_page(struct kvm *kvm,
						     struct kvm_vcpu *vcpu,
						     gfn_t gfn,
						     struct hlist_head *sp_list,
						     union kvm_mmu_page_role role)
{
	struct kvm_mmu_page *sp;
	int ret;
	int collisions = 0;
	LIST_HEAD(invalid_list);

	for_each_valid_sp(kvm, sp, sp_list) {
		if (sp->gfn != gfn) {
			collisions++;
			continue;
		}

		if (sp->role.word != role.word) {
			/*
			 * If the guest is creating an upper-level page, zap
			 * unsync pages for the same gfn.  While it's possible
			 * the guest is using recursive page tables, in all
			 * likelihood the guest has stopped using the unsync
			 * page and is installing a completely unrelated page.
			 * Unsync pages must not be left as is, because the new
			 * upper-level page will be write-protected.
			 */
			if (role.level > PG_LEVEL_4K && sp->unsync)
				kvm_mmu_prepare_zap_page(kvm, sp,
							 &invalid_list);
			continue;
		}

		/* unsync and write-flooding only apply to indirect SPs. */
		if (sp->role.direct)
			goto out;

		if (sp->unsync) {
			if (KVM_BUG_ON(!vcpu, kvm))
				break;

			/*
			 * The page is good, but is stale.  kvm_sync_page does
			 * get the latest guest state, but (unlike mmu_unsync_children)
			 * it doesn't write-protect the page or mark it synchronized!
			 * This way the validity of the mapping is ensured, but the
			 * overhead of write protection is not incurred until the
			 * guest invalidates the TLB mapping.  This allows multiple
			 * SPs for a single gfn to be unsync.
			 *
			 * If the sync fails, the page is zapped.  If so, break
			 * in order to rebuild it.
			 */
			ret = kvm_sync_page(vcpu, sp, &invalid_list);
			if (ret < 0)
				break;

			WARN_ON_ONCE(!list_empty(&invalid_list));
			if (ret > 0)
				kvm_flush_remote_tlbs(kvm);
		}

		__clear_sp_write_flooding_count(sp);

		goto out;
	}

	sp = NULL;
	++kvm->stat.mmu_cache_miss;

out:
	kvm_mmu_commit_zap_page(kvm, &invalid_list);

	if (collisions > kvm->stat.max_mmu_page_hash_collisions)
		kvm->stat.max_mmu_page_hash_collisions = collisions;
	return sp;
}

/* Caches used when allocating a new shadow page. */
struct shadow_page_caches {
	struct kvm_mmu_memory_cache *page_header_cache;
	struct kvm_mmu_memory_cache *shadow_page_cache;
	struct kvm_mmu_memory_cache *shadowed_info_cache;
};

static struct kvm_mmu_page *kvm_mmu_alloc_shadow_page(struct kvm *kvm,
						      struct shadow_page_caches *caches,
						      gfn_t gfn,
						      struct hlist_head *sp_list,
						      union kvm_mmu_page_role role)
{
	struct kvm_mmu_page *sp;

	sp = kvm_mmu_memory_cache_alloc(caches->page_header_cache);
	sp->spt = kvm_mmu_memory_cache_alloc(caches->shadow_page_cache);
	if (!role.direct && role.level <= KVM_MAX_HUGEPAGE_LEVEL)
		sp->shadowed_translation = kvm_mmu_memory_cache_alloc(caches->shadowed_info_cache);

	set_page_private(virt_to_page(sp->spt), (unsigned long)sp);

	INIT_LIST_HEAD(&sp->possible_nx_huge_page_link);

	/*
	 * active_mmu_pages must be a FIFO list, as kvm_zap_obsolete_pages()
	 * depends on valid pages being added to the head of the list.  See
	 * comments in kvm_zap_obsolete_pages().
	 */
	sp->mmu_valid_gen = kvm->arch.mmu_valid_gen;
	list_add(&sp->link, &kvm->arch.active_mmu_pages);
	kvm_account_mmu_page(kvm, sp);

	sp->gfn = gfn;
	sp->role = role;
	hlist_add_head(&sp->hash_link, sp_list);
	if (sp_has_gptes(sp))
		account_shadowed(kvm, sp);

	return sp;
}

/* Note, @vcpu may be NULL if @role.direct is true; see kvm_mmu_find_shadow_page. */
static struct kvm_mmu_page *__kvm_mmu_get_shadow_page(struct kvm *kvm,
						      struct kvm_vcpu *vcpu,
						      struct shadow_page_caches *caches,
						      gfn_t gfn,
						      union kvm_mmu_page_role role)
{
	struct hlist_head *sp_list;
	struct kvm_mmu_page *sp;
	bool created = false;

	sp_list = &kvm->arch.mmu_page_hash[kvm_page_table_hashfn(gfn)];

	sp = kvm_mmu_find_shadow_page(kvm, vcpu, gfn, sp_list, role);
	if (!sp) {
		created = true;
		sp = kvm_mmu_alloc_shadow_page(kvm, caches, gfn, sp_list, role);
	}

	trace_kvm_mmu_get_page(sp, created);
	return sp;
}

static struct kvm_mmu_page *kvm_mmu_get_shadow_page(struct kvm_vcpu *vcpu,
						    gfn_t gfn,
						    union kvm_mmu_page_role role)
{
	struct shadow_page_caches caches = {
		.page_header_cache = &vcpu->arch.mmu_page_header_cache,
		.shadow_page_cache = &vcpu->arch.mmu_shadow_page_cache,
		.shadowed_info_cache = &vcpu->arch.mmu_shadowed_info_cache,
	};

	return __kvm_mmu_get_shadow_page(vcpu->kvm, vcpu, &caches, gfn, role);
}

static union kvm_mmu_page_role kvm_mmu_child_role(u64 *sptep, bool direct,
						  unsigned int access)
{
	struct kvm_mmu_page *parent_sp = sptep_to_sp(sptep);
	union kvm_mmu_page_role role;

	role = parent_sp->role;
	role.level--;
	role.access = access;
	role.direct = direct;
	role.passthrough = 0;

	/*
	 * If the guest has 4-byte PTEs then that means it's using 32-bit,
	 * 2-level, non-PAE paging. KVM shadows such guests with PAE paging
	 * (i.e. 8-byte PTEs). The difference in PTE size means that KVM must
	 * shadow each guest page table with multiple shadow page tables, which
	 * requires extra bookkeeping in the role.
	 *
	 * Specifically, to shadow the guest's page directory (which covers a
	 * 4GiB address space), KVM uses 4 PAE page directories, each mapping
	 * 1GiB of the address space. @role.quadrant encodes which quarter of
	 * the address space each maps.
	 *
	 * To shadow the guest's page tables (which each map a 4MiB region), KVM
	 * uses 2 PAE page tables, each mapping a 2MiB region. For these,
	 * @role.quadrant encodes which half of the region they map.
	 *
	 * Concretely, a 4-byte PDE consumes bits 31:22, while an 8-byte PDE
	 * consumes bits 29:21.  To consume bits 31:30, KVM's uses 4 shadow
	 * PDPTEs; those 4 PAE page directories are pre-allocated and their
	 * quadrant is assigned in mmu_alloc_root().   A 4-byte PTE consumes
	 * bits 21:12, while an 8-byte PTE consumes bits 20:12.  To consume
	 * bit 21 in the PTE (the child here), KVM propagates that bit to the
	 * quadrant, i.e. sets quadrant to '0' or '1'.  The parent 8-byte PDE
	 * covers bit 21 (see above), thus the quadrant is calculated from the
	 * _least_ significant bit of the PDE index.
	 */
	if (role.has_4_byte_gpte) {
		WARN_ON_ONCE(role.level != PG_LEVEL_4K);
		role.quadrant = spte_index(sptep) & 1;
	}

	return role;
}

static struct kvm_mmu_page *kvm_mmu_get_child_sp(struct kvm_vcpu *vcpu,
						 u64 *sptep, gfn_t gfn,
						 bool direct, unsigned int access)
{
	union kvm_mmu_page_role role;

	if (is_shadow_present_pte(*sptep) && !is_large_pte(*sptep))
		return ERR_PTR(-EEXIST);

	role = kvm_mmu_child_role(sptep, direct, access);
	return kvm_mmu_get_shadow_page(vcpu, gfn, role);
}

static void shadow_walk_init_using_root(struct kvm_shadow_walk_iterator *iterator,
					struct kvm_vcpu *vcpu, hpa_t root,
					u64 addr)
{
	iterator->addr = addr;
	iterator->shadow_addr = root;
	iterator->level = vcpu->arch.mmu->root_role.level;

	if (iterator->level >= PT64_ROOT_4LEVEL &&
	    vcpu->arch.mmu->cpu_role.base.level < PT64_ROOT_4LEVEL &&
	    !vcpu->arch.mmu->root_role.direct)
		iterator->level = PT32E_ROOT_LEVEL;

	if (iterator->level == PT32E_ROOT_LEVEL) {
		/*
		 * prev_root is currently only used for 64-bit hosts. So only
		 * the active root_hpa is valid here.
		 */
		BUG_ON(root != vcpu->arch.mmu->root.hpa);

		iterator->shadow_addr
			= vcpu->arch.mmu->pae_root[(addr >> 30) & 3];
		iterator->shadow_addr &= SPTE_BASE_ADDR_MASK;
		--iterator->level;
		if (!iterator->shadow_addr)
			iterator->level = 0;
	}
}

static void shadow_walk_init(struct kvm_shadow_walk_iterator *iterator,
			     struct kvm_vcpu *vcpu, u64 addr)
{
	shadow_walk_init_using_root(iterator, vcpu, vcpu->arch.mmu->root.hpa,
				    addr);
}

static bool shadow_walk_okay(struct kvm_shadow_walk_iterator *iterator)
{
	if (iterator->level < PG_LEVEL_4K)
		return false;

	iterator->index = SPTE_INDEX(iterator->addr, iterator->level);
	iterator->sptep	= ((u64 *)__va(iterator->shadow_addr)) + iterator->index;
	return true;
}

static void __shadow_walk_next(struct kvm_shadow_walk_iterator *iterator,
			       u64 spte)
{
	if (!is_shadow_present_pte(spte) || is_last_spte(spte, iterator->level)) {
		iterator->level = 0;
		return;
	}

	iterator->shadow_addr = spte & SPTE_BASE_ADDR_MASK;
	--iterator->level;
}

static void shadow_walk_next(struct kvm_shadow_walk_iterator *iterator)
{
	__shadow_walk_next(iterator, *iterator->sptep);
}

static void __link_shadow_page(struct kvm *kvm,
			       struct kvm_mmu_memory_cache *cache, u64 *sptep,
			       struct kvm_mmu_page *sp, bool flush)
{
	u64 spte;

	BUILD_BUG_ON(VMX_EPT_WRITABLE_MASK != PT_WRITABLE_MASK);

	/*
	 * If an SPTE is present already, it must be a leaf and therefore
	 * a large one.  Drop it, and flush the TLB if needed, before
	 * installing sp.
	 */
	if (is_shadow_present_pte(*sptep))
		drop_large_spte(kvm, sptep, flush);

	spte = make_nonleaf_spte(sp->spt, sp_ad_disabled(sp));

	mmu_spte_set(sptep, spte);

	mmu_page_add_parent_pte(cache, sp, sptep);

	/*
	 * The non-direct sub-pagetable must be updated before linking.  For
	 * L1 sp, the pagetable is updated via kvm_sync_page() in
	 * kvm_mmu_find_shadow_page() without write-protecting the gfn,
	 * so sp->unsync can be true or false.  For higher level non-direct
	 * sp, the pagetable is updated/synced via mmu_sync_children() in
	 * FNAME(fetch)(), so sp->unsync_children can only be false.
	 * WARN_ON_ONCE() if anything happens unexpectedly.
	 */
	if (WARN_ON_ONCE(sp->unsync_children) || sp->unsync)
		mark_unsync(sptep);
}

static void link_shadow_page(struct kvm_vcpu *vcpu, u64 *sptep,
			     struct kvm_mmu_page *sp)
{
	__link_shadow_page(vcpu->kvm, &vcpu->arch.mmu_pte_list_desc_cache, sptep, sp, true);
}

static void validate_direct_spte(struct kvm_vcpu *vcpu, u64 *sptep,
				   unsigned direct_access)
{
	if (is_shadow_present_pte(*sptep) && !is_large_pte(*sptep)) {
		struct kvm_mmu_page *child;

		/*
		 * For the direct sp, if the guest pte's dirty bit
		 * changed form clean to dirty, it will corrupt the
		 * sp's access: allow writable in the read-only sp,
		 * so we should update the spte at this point to get
		 * a new sp with the correct access.
		 */
		child = spte_to_child_sp(*sptep);
		if (child->role.access == direct_access)
			return;

		drop_parent_pte(vcpu->kvm, child, sptep);
		kvm_flush_remote_tlbs_sptep(vcpu->kvm, sptep);
	}
}

/* Returns the number of zapped non-leaf child shadow pages. */
static int mmu_page_zap_pte(struct kvm *kvm, struct kvm_mmu_page *sp,
			    u64 *spte, struct list_head *invalid_list)
{
	u64 pte;
	struct kvm_mmu_page *child;

	pte = *spte;
	if (is_shadow_present_pte(pte)) {
		if (is_last_spte(pte, sp->role.level)) {
			drop_spte(kvm, spte);
		} else {
			child = spte_to_child_sp(pte);
			drop_parent_pte(kvm, child, spte);

			/*
			 * Recursively zap nested TDP SPs, parentless SPs are
			 * unlikely to be used again in the near future.  This
			 * avoids retaining a large number of stale nested SPs.
			 */
			if (tdp_enabled && invalid_list &&
			    child->role.guest_mode && !child->parent_ptes.val)
				return kvm_mmu_prepare_zap_page(kvm, child,
								invalid_list);
		}
	} else if (is_mmio_spte(kvm, pte)) {
		mmu_spte_clear_no_track(spte);
	}
	return 0;
}

static int kvm_mmu_page_unlink_children(struct kvm *kvm,
					struct kvm_mmu_page *sp,
					struct list_head *invalid_list)
{
	int zapped = 0;
	unsigned i;

	for (i = 0; i < SPTE_ENT_PER_PAGE; ++i)
		zapped += mmu_page_zap_pte(kvm, sp, sp->spt + i, invalid_list);

	return zapped;
}

static void kvm_mmu_unlink_parents(struct kvm *kvm, struct kvm_mmu_page *sp)
{
	u64 *sptep;
	struct rmap_iterator iter;

	while ((sptep = rmap_get_first(&sp->parent_ptes, &iter)))
		drop_parent_pte(kvm, sp, sptep);
}

static int mmu_zap_unsync_children(struct kvm *kvm,
				   struct kvm_mmu_page *parent,
				   struct list_head *invalid_list)
{
	int i, zapped = 0;
	struct mmu_page_path parents;
	struct kvm_mmu_pages pages;

	if (parent->role.level == PG_LEVEL_4K)
		return 0;

	while (mmu_unsync_walk(parent, &pages)) {
		struct kvm_mmu_page *sp;

		for_each_sp(pages, sp, parents, i) {
			kvm_mmu_prepare_zap_page(kvm, sp, invalid_list);
			mmu_pages_clear_parents(&parents);
			zapped++;
		}
	}

	return zapped;
}

static bool __kvm_mmu_prepare_zap_page(struct kvm *kvm,
				       struct kvm_mmu_page *sp,
				       struct list_head *invalid_list,
				       int *nr_zapped)
{
	bool list_unstable, zapped_root = false;

	lockdep_assert_held_write(&kvm->mmu_lock);
	trace_kvm_mmu_prepare_zap_page(sp);
	++kvm->stat.mmu_shadow_zapped;
	*nr_zapped = mmu_zap_unsync_children(kvm, sp, invalid_list);
	*nr_zapped += kvm_mmu_page_unlink_children(kvm, sp, invalid_list);
	kvm_mmu_unlink_parents(kvm, sp);

	/* Zapping children means active_mmu_pages has become unstable. */
	list_unstable = *nr_zapped;

	if (!sp->role.invalid && sp_has_gptes(sp))
		unaccount_shadowed(kvm, sp);

	if (sp->unsync)
		kvm_unlink_unsync_page(kvm, sp);
	if (!sp->root_count) {
		/* Count self */
		(*nr_zapped)++;

		/*
		 * Already invalid pages (previously active roots) are not on
		 * the active page list.  See list_del() in the "else" case of
		 * !sp->root_count.
		 */
		if (sp->role.invalid)
			list_add(&sp->link, invalid_list);
		else
			list_move(&sp->link, invalid_list);
		kvm_unaccount_mmu_page(kvm, sp);
	} else {
		/*
		 * Remove the active root from the active page list, the root
		 * will be explicitly freed when the root_count hits zero.
		 */
		list_del(&sp->link);

		/*
		 * Obsolete pages cannot be used on any vCPUs, see the comment
		 * in kvm_mmu_zap_all_fast().  Note, is_obsolete_sp() also
		 * treats invalid shadow pages as being obsolete.
		 */
		zapped_root = !is_obsolete_sp(kvm, sp);
	}

	if (sp->nx_huge_page_disallowed)
		unaccount_nx_huge_page(kvm, sp);

	sp->role.invalid = 1;

	/*
	 * Make the request to free obsolete roots after marking the root
	 * invalid, otherwise other vCPUs may not see it as invalid.
	 */
	if (zapped_root)
		kvm_make_all_cpus_request(kvm, KVM_REQ_MMU_FREE_OBSOLETE_ROOTS);
	return list_unstable;
}

static bool kvm_mmu_prepare_zap_page(struct kvm *kvm, struct kvm_mmu_page *sp,
				     struct list_head *invalid_list)
{
	int nr_zapped;

	__kvm_mmu_prepare_zap_page(kvm, sp, invalid_list, &nr_zapped);
	return nr_zapped;
}

static void kvm_mmu_commit_zap_page(struct kvm *kvm,
				    struct list_head *invalid_list)
{
	struct kvm_mmu_page *sp, *nsp;

	if (list_empty(invalid_list))
		return;

	/*
	 * We need to make sure everyone sees our modifications to
	 * the page tables and see changes to vcpu->mode here. The barrier
	 * in the kvm_flush_remote_tlbs() achieves this. This pairs
	 * with vcpu_enter_guest and walk_shadow_page_lockless_begin/end.
	 *
	 * In addition, kvm_flush_remote_tlbs waits for all vcpus to exit
	 * guest mode and/or lockless shadow page table walks.
	 */
	kvm_flush_remote_tlbs(kvm);

	list_for_each_entry_safe(sp, nsp, invalid_list, link) {
		WARN_ON_ONCE(!sp->role.invalid || sp->root_count);
		kvm_mmu_free_shadow_page(sp);
	}
}

static unsigned long kvm_mmu_zap_oldest_mmu_pages(struct kvm *kvm,
						  unsigned long nr_to_zap)
{
	unsigned long total_zapped = 0;
	struct kvm_mmu_page *sp, *tmp;
	LIST_HEAD(invalid_list);
	bool unstable;
	int nr_zapped;

	if (list_empty(&kvm->arch.active_mmu_pages))
		return 0;

restart:
	list_for_each_entry_safe_reverse(sp, tmp, &kvm->arch.active_mmu_pages, link) {
		/*
		 * Don't zap active root pages, the page itself can't be freed
		 * and zapping it will just force vCPUs to realloc and reload.
		 */
		if (sp->root_count)
			continue;

		unstable = __kvm_mmu_prepare_zap_page(kvm, sp, &invalid_list,
						      &nr_zapped);
		total_zapped += nr_zapped;
		if (total_zapped >= nr_to_zap)
			break;

		if (unstable)
			goto restart;
	}

	kvm_mmu_commit_zap_page(kvm, &invalid_list);

	kvm->stat.mmu_recycled += total_zapped;
	return total_zapped;
}

static inline unsigned long kvm_mmu_available_pages(struct kvm *kvm)
{
	if (kvm->arch.n_max_mmu_pages > kvm->arch.n_used_mmu_pages)
		return kvm->arch.n_max_mmu_pages -
			kvm->arch.n_used_mmu_pages;

	return 0;
}

static int make_mmu_pages_available(struct kvm_vcpu *vcpu)
{
	unsigned long avail = kvm_mmu_available_pages(vcpu->kvm);

	if (likely(avail >= KVM_MIN_FREE_MMU_PAGES))
		return 0;

	kvm_mmu_zap_oldest_mmu_pages(vcpu->kvm, KVM_REFILL_PAGES - avail);

	/*
	 * Note, this check is intentionally soft, it only guarantees that one
	 * page is available, while the caller may end up allocating as many as
	 * four pages, e.g. for PAE roots or for 5-level paging.  Temporarily
	 * exceeding the (arbitrary by default) limit will not harm the host,
	 * being too aggressive may unnecessarily kill the guest, and getting an
	 * exact count is far more trouble than it's worth, especially in the
	 * page fault paths.
	 */
	if (!kvm_mmu_available_pages(vcpu->kvm))
		return -ENOSPC;
	return 0;
}

/*
 * Changing the number of mmu pages allocated to the vm
 * Note: if goal_nr_mmu_pages is too small, you will get dead lock
 */
void kvm_mmu_change_mmu_pages(struct kvm *kvm, unsigned long goal_nr_mmu_pages)
{
	write_lock(&kvm->mmu_lock);

	if (kvm->arch.n_used_mmu_pages > goal_nr_mmu_pages) {
		kvm_mmu_zap_oldest_mmu_pages(kvm, kvm->arch.n_used_mmu_pages -
						  goal_nr_mmu_pages);

		goal_nr_mmu_pages = kvm->arch.n_used_mmu_pages;
	}

	kvm->arch.n_max_mmu_pages = goal_nr_mmu_pages;

	write_unlock(&kvm->mmu_lock);
}

int kvm_mmu_unprotect_page(struct kvm *kvm, gfn_t gfn)
{
	struct kvm_mmu_page *sp;
	LIST_HEAD(invalid_list);
	int r;

	r = 0;
	write_lock(&kvm->mmu_lock);
	for_each_gfn_valid_sp_with_gptes(kvm, sp, gfn) {
		r = 1;
		kvm_mmu_prepare_zap_page(kvm, sp, &invalid_list);
	}
	kvm_mmu_commit_zap_page(kvm, &invalid_list);
	write_unlock(&kvm->mmu_lock);

	return r;
}

static int kvm_mmu_unprotect_page_virt(struct kvm_vcpu *vcpu, gva_t gva)
{
	gpa_t gpa;
	int r;

	if (vcpu->arch.mmu->root_role.direct)
		return 0;

	gpa = kvm_mmu_gva_to_gpa_read(vcpu, gva, NULL);

	r = kvm_mmu_unprotect_page(vcpu->kvm, gpa >> PAGE_SHIFT);

	return r;
}

static void kvm_unsync_page(struct kvm *kvm, struct kvm_mmu_page *sp)
{
	trace_kvm_mmu_unsync_page(sp);
	++kvm->stat.mmu_unsync;
	sp->unsync = 1;

	kvm_mmu_mark_parents_unsync(sp);
}

/*
 * Attempt to unsync any shadow pages that can be reached by the specified gfn,
 * KVM is creating a writable mapping for said gfn.  Returns 0 if all pages
 * were marked unsync (or if there is no shadow page), -EPERM if the SPTE must
 * be write-protected.
 */
int mmu_try_to_unsync_pages(struct kvm *kvm, const struct kvm_memory_slot *slot,
			    gfn_t gfn, bool can_unsync, bool prefetch)
{
	struct kvm_mmu_page *sp;
	bool locked = false;

	/*
	 * Force write-protection if the page is being tracked.  Note, the page
	 * track machinery is used to write-protect upper-level shadow pages,
	 * i.e. this guards the role.level == 4K assertion below!
	 */
	if (kvm_gfn_is_write_tracked(kvm, slot, gfn))
		return -EPERM;

	/*
	 * The page is not write-tracked, mark existing shadow pages unsync
	 * unless KVM is synchronizing an unsync SP (can_unsync = false).  In
	 * that case, KVM must complete emulation of the guest TLB flush before
	 * allowing shadow pages to become unsync (writable by the guest).
	 */
	for_each_gfn_valid_sp_with_gptes(kvm, sp, gfn) {
		if (!can_unsync)
			return -EPERM;

		if (sp->unsync)
			continue;

		if (prefetch)
			return -EEXIST;

		/*
		 * TDP MMU page faults require an additional spinlock as they
		 * run with mmu_lock held for read, not write, and the unsync
		 * logic is not thread safe.  Take the spinklock regardless of
		 * the MMU type to avoid extra conditionals/parameters, there's
		 * no meaningful penalty if mmu_lock is held for write.
		 */
		if (!locked) {
			locked = true;
			spin_lock(&kvm->arch.mmu_unsync_pages_lock);

			/*
			 * Recheck after taking the spinlock, a different vCPU
			 * may have since marked the page unsync.  A false
			 * negative on the unprotected check above is not
			 * possible as clearing sp->unsync _must_ hold mmu_lock
			 * for write, i.e. unsync cannot transition from 1->0
			 * while this CPU holds mmu_lock for read (or write).
			 */
			if (READ_ONCE(sp->unsync))
				continue;
		}

		WARN_ON_ONCE(sp->role.level != PG_LEVEL_4K);
		kvm_unsync_page(kvm, sp);
	}
	if (locked)
		spin_unlock(&kvm->arch.mmu_unsync_pages_lock);

	/*
	 * We need to ensure that the marking of unsync pages is visible
	 * before the SPTE is updated to allow writes because
	 * kvm_mmu_sync_roots() checks the unsync flags without holding
	 * the MMU lock and so can race with this. If the SPTE was updated
	 * before the page had been marked as unsync-ed, something like the
	 * following could happen:
	 *
	 * CPU 1                    CPU 2
	 * ---------------------------------------------------------------------
	 * 1.2 Host updates SPTE
	 *     to be writable
	 *                      2.1 Guest writes a GPTE for GVA X.
	 *                          (GPTE being in the guest page table shadowed
	 *                           by the SP from CPU 1.)
	 *                          This reads SPTE during the page table walk.
	 *                          Since SPTE.W is read as 1, there is no
	 *                          fault.
	 *
	 *                      2.2 Guest issues TLB flush.
	 *                          That causes a VM Exit.
	 *
	 *                      2.3 Walking of unsync pages sees sp->unsync is
	 *                          false and skips the page.
	 *
	 *                      2.4 Guest accesses GVA X.
	 *                          Since the mapping in the SP was not updated,
	 *                          so the old mapping for GVA X incorrectly
	 *                          gets used.
	 * 1.1 Host marks SP
	 *     as unsync
	 *     (sp->unsync = true)
	 *
	 * The write barrier below ensures that 1.1 happens before 1.2 and thus
	 * the situation in 2.4 does not arise.  It pairs with the read barrier
	 * in is_unsync_root(), placed between 2.1's load of SPTE.W and 2.3.
	 */
	smp_wmb();

	return 0;
}

static int mmu_set_spte(struct kvm_vcpu *vcpu, struct kvm_memory_slot *slot,
			u64 *sptep, unsigned int pte_access, gfn_t gfn,
			kvm_pfn_t pfn, struct kvm_page_fault *fault)
{
	struct kvm_mmu_page *sp = sptep_to_sp(sptep);
	int level = sp->role.level;
	int was_rmapped = 0;
	int ret = RET_PF_FIXED;
	bool flush = false;
	bool wrprot;
	u64 spte;

	/* Prefetching always gets a writable pfn.  */
	bool host_writable = !fault || fault->map_writable;
	bool prefetch = !fault || fault->prefetch;
	bool write_fault = fault && fault->write;

	if (unlikely(is_noslot_pfn(pfn))) {
		vcpu->stat.pf_mmio_spte_created++;
		mark_mmio_spte(vcpu, sptep, gfn, pte_access);
		return RET_PF_EMULATE;
	}

	if (is_shadow_present_pte(*sptep)) {
		/*
		 * If we overwrite a PTE page pointer with a 2MB PMD, unlink
		 * the parent of the now unreachable PTE.
		 */
		if (level > PG_LEVEL_4K && !is_large_pte(*sptep)) {
			struct kvm_mmu_page *child;
			u64 pte = *sptep;

			child = spte_to_child_sp(pte);
			drop_parent_pte(vcpu->kvm, child, sptep);
			flush = true;
		} else if (pfn != spte_to_pfn(*sptep)) {
			drop_spte(vcpu->kvm, sptep);
			flush = true;
		} else
			was_rmapped = 1;
	}

	wrprot = make_spte(vcpu, sp, slot, pte_access, gfn, pfn, *sptep, prefetch,
			   true, host_writable, &spte);

	if (*sptep == spte) {
		ret = RET_PF_SPURIOUS;
	} else {
		flush |= mmu_spte_update(sptep, spte);
		trace_kvm_mmu_set_spte(level, gfn, sptep);
	}

	if (wrprot) {
		if (write_fault)
			ret = RET_PF_EMULATE;
	}

	if (flush)
		kvm_flush_remote_tlbs_gfn(vcpu->kvm, gfn, level);

	if (!was_rmapped) {
		WARN_ON_ONCE(ret == RET_PF_SPURIOUS);
		rmap_add(vcpu, slot, sptep, gfn, pte_access);
	} else {
		/* Already rmapped but the pte_access bits may have changed. */
		kvm_mmu_page_set_access(sp, spte_index(sptep), pte_access);
	}

	return ret;
}

static int direct_pte_prefetch_many(struct kvm_vcpu *vcpu,
				    struct kvm_mmu_page *sp,
				    u64 *start, u64 *end)
{
	struct page *pages[PTE_PREFETCH_NUM];
	struct kvm_memory_slot *slot;
	unsigned int access = sp->role.access;
	int i, ret;
	gfn_t gfn;

	gfn = kvm_mmu_page_get_gfn(sp, spte_index(start));
	slot = gfn_to_memslot_dirty_bitmap(vcpu, gfn, access & ACC_WRITE_MASK);
	if (!slot)
		return -1;

	ret = gfn_to_page_many_atomic(slot, gfn, pages, end - start);
	if (ret <= 0)
		return -1;

	for (i = 0; i < ret; i++, gfn++, start++) {
		mmu_set_spte(vcpu, slot, start, access, gfn,
			     page_to_pfn(pages[i]), NULL);
		put_page(pages[i]);
	}

	return 0;
}

static void __direct_pte_prefetch(struct kvm_vcpu *vcpu,
				  struct kvm_mmu_page *sp, u64 *sptep)
{
	u64 *spte, *start = NULL;
	int i;

	WARN_ON_ONCE(!sp->role.direct);

	i = spte_index(sptep) & ~(PTE_PREFETCH_NUM - 1);
	spte = sp->spt + i;

	for (i = 0; i < PTE_PREFETCH_NUM; i++, spte++) {
		if (is_shadow_present_pte(*spte) || spte == sptep) {
			if (!start)
				continue;
			if (direct_pte_prefetch_many(vcpu, sp, start, spte) < 0)
				return;
			start = NULL;
		} else if (!start)
			start = spte;
	}
	if (start)
		direct_pte_prefetch_many(vcpu, sp, start, spte);
}

static void direct_pte_prefetch(struct kvm_vcpu *vcpu, u64 *sptep)
{
	struct kvm_mmu_page *sp;

	sp = sptep_to_sp(sptep);

	/*
	 * Without accessed bits, there's no way to distinguish between
	 * actually accessed translations and prefetched, so disable pte
	 * prefetch if accessed bits aren't available.
	 */
	if (sp_ad_disabled(sp))
		return;

	if (sp->role.level > PG_LEVEL_4K)
		return;

	/*
	 * If addresses are being invalidated, skip prefetching to avoid
	 * accidentally prefetching those addresses.
	 */
	if (unlikely(vcpu->kvm->mmu_invalidate_in_progress))
		return;

	__direct_pte_prefetch(vcpu, sp, sptep);
}

/*
 * Lookup the mapping level for @gfn in the current mm.
 *
 * WARNING!  Use of host_pfn_mapping_level() requires the caller and the end
 * consumer to be tied into KVM's handlers for MMU notifier events!
 *
 * There are several ways to safely use this helper:
 *
 * - Check mmu_invalidate_retry_gfn() after grabbing the mapping level, before
 *   consuming it.  In this case, mmu_lock doesn't need to be held during the
 *   lookup, but it does need to be held while checking the MMU notifier.
 *
 * - Hold mmu_lock AND ensure there is no in-progress MMU notifier invalidation
 *   event for the hva.  This can be done by explicit checking the MMU notifier
 *   or by ensuring that KVM already has a valid mapping that covers the hva.
 *
 * - Do not use the result to install new mappings, e.g. use the host mapping
 *   level only to decide whether or not to zap an entry.  In this case, it's
 *   not required to hold mmu_lock (though it's highly likely the caller will
 *   want to hold mmu_lock anyways, e.g. to modify SPTEs).
 *
 * Note!  The lookup can still race with modifications to host page tables, but
 * the above "rules" ensure KVM will not _consume_ the result of the walk if a
 * race with the primary MMU occurs.
 */
static int host_pfn_mapping_level(struct kvm *kvm, gfn_t gfn,
				  const struct kvm_memory_slot *slot)
{
	int level = PG_LEVEL_4K;
	unsigned long hva;
	unsigned long flags;
	pgd_t pgd;
	p4d_t p4d;
	pud_t pud;
	pmd_t pmd;

	/*
	 * Note, using the already-retrieved memslot and __gfn_to_hva_memslot()
	 * is not solely for performance, it's also necessary to avoid the
	 * "writable" check in __gfn_to_hva_many(), which will always fail on
	 * read-only memslots due to gfn_to_hva() assuming writes.  Earlier
	 * page fault steps have already verified the guest isn't writing a
	 * read-only memslot.
	 */
	hva = __gfn_to_hva_memslot(slot, gfn);

	/*
	 * Disable IRQs to prevent concurrent tear down of host page tables,
	 * e.g. if the primary MMU promotes a P*D to a huge page and then frees
	 * the original page table.
	 */
	local_irq_save(flags);

	/*
	 * Read each entry once.  As above, a non-leaf entry can be promoted to
	 * a huge page _during_ this walk.  Re-reading the entry could send the
	 * walk into the weeks, e.g. p*d_leaf() returns false (sees the old
	 * value) and then p*d_offset() walks into the target huge page instead
	 * of the old page table (sees the new value).
	 */
	pgd = READ_ONCE(*pgd_offset(kvm->mm, hva));
	if (pgd_none(pgd))
		goto out;

	p4d = READ_ONCE(*p4d_offset(&pgd, hva));
	if (p4d_none(p4d) || !p4d_present(p4d))
		goto out;

	pud = READ_ONCE(*pud_offset(&p4d, hva));
	if (pud_none(pud) || !pud_present(pud))
		goto out;

	if (pud_leaf(pud)) {
		level = PG_LEVEL_1G;
		goto out;
	}

	pmd = READ_ONCE(*pmd_offset(&pud, hva));
	if (pmd_none(pmd) || !pmd_present(pmd))
		goto out;

	if (pmd_leaf(pmd))
		level = PG_LEVEL_2M;

out:
	local_irq_restore(flags);
	return level;
}

static int __kvm_mmu_max_mapping_level(struct kvm *kvm,
				       const struct kvm_memory_slot *slot,
				       gfn_t gfn, int max_level, bool is_private)
{
	struct kvm_lpage_info *linfo;
	int host_level;

	max_level = min(max_level, max_huge_page_level);
	for ( ; max_level > PG_LEVEL_4K; max_level--) {
		linfo = lpage_info_slot(gfn, slot, max_level);
		if (!linfo->disallow_lpage)
			break;
	}

	if (is_private)
		return max_level;

	if (max_level == PG_LEVEL_4K)
		return PG_LEVEL_4K;

	host_level = host_pfn_mapping_level(kvm, gfn, slot);
	return min(host_level, max_level);
}

int kvm_mmu_max_mapping_level(struct kvm *kvm,
			      const struct kvm_memory_slot *slot, gfn_t gfn,
			      int max_level)
{
	bool is_private = kvm_slot_can_be_private(slot) &&
			  kvm_mem_is_private(kvm, gfn);

	return __kvm_mmu_max_mapping_level(kvm, slot, gfn, max_level, is_private);
}

void kvm_mmu_hugepage_adjust(struct kvm_vcpu *vcpu, struct kvm_page_fault *fault)
{
	struct kvm_memory_slot *slot = fault->slot;
	kvm_pfn_t mask;

	fault->huge_page_disallowed = fault->exec && fault->nx_huge_page_workaround_enabled;

	if (unlikely(fault->max_level == PG_LEVEL_4K))
		return;

	if (is_error_noslot_pfn(fault->pfn))
		return;

	if (kvm_slot_dirty_track_enabled(slot))
		return;

	/*
	 * Enforce the iTLB multihit workaround after capturing the requested
	 * level, which will be used to do precise, accurate accounting.
	 */
	fault->req_level = __kvm_mmu_max_mapping_level(vcpu->kvm, slot,
						       fault->gfn, fault->max_level,
						       fault->is_private);
	if (fault->req_level == PG_LEVEL_4K || fault->huge_page_disallowed)
		return;

	/*
	 * mmu_invalidate_retry() was successful and mmu_lock is held, so
	 * the pmd can't be split from under us.
	 */
	fault->goal_level = fault->req_level;
	mask = KVM_PAGES_PER_HPAGE(fault->goal_level) - 1;
	VM_BUG_ON((fault->gfn & mask) != (fault->pfn & mask));
	fault->pfn &= ~mask;
}

void disallowed_hugepage_adjust(struct kvm_page_fault *fault, u64 spte, int cur_level)
{
	if (cur_level > PG_LEVEL_4K &&
	    cur_level == fault->goal_level &&
	    is_shadow_present_pte(spte) &&
	    !is_large_pte(spte) &&
	    spte_to_child_sp(spte)->nx_huge_page_disallowed) {
		/*
		 * A small SPTE exists for this pfn, but FNAME(fetch),
		 * direct_map(), or kvm_tdp_mmu_map() would like to create a
		 * large PTE instead: just force them to go down another level,
		 * patching back for them into pfn the next 9 bits of the
		 * address.
		 */
		u64 page_mask = KVM_PAGES_PER_HPAGE(cur_level) -
				KVM_PAGES_PER_HPAGE(cur_level - 1);
		fault->pfn |= fault->gfn & page_mask;
		fault->goal_level--;
	}
}

static int direct_map(struct kvm_vcpu *vcpu, struct kvm_page_fault *fault)
{
	struct kvm_shadow_walk_iterator it;
	struct kvm_mmu_page *sp;
	int ret;
	gfn_t base_gfn = fault->gfn;

	kvm_mmu_hugepage_adjust(vcpu, fault);

	trace_kvm_mmu_spte_requested(fault);
	for_each_shadow_entry(vcpu, fault->addr, it) {
		/*
		 * We cannot overwrite existing page tables with an NX
		 * large page, as the leaf could be executable.
		 */
		if (fault->nx_huge_page_workaround_enabled)
			disallowed_hugepage_adjust(fault, *it.sptep, it.level);

		base_gfn = gfn_round_for_level(fault->gfn, it.level);
		if (it.level == fault->goal_level)
			break;

		sp = kvm_mmu_get_child_sp(vcpu, it.sptep, base_gfn, true, ACC_ALL);
		if (sp == ERR_PTR(-EEXIST))
			continue;

		link_shadow_page(vcpu, it.sptep, sp);
		if (fault->huge_page_disallowed)
			account_nx_huge_page(vcpu->kvm, sp,
					     fault->req_level >= it.level);
	}

	if (WARN_ON_ONCE(it.level != fault->goal_level))
		return -EFAULT;

	ret = mmu_set_spte(vcpu, fault->slot, it.sptep, ACC_ALL,
			   base_gfn, fault->pfn, fault);
	if (ret == RET_PF_SPURIOUS)
		return ret;

	direct_pte_prefetch(vcpu, it.sptep);
	return ret;
}

static void kvm_send_hwpoison_signal(struct kvm_memory_slot *slot, gfn_t gfn)
{
	unsigned long hva = gfn_to_hva_memslot(slot, gfn);

	send_sig_mceerr(BUS_MCEERR_AR, (void __user *)hva, PAGE_SHIFT, current);
}

static int kvm_handle_error_pfn(struct kvm_vcpu *vcpu, struct kvm_page_fault *fault)
{
	if (is_sigpending_pfn(fault->pfn)) {
		kvm_handle_signal_exit(vcpu);
		return -EINTR;
	}

	/*
	 * Do not cache the mmio info caused by writing the readonly gfn
	 * into the spte otherwise read access on readonly gfn also can
	 * caused mmio page fault and treat it as mmio access.
	 */
	if (fault->pfn == KVM_PFN_ERR_RO_FAULT)
		return RET_PF_EMULATE;

	if (fault->pfn == KVM_PFN_ERR_HWPOISON) {
		kvm_send_hwpoison_signal(fault->slot, fault->gfn);
		return RET_PF_RETRY;
	}

	return -EFAULT;
}

static int kvm_handle_noslot_fault(struct kvm_vcpu *vcpu,
				   struct kvm_page_fault *fault,
				   unsigned int access)
{
	gva_t gva = fault->is_tdp ? 0 : fault->addr;

	if (fault->is_private) {
		kvm_mmu_prepare_memory_fault_exit(vcpu, fault);
		return -EFAULT;
	}

	vcpu_cache_mmio_info(vcpu, gva, fault->gfn,
			     access & shadow_mmio_access_mask);

	fault->slot = NULL;
	fault->pfn = KVM_PFN_NOSLOT;
	fault->map_writable = false;
	fault->hva = KVM_HVA_ERR_BAD;

	/*
	 * If MMIO caching is disabled, emulate immediately without
	 * touching the shadow page tables as attempting to install an
	 * MMIO SPTE will just be an expensive nop.
	 */
	if (unlikely(!enable_mmio_caching))
		return RET_PF_EMULATE;

	/*
	 * Do not create an MMIO SPTE for a gfn greater than host.MAXPHYADDR,
	 * any guest that generates such gfns is running nested and is being
	 * tricked by L0 userspace (you can observe gfn > L1.MAXPHYADDR if and
	 * only if L1's MAXPHYADDR is inaccurate with respect to the
	 * hardware's).
	 */
	if (unlikely(fault->gfn > kvm_mmu_max_gfn()))
		return RET_PF_EMULATE;

	return RET_PF_CONTINUE;
}

static bool page_fault_can_be_fast(struct kvm *kvm, struct kvm_page_fault *fault)
{
	/*
	 * Page faults with reserved bits set, i.e. faults on MMIO SPTEs, only
	 * reach the common page fault handler if the SPTE has an invalid MMIO
	 * generation number.  Refreshing the MMIO generation needs to go down
	 * the slow path.  Note, EPT Misconfigs do NOT set the PRESENT flag!
	 */
	if (fault->rsvd)
		return false;

	/*
	 * For hardware-protected VMs, certain conditions like attempting to
	 * perform a write to a page which is not in the state that the guest
	 * expects it to be in can result in a nested/extended #PF. In this
	 * case, the below code might misconstrue this situation as being the
	 * result of a write-protected access, and treat it as a spurious case
	 * rather than taking any action to satisfy the real source of the #PF
	 * such as generating a KVM_EXIT_MEMORY_FAULT. This can lead to the
	 * guest spinning on a #PF indefinitely, so don't attempt the fast path
	 * in this case.
	 *
	 * Note that the kvm_mem_is_private() check might race with an
	 * attribute update, but this will either result in the guest spinning
	 * on RET_PF_SPURIOUS until the update completes, or an actual spurious
	 * case might go down the slow path. Either case will resolve itself.
	 */
	if (kvm->arch.has_private_mem &&
	    fault->is_private != kvm_mem_is_private(kvm, fault->gfn))
		return false;

	/*
	 * #PF can be fast if:
	 *
	 * 1. The shadow page table entry is not present and A/D bits are
	 *    disabled _by KVM_, which could mean that the fault is potentially
	 *    caused by access tracking (if enabled).  If A/D bits are enabled
	 *    by KVM, but disabled by L1 for L2, KVM is forced to disable A/D
	 *    bits for L2 and employ access tracking, but the fast page fault
	 *    mechanism only supports direct MMUs.
	 * 2. The shadow page table entry is present, the access is a write,
	 *    and no reserved bits are set (MMIO SPTEs cannot be "fixed"), i.e.
	 *    the fault was caused by a write-protection violation.  If the
	 *    SPTE is MMU-writable (determined later), the fault can be fixed
	 *    by setting the Writable bit, which can be done out of mmu_lock.
	 */
	if (!fault->present)
		return !kvm_ad_enabled();

	/*
	 * Note, instruction fetches and writes are mutually exclusive, ignore
	 * the "exec" flag.
	 */
	return fault->write;
}

/*
 * Returns true if the SPTE was fixed successfully. Otherwise,
 * someone else modified the SPTE from its original value.
 */
static bool fast_pf_fix_direct_spte(struct kvm_vcpu *vcpu,
				    struct kvm_page_fault *fault,
				    u64 *sptep, u64 old_spte, u64 new_spte)
{
	/*
	 * Theoretically we could also set dirty bit (and flush TLB) here in
	 * order to eliminate unnecessary PML logging. See comments in
	 * set_spte. But fast_page_fault is very unlikely to happen with PML
	 * enabled, so we do not do this. This might result in the same GPA
	 * to be logged in PML buffer again when the write really happens, and
	 * eventually to be called by mark_page_dirty twice. But it's also no
	 * harm. This also avoids the TLB flush needed after setting dirty bit
	 * so non-PML cases won't be impacted.
	 *
	 * Compare with set_spte where instead shadow_dirty_mask is set.
	 */
	if (!try_cmpxchg64(sptep, &old_spte, new_spte))
		return false;

	if (is_writable_pte(new_spte) && !is_writable_pte(old_spte))
		mark_page_dirty_in_slot(vcpu->kvm, fault->slot, fault->gfn);

	return true;
}

static bool is_access_allowed(struct kvm_page_fault *fault, u64 spte)
{
	if (fault->exec)
		return is_executable_pte(spte);

	if (fault->write)
		return is_writable_pte(spte);

	/* Fault was on Read access */
	return spte & PT_PRESENT_MASK;
}

/*
 * Returns the last level spte pointer of the shadow page walk for the given
 * gpa, and sets *spte to the spte value. This spte may be non-preset. If no
 * walk could be performed, returns NULL and *spte does not contain valid data.
 *
 * Contract:
 *  - Must be called between walk_shadow_page_lockless_{begin,end}.
 *  - The returned sptep must not be used after walk_shadow_page_lockless_end.
 */
static u64 *fast_pf_get_last_sptep(struct kvm_vcpu *vcpu, gpa_t gpa, u64 *spte)
{
	struct kvm_shadow_walk_iterator iterator;
	u64 old_spte;
	u64 *sptep = NULL;

	for_each_shadow_entry_lockless(vcpu, gpa, iterator, old_spte) {
		sptep = iterator.sptep;
		*spte = old_spte;
	}

	return sptep;
}

/*
 * Returns one of RET_PF_INVALID, RET_PF_FIXED or RET_PF_SPURIOUS.
 */
static int fast_page_fault(struct kvm_vcpu *vcpu, struct kvm_page_fault *fault)
{
	struct kvm_mmu_page *sp;
	int ret = RET_PF_INVALID;
	u64 spte;
	u64 *sptep;
	uint retry_count = 0;

	if (!page_fault_can_be_fast(vcpu->kvm, fault))
		return ret;

	walk_shadow_page_lockless_begin(vcpu);

	do {
		u64 new_spte;

		if (tdp_mmu_enabled)
			sptep = kvm_tdp_mmu_fast_pf_get_last_sptep(vcpu, fault->gfn, &spte);
		else
			sptep = fast_pf_get_last_sptep(vcpu, fault->addr, &spte);

		/*
		 * It's entirely possible for the mapping to have been zapped
		 * by a different task, but the root page should always be
		 * available as the vCPU holds a reference to its root(s).
		 */
		if (WARN_ON_ONCE(!sptep))
			spte = FROZEN_SPTE;

		if (!is_shadow_present_pte(spte))
			break;

		sp = sptep_to_sp(sptep);
		if (!is_last_spte(spte, sp->role.level))
			break;

		/*
		 * Check whether the memory access that caused the fault would
		 * still cause it if it were to be performed right now. If not,
		 * then this is a spurious fault caused by TLB lazily flushed,
		 * or some other CPU has already fixed the PTE after the
		 * current CPU took the fault.
		 *
		 * Need not check the access of upper level table entries since
		 * they are always ACC_ALL.
		 */
		if (is_access_allowed(fault, spte)) {
			ret = RET_PF_SPURIOUS;
			break;
		}

		new_spte = spte;

		/*
		 * KVM only supports fixing page faults outside of MMU lock for
		 * direct MMUs, nested MMUs are always indirect, and KVM always
		 * uses A/D bits for non-nested MMUs.  Thus, if A/D bits are
		 * enabled, the SPTE can't be an access-tracked SPTE.
		 */
		if (unlikely(!kvm_ad_enabled()) && is_access_track_spte(spte))
			new_spte = restore_acc_track_spte(new_spte);

		/*
		 * To keep things simple, only SPTEs that are MMU-writable can
		 * be made fully writable outside of mmu_lock, e.g. only SPTEs
		 * that were write-protected for dirty-logging or access
		 * tracking are handled here.  Don't bother checking if the
		 * SPTE is writable to prioritize running with A/D bits enabled.
		 * The is_access_allowed() check above handles the common case
		 * of the fault being spurious, and the SPTE is known to be
		 * shadow-present, i.e. except for access tracking restoration
		 * making the new SPTE writable, the check is wasteful.
		 */
		if (fault->write && is_mmu_writable_spte(spte)) {
			new_spte |= PT_WRITABLE_MASK;

			/*
			 * Do not fix write-permission on the large spte when
			 * dirty logging is enabled. Since we only dirty the
			 * first page into the dirty-bitmap in
			 * fast_pf_fix_direct_spte(), other pages are missed
			 * if its slot has dirty logging enabled.
			 *
			 * Instead, we let the slow page fault path create a
			 * normal spte to fix the access.
			 */
			if (sp->role.level > PG_LEVEL_4K &&
			    kvm_slot_dirty_track_enabled(fault->slot))
				break;
		}

		/* Verify that the fault can be handled in the fast path */
		if (new_spte == spte ||
		    !is_access_allowed(fault, new_spte))
			break;

		/*
		 * Currently, fast page fault only works for direct mapping
		 * since the gfn is not stable for indirect shadow page. See
		 * Documentation/virt/kvm/locking.rst to get more detail.
		 */
		if (fast_pf_fix_direct_spte(vcpu, fault, sptep, spte, new_spte)) {
			ret = RET_PF_FIXED;
			break;
		}

		if (++retry_count > 4) {
			pr_warn_once("Fast #PF retrying more than 4 times.\n");
			break;
		}

	} while (true);

	trace_fast_page_fault(vcpu, fault, sptep, spte, ret);
	walk_shadow_page_lockless_end(vcpu);

	if (ret != RET_PF_INVALID)
		vcpu->stat.pf_fast++;

	return ret;
}

static void mmu_free_root_page(struct kvm *kvm, hpa_t *root_hpa,
			       struct list_head *invalid_list)
{
	struct kvm_mmu_page *sp;

	if (!VALID_PAGE(*root_hpa))
		return;

	sp = root_to_sp(*root_hpa);
	if (WARN_ON_ONCE(!sp))
		return;

	if (is_tdp_mmu_page(sp)) {
		lockdep_assert_held_read(&kvm->mmu_lock);
		kvm_tdp_mmu_put_root(kvm, sp);
	} else {
		lockdep_assert_held_write(&kvm->mmu_lock);
		if (!--sp->root_count && sp->role.invalid)
			kvm_mmu_prepare_zap_page(kvm, sp, invalid_list);
	}

	*root_hpa = INVALID_PAGE;
}

/* roots_to_free must be some combination of the KVM_MMU_ROOT_* flags */
void kvm_mmu_free_roots(struct kvm *kvm, struct kvm_mmu *mmu,
			ulong roots_to_free)
{
	bool is_tdp_mmu = tdp_mmu_enabled && mmu->root_role.direct;
	int i;
	LIST_HEAD(invalid_list);
	bool free_active_root;

	WARN_ON_ONCE(roots_to_free & ~KVM_MMU_ROOTS_ALL);

	BUILD_BUG_ON(KVM_MMU_NUM_PREV_ROOTS >= BITS_PER_LONG);

	/* Before acquiring the MMU lock, see if we need to do any real work. */
	free_active_root = (roots_to_free & KVM_MMU_ROOT_CURRENT)
		&& VALID_PAGE(mmu->root.hpa);

	if (!free_active_root) {
		for (i = 0; i < KVM_MMU_NUM_PREV_ROOTS; i++)
			if ((roots_to_free & KVM_MMU_ROOT_PREVIOUS(i)) &&
			    VALID_PAGE(mmu->prev_roots[i].hpa))
				break;

		if (i == KVM_MMU_NUM_PREV_ROOTS)
			return;
	}

	if (is_tdp_mmu)
		read_lock(&kvm->mmu_lock);
	else
		write_lock(&kvm->mmu_lock);

	for (i = 0; i < KVM_MMU_NUM_PREV_ROOTS; i++)
		if (roots_to_free & KVM_MMU_ROOT_PREVIOUS(i))
			mmu_free_root_page(kvm, &mmu->prev_roots[i].hpa,
					   &invalid_list);

	if (free_active_root) {
		if (kvm_mmu_is_dummy_root(mmu->root.hpa)) {
			/* Nothing to cleanup for dummy roots. */
		} else if (root_to_sp(mmu->root.hpa)) {
			mmu_free_root_page(kvm, &mmu->root.hpa, &invalid_list);
		} else if (mmu->pae_root) {
			for (i = 0; i < 4; ++i) {
				if (!IS_VALID_PAE_ROOT(mmu->pae_root[i]))
					continue;

				mmu_free_root_page(kvm, &mmu->pae_root[i],
						   &invalid_list);
				mmu->pae_root[i] = INVALID_PAE_ROOT;
			}
		}
		mmu->root.hpa = INVALID_PAGE;
		mmu->root.pgd = 0;
	}

	if (is_tdp_mmu) {
		read_unlock(&kvm->mmu_lock);
		WARN_ON_ONCE(!list_empty(&invalid_list));
	} else {
		kvm_mmu_commit_zap_page(kvm, &invalid_list);
		write_unlock(&kvm->mmu_lock);
	}
}
EXPORT_SYMBOL_GPL(kvm_mmu_free_roots);

void kvm_mmu_free_guest_mode_roots(struct kvm *kvm, struct kvm_mmu *mmu)
{
	unsigned long roots_to_free = 0;
	struct kvm_mmu_page *sp;
	hpa_t root_hpa;
	int i;

	/*
	 * This should not be called while L2 is active, L2 can't invalidate
	 * _only_ its own roots, e.g. INVVPID unconditionally exits.
	 */
	WARN_ON_ONCE(mmu->root_role.guest_mode);

	for (i = 0; i < KVM_MMU_NUM_PREV_ROOTS; i++) {
		root_hpa = mmu->prev_roots[i].hpa;
		if (!VALID_PAGE(root_hpa))
			continue;

		sp = root_to_sp(root_hpa);
		if (!sp || sp->role.guest_mode)
			roots_to_free |= KVM_MMU_ROOT_PREVIOUS(i);
	}

	kvm_mmu_free_roots(kvm, mmu, roots_to_free);
}
EXPORT_SYMBOL_GPL(kvm_mmu_free_guest_mode_roots);

static hpa_t mmu_alloc_root(struct kvm_vcpu *vcpu, gfn_t gfn, int quadrant,
			    u8 level)
{
	union kvm_mmu_page_role role = vcpu->arch.mmu->root_role;
	struct kvm_mmu_page *sp;

	role.level = level;
	role.quadrant = quadrant;

	WARN_ON_ONCE(quadrant && !role.has_4_byte_gpte);
	WARN_ON_ONCE(role.direct && role.has_4_byte_gpte);

	sp = kvm_mmu_get_shadow_page(vcpu, gfn, role);
	++sp->root_count;

	return __pa(sp->spt);
}

static int mmu_alloc_direct_roots(struct kvm_vcpu *vcpu)
{
	struct kvm_mmu *mmu = vcpu->arch.mmu;
	u8 shadow_root_level = mmu->root_role.level;
	hpa_t root;
	unsigned i;
	int r;

	if (tdp_mmu_enabled)
		return kvm_tdp_mmu_alloc_root(vcpu);

	write_lock(&vcpu->kvm->mmu_lock);
	r = make_mmu_pages_available(vcpu);
	if (r < 0)
		goto out_unlock;

	if (shadow_root_level >= PT64_ROOT_4LEVEL) {
		root = mmu_alloc_root(vcpu, 0, 0, shadow_root_level);
		mmu->root.hpa = root;
	} else if (shadow_root_level == PT32E_ROOT_LEVEL) {
		if (WARN_ON_ONCE(!mmu->pae_root)) {
			r = -EIO;
			goto out_unlock;
		}

		for (i = 0; i < 4; ++i) {
			WARN_ON_ONCE(IS_VALID_PAE_ROOT(mmu->pae_root[i]));

			root = mmu_alloc_root(vcpu, i << (30 - PAGE_SHIFT), 0,
					      PT32_ROOT_LEVEL);
			mmu->pae_root[i] = root | PT_PRESENT_MASK |
					   shadow_me_value;
		}
		mmu->root.hpa = __pa(mmu->pae_root);
	} else {
		WARN_ONCE(1, "Bad TDP root level = %d\n", shadow_root_level);
		r = -EIO;
		goto out_unlock;
	}

	/* root.pgd is ignored for direct MMUs. */
	mmu->root.pgd = 0;
out_unlock:
	write_unlock(&vcpu->kvm->mmu_lock);
	return r;
}

static int mmu_first_shadow_root_alloc(struct kvm *kvm)
{
	struct kvm_memslots *slots;
	struct kvm_memory_slot *slot;
	int r = 0, i, bkt;

	/*
	 * Check if this is the first shadow root being allocated before
	 * taking the lock.
	 */
	if (kvm_shadow_root_allocated(kvm))
		return 0;

	mutex_lock(&kvm->slots_arch_lock);

	/* Recheck, under the lock, whether this is the first shadow root. */
	if (kvm_shadow_root_allocated(kvm))
		goto out_unlock;

	/*
	 * Check if anything actually needs to be allocated, e.g. all metadata
	 * will be allocated upfront if TDP is disabled.
	 */
	if (kvm_memslots_have_rmaps(kvm) &&
	    kvm_page_track_write_tracking_enabled(kvm))
		goto out_success;

	for (i = 0; i < kvm_arch_nr_memslot_as_ids(kvm); i++) {
		slots = __kvm_memslots(kvm, i);
		kvm_for_each_memslot(slot, bkt, slots) {
			/*
			 * Both of these functions are no-ops if the target is
			 * already allocated, so unconditionally calling both
			 * is safe.  Intentionally do NOT free allocations on
			 * failure to avoid having to track which allocations
			 * were made now versus when the memslot was created.
			 * The metadata is guaranteed to be freed when the slot
			 * is freed, and will be kept/used if userspace retries
			 * KVM_RUN instead of killing the VM.
			 */
			r = memslot_rmap_alloc(slot, slot->npages);
			if (r)
				goto out_unlock;
			r = kvm_page_track_write_tracking_alloc(slot);
			if (r)
				goto out_unlock;
		}
	}

	/*
	 * Ensure that shadow_root_allocated becomes true strictly after
	 * all the related pointers are set.
	 */
out_success:
	smp_store_release(&kvm->arch.shadow_root_allocated, true);

out_unlock:
	mutex_unlock(&kvm->slots_arch_lock);
	return r;
}

static int mmu_alloc_shadow_roots(struct kvm_vcpu *vcpu)
{
	struct kvm_mmu *mmu = vcpu->arch.mmu;
	u64 pdptrs[4], pm_mask;
	gfn_t root_gfn, root_pgd;
	int quadrant, i, r;
	hpa_t root;

	root_pgd = kvm_mmu_get_guest_pgd(vcpu, mmu);
	root_gfn = (root_pgd & __PT_BASE_ADDR_MASK) >> PAGE_SHIFT;

	if (!kvm_vcpu_is_visible_gfn(vcpu, root_gfn)) {
		mmu->root.hpa = kvm_mmu_get_dummy_root();
		return 0;
	}

	/*
	 * On SVM, reading PDPTRs might access guest memory, which might fault
	 * and thus might sleep.  Grab the PDPTRs before acquiring mmu_lock.
	 */
	if (mmu->cpu_role.base.level == PT32E_ROOT_LEVEL) {
		for (i = 0; i < 4; ++i) {
			pdptrs[i] = mmu->get_pdptr(vcpu, i);
			if (!(pdptrs[i] & PT_PRESENT_MASK))
				continue;

			if (!kvm_vcpu_is_visible_gfn(vcpu, pdptrs[i] >> PAGE_SHIFT))
				pdptrs[i] = 0;
		}
	}

	r = mmu_first_shadow_root_alloc(vcpu->kvm);
	if (r)
		return r;

	write_lock(&vcpu->kvm->mmu_lock);
	r = make_mmu_pages_available(vcpu);
	if (r < 0)
		goto out_unlock;

	/*
	 * Do we shadow a long mode page table? If so we need to
	 * write-protect the guests page table root.
	 */
	if (mmu->cpu_role.base.level >= PT64_ROOT_4LEVEL) {
		root = mmu_alloc_root(vcpu, root_gfn, 0,
				      mmu->root_role.level);
		mmu->root.hpa = root;
		goto set_root_pgd;
	}

	if (WARN_ON_ONCE(!mmu->pae_root)) {
		r = -EIO;
		goto out_unlock;
	}

	/*
	 * We shadow a 32 bit page table. This may be a legacy 2-level
	 * or a PAE 3-level page table. In either case we need to be aware that
	 * the shadow page table may be a PAE or a long mode page table.
	 */
	pm_mask = PT_PRESENT_MASK | shadow_me_value;
	if (mmu->root_role.level >= PT64_ROOT_4LEVEL) {
		pm_mask |= PT_ACCESSED_MASK | PT_WRITABLE_MASK | PT_USER_MASK;

		if (WARN_ON_ONCE(!mmu->pml4_root)) {
			r = -EIO;
			goto out_unlock;
		}
		mmu->pml4_root[0] = __pa(mmu->pae_root) | pm_mask;

		if (mmu->root_role.level == PT64_ROOT_5LEVEL) {
			if (WARN_ON_ONCE(!mmu->pml5_root)) {
				r = -EIO;
				goto out_unlock;
			}
			mmu->pml5_root[0] = __pa(mmu->pml4_root) | pm_mask;
		}
	}

	for (i = 0; i < 4; ++i) {
		WARN_ON_ONCE(IS_VALID_PAE_ROOT(mmu->pae_root[i]));

		if (mmu->cpu_role.base.level == PT32E_ROOT_LEVEL) {
			if (!(pdptrs[i] & PT_PRESENT_MASK)) {
				mmu->pae_root[i] = INVALID_PAE_ROOT;
				continue;
			}
			root_gfn = pdptrs[i] >> PAGE_SHIFT;
		}

		/*
		 * If shadowing 32-bit non-PAE page tables, each PAE page
		 * directory maps one quarter of the guest's non-PAE page
		 * directory. Othwerise each PAE page direct shadows one guest
		 * PAE page directory so that quadrant should be 0.
		 */
		quadrant = (mmu->cpu_role.base.level == PT32_ROOT_LEVEL) ? i : 0;

		root = mmu_alloc_root(vcpu, root_gfn, quadrant, PT32_ROOT_LEVEL);
		mmu->pae_root[i] = root | pm_mask;
	}

	if (mmu->root_role.level == PT64_ROOT_5LEVEL)
		mmu->root.hpa = __pa(mmu->pml5_root);
	else if (mmu->root_role.level == PT64_ROOT_4LEVEL)
		mmu->root.hpa = __pa(mmu->pml4_root);
	else
		mmu->root.hpa = __pa(mmu->pae_root);

set_root_pgd:
	mmu->root.pgd = root_pgd;
out_unlock:
	write_unlock(&vcpu->kvm->mmu_lock);

	return r;
}

static int mmu_alloc_special_roots(struct kvm_vcpu *vcpu)
{
	struct kvm_mmu *mmu = vcpu->arch.mmu;
	bool need_pml5 = mmu->root_role.level > PT64_ROOT_4LEVEL;
	u64 *pml5_root = NULL;
	u64 *pml4_root = NULL;
	u64 *pae_root;

	/*
	 * When shadowing 32-bit or PAE NPT with 64-bit NPT, the PML4 and PDP
	 * tables are allocated and initialized at root creation as there is no
	 * equivalent level in the guest's NPT to shadow.  Allocate the tables
	 * on demand, as running a 32-bit L1 VMM on 64-bit KVM is very rare.
	 */
	if (mmu->root_role.direct ||
	    mmu->cpu_role.base.level >= PT64_ROOT_4LEVEL ||
	    mmu->root_role.level < PT64_ROOT_4LEVEL)
		return 0;

	/*
	 * NPT, the only paging mode that uses this horror, uses a fixed number
	 * of levels for the shadow page tables, e.g. all MMUs are 4-level or
	 * all MMus are 5-level.  Thus, this can safely require that pml5_root
	 * is allocated if the other roots are valid and pml5 is needed, as any
	 * prior MMU would also have required pml5.
	 */
	if (mmu->pae_root && mmu->pml4_root && (!need_pml5 || mmu->pml5_root))
		return 0;

	/*
	 * The special roots should always be allocated in concert.  Yell and
	 * bail if KVM ends up in a state where only one of the roots is valid.
	 */
	if (WARN_ON_ONCE(!tdp_enabled || mmu->pae_root || mmu->pml4_root ||
			 (need_pml5 && mmu->pml5_root)))
		return -EIO;

	/*
	 * Unlike 32-bit NPT, the PDP table doesn't need to be in low mem, and
	 * doesn't need to be decrypted.
	 */
	pae_root = (void *)get_zeroed_page(GFP_KERNEL_ACCOUNT);
	if (!pae_root)
		return -ENOMEM;

#ifdef CONFIG_X86_64
	pml4_root = (void *)get_zeroed_page(GFP_KERNEL_ACCOUNT);
	if (!pml4_root)
		goto err_pml4;

	if (need_pml5) {
		pml5_root = (void *)get_zeroed_page(GFP_KERNEL_ACCOUNT);
		if (!pml5_root)
			goto err_pml5;
	}
#endif

	mmu->pae_root = pae_root;
	mmu->pml4_root = pml4_root;
	mmu->pml5_root = pml5_root;

	return 0;

#ifdef CONFIG_X86_64
err_pml5:
	free_page((unsigned long)pml4_root);
err_pml4:
	free_page((unsigned long)pae_root);
	return -ENOMEM;
#endif
}

static bool is_unsync_root(hpa_t root)
{
	struct kvm_mmu_page *sp;

	if (!VALID_PAGE(root) || kvm_mmu_is_dummy_root(root))
		return false;

	/*
	 * The read barrier orders the CPU's read of SPTE.W during the page table
	 * walk before the reads of sp->unsync/sp->unsync_children here.
	 *
	 * Even if another CPU was marking the SP as unsync-ed simultaneously,
	 * any guest page table changes are not guaranteed to be visible anyway
	 * until this VCPU issues a TLB flush strictly after those changes are
	 * made.  We only need to ensure that the other CPU sets these flags
	 * before any actual changes to the page tables are made.  The comments
	 * in mmu_try_to_unsync_pages() describe what could go wrong if this
	 * requirement isn't satisfied.
	 */
	smp_rmb();
	sp = root_to_sp(root);

	/*
	 * PAE roots (somewhat arbitrarily) aren't backed by shadow pages, the
	 * PDPTEs for a given PAE root need to be synchronized individually.
	 */
	if (WARN_ON_ONCE(!sp))
		return false;

	if (sp->unsync || sp->unsync_children)
		return true;

	return false;
}

void kvm_mmu_sync_roots(struct kvm_vcpu *vcpu)
{
	int i;
	struct kvm_mmu_page *sp;

	if (vcpu->arch.mmu->root_role.direct)
		return;

	if (!VALID_PAGE(vcpu->arch.mmu->root.hpa))
		return;

	vcpu_clear_mmio_info(vcpu, MMIO_GVA_ANY);

	if (vcpu->arch.mmu->cpu_role.base.level >= PT64_ROOT_4LEVEL) {
		hpa_t root = vcpu->arch.mmu->root.hpa;

		if (!is_unsync_root(root))
			return;

		sp = root_to_sp(root);

		write_lock(&vcpu->kvm->mmu_lock);
		mmu_sync_children(vcpu, sp, true);
		write_unlock(&vcpu->kvm->mmu_lock);
		return;
	}

	write_lock(&vcpu->kvm->mmu_lock);

	for (i = 0; i < 4; ++i) {
		hpa_t root = vcpu->arch.mmu->pae_root[i];

		if (IS_VALID_PAE_ROOT(root)) {
			sp = spte_to_child_sp(root);
			mmu_sync_children(vcpu, sp, true);
		}
	}

	write_unlock(&vcpu->kvm->mmu_lock);
}

void kvm_mmu_sync_prev_roots(struct kvm_vcpu *vcpu)
{
	unsigned long roots_to_free = 0;
	int i;

	for (i = 0; i < KVM_MMU_NUM_PREV_ROOTS; i++)
		if (is_unsync_root(vcpu->arch.mmu->prev_roots[i].hpa))
			roots_to_free |= KVM_MMU_ROOT_PREVIOUS(i);

	/* sync prev_roots by simply freeing them */
	kvm_mmu_free_roots(vcpu->kvm, vcpu->arch.mmu, roots_to_free);
}

static gpa_t nonpaging_gva_to_gpa(struct kvm_vcpu *vcpu, struct kvm_mmu *mmu,
				  gpa_t vaddr, u64 access,
				  struct x86_exception *exception)
{
	if (exception)
		exception->error_code = 0;
	return kvm_translate_gpa(vcpu, mmu, vaddr, access, exception);
}

static bool mmio_info_in_cache(struct kvm_vcpu *vcpu, u64 addr, bool direct)
{
	/*
	 * A nested guest cannot use the MMIO cache if it is using nested
	 * page tables, because cr2 is a nGPA while the cache stores GPAs.
	 */
	if (mmu_is_nested(vcpu))
		return false;

	if (direct)
		return vcpu_match_mmio_gpa(vcpu, addr);

	return vcpu_match_mmio_gva(vcpu, addr);
}

/*
 * Return the level of the lowest level SPTE added to sptes.
 * That SPTE may be non-present.
 *
 * Must be called between walk_shadow_page_lockless_{begin,end}.
 */
static int get_walk(struct kvm_vcpu *vcpu, u64 addr, u64 *sptes, int *root_level)
{
	struct kvm_shadow_walk_iterator iterator;
	int leaf = -1;
	u64 spte;

	for (shadow_walk_init(&iterator, vcpu, addr),
	     *root_level = iterator.level;
	     shadow_walk_okay(&iterator);
	     __shadow_walk_next(&iterator, spte)) {
		leaf = iterator.level;
		spte = mmu_spte_get_lockless(iterator.sptep);

		sptes[leaf] = spte;
	}

	return leaf;
}

static int get_sptes_lockless(struct kvm_vcpu *vcpu, u64 addr, u64 *sptes,
			      int *root_level)
{
	int leaf;

	walk_shadow_page_lockless_begin(vcpu);

	if (is_tdp_mmu_active(vcpu))
		leaf = kvm_tdp_mmu_get_walk(vcpu, addr, sptes, root_level);
	else
		leaf = get_walk(vcpu, addr, sptes, root_level);

	walk_shadow_page_lockless_end(vcpu);
	return leaf;
}

/* return true if reserved bit(s) are detected on a valid, non-MMIO SPTE. */
static bool get_mmio_spte(struct kvm_vcpu *vcpu, u64 addr, u64 *sptep)
{
	u64 sptes[PT64_ROOT_MAX_LEVEL + 1];
	struct rsvd_bits_validate *rsvd_check;
	int root, leaf, level;
	bool reserved = false;

	leaf = get_sptes_lockless(vcpu, addr, sptes, &root);
	if (unlikely(leaf < 0)) {
		*sptep = 0ull;
		return reserved;
	}

	*sptep = sptes[leaf];

	/*
	 * Skip reserved bits checks on the terminal leaf if it's not a valid
	 * SPTE.  Note, this also (intentionally) skips MMIO SPTEs, which, by
	 * design, always have reserved bits set.  The purpose of the checks is
	 * to detect reserved bits on non-MMIO SPTEs. i.e. buggy SPTEs.
	 */
	if (!is_shadow_present_pte(sptes[leaf]))
		leaf++;

	rsvd_check = &vcpu->arch.mmu->shadow_zero_check;

	for (level = root; level >= leaf; level--)
		reserved |= is_rsvd_spte(rsvd_check, sptes[level], level);

	if (reserved) {
		pr_err("%s: reserved bits set on MMU-present spte, addr 0x%llx, hierarchy:\n",
		       __func__, addr);
		for (level = root; level >= leaf; level--)
			pr_err("------ spte = 0x%llx level = %d, rsvd bits = 0x%llx",
			       sptes[level], level,
			       get_rsvd_bits(rsvd_check, sptes[level], level));
	}

	return reserved;
}

static int handle_mmio_page_fault(struct kvm_vcpu *vcpu, u64 addr, bool direct)
{
	u64 spte;
	bool reserved;

	if (mmio_info_in_cache(vcpu, addr, direct))
		return RET_PF_EMULATE;

	reserved = get_mmio_spte(vcpu, addr, &spte);
	if (WARN_ON_ONCE(reserved))
		return -EINVAL;

	if (is_mmio_spte(vcpu->kvm, spte)) {
		gfn_t gfn = get_mmio_spte_gfn(spte);
		unsigned int access = get_mmio_spte_access(spte);

		if (!check_mmio_spte(vcpu, spte))
			return RET_PF_INVALID;

		if (direct)
			addr = 0;

		trace_handle_mmio_page_fault(addr, gfn, access);
		vcpu_cache_mmio_info(vcpu, addr, gfn, access);
		return RET_PF_EMULATE;
	}

	/*
	 * If the page table is zapped by other cpus, let CPU fault again on
	 * the address.
	 */
	return RET_PF_RETRY;
}

static bool page_fault_handle_page_track(struct kvm_vcpu *vcpu,
					 struct kvm_page_fault *fault)
{
	if (unlikely(fault->rsvd))
		return false;

	if (!fault->present || !fault->write)
		return false;

	/*
	 * guest is writing the page which is write tracked which can
	 * not be fixed by page fault handler.
	 */
	if (kvm_gfn_is_write_tracked(vcpu->kvm, fault->slot, fault->gfn))
		return true;

	return false;
}

static void shadow_page_table_clear_flood(struct kvm_vcpu *vcpu, gva_t addr)
{
	struct kvm_shadow_walk_iterator iterator;
	u64 spte;

	walk_shadow_page_lockless_begin(vcpu);
	for_each_shadow_entry_lockless(vcpu, addr, iterator, spte)
		clear_sp_write_flooding_count(iterator.sptep);
	walk_shadow_page_lockless_end(vcpu);
}

static u32 alloc_apf_token(struct kvm_vcpu *vcpu)
{
	/* make sure the token value is not 0 */
	u32 id = vcpu->arch.apf.id;

	if (id << 12 == 0)
		vcpu->arch.apf.id = 1;

	return (vcpu->arch.apf.id++ << 12) | vcpu->vcpu_id;
}

static bool kvm_arch_setup_async_pf(struct kvm_vcpu *vcpu,
				    struct kvm_page_fault *fault)
{
	struct kvm_arch_async_pf arch;

	arch.token = alloc_apf_token(vcpu);
	arch.gfn = fault->gfn;
	arch.error_code = fault->error_code;
	arch.direct_map = vcpu->arch.mmu->root_role.direct;
	arch.cr3 = kvm_mmu_get_guest_pgd(vcpu, vcpu->arch.mmu);

	return kvm_setup_async_pf(vcpu, fault->addr,
				  kvm_vcpu_gfn_to_hva(vcpu, fault->gfn), &arch);
}

void kvm_arch_async_page_ready(struct kvm_vcpu *vcpu, struct kvm_async_pf *work)
{
	int r;

	if (WARN_ON_ONCE(work->arch.error_code & PFERR_PRIVATE_ACCESS))
		return;

	if ((vcpu->arch.mmu->root_role.direct != work->arch.direct_map) ||
	      work->wakeup_all)
		return;

	r = kvm_mmu_reload(vcpu);
	if (unlikely(r))
		return;

	if (!vcpu->arch.mmu->root_role.direct &&
	      work->arch.cr3 != kvm_mmu_get_guest_pgd(vcpu, vcpu->arch.mmu))
		return;

	r = kvm_mmu_do_page_fault(vcpu, work->cr2_or_gpa, work->arch.error_code,
				  true, NULL, NULL);

	/*
	 * Account fixed page faults, otherwise they'll never be counted, but
	 * ignore stats for all other return times.  Page-ready "faults" aren't
	 * truly spurious and never trigger emulation
	 */
	if (r == RET_PF_FIXED)
		vcpu->stat.pf_fixed++;
}

static inline u8 kvm_max_level_for_order(int order)
{
	BUILD_BUG_ON(KVM_MAX_HUGEPAGE_LEVEL > PG_LEVEL_1G);

	KVM_MMU_WARN_ON(order != KVM_HPAGE_GFN_SHIFT(PG_LEVEL_1G) &&
			order != KVM_HPAGE_GFN_SHIFT(PG_LEVEL_2M) &&
			order != KVM_HPAGE_GFN_SHIFT(PG_LEVEL_4K));

	if (order >= KVM_HPAGE_GFN_SHIFT(PG_LEVEL_1G))
		return PG_LEVEL_1G;

	if (order >= KVM_HPAGE_GFN_SHIFT(PG_LEVEL_2M))
		return PG_LEVEL_2M;

	return PG_LEVEL_4K;
}

static u8 kvm_max_private_mapping_level(struct kvm *kvm, kvm_pfn_t pfn,
					u8 max_level, int gmem_order)
{
	u8 req_max_level;

	if (max_level == PG_LEVEL_4K)
		return PG_LEVEL_4K;

	max_level = min(kvm_max_level_for_order(gmem_order), max_level);
	if (max_level == PG_LEVEL_4K)
		return PG_LEVEL_4K;

	req_max_level = kvm_x86_call(private_max_mapping_level)(kvm, pfn);
	if (req_max_level)
		max_level = min(max_level, req_max_level);

<<<<<<< HEAD
	return req_max_level;
=======
	return max_level;
>>>>>>> 9cacb32a
}

static int kvm_faultin_pfn_private(struct kvm_vcpu *vcpu,
				   struct kvm_page_fault *fault)
{
	int max_order, r;

	if (!kvm_slot_can_be_private(fault->slot)) {
		kvm_mmu_prepare_memory_fault_exit(vcpu, fault);
		return -EFAULT;
	}

	r = kvm_gmem_get_pfn(vcpu->kvm, fault->slot, fault->gfn, &fault->pfn,
			     &max_order);
	if (r) {
		kvm_mmu_prepare_memory_fault_exit(vcpu, fault);
		return r;
	}

	fault->map_writable = !(fault->slot->flags & KVM_MEM_READONLY);
	fault->max_level = kvm_max_private_mapping_level(vcpu->kvm, fault->pfn,
							 fault->max_level, max_order);

	return RET_PF_CONTINUE;
}

static int __kvm_faultin_pfn(struct kvm_vcpu *vcpu, struct kvm_page_fault *fault)
{
	bool async;

	if (fault->is_private)
		return kvm_faultin_pfn_private(vcpu, fault);

	async = false;
	fault->pfn = __gfn_to_pfn_memslot(fault->slot, fault->gfn, false, false,
					  &async, fault->write,
					  &fault->map_writable, &fault->hva);
	if (!async)
		return RET_PF_CONTINUE; /* *pfn has correct page already */

	if (!fault->prefetch && kvm_can_do_async_pf(vcpu)) {
		trace_kvm_try_async_get_page(fault->addr, fault->gfn);
		if (kvm_find_async_pf_gfn(vcpu, fault->gfn)) {
			trace_kvm_async_pf_repeated_fault(fault->addr, fault->gfn);
			kvm_make_request(KVM_REQ_APF_HALT, vcpu);
			return RET_PF_RETRY;
		} else if (kvm_arch_setup_async_pf(vcpu, fault)) {
			return RET_PF_RETRY;
		}
	}

	/*
	 * Allow gup to bail on pending non-fatal signals when it's also allowed
	 * to wait for IO.  Note, gup always bails if it is unable to quickly
	 * get a page and a fatal signal, i.e. SIGKILL, is pending.
	 */
	fault->pfn = __gfn_to_pfn_memslot(fault->slot, fault->gfn, false, true,
					  NULL, fault->write,
					  &fault->map_writable, &fault->hva);
	return RET_PF_CONTINUE;
}

static int kvm_faultin_pfn(struct kvm_vcpu *vcpu, struct kvm_page_fault *fault,
			   unsigned int access)
{
	struct kvm_memory_slot *slot = fault->slot;
	int ret;

	/*
	 * Note that the mmu_invalidate_seq also serves to detect a concurrent
	 * change in attributes.  is_page_fault_stale() will detect an
	 * invalidation relate to fault->fn and resume the guest without
	 * installing a mapping in the page tables.
	 */
	fault->mmu_seq = vcpu->kvm->mmu_invalidate_seq;
	smp_rmb();

	/*
	 * Now that we have a snapshot of mmu_invalidate_seq we can check for a
	 * private vs. shared mismatch.
	 */
	if (fault->is_private != kvm_mem_is_private(vcpu->kvm, fault->gfn)) {
		kvm_mmu_prepare_memory_fault_exit(vcpu, fault);
		return -EFAULT;
	}

	if (unlikely(!slot))
		return kvm_handle_noslot_fault(vcpu, fault, access);

	/*
	 * Retry the page fault if the gfn hit a memslot that is being deleted
	 * or moved.  This ensures any existing SPTEs for the old memslot will
	 * be zapped before KVM inserts a new MMIO SPTE for the gfn.
	 */
	if (slot->flags & KVM_MEMSLOT_INVALID)
		return RET_PF_RETRY;

	if (slot->id == APIC_ACCESS_PAGE_PRIVATE_MEMSLOT) {
		/*
		 * Don't map L1's APIC access page into L2, KVM doesn't support
		 * using APICv/AVIC to accelerate L2 accesses to L1's APIC,
		 * i.e. the access needs to be emulated.  Emulating access to
		 * L1's APIC is also correct if L1 is accelerating L2's own
		 * virtual APIC, but for some reason L1 also maps _L1's_ APIC
		 * into L2.  Note, vcpu_is_mmio_gpa() always treats access to
		 * the APIC as MMIO.  Allow an MMIO SPTE to be created, as KVM
		 * uses different roots for L1 vs. L2, i.e. there is no danger
		 * of breaking APICv/AVIC for L1.
		 */
		if (is_guest_mode(vcpu))
			return kvm_handle_noslot_fault(vcpu, fault, access);

		/*
		 * If the APIC access page exists but is disabled, go directly
		 * to emulation without caching the MMIO access or creating a
		 * MMIO SPTE.  That way the cache doesn't need to be purged
		 * when the AVIC is re-enabled.
		 */
		if (!kvm_apicv_activated(vcpu->kvm))
			return RET_PF_EMULATE;
	}

	/*
	 * Check for a relevant mmu_notifier invalidation event before getting
	 * the pfn from the primary MMU, and before acquiring mmu_lock.
	 *
	 * For mmu_lock, if there is an in-progress invalidation and the kernel
	 * allows preemption, the invalidation task may drop mmu_lock and yield
	 * in response to mmu_lock being contended, which is *very* counter-
	 * productive as this vCPU can't actually make forward progress until
	 * the invalidation completes.
	 *
	 * Retrying now can also avoid unnessary lock contention in the primary
	 * MMU, as the primary MMU doesn't necessarily hold a single lock for
	 * the duration of the invalidation, i.e. faulting in a conflicting pfn
	 * can cause the invalidation to take longer by holding locks that are
	 * needed to complete the invalidation.
	 *
	 * Do the pre-check even for non-preemtible kernels, i.e. even if KVM
	 * will never yield mmu_lock in response to contention, as this vCPU is
	 * *guaranteed* to need to retry, i.e. waiting until mmu_lock is held
	 * to detect retry guarantees the worst case latency for the vCPU.
	 */
	if (mmu_invalidate_retry_gfn_unsafe(vcpu->kvm, fault->mmu_seq, fault->gfn))
		return RET_PF_RETRY;

	ret = __kvm_faultin_pfn(vcpu, fault);
	if (ret != RET_PF_CONTINUE)
		return ret;

	if (unlikely(is_error_pfn(fault->pfn)))
		return kvm_handle_error_pfn(vcpu, fault);

	if (WARN_ON_ONCE(!fault->slot || is_noslot_pfn(fault->pfn)))
		return kvm_handle_noslot_fault(vcpu, fault, access);

	/*
	 * Check again for a relevant mmu_notifier invalidation event purely to
	 * avoid contending mmu_lock.  Most invalidations will be detected by
	 * the previous check, but checking is extremely cheap relative to the
	 * overall cost of failing to detect the invalidation until after
	 * mmu_lock is acquired.
	 */
	if (mmu_invalidate_retry_gfn_unsafe(vcpu->kvm, fault->mmu_seq, fault->gfn)) {
		kvm_release_pfn_clean(fault->pfn);
		return RET_PF_RETRY;
	}

	return RET_PF_CONTINUE;
}

/*
 * Returns true if the page fault is stale and needs to be retried, i.e. if the
 * root was invalidated by a memslot update or a relevant mmu_notifier fired.
 */
static bool is_page_fault_stale(struct kvm_vcpu *vcpu,
				struct kvm_page_fault *fault)
{
	struct kvm_mmu_page *sp = root_to_sp(vcpu->arch.mmu->root.hpa);

	/* Special roots, e.g. pae_root, are not backed by shadow pages. */
	if (sp && is_obsolete_sp(vcpu->kvm, sp))
		return true;

	/*
	 * Roots without an associated shadow page are considered invalid if
	 * there is a pending request to free obsolete roots.  The request is
	 * only a hint that the current root _may_ be obsolete and needs to be
	 * reloaded, e.g. if the guest frees a PGD that KVM is tracking as a
	 * previous root, then __kvm_mmu_prepare_zap_page() signals all vCPUs
	 * to reload even if no vCPU is actively using the root.
	 */
	if (!sp && kvm_test_request(KVM_REQ_MMU_FREE_OBSOLETE_ROOTS, vcpu))
		return true;

	/*
	 * Check for a relevant mmu_notifier invalidation event one last time
	 * now that mmu_lock is held, as the "unsafe" checks performed without
	 * holding mmu_lock can get false negatives.
	 */
	return fault->slot &&
	       mmu_invalidate_retry_gfn(vcpu->kvm, fault->mmu_seq, fault->gfn);
}

static int direct_page_fault(struct kvm_vcpu *vcpu, struct kvm_page_fault *fault)
{
	int r;

	/* Dummy roots are used only for shadowing bad guest roots. */
	if (WARN_ON_ONCE(kvm_mmu_is_dummy_root(vcpu->arch.mmu->root.hpa)))
		return RET_PF_RETRY;

	if (page_fault_handle_page_track(vcpu, fault))
		return RET_PF_EMULATE;

	r = fast_page_fault(vcpu, fault);
	if (r != RET_PF_INVALID)
		return r;

	r = mmu_topup_memory_caches(vcpu, false);
	if (r)
		return r;

	r = kvm_faultin_pfn(vcpu, fault, ACC_ALL);
	if (r != RET_PF_CONTINUE)
		return r;

	r = RET_PF_RETRY;
	write_lock(&vcpu->kvm->mmu_lock);

	if (is_page_fault_stale(vcpu, fault))
		goto out_unlock;

	r = make_mmu_pages_available(vcpu);
	if (r)
		goto out_unlock;

	r = direct_map(vcpu, fault);

out_unlock:
	write_unlock(&vcpu->kvm->mmu_lock);
	kvm_release_pfn_clean(fault->pfn);
	return r;
}

static int nonpaging_page_fault(struct kvm_vcpu *vcpu,
				struct kvm_page_fault *fault)
{
	/* This path builds a PAE pagetable, we can map 2mb pages at maximum. */
	fault->max_level = PG_LEVEL_2M;
	return direct_page_fault(vcpu, fault);
}

int kvm_handle_page_fault(struct kvm_vcpu *vcpu, u64 error_code,
				u64 fault_address, char *insn, int insn_len)
{
	int r = 1;
	u32 flags = vcpu->arch.apf.host_apf_flags;

#ifndef CONFIG_X86_64
	/* A 64-bit CR2 should be impossible on 32-bit KVM. */
	if (WARN_ON_ONCE(fault_address >> 32))
		return -EFAULT;
#endif
	/*
	 * Legacy #PF exception only have a 32-bit error code.  Simply drop the
	 * upper bits as KVM doesn't use them for #PF (because they are never
	 * set), and to ensure there are no collisions with KVM-defined bits.
	 */
	if (WARN_ON_ONCE(error_code >> 32))
		error_code = lower_32_bits(error_code);

	/*
	 * Restrict KVM-defined flags to bits 63:32 so that it's impossible for
	 * them to conflict with #PF error codes, which are limited to 32 bits.
	 */
	BUILD_BUG_ON(lower_32_bits(PFERR_SYNTHETIC_MASK));

	vcpu->arch.l1tf_flush_l1d = true;
	if (!flags) {
		trace_kvm_page_fault(vcpu, fault_address, error_code);

		if (kvm_event_needs_reinjection(vcpu))
			kvm_mmu_unprotect_page_virt(vcpu, fault_address);
		r = kvm_mmu_page_fault(vcpu, fault_address, error_code, insn,
				insn_len);
	} else if (flags & KVM_PV_REASON_PAGE_NOT_PRESENT) {
		vcpu->arch.apf.host_apf_flags = 0;
		local_irq_disable();
		kvm_async_pf_task_wait_schedule(fault_address);
		local_irq_enable();
	} else {
		WARN_ONCE(1, "Unexpected host async PF flags: %x\n", flags);
	}

	return r;
}
EXPORT_SYMBOL_GPL(kvm_handle_page_fault);

#ifdef CONFIG_X86_64
static int kvm_tdp_mmu_page_fault(struct kvm_vcpu *vcpu,
				  struct kvm_page_fault *fault)
{
	int r;

	if (page_fault_handle_page_track(vcpu, fault))
		return RET_PF_EMULATE;

	r = fast_page_fault(vcpu, fault);
	if (r != RET_PF_INVALID)
		return r;

	r = mmu_topup_memory_caches(vcpu, false);
	if (r)
		return r;

	r = kvm_faultin_pfn(vcpu, fault, ACC_ALL);
	if (r != RET_PF_CONTINUE)
		return r;

	r = RET_PF_RETRY;
	read_lock(&vcpu->kvm->mmu_lock);

	if (is_page_fault_stale(vcpu, fault))
		goto out_unlock;

	r = kvm_tdp_mmu_map(vcpu, fault);

out_unlock:
	read_unlock(&vcpu->kvm->mmu_lock);
	kvm_release_pfn_clean(fault->pfn);
	return r;
}
#endif

bool kvm_mmu_may_ignore_guest_pat(void)
{
	/*
	 * When EPT is enabled (shadow_memtype_mask is non-zero), the CPU does
	 * not support self-snoop (or is affected by an erratum), and the VM
	 * has non-coherent DMA (DMA doesn't snoop CPU caches), KVM's ABI is to
	 * honor the memtype from the guest's PAT so that guest accesses to
	 * memory that is DMA'd aren't cached against the guest's wishes.  As a
	 * result, KVM _may_ ignore guest PAT, whereas without non-coherent DMA,
	 * KVM _always_ ignores or honors guest PAT, i.e. doesn't toggle SPTE
	 * bits in response to non-coherent device (un)registration.
	 */
	return !static_cpu_has(X86_FEATURE_SELFSNOOP) && shadow_memtype_mask;
}

int kvm_tdp_page_fault(struct kvm_vcpu *vcpu, struct kvm_page_fault *fault)
{
#ifdef CONFIG_X86_64
	if (tdp_mmu_enabled)
		return kvm_tdp_mmu_page_fault(vcpu, fault);
#endif

	return direct_page_fault(vcpu, fault);
}

static int kvm_tdp_map_page(struct kvm_vcpu *vcpu, gpa_t gpa, u64 error_code,
			    u8 *level)
{
	int r;

	/*
	 * Restrict to TDP page fault, since that's the only case where the MMU
	 * is indexed by GPA.
	 */
	if (vcpu->arch.mmu->page_fault != kvm_tdp_page_fault)
		return -EOPNOTSUPP;

	do {
		if (signal_pending(current))
			return -EINTR;
		cond_resched();
		r = kvm_mmu_do_page_fault(vcpu, gpa, error_code, true, NULL, level);
	} while (r == RET_PF_RETRY);

	if (r < 0)
		return r;

	switch (r) {
	case RET_PF_FIXED:
	case RET_PF_SPURIOUS:
		return 0;

	case RET_PF_EMULATE:
		return -ENOENT;

	case RET_PF_RETRY:
	case RET_PF_CONTINUE:
	case RET_PF_INVALID:
	default:
		WARN_ONCE(1, "could not fix page fault during prefault");
		return -EIO;
	}
}

long kvm_arch_vcpu_pre_fault_memory(struct kvm_vcpu *vcpu,
				    struct kvm_pre_fault_memory *range)
{
	u64 error_code = PFERR_GUEST_FINAL_MASK;
	u8 level = PG_LEVEL_4K;
	u64 end;
	int r;

<<<<<<< HEAD
=======
	if (!vcpu->kvm->arch.pre_fault_allowed)
		return -EOPNOTSUPP;

>>>>>>> 9cacb32a
	/*
	 * reload is efficient when called repeatedly, so we can do it on
	 * every iteration.
	 */
	kvm_mmu_reload(vcpu);

	if (kvm_arch_has_private_mem(vcpu->kvm) &&
	    kvm_mem_is_private(vcpu->kvm, gpa_to_gfn(range->gpa)))
		error_code |= PFERR_PRIVATE_ACCESS;

	/*
	 * Shadow paging uses GVA for kvm page fault, so restrict to
	 * two-dimensional paging.
	 */
	r = kvm_tdp_map_page(vcpu, range->gpa, error_code, &level);
	if (r < 0)
		return r;

	/*
	 * If the mapping that covers range->gpa can use a huge page, it
	 * may start below it or end after range->gpa + range->size.
	 */
	end = (range->gpa & KVM_HPAGE_MASK(level)) + KVM_HPAGE_SIZE(level);
	return min(range->size, end - range->gpa);
}

static void nonpaging_init_context(struct kvm_mmu *context)
{
	context->page_fault = nonpaging_page_fault;
	context->gva_to_gpa = nonpaging_gva_to_gpa;
	context->sync_spte = NULL;
}

static inline bool is_root_usable(struct kvm_mmu_root_info *root, gpa_t pgd,
				  union kvm_mmu_page_role role)
{
	struct kvm_mmu_page *sp;

	if (!VALID_PAGE(root->hpa))
		return false;

	if (!role.direct && pgd != root->pgd)
		return false;

	sp = root_to_sp(root->hpa);
	if (WARN_ON_ONCE(!sp))
		return false;

	return role.word == sp->role.word;
}

/*
 * Find out if a previously cached root matching the new pgd/role is available,
 * and insert the current root as the MRU in the cache.
 * If a matching root is found, it is assigned to kvm_mmu->root and
 * true is returned.
 * If no match is found, kvm_mmu->root is left invalid, the LRU root is
 * evicted to make room for the current root, and false is returned.
 */
static bool cached_root_find_and_keep_current(struct kvm *kvm, struct kvm_mmu *mmu,
					      gpa_t new_pgd,
					      union kvm_mmu_page_role new_role)
{
	uint i;

	if (is_root_usable(&mmu->root, new_pgd, new_role))
		return true;

	for (i = 0; i < KVM_MMU_NUM_PREV_ROOTS; i++) {
		/*
		 * The swaps end up rotating the cache like this:
		 *   C   0 1 2 3   (on entry to the function)
		 *   0   C 1 2 3
		 *   1   C 0 2 3
		 *   2   C 0 1 3
		 *   3   C 0 1 2   (on exit from the loop)
		 */
		swap(mmu->root, mmu->prev_roots[i]);
		if (is_root_usable(&mmu->root, new_pgd, new_role))
			return true;
	}

	kvm_mmu_free_roots(kvm, mmu, KVM_MMU_ROOT_CURRENT);
	return false;
}

/*
 * Find out if a previously cached root matching the new pgd/role is available.
 * On entry, mmu->root is invalid.
 * If a matching root is found, it is assigned to kvm_mmu->root, the LRU entry
 * of the cache becomes invalid, and true is returned.
 * If no match is found, kvm_mmu->root is left invalid and false is returned.
 */
static bool cached_root_find_without_current(struct kvm *kvm, struct kvm_mmu *mmu,
					     gpa_t new_pgd,
					     union kvm_mmu_page_role new_role)
{
	uint i;

	for (i = 0; i < KVM_MMU_NUM_PREV_ROOTS; i++)
		if (is_root_usable(&mmu->prev_roots[i], new_pgd, new_role))
			goto hit;

	return false;

hit:
	swap(mmu->root, mmu->prev_roots[i]);
	/* Bubble up the remaining roots.  */
	for (; i < KVM_MMU_NUM_PREV_ROOTS - 1; i++)
		mmu->prev_roots[i] = mmu->prev_roots[i + 1];
	mmu->prev_roots[i].hpa = INVALID_PAGE;
	return true;
}

static bool fast_pgd_switch(struct kvm *kvm, struct kvm_mmu *mmu,
			    gpa_t new_pgd, union kvm_mmu_page_role new_role)
{
	/*
	 * Limit reuse to 64-bit hosts+VMs without "special" roots in order to
	 * avoid having to deal with PDPTEs and other complexities.
	 */
	if (VALID_PAGE(mmu->root.hpa) && !root_to_sp(mmu->root.hpa))
		kvm_mmu_free_roots(kvm, mmu, KVM_MMU_ROOT_CURRENT);

	if (VALID_PAGE(mmu->root.hpa))
		return cached_root_find_and_keep_current(kvm, mmu, new_pgd, new_role);
	else
		return cached_root_find_without_current(kvm, mmu, new_pgd, new_role);
}

void kvm_mmu_new_pgd(struct kvm_vcpu *vcpu, gpa_t new_pgd)
{
	struct kvm_mmu *mmu = vcpu->arch.mmu;
	union kvm_mmu_page_role new_role = mmu->root_role;

	/*
	 * Return immediately if no usable root was found, kvm_mmu_reload()
	 * will establish a valid root prior to the next VM-Enter.
	 */
	if (!fast_pgd_switch(vcpu->kvm, mmu, new_pgd, new_role))
		return;

	/*
	 * It's possible that the cached previous root page is obsolete because
	 * of a change in the MMU generation number. However, changing the
	 * generation number is accompanied by KVM_REQ_MMU_FREE_OBSOLETE_ROOTS,
	 * which will free the root set here and allocate a new one.
	 */
	kvm_make_request(KVM_REQ_LOAD_MMU_PGD, vcpu);

	if (force_flush_and_sync_on_reuse) {
		kvm_make_request(KVM_REQ_MMU_SYNC, vcpu);
		kvm_make_request(KVM_REQ_TLB_FLUSH_CURRENT, vcpu);
	}

	/*
	 * The last MMIO access's GVA and GPA are cached in the VCPU. When
	 * switching to a new CR3, that GVA->GPA mapping may no longer be
	 * valid. So clear any cached MMIO info even when we don't need to sync
	 * the shadow page tables.
	 */
	vcpu_clear_mmio_info(vcpu, MMIO_GVA_ANY);

	/*
	 * If this is a direct root page, it doesn't have a write flooding
	 * count. Otherwise, clear the write flooding count.
	 */
	if (!new_role.direct) {
		struct kvm_mmu_page *sp = root_to_sp(vcpu->arch.mmu->root.hpa);

		if (!WARN_ON_ONCE(!sp))
			__clear_sp_write_flooding_count(sp);
	}
}
EXPORT_SYMBOL_GPL(kvm_mmu_new_pgd);

static bool sync_mmio_spte(struct kvm_vcpu *vcpu, u64 *sptep, gfn_t gfn,
			   unsigned int access)
{
	if (unlikely(is_mmio_spte(vcpu->kvm, *sptep))) {
		if (gfn != get_mmio_spte_gfn(*sptep)) {
			mmu_spte_clear_no_track(sptep);
			return true;
		}

		mark_mmio_spte(vcpu, sptep, gfn, access);
		return true;
	}

	return false;
}

#define PTTYPE_EPT 18 /* arbitrary */
#define PTTYPE PTTYPE_EPT
#include "paging_tmpl.h"
#undef PTTYPE

#define PTTYPE 64
#include "paging_tmpl.h"
#undef PTTYPE

#define PTTYPE 32
#include "paging_tmpl.h"
#undef PTTYPE

static void __reset_rsvds_bits_mask(struct rsvd_bits_validate *rsvd_check,
				    u64 pa_bits_rsvd, int level, bool nx,
				    bool gbpages, bool pse, bool amd)
{
	u64 gbpages_bit_rsvd = 0;
	u64 nonleaf_bit8_rsvd = 0;
	u64 high_bits_rsvd;

	rsvd_check->bad_mt_xwr = 0;

	if (!gbpages)
		gbpages_bit_rsvd = rsvd_bits(7, 7);

	if (level == PT32E_ROOT_LEVEL)
		high_bits_rsvd = pa_bits_rsvd & rsvd_bits(0, 62);
	else
		high_bits_rsvd = pa_bits_rsvd & rsvd_bits(0, 51);

	/* Note, NX doesn't exist in PDPTEs, this is handled below. */
	if (!nx)
		high_bits_rsvd |= rsvd_bits(63, 63);

	/*
	 * Non-leaf PML4Es and PDPEs reserve bit 8 (which would be the G bit for
	 * leaf entries) on AMD CPUs only.
	 */
	if (amd)
		nonleaf_bit8_rsvd = rsvd_bits(8, 8);

	switch (level) {
	case PT32_ROOT_LEVEL:
		/* no rsvd bits for 2 level 4K page table entries */
		rsvd_check->rsvd_bits_mask[0][1] = 0;
		rsvd_check->rsvd_bits_mask[0][0] = 0;
		rsvd_check->rsvd_bits_mask[1][0] =
			rsvd_check->rsvd_bits_mask[0][0];

		if (!pse) {
			rsvd_check->rsvd_bits_mask[1][1] = 0;
			break;
		}

		if (is_cpuid_PSE36())
			/* 36bits PSE 4MB page */
			rsvd_check->rsvd_bits_mask[1][1] = rsvd_bits(17, 21);
		else
			/* 32 bits PSE 4MB page */
			rsvd_check->rsvd_bits_mask[1][1] = rsvd_bits(13, 21);
		break;
	case PT32E_ROOT_LEVEL:
		rsvd_check->rsvd_bits_mask[0][2] = rsvd_bits(63, 63) |
						   high_bits_rsvd |
						   rsvd_bits(5, 8) |
						   rsvd_bits(1, 2);	/* PDPTE */
		rsvd_check->rsvd_bits_mask[0][1] = high_bits_rsvd;	/* PDE */
		rsvd_check->rsvd_bits_mask[0][0] = high_bits_rsvd;	/* PTE */
		rsvd_check->rsvd_bits_mask[1][1] = high_bits_rsvd |
						   rsvd_bits(13, 20);	/* large page */
		rsvd_check->rsvd_bits_mask[1][0] =
			rsvd_check->rsvd_bits_mask[0][0];
		break;
	case PT64_ROOT_5LEVEL:
		rsvd_check->rsvd_bits_mask[0][4] = high_bits_rsvd |
						   nonleaf_bit8_rsvd |
						   rsvd_bits(7, 7);
		rsvd_check->rsvd_bits_mask[1][4] =
			rsvd_check->rsvd_bits_mask[0][4];
		fallthrough;
	case PT64_ROOT_4LEVEL:
		rsvd_check->rsvd_bits_mask[0][3] = high_bits_rsvd |
						   nonleaf_bit8_rsvd |
						   rsvd_bits(7, 7);
		rsvd_check->rsvd_bits_mask[0][2] = high_bits_rsvd |
						   gbpages_bit_rsvd;
		rsvd_check->rsvd_bits_mask[0][1] = high_bits_rsvd;
		rsvd_check->rsvd_bits_mask[0][0] = high_bits_rsvd;
		rsvd_check->rsvd_bits_mask[1][3] =
			rsvd_check->rsvd_bits_mask[0][3];
		rsvd_check->rsvd_bits_mask[1][2] = high_bits_rsvd |
						   gbpages_bit_rsvd |
						   rsvd_bits(13, 29);
		rsvd_check->rsvd_bits_mask[1][1] = high_bits_rsvd |
						   rsvd_bits(13, 20); /* large page */
		rsvd_check->rsvd_bits_mask[1][0] =
			rsvd_check->rsvd_bits_mask[0][0];
		break;
	}
}

static void reset_guest_rsvds_bits_mask(struct kvm_vcpu *vcpu,
					struct kvm_mmu *context)
{
	__reset_rsvds_bits_mask(&context->guest_rsvd_check,
				vcpu->arch.reserved_gpa_bits,
				context->cpu_role.base.level, is_efer_nx(context),
				guest_can_use(vcpu, X86_FEATURE_GBPAGES),
				is_cr4_pse(context),
				guest_cpuid_is_amd_compatible(vcpu));
}

static void __reset_rsvds_bits_mask_ept(struct rsvd_bits_validate *rsvd_check,
					u64 pa_bits_rsvd, bool execonly,
					int huge_page_level)
{
	u64 high_bits_rsvd = pa_bits_rsvd & rsvd_bits(0, 51);
	u64 large_1g_rsvd = 0, large_2m_rsvd = 0;
	u64 bad_mt_xwr;

	if (huge_page_level < PG_LEVEL_1G)
		large_1g_rsvd = rsvd_bits(7, 7);
	if (huge_page_level < PG_LEVEL_2M)
		large_2m_rsvd = rsvd_bits(7, 7);

	rsvd_check->rsvd_bits_mask[0][4] = high_bits_rsvd | rsvd_bits(3, 7);
	rsvd_check->rsvd_bits_mask[0][3] = high_bits_rsvd | rsvd_bits(3, 7);
	rsvd_check->rsvd_bits_mask[0][2] = high_bits_rsvd | rsvd_bits(3, 6) | large_1g_rsvd;
	rsvd_check->rsvd_bits_mask[0][1] = high_bits_rsvd | rsvd_bits(3, 6) | large_2m_rsvd;
	rsvd_check->rsvd_bits_mask[0][0] = high_bits_rsvd;

	/* large page */
	rsvd_check->rsvd_bits_mask[1][4] = rsvd_check->rsvd_bits_mask[0][4];
	rsvd_check->rsvd_bits_mask[1][3] = rsvd_check->rsvd_bits_mask[0][3];
	rsvd_check->rsvd_bits_mask[1][2] = high_bits_rsvd | rsvd_bits(12, 29) | large_1g_rsvd;
	rsvd_check->rsvd_bits_mask[1][1] = high_bits_rsvd | rsvd_bits(12, 20) | large_2m_rsvd;
	rsvd_check->rsvd_bits_mask[1][0] = rsvd_check->rsvd_bits_mask[0][0];

	bad_mt_xwr = 0xFFull << (2 * 8);	/* bits 3..5 must not be 2 */
	bad_mt_xwr |= 0xFFull << (3 * 8);	/* bits 3..5 must not be 3 */
	bad_mt_xwr |= 0xFFull << (7 * 8);	/* bits 3..5 must not be 7 */
	bad_mt_xwr |= REPEAT_BYTE(1ull << 2);	/* bits 0..2 must not be 010 */
	bad_mt_xwr |= REPEAT_BYTE(1ull << 6);	/* bits 0..2 must not be 110 */
	if (!execonly) {
		/* bits 0..2 must not be 100 unless VMX capabilities allow it */
		bad_mt_xwr |= REPEAT_BYTE(1ull << 4);
	}
	rsvd_check->bad_mt_xwr = bad_mt_xwr;
}

static void reset_rsvds_bits_mask_ept(struct kvm_vcpu *vcpu,
		struct kvm_mmu *context, bool execonly, int huge_page_level)
{
	__reset_rsvds_bits_mask_ept(&context->guest_rsvd_check,
				    vcpu->arch.reserved_gpa_bits, execonly,
				    huge_page_level);
}

static inline u64 reserved_hpa_bits(void)
{
	return rsvd_bits(kvm_host.maxphyaddr, 63);
}

/*
 * the page table on host is the shadow page table for the page
 * table in guest or amd nested guest, its mmu features completely
 * follow the features in guest.
 */
static void reset_shadow_zero_bits_mask(struct kvm_vcpu *vcpu,
					struct kvm_mmu *context)
{
	/* @amd adds a check on bit of SPTEs, which KVM shouldn't use anyways. */
	bool is_amd = true;
	/* KVM doesn't use 2-level page tables for the shadow MMU. */
	bool is_pse = false;
	struct rsvd_bits_validate *shadow_zero_check;
	int i;

	WARN_ON_ONCE(context->root_role.level < PT32E_ROOT_LEVEL);

	shadow_zero_check = &context->shadow_zero_check;
	__reset_rsvds_bits_mask(shadow_zero_check, reserved_hpa_bits(),
				context->root_role.level,
				context->root_role.efer_nx,
				guest_can_use(vcpu, X86_FEATURE_GBPAGES),
				is_pse, is_amd);

	if (!shadow_me_mask)
		return;

	for (i = context->root_role.level; --i >= 0;) {
		/*
		 * So far shadow_me_value is a constant during KVM's life
		 * time.  Bits in shadow_me_value are allowed to be set.
		 * Bits in shadow_me_mask but not in shadow_me_value are
		 * not allowed to be set.
		 */
		shadow_zero_check->rsvd_bits_mask[0][i] |= shadow_me_mask;
		shadow_zero_check->rsvd_bits_mask[1][i] |= shadow_me_mask;
		shadow_zero_check->rsvd_bits_mask[0][i] &= ~shadow_me_value;
		shadow_zero_check->rsvd_bits_mask[1][i] &= ~shadow_me_value;
	}

}

static inline bool boot_cpu_is_amd(void)
{
	WARN_ON_ONCE(!tdp_enabled);
	return shadow_x_mask == 0;
}

/*
 * the direct page table on host, use as much mmu features as
 * possible, however, kvm currently does not do execution-protection.
 */
static void reset_tdp_shadow_zero_bits_mask(struct kvm_mmu *context)
{
	struct rsvd_bits_validate *shadow_zero_check;
	int i;

	shadow_zero_check = &context->shadow_zero_check;

	if (boot_cpu_is_amd())
		__reset_rsvds_bits_mask(shadow_zero_check, reserved_hpa_bits(),
					context->root_role.level, true,
					boot_cpu_has(X86_FEATURE_GBPAGES),
					false, true);
	else
		__reset_rsvds_bits_mask_ept(shadow_zero_check,
					    reserved_hpa_bits(), false,
					    max_huge_page_level);

	if (!shadow_me_mask)
		return;

	for (i = context->root_role.level; --i >= 0;) {
		shadow_zero_check->rsvd_bits_mask[0][i] &= ~shadow_me_mask;
		shadow_zero_check->rsvd_bits_mask[1][i] &= ~shadow_me_mask;
	}
}

/*
 * as the comments in reset_shadow_zero_bits_mask() except it
 * is the shadow page table for intel nested guest.
 */
static void
reset_ept_shadow_zero_bits_mask(struct kvm_mmu *context, bool execonly)
{
	__reset_rsvds_bits_mask_ept(&context->shadow_zero_check,
				    reserved_hpa_bits(), execonly,
				    max_huge_page_level);
}

#define BYTE_MASK(access) \
	((1 & (access) ? 2 : 0) | \
	 (2 & (access) ? 4 : 0) | \
	 (3 & (access) ? 8 : 0) | \
	 (4 & (access) ? 16 : 0) | \
	 (5 & (access) ? 32 : 0) | \
	 (6 & (access) ? 64 : 0) | \
	 (7 & (access) ? 128 : 0))


static void update_permission_bitmask(struct kvm_mmu *mmu, bool ept)
{
	unsigned byte;

	const u8 x = BYTE_MASK(ACC_EXEC_MASK);
	const u8 w = BYTE_MASK(ACC_WRITE_MASK);
	const u8 u = BYTE_MASK(ACC_USER_MASK);

	bool cr4_smep = is_cr4_smep(mmu);
	bool cr4_smap = is_cr4_smap(mmu);
	bool cr0_wp = is_cr0_wp(mmu);
	bool efer_nx = is_efer_nx(mmu);

	for (byte = 0; byte < ARRAY_SIZE(mmu->permissions); ++byte) {
		unsigned pfec = byte << 1;

		/*
		 * Each "*f" variable has a 1 bit for each UWX value
		 * that causes a fault with the given PFEC.
		 */

		/* Faults from writes to non-writable pages */
		u8 wf = (pfec & PFERR_WRITE_MASK) ? (u8)~w : 0;
		/* Faults from user mode accesses to supervisor pages */
		u8 uf = (pfec & PFERR_USER_MASK) ? (u8)~u : 0;
		/* Faults from fetches of non-executable pages*/
		u8 ff = (pfec & PFERR_FETCH_MASK) ? (u8)~x : 0;
		/* Faults from kernel mode fetches of user pages */
		u8 smepf = 0;
		/* Faults from kernel mode accesses of user pages */
		u8 smapf = 0;

		if (!ept) {
			/* Faults from kernel mode accesses to user pages */
			u8 kf = (pfec & PFERR_USER_MASK) ? 0 : u;

			/* Not really needed: !nx will cause pte.nx to fault */
			if (!efer_nx)
				ff = 0;

			/* Allow supervisor writes if !cr0.wp */
			if (!cr0_wp)
				wf = (pfec & PFERR_USER_MASK) ? wf : 0;

			/* Disallow supervisor fetches of user code if cr4.smep */
			if (cr4_smep)
				smepf = (pfec & PFERR_FETCH_MASK) ? kf : 0;

			/*
			 * SMAP:kernel-mode data accesses from user-mode
			 * mappings should fault. A fault is considered
			 * as a SMAP violation if all of the following
			 * conditions are true:
			 *   - X86_CR4_SMAP is set in CR4
			 *   - A user page is accessed
			 *   - The access is not a fetch
			 *   - The access is supervisor mode
			 *   - If implicit supervisor access or X86_EFLAGS_AC is clear
			 *
			 * Here, we cover the first four conditions.
			 * The fifth is computed dynamically in permission_fault();
			 * PFERR_RSVD_MASK bit will be set in PFEC if the access is
			 * *not* subject to SMAP restrictions.
			 */
			if (cr4_smap)
				smapf = (pfec & (PFERR_RSVD_MASK|PFERR_FETCH_MASK)) ? 0 : kf;
		}

		mmu->permissions[byte] = ff | uf | wf | smepf | smapf;
	}
}

/*
* PKU is an additional mechanism by which the paging controls access to
* user-mode addresses based on the value in the PKRU register.  Protection
* key violations are reported through a bit in the page fault error code.
* Unlike other bits of the error code, the PK bit is not known at the
* call site of e.g. gva_to_gpa; it must be computed directly in
* permission_fault based on two bits of PKRU, on some machine state (CR4,
* CR0, EFER, CPL), and on other bits of the error code and the page tables.
*
* In particular the following conditions come from the error code, the
* page tables and the machine state:
* - PK is always zero unless CR4.PKE=1 and EFER.LMA=1
* - PK is always zero if RSVD=1 (reserved bit set) or F=1 (instruction fetch)
* - PK is always zero if U=0 in the page tables
* - PKRU.WD is ignored if CR0.WP=0 and the access is a supervisor access.
*
* The PKRU bitmask caches the result of these four conditions.  The error
* code (minus the P bit) and the page table's U bit form an index into the
* PKRU bitmask.  Two bits of the PKRU bitmask are then extracted and ANDed
* with the two bits of the PKRU register corresponding to the protection key.
* For the first three conditions above the bits will be 00, thus masking
* away both AD and WD.  For all reads or if the last condition holds, WD
* only will be masked away.
*/
static void update_pkru_bitmask(struct kvm_mmu *mmu)
{
	unsigned bit;
	bool wp;

	mmu->pkru_mask = 0;

	if (!is_cr4_pke(mmu))
		return;

	wp = is_cr0_wp(mmu);

	for (bit = 0; bit < ARRAY_SIZE(mmu->permissions); ++bit) {
		unsigned pfec, pkey_bits;
		bool check_pkey, check_write, ff, uf, wf, pte_user;

		pfec = bit << 1;
		ff = pfec & PFERR_FETCH_MASK;
		uf = pfec & PFERR_USER_MASK;
		wf = pfec & PFERR_WRITE_MASK;

		/* PFEC.RSVD is replaced by ACC_USER_MASK. */
		pte_user = pfec & PFERR_RSVD_MASK;

		/*
		 * Only need to check the access which is not an
		 * instruction fetch and is to a user page.
		 */
		check_pkey = (!ff && pte_user);
		/*
		 * write access is controlled by PKRU if it is a
		 * user access or CR0.WP = 1.
		 */
		check_write = check_pkey && wf && (uf || wp);

		/* PKRU.AD stops both read and write access. */
		pkey_bits = !!check_pkey;
		/* PKRU.WD stops write access. */
		pkey_bits |= (!!check_write) << 1;

		mmu->pkru_mask |= (pkey_bits & 3) << pfec;
	}
}

static void reset_guest_paging_metadata(struct kvm_vcpu *vcpu,
					struct kvm_mmu *mmu)
{
	if (!is_cr0_pg(mmu))
		return;

	reset_guest_rsvds_bits_mask(vcpu, mmu);
	update_permission_bitmask(mmu, false);
	update_pkru_bitmask(mmu);
}

static void paging64_init_context(struct kvm_mmu *context)
{
	context->page_fault = paging64_page_fault;
	context->gva_to_gpa = paging64_gva_to_gpa;
	context->sync_spte = paging64_sync_spte;
}

static void paging32_init_context(struct kvm_mmu *context)
{
	context->page_fault = paging32_page_fault;
	context->gva_to_gpa = paging32_gva_to_gpa;
	context->sync_spte = paging32_sync_spte;
}

static union kvm_cpu_role kvm_calc_cpu_role(struct kvm_vcpu *vcpu,
					    const struct kvm_mmu_role_regs *regs)
{
	union kvm_cpu_role role = {0};

	role.base.access = ACC_ALL;
	role.base.smm = is_smm(vcpu);
	role.base.guest_mode = is_guest_mode(vcpu);
	role.ext.valid = 1;

	if (!____is_cr0_pg(regs)) {
		role.base.direct = 1;
		return role;
	}

	role.base.efer_nx = ____is_efer_nx(regs);
	role.base.cr0_wp = ____is_cr0_wp(regs);
	role.base.smep_andnot_wp = ____is_cr4_smep(regs) && !____is_cr0_wp(regs);
	role.base.smap_andnot_wp = ____is_cr4_smap(regs) && !____is_cr0_wp(regs);
	role.base.has_4_byte_gpte = !____is_cr4_pae(regs);

	if (____is_efer_lma(regs))
		role.base.level = ____is_cr4_la57(regs) ? PT64_ROOT_5LEVEL
							: PT64_ROOT_4LEVEL;
	else if (____is_cr4_pae(regs))
		role.base.level = PT32E_ROOT_LEVEL;
	else
		role.base.level = PT32_ROOT_LEVEL;

	role.ext.cr4_smep = ____is_cr4_smep(regs);
	role.ext.cr4_smap = ____is_cr4_smap(regs);
	role.ext.cr4_pse = ____is_cr4_pse(regs);

	/* PKEY and LA57 are active iff long mode is active. */
	role.ext.cr4_pke = ____is_efer_lma(regs) && ____is_cr4_pke(regs);
	role.ext.cr4_la57 = ____is_efer_lma(regs) && ____is_cr4_la57(regs);
	role.ext.efer_lma = ____is_efer_lma(regs);
	return role;
}

void __kvm_mmu_refresh_passthrough_bits(struct kvm_vcpu *vcpu,
					struct kvm_mmu *mmu)
{
	const bool cr0_wp = kvm_is_cr0_bit_set(vcpu, X86_CR0_WP);

	BUILD_BUG_ON((KVM_MMU_CR0_ROLE_BITS & KVM_POSSIBLE_CR0_GUEST_BITS) != X86_CR0_WP);
	BUILD_BUG_ON((KVM_MMU_CR4_ROLE_BITS & KVM_POSSIBLE_CR4_GUEST_BITS));

	if (is_cr0_wp(mmu) == cr0_wp)
		return;

	mmu->cpu_role.base.cr0_wp = cr0_wp;
	reset_guest_paging_metadata(vcpu, mmu);
}

static inline int kvm_mmu_get_tdp_level(struct kvm_vcpu *vcpu)
{
	/* tdp_root_level is architecture forced level, use it if nonzero */
	if (tdp_root_level)
		return tdp_root_level;

	/* Use 5-level TDP if and only if it's useful/necessary. */
	if (max_tdp_level == 5 && cpuid_maxphyaddr(vcpu) <= 48)
		return 4;

	return max_tdp_level;
}

u8 kvm_mmu_get_max_tdp_level(void)
{
	return tdp_root_level ? tdp_root_level : max_tdp_level;
}

static union kvm_mmu_page_role
kvm_calc_tdp_mmu_root_page_role(struct kvm_vcpu *vcpu,
				union kvm_cpu_role cpu_role)
{
	union kvm_mmu_page_role role = {0};

	role.access = ACC_ALL;
	role.cr0_wp = true;
	role.efer_nx = true;
	role.smm = cpu_role.base.smm;
	role.guest_mode = cpu_role.base.guest_mode;
	role.ad_disabled = !kvm_ad_enabled();
	role.level = kvm_mmu_get_tdp_level(vcpu);
	role.direct = true;
	role.has_4_byte_gpte = false;

	return role;
}

static void init_kvm_tdp_mmu(struct kvm_vcpu *vcpu,
			     union kvm_cpu_role cpu_role)
{
	struct kvm_mmu *context = &vcpu->arch.root_mmu;
	union kvm_mmu_page_role root_role = kvm_calc_tdp_mmu_root_page_role(vcpu, cpu_role);

	if (cpu_role.as_u64 == context->cpu_role.as_u64 &&
	    root_role.word == context->root_role.word)
		return;

	context->cpu_role.as_u64 = cpu_role.as_u64;
	context->root_role.word = root_role.word;
	context->page_fault = kvm_tdp_page_fault;
	context->sync_spte = NULL;
	context->get_guest_pgd = get_guest_cr3;
	context->get_pdptr = kvm_pdptr_read;
	context->inject_page_fault = kvm_inject_page_fault;

	if (!is_cr0_pg(context))
		context->gva_to_gpa = nonpaging_gva_to_gpa;
	else if (is_cr4_pae(context))
		context->gva_to_gpa = paging64_gva_to_gpa;
	else
		context->gva_to_gpa = paging32_gva_to_gpa;

	reset_guest_paging_metadata(vcpu, context);
	reset_tdp_shadow_zero_bits_mask(context);
}

static void shadow_mmu_init_context(struct kvm_vcpu *vcpu, struct kvm_mmu *context,
				    union kvm_cpu_role cpu_role,
				    union kvm_mmu_page_role root_role)
{
	if (cpu_role.as_u64 == context->cpu_role.as_u64 &&
	    root_role.word == context->root_role.word)
		return;

	context->cpu_role.as_u64 = cpu_role.as_u64;
	context->root_role.word = root_role.word;

	if (!is_cr0_pg(context))
		nonpaging_init_context(context);
	else if (is_cr4_pae(context))
		paging64_init_context(context);
	else
		paging32_init_context(context);

	reset_guest_paging_metadata(vcpu, context);
	reset_shadow_zero_bits_mask(vcpu, context);
}

static void kvm_init_shadow_mmu(struct kvm_vcpu *vcpu,
				union kvm_cpu_role cpu_role)
{
	struct kvm_mmu *context = &vcpu->arch.root_mmu;
	union kvm_mmu_page_role root_role;

	root_role = cpu_role.base;

	/* KVM uses PAE paging whenever the guest isn't using 64-bit paging. */
	root_role.level = max_t(u32, root_role.level, PT32E_ROOT_LEVEL);

	/*
	 * KVM forces EFER.NX=1 when TDP is disabled, reflect it in the MMU role.
	 * KVM uses NX when TDP is disabled to handle a variety of scenarios,
	 * notably for huge SPTEs if iTLB multi-hit mitigation is enabled and
	 * to generate correct permissions for CR0.WP=0/CR4.SMEP=1/EFER.NX=0.
	 * The iTLB multi-hit workaround can be toggled at any time, so assume
	 * NX can be used by any non-nested shadow MMU to avoid having to reset
	 * MMU contexts.
	 */
	root_role.efer_nx = true;

	shadow_mmu_init_context(vcpu, context, cpu_role, root_role);
}

void kvm_init_shadow_npt_mmu(struct kvm_vcpu *vcpu, unsigned long cr0,
			     unsigned long cr4, u64 efer, gpa_t nested_cr3)
{
	struct kvm_mmu *context = &vcpu->arch.guest_mmu;
	struct kvm_mmu_role_regs regs = {
		.cr0 = cr0,
		.cr4 = cr4 & ~X86_CR4_PKE,
		.efer = efer,
	};
	union kvm_cpu_role cpu_role = kvm_calc_cpu_role(vcpu, &regs);
	union kvm_mmu_page_role root_role;

	/* NPT requires CR0.PG=1. */
	WARN_ON_ONCE(cpu_role.base.direct);

	root_role = cpu_role.base;
	root_role.level = kvm_mmu_get_tdp_level(vcpu);
	if (root_role.level == PT64_ROOT_5LEVEL &&
	    cpu_role.base.level == PT64_ROOT_4LEVEL)
		root_role.passthrough = 1;

	shadow_mmu_init_context(vcpu, context, cpu_role, root_role);
	kvm_mmu_new_pgd(vcpu, nested_cr3);
}
EXPORT_SYMBOL_GPL(kvm_init_shadow_npt_mmu);

static union kvm_cpu_role
kvm_calc_shadow_ept_root_page_role(struct kvm_vcpu *vcpu, bool accessed_dirty,
				   bool execonly, u8 level)
{
	union kvm_cpu_role role = {0};

	/*
	 * KVM does not support SMM transfer monitors, and consequently does not
	 * support the "entry to SMM" control either.  role.base.smm is always 0.
	 */
	WARN_ON_ONCE(is_smm(vcpu));
	role.base.level = level;
	role.base.has_4_byte_gpte = false;
	role.base.direct = false;
	role.base.ad_disabled = !accessed_dirty;
	role.base.guest_mode = true;
	role.base.access = ACC_ALL;

	role.ext.word = 0;
	role.ext.execonly = execonly;
	role.ext.valid = 1;

	return role;
}

void kvm_init_shadow_ept_mmu(struct kvm_vcpu *vcpu, bool execonly,
			     int huge_page_level, bool accessed_dirty,
			     gpa_t new_eptp)
{
	struct kvm_mmu *context = &vcpu->arch.guest_mmu;
	u8 level = vmx_eptp_page_walk_level(new_eptp);
	union kvm_cpu_role new_mode =
		kvm_calc_shadow_ept_root_page_role(vcpu, accessed_dirty,
						   execonly, level);

	if (new_mode.as_u64 != context->cpu_role.as_u64) {
		/* EPT, and thus nested EPT, does not consume CR0, CR4, nor EFER. */
		context->cpu_role.as_u64 = new_mode.as_u64;
		context->root_role.word = new_mode.base.word;

		context->page_fault = ept_page_fault;
		context->gva_to_gpa = ept_gva_to_gpa;
		context->sync_spte = ept_sync_spte;

		update_permission_bitmask(context, true);
		context->pkru_mask = 0;
		reset_rsvds_bits_mask_ept(vcpu, context, execonly, huge_page_level);
		reset_ept_shadow_zero_bits_mask(context, execonly);
	}

	kvm_mmu_new_pgd(vcpu, new_eptp);
}
EXPORT_SYMBOL_GPL(kvm_init_shadow_ept_mmu);

static void init_kvm_softmmu(struct kvm_vcpu *vcpu,
			     union kvm_cpu_role cpu_role)
{
	struct kvm_mmu *context = &vcpu->arch.root_mmu;

	kvm_init_shadow_mmu(vcpu, cpu_role);

	context->get_guest_pgd     = get_guest_cr3;
	context->get_pdptr         = kvm_pdptr_read;
	context->inject_page_fault = kvm_inject_page_fault;
}

static void init_kvm_nested_mmu(struct kvm_vcpu *vcpu,
				union kvm_cpu_role new_mode)
{
	struct kvm_mmu *g_context = &vcpu->arch.nested_mmu;

	if (new_mode.as_u64 == g_context->cpu_role.as_u64)
		return;

	g_context->cpu_role.as_u64   = new_mode.as_u64;
	g_context->get_guest_pgd     = get_guest_cr3;
	g_context->get_pdptr         = kvm_pdptr_read;
	g_context->inject_page_fault = kvm_inject_page_fault;

	/*
	 * L2 page tables are never shadowed, so there is no need to sync
	 * SPTEs.
	 */
	g_context->sync_spte         = NULL;

	/*
	 * Note that arch.mmu->gva_to_gpa translates l2_gpa to l1_gpa using
	 * L1's nested page tables (e.g. EPT12). The nested translation
	 * of l2_gva to l1_gpa is done by arch.nested_mmu.gva_to_gpa using
	 * L2's page tables as the first level of translation and L1's
	 * nested page tables as the second level of translation. Basically
	 * the gva_to_gpa functions between mmu and nested_mmu are swapped.
	 */
	if (!is_paging(vcpu))
		g_context->gva_to_gpa = nonpaging_gva_to_gpa;
	else if (is_long_mode(vcpu))
		g_context->gva_to_gpa = paging64_gva_to_gpa;
	else if (is_pae(vcpu))
		g_context->gva_to_gpa = paging64_gva_to_gpa;
	else
		g_context->gva_to_gpa = paging32_gva_to_gpa;

	reset_guest_paging_metadata(vcpu, g_context);
}

void kvm_init_mmu(struct kvm_vcpu *vcpu)
{
	struct kvm_mmu_role_regs regs = vcpu_to_role_regs(vcpu);
	union kvm_cpu_role cpu_role = kvm_calc_cpu_role(vcpu, &regs);

	if (mmu_is_nested(vcpu))
		init_kvm_nested_mmu(vcpu, cpu_role);
	else if (tdp_enabled)
		init_kvm_tdp_mmu(vcpu, cpu_role);
	else
		init_kvm_softmmu(vcpu, cpu_role);
}
EXPORT_SYMBOL_GPL(kvm_init_mmu);

void kvm_mmu_after_set_cpuid(struct kvm_vcpu *vcpu)
{
	/*
	 * Invalidate all MMU roles to force them to reinitialize as CPUID
	 * information is factored into reserved bit calculations.
	 *
	 * Correctly handling multiple vCPU models with respect to paging and
	 * physical address properties) in a single VM would require tracking
	 * all relevant CPUID information in kvm_mmu_page_role. That is very
	 * undesirable as it would increase the memory requirements for
	 * gfn_write_track (see struct kvm_mmu_page_role comments).  For now
	 * that problem is swept under the rug; KVM's CPUID API is horrific and
	 * it's all but impossible to solve it without introducing a new API.
	 */
	vcpu->arch.root_mmu.root_role.invalid = 1;
	vcpu->arch.guest_mmu.root_role.invalid = 1;
	vcpu->arch.nested_mmu.root_role.invalid = 1;
	vcpu->arch.root_mmu.cpu_role.ext.valid = 0;
	vcpu->arch.guest_mmu.cpu_role.ext.valid = 0;
	vcpu->arch.nested_mmu.cpu_role.ext.valid = 0;
	kvm_mmu_reset_context(vcpu);

	/*
	 * Changing guest CPUID after KVM_RUN is forbidden, see the comment in
	 * kvm_arch_vcpu_ioctl().
	 */
	KVM_BUG_ON(kvm_vcpu_has_run(vcpu), vcpu->kvm);
}

void kvm_mmu_reset_context(struct kvm_vcpu *vcpu)
{
	kvm_mmu_unload(vcpu);
	kvm_init_mmu(vcpu);
}
EXPORT_SYMBOL_GPL(kvm_mmu_reset_context);

int kvm_mmu_load(struct kvm_vcpu *vcpu)
{
	int r;

	r = mmu_topup_memory_caches(vcpu, !vcpu->arch.mmu->root_role.direct);
	if (r)
		goto out;
	r = mmu_alloc_special_roots(vcpu);
	if (r)
		goto out;
	if (vcpu->arch.mmu->root_role.direct)
		r = mmu_alloc_direct_roots(vcpu);
	else
		r = mmu_alloc_shadow_roots(vcpu);
	if (r)
		goto out;

	kvm_mmu_sync_roots(vcpu);

	kvm_mmu_load_pgd(vcpu);

	/*
	 * Flush any TLB entries for the new root, the provenance of the root
	 * is unknown.  Even if KVM ensures there are no stale TLB entries
	 * for a freed root, in theory another hypervisor could have left
	 * stale entries.  Flushing on alloc also allows KVM to skip the TLB
	 * flush when freeing a root (see kvm_tdp_mmu_put_root()).
	 */
	kvm_x86_call(flush_tlb_current)(vcpu);
out:
	return r;
}

void kvm_mmu_unload(struct kvm_vcpu *vcpu)
{
	struct kvm *kvm = vcpu->kvm;

	kvm_mmu_free_roots(kvm, &vcpu->arch.root_mmu, KVM_MMU_ROOTS_ALL);
	WARN_ON_ONCE(VALID_PAGE(vcpu->arch.root_mmu.root.hpa));
	kvm_mmu_free_roots(kvm, &vcpu->arch.guest_mmu, KVM_MMU_ROOTS_ALL);
	WARN_ON_ONCE(VALID_PAGE(vcpu->arch.guest_mmu.root.hpa));
	vcpu_clear_mmio_info(vcpu, MMIO_GVA_ANY);
}

static bool is_obsolete_root(struct kvm *kvm, hpa_t root_hpa)
{
	struct kvm_mmu_page *sp;

	if (!VALID_PAGE(root_hpa))
		return false;

	/*
	 * When freeing obsolete roots, treat roots as obsolete if they don't
	 * have an associated shadow page, as it's impossible to determine if
	 * such roots are fresh or stale.  This does mean KVM will get false
	 * positives and free roots that don't strictly need to be freed, but
	 * such false positives are relatively rare:
	 *
	 *  (a) only PAE paging and nested NPT have roots without shadow pages
	 *      (or any shadow paging flavor with a dummy root, see note below)
	 *  (b) remote reloads due to a memslot update obsoletes _all_ roots
	 *  (c) KVM doesn't track previous roots for PAE paging, and the guest
	 *      is unlikely to zap an in-use PGD.
	 *
	 * Note!  Dummy roots are unique in that they are obsoleted by memslot
	 * _creation_!  See also FNAME(fetch).
	 */
	sp = root_to_sp(root_hpa);
	return !sp || is_obsolete_sp(kvm, sp);
}

static void __kvm_mmu_free_obsolete_roots(struct kvm *kvm, struct kvm_mmu *mmu)
{
	unsigned long roots_to_free = 0;
	int i;

	if (is_obsolete_root(kvm, mmu->root.hpa))
		roots_to_free |= KVM_MMU_ROOT_CURRENT;

	for (i = 0; i < KVM_MMU_NUM_PREV_ROOTS; i++) {
		if (is_obsolete_root(kvm, mmu->prev_roots[i].hpa))
			roots_to_free |= KVM_MMU_ROOT_PREVIOUS(i);
	}

	if (roots_to_free)
		kvm_mmu_free_roots(kvm, mmu, roots_to_free);
}

void kvm_mmu_free_obsolete_roots(struct kvm_vcpu *vcpu)
{
	__kvm_mmu_free_obsolete_roots(vcpu->kvm, &vcpu->arch.root_mmu);
	__kvm_mmu_free_obsolete_roots(vcpu->kvm, &vcpu->arch.guest_mmu);
}

static u64 mmu_pte_write_fetch_gpte(struct kvm_vcpu *vcpu, gpa_t *gpa,
				    int *bytes)
{
	u64 gentry = 0;
	int r;

	/*
	 * Assume that the pte write on a page table of the same type
	 * as the current vcpu paging mode since we update the sptes only
	 * when they have the same mode.
	 */
	if (is_pae(vcpu) && *bytes == 4) {
		/* Handle a 32-bit guest writing two halves of a 64-bit gpte */
		*gpa &= ~(gpa_t)7;
		*bytes = 8;
	}

	if (*bytes == 4 || *bytes == 8) {
		r = kvm_vcpu_read_guest_atomic(vcpu, *gpa, &gentry, *bytes);
		if (r)
			gentry = 0;
	}

	return gentry;
}

/*
 * If we're seeing too many writes to a page, it may no longer be a page table,
 * or we may be forking, in which case it is better to unmap the page.
 */
static bool detect_write_flooding(struct kvm_mmu_page *sp)
{
	/*
	 * Skip write-flooding detected for the sp whose level is 1, because
	 * it can become unsync, then the guest page is not write-protected.
	 */
	if (sp->role.level == PG_LEVEL_4K)
		return false;

	atomic_inc(&sp->write_flooding_count);
	return atomic_read(&sp->write_flooding_count) >= 3;
}

/*
 * Misaligned accesses are too much trouble to fix up; also, they usually
 * indicate a page is not used as a page table.
 */
static bool detect_write_misaligned(struct kvm_mmu_page *sp, gpa_t gpa,
				    int bytes)
{
	unsigned offset, pte_size, misaligned;

	offset = offset_in_page(gpa);
	pte_size = sp->role.has_4_byte_gpte ? 4 : 8;

	/*
	 * Sometimes, the OS only writes the last one bytes to update status
	 * bits, for example, in linux, andb instruction is used in clear_bit().
	 */
	if (!(offset & (pte_size - 1)) && bytes == 1)
		return false;

	misaligned = (offset ^ (offset + bytes - 1)) & ~(pte_size - 1);
	misaligned |= bytes < 4;

	return misaligned;
}

static u64 *get_written_sptes(struct kvm_mmu_page *sp, gpa_t gpa, int *nspte)
{
	unsigned page_offset, quadrant;
	u64 *spte;
	int level;

	page_offset = offset_in_page(gpa);
	level = sp->role.level;
	*nspte = 1;
	if (sp->role.has_4_byte_gpte) {
		page_offset <<= 1;	/* 32->64 */
		/*
		 * A 32-bit pde maps 4MB while the shadow pdes map
		 * only 2MB.  So we need to double the offset again
		 * and zap two pdes instead of one.
		 */
		if (level == PT32_ROOT_LEVEL) {
			page_offset &= ~7; /* kill rounding error */
			page_offset <<= 1;
			*nspte = 2;
		}
		quadrant = page_offset >> PAGE_SHIFT;
		page_offset &= ~PAGE_MASK;
		if (quadrant != sp->role.quadrant)
			return NULL;
	}

	spte = &sp->spt[page_offset / sizeof(*spte)];
	return spte;
}

void kvm_mmu_track_write(struct kvm_vcpu *vcpu, gpa_t gpa, const u8 *new,
			 int bytes)
{
	gfn_t gfn = gpa >> PAGE_SHIFT;
	struct kvm_mmu_page *sp;
	LIST_HEAD(invalid_list);
	u64 entry, gentry, *spte;
	int npte;
	bool flush = false;

	/*
	 * When emulating guest writes, ensure the written value is visible to
	 * any task that is handling page faults before checking whether or not
	 * KVM is shadowing a guest PTE.  This ensures either KVM will create
	 * the correct SPTE in the page fault handler, or this task will see
	 * a non-zero indirect_shadow_pages.  Pairs with the smp_mb() in
	 * account_shadowed().
	 */
	smp_mb();
	if (!vcpu->kvm->arch.indirect_shadow_pages)
		return;

	write_lock(&vcpu->kvm->mmu_lock);

	gentry = mmu_pte_write_fetch_gpte(vcpu, &gpa, &bytes);

	++vcpu->kvm->stat.mmu_pte_write;

	for_each_gfn_valid_sp_with_gptes(vcpu->kvm, sp, gfn) {
		if (detect_write_misaligned(sp, gpa, bytes) ||
		      detect_write_flooding(sp)) {
			kvm_mmu_prepare_zap_page(vcpu->kvm, sp, &invalid_list);
			++vcpu->kvm->stat.mmu_flooded;
			continue;
		}

		spte = get_written_sptes(sp, gpa, &npte);
		if (!spte)
			continue;

		while (npte--) {
			entry = *spte;
			mmu_page_zap_pte(vcpu->kvm, sp, spte, NULL);
			if (gentry && sp->role.level != PG_LEVEL_4K)
				++vcpu->kvm->stat.mmu_pde_zapped;
			if (is_shadow_present_pte(entry))
				flush = true;
			++spte;
		}
	}
	kvm_mmu_remote_flush_or_zap(vcpu->kvm, &invalid_list, flush);
	write_unlock(&vcpu->kvm->mmu_lock);
}

int noinline kvm_mmu_page_fault(struct kvm_vcpu *vcpu, gpa_t cr2_or_gpa, u64 error_code,
		       void *insn, int insn_len)
{
	int r, emulation_type = EMULTYPE_PF;
	bool direct = vcpu->arch.mmu->root_role.direct;

	if (WARN_ON_ONCE(!VALID_PAGE(vcpu->arch.mmu->root.hpa)))
		return RET_PF_RETRY;

	/*
	 * Except for reserved faults (emulated MMIO is shared-only), set the
	 * PFERR_PRIVATE_ACCESS flag for software-protected VMs based on the gfn's
	 * current attributes, which are the source of truth for such VMs.  Note,
	 * this wrong for nested MMUs as the GPA is an L2 GPA, but KVM doesn't
	 * currently supported nested virtualization (among many other things)
	 * for software-protected VMs.
	 */
	if (IS_ENABLED(CONFIG_KVM_SW_PROTECTED_VM) &&
	    !(error_code & PFERR_RSVD_MASK) &&
	    vcpu->kvm->arch.vm_type == KVM_X86_SW_PROTECTED_VM &&
	    kvm_mem_is_private(vcpu->kvm, gpa_to_gfn(cr2_or_gpa)))
		error_code |= PFERR_PRIVATE_ACCESS;

	r = RET_PF_INVALID;
	if (unlikely(error_code & PFERR_RSVD_MASK)) {
		if (WARN_ON_ONCE(error_code & PFERR_PRIVATE_ACCESS))
			return -EFAULT;

		r = handle_mmio_page_fault(vcpu, cr2_or_gpa, direct);
		if (r == RET_PF_EMULATE)
			goto emulate;
	}

	if (r == RET_PF_INVALID) {
		vcpu->stat.pf_taken++;

		r = kvm_mmu_do_page_fault(vcpu, cr2_or_gpa, error_code, false,
					  &emulation_type, NULL);
		if (KVM_BUG_ON(r == RET_PF_INVALID, vcpu->kvm))
			return -EIO;
	}

	if (r < 0)
		return r;

	if (r == RET_PF_FIXED)
		vcpu->stat.pf_fixed++;
	else if (r == RET_PF_EMULATE)
		vcpu->stat.pf_emulate++;
	else if (r == RET_PF_SPURIOUS)
		vcpu->stat.pf_spurious++;

	if (r != RET_PF_EMULATE)
		return 1;

	/*
	 * Before emulating the instruction, check if the error code
	 * was due to a RO violation while translating the guest page.
	 * This can occur when using nested virtualization with nested
	 * paging in both guests. If true, we simply unprotect the page
	 * and resume the guest.
	 */
	if (vcpu->arch.mmu->root_role.direct &&
	    (error_code & PFERR_NESTED_GUEST_PAGE) == PFERR_NESTED_GUEST_PAGE) {
		kvm_mmu_unprotect_page(vcpu->kvm, gpa_to_gfn(cr2_or_gpa));
		return 1;
	}

	/*
	 * vcpu->arch.mmu.page_fault returned RET_PF_EMULATE, but we can still
	 * optimistically try to just unprotect the page and let the processor
	 * re-execute the instruction that caused the page fault.  Do not allow
	 * retrying MMIO emulation, as it's not only pointless but could also
	 * cause us to enter an infinite loop because the processor will keep
	 * faulting on the non-existent MMIO address.  Retrying an instruction
	 * from a nested guest is also pointless and dangerous as we are only
	 * explicitly shadowing L1's page tables, i.e. unprotecting something
	 * for L1 isn't going to magically fix whatever issue cause L2 to fail.
	 */
	if (!mmio_info_in_cache(vcpu, cr2_or_gpa, direct) && !is_guest_mode(vcpu))
		emulation_type |= EMULTYPE_ALLOW_RETRY_PF;
emulate:
	return x86_emulate_instruction(vcpu, cr2_or_gpa, emulation_type, insn,
				       insn_len);
}
EXPORT_SYMBOL_GPL(kvm_mmu_page_fault);

void kvm_mmu_print_sptes(struct kvm_vcpu *vcpu, gpa_t gpa, const char *msg)
{
	u64 sptes[PT64_ROOT_MAX_LEVEL + 1];
	int root_level, leaf, level;

	leaf = get_sptes_lockless(vcpu, gpa, sptes, &root_level);
	if (unlikely(leaf < 0))
		return;

	pr_err("%s %llx", msg, gpa);
	for (level = root_level; level >= leaf; level--)
		pr_cont(", spte[%d] = 0x%llx", level, sptes[level]);
	pr_cont("\n");
}
EXPORT_SYMBOL_GPL(kvm_mmu_print_sptes);

static void __kvm_mmu_invalidate_addr(struct kvm_vcpu *vcpu, struct kvm_mmu *mmu,
				      u64 addr, hpa_t root_hpa)
{
	struct kvm_shadow_walk_iterator iterator;

	vcpu_clear_mmio_info(vcpu, addr);

	/*
	 * Walking and synchronizing SPTEs both assume they are operating in
	 * the context of the current MMU, and would need to be reworked if
	 * this is ever used to sync the guest_mmu, e.g. to emulate INVEPT.
	 */
	if (WARN_ON_ONCE(mmu != vcpu->arch.mmu))
		return;

	if (!VALID_PAGE(root_hpa))
		return;

	write_lock(&vcpu->kvm->mmu_lock);
	for_each_shadow_entry_using_root(vcpu, root_hpa, addr, iterator) {
		struct kvm_mmu_page *sp = sptep_to_sp(iterator.sptep);

		if (sp->unsync) {
			int ret = kvm_sync_spte(vcpu, sp, iterator.index);

			if (ret < 0)
				mmu_page_zap_pte(vcpu->kvm, sp, iterator.sptep, NULL);
			if (ret)
				kvm_flush_remote_tlbs_sptep(vcpu->kvm, iterator.sptep);
		}

		if (!sp->unsync_children)
			break;
	}
	write_unlock(&vcpu->kvm->mmu_lock);
}

void kvm_mmu_invalidate_addr(struct kvm_vcpu *vcpu, struct kvm_mmu *mmu,
			     u64 addr, unsigned long roots)
{
	int i;

	WARN_ON_ONCE(roots & ~KVM_MMU_ROOTS_ALL);

	/* It's actually a GPA for vcpu->arch.guest_mmu.  */
	if (mmu != &vcpu->arch.guest_mmu) {
		/* INVLPG on a non-canonical address is a NOP according to the SDM.  */
		if (is_noncanonical_address(addr, vcpu))
			return;

		kvm_x86_call(flush_tlb_gva)(vcpu, addr);
	}

	if (!mmu->sync_spte)
		return;

	if (roots & KVM_MMU_ROOT_CURRENT)
		__kvm_mmu_invalidate_addr(vcpu, mmu, addr, mmu->root.hpa);

	for (i = 0; i < KVM_MMU_NUM_PREV_ROOTS; i++) {
		if (roots & KVM_MMU_ROOT_PREVIOUS(i))
			__kvm_mmu_invalidate_addr(vcpu, mmu, addr, mmu->prev_roots[i].hpa);
	}
}
EXPORT_SYMBOL_GPL(kvm_mmu_invalidate_addr);

void kvm_mmu_invlpg(struct kvm_vcpu *vcpu, gva_t gva)
{
	/*
	 * INVLPG is required to invalidate any global mappings for the VA,
	 * irrespective of PCID.  Blindly sync all roots as it would take
	 * roughly the same amount of work/time to determine whether any of the
	 * previous roots have a global mapping.
	 *
	 * Mappings not reachable via the current or previous cached roots will
	 * be synced when switching to that new cr3, so nothing needs to be
	 * done here for them.
	 */
	kvm_mmu_invalidate_addr(vcpu, vcpu->arch.walk_mmu, gva, KVM_MMU_ROOTS_ALL);
	++vcpu->stat.invlpg;
}
EXPORT_SYMBOL_GPL(kvm_mmu_invlpg);


void kvm_mmu_invpcid_gva(struct kvm_vcpu *vcpu, gva_t gva, unsigned long pcid)
{
	struct kvm_mmu *mmu = vcpu->arch.mmu;
	unsigned long roots = 0;
	uint i;

	if (pcid == kvm_get_active_pcid(vcpu))
		roots |= KVM_MMU_ROOT_CURRENT;

	for (i = 0; i < KVM_MMU_NUM_PREV_ROOTS; i++) {
		if (VALID_PAGE(mmu->prev_roots[i].hpa) &&
		    pcid == kvm_get_pcid(vcpu, mmu->prev_roots[i].pgd))
			roots |= KVM_MMU_ROOT_PREVIOUS(i);
	}

	if (roots)
		kvm_mmu_invalidate_addr(vcpu, mmu, gva, roots);
	++vcpu->stat.invlpg;

	/*
	 * Mappings not reachable via the current cr3 or the prev_roots will be
	 * synced when switching to that cr3, so nothing needs to be done here
	 * for them.
	 */
}

void kvm_configure_mmu(bool enable_tdp, int tdp_forced_root_level,
		       int tdp_max_root_level, int tdp_huge_page_level)
{
	tdp_enabled = enable_tdp;
	tdp_root_level = tdp_forced_root_level;
	max_tdp_level = tdp_max_root_level;

#ifdef CONFIG_X86_64
	tdp_mmu_enabled = tdp_mmu_allowed && tdp_enabled;
#endif
	/*
	 * max_huge_page_level reflects KVM's MMU capabilities irrespective
	 * of kernel support, e.g. KVM may be capable of using 1GB pages when
	 * the kernel is not.  But, KVM never creates a page size greater than
	 * what is used by the kernel for any given HVA, i.e. the kernel's
	 * capabilities are ultimately consulted by kvm_mmu_hugepage_adjust().
	 */
	if (tdp_enabled)
		max_huge_page_level = tdp_huge_page_level;
	else if (boot_cpu_has(X86_FEATURE_GBPAGES))
		max_huge_page_level = PG_LEVEL_1G;
	else
		max_huge_page_level = PG_LEVEL_2M;
}
EXPORT_SYMBOL_GPL(kvm_configure_mmu);

/* The return value indicates if tlb flush on all vcpus is needed. */
typedef bool (*slot_rmaps_handler) (struct kvm *kvm,
				    struct kvm_rmap_head *rmap_head,
				    const struct kvm_memory_slot *slot);

static __always_inline bool __walk_slot_rmaps(struct kvm *kvm,
					      const struct kvm_memory_slot *slot,
					      slot_rmaps_handler fn,
					      int start_level, int end_level,
					      gfn_t start_gfn, gfn_t end_gfn,
					      bool flush_on_yield, bool flush)
{
	struct slot_rmap_walk_iterator iterator;

	lockdep_assert_held_write(&kvm->mmu_lock);

	for_each_slot_rmap_range(slot, start_level, end_level, start_gfn,
			end_gfn, &iterator) {
		if (iterator.rmap)
			flush |= fn(kvm, iterator.rmap, slot);

		if (need_resched() || rwlock_needbreak(&kvm->mmu_lock)) {
			if (flush && flush_on_yield) {
				kvm_flush_remote_tlbs_range(kvm, start_gfn,
							    iterator.gfn - start_gfn + 1);
				flush = false;
			}
			cond_resched_rwlock_write(&kvm->mmu_lock);
		}
	}

	return flush;
}

static __always_inline bool walk_slot_rmaps(struct kvm *kvm,
					    const struct kvm_memory_slot *slot,
					    slot_rmaps_handler fn,
					    int start_level, int end_level,
					    bool flush_on_yield)
{
	return __walk_slot_rmaps(kvm, slot, fn, start_level, end_level,
				 slot->base_gfn, slot->base_gfn + slot->npages - 1,
				 flush_on_yield, false);
}

static __always_inline bool walk_slot_rmaps_4k(struct kvm *kvm,
					       const struct kvm_memory_slot *slot,
					       slot_rmaps_handler fn,
					       bool flush_on_yield)
{
	return walk_slot_rmaps(kvm, slot, fn, PG_LEVEL_4K, PG_LEVEL_4K, flush_on_yield);
}

static void free_mmu_pages(struct kvm_mmu *mmu)
{
	if (!tdp_enabled && mmu->pae_root)
		set_memory_encrypted((unsigned long)mmu->pae_root, 1);
	free_page((unsigned long)mmu->pae_root);
	free_page((unsigned long)mmu->pml4_root);
	free_page((unsigned long)mmu->pml5_root);
}

static int __kvm_mmu_create(struct kvm_vcpu *vcpu, struct kvm_mmu *mmu)
{
	struct page *page;
	int i;

	mmu->root.hpa = INVALID_PAGE;
	mmu->root.pgd = 0;
	for (i = 0; i < KVM_MMU_NUM_PREV_ROOTS; i++)
		mmu->prev_roots[i] = KVM_MMU_ROOT_INFO_INVALID;

	/* vcpu->arch.guest_mmu isn't used when !tdp_enabled. */
	if (!tdp_enabled && mmu == &vcpu->arch.guest_mmu)
		return 0;

	/*
	 * When using PAE paging, the four PDPTEs are treated as 'root' pages,
	 * while the PDP table is a per-vCPU construct that's allocated at MMU
	 * creation.  When emulating 32-bit mode, cr3 is only 32 bits even on
	 * x86_64.  Therefore we need to allocate the PDP table in the first
	 * 4GB of memory, which happens to fit the DMA32 zone.  TDP paging
	 * generally doesn't use PAE paging and can skip allocating the PDP
	 * table.  The main exception, handled here, is SVM's 32-bit NPT.  The
	 * other exception is for shadowing L1's 32-bit or PAE NPT on 64-bit
	 * KVM; that horror is handled on-demand by mmu_alloc_special_roots().
	 */
	if (tdp_enabled && kvm_mmu_get_tdp_level(vcpu) > PT32E_ROOT_LEVEL)
		return 0;

	page = alloc_page(GFP_KERNEL_ACCOUNT | __GFP_DMA32);
	if (!page)
		return -ENOMEM;

	mmu->pae_root = page_address(page);

	/*
	 * CR3 is only 32 bits when PAE paging is used, thus it's impossible to
	 * get the CPU to treat the PDPTEs as encrypted.  Decrypt the page so
	 * that KVM's writes and the CPU's reads get along.  Note, this is
	 * only necessary when using shadow paging, as 64-bit NPT can get at
	 * the C-bit even when shadowing 32-bit NPT, and SME isn't supported
	 * by 32-bit kernels (when KVM itself uses 32-bit NPT).
	 */
	if (!tdp_enabled)
		set_memory_decrypted((unsigned long)mmu->pae_root, 1);
	else
		WARN_ON_ONCE(shadow_me_value);

	for (i = 0; i < 4; ++i)
		mmu->pae_root[i] = INVALID_PAE_ROOT;

	return 0;
}

int kvm_mmu_create(struct kvm_vcpu *vcpu)
{
	int ret;

	vcpu->arch.mmu_pte_list_desc_cache.kmem_cache = pte_list_desc_cache;
	vcpu->arch.mmu_pte_list_desc_cache.gfp_zero = __GFP_ZERO;

	vcpu->arch.mmu_page_header_cache.kmem_cache = mmu_page_header_cache;
	vcpu->arch.mmu_page_header_cache.gfp_zero = __GFP_ZERO;

	vcpu->arch.mmu_shadow_page_cache.init_value =
		SHADOW_NONPRESENT_VALUE;
	if (!vcpu->arch.mmu_shadow_page_cache.init_value)
		vcpu->arch.mmu_shadow_page_cache.gfp_zero = __GFP_ZERO;

	vcpu->arch.mmu = &vcpu->arch.root_mmu;
	vcpu->arch.walk_mmu = &vcpu->arch.root_mmu;

	ret = __kvm_mmu_create(vcpu, &vcpu->arch.guest_mmu);
	if (ret)
		return ret;

	ret = __kvm_mmu_create(vcpu, &vcpu->arch.root_mmu);
	if (ret)
		goto fail_allocate_root;

	return ret;
 fail_allocate_root:
	free_mmu_pages(&vcpu->arch.guest_mmu);
	return ret;
}

#define BATCH_ZAP_PAGES	10
static void kvm_zap_obsolete_pages(struct kvm *kvm)
{
	struct kvm_mmu_page *sp, *node;
	int nr_zapped, batch = 0;
	bool unstable;

restart:
	list_for_each_entry_safe_reverse(sp, node,
	      &kvm->arch.active_mmu_pages, link) {
		/*
		 * No obsolete valid page exists before a newly created page
		 * since active_mmu_pages is a FIFO list.
		 */
		if (!is_obsolete_sp(kvm, sp))
			break;

		/*
		 * Invalid pages should never land back on the list of active
		 * pages.  Skip the bogus page, otherwise we'll get stuck in an
		 * infinite loop if the page gets put back on the list (again).
		 */
		if (WARN_ON_ONCE(sp->role.invalid))
			continue;

		/*
		 * No need to flush the TLB since we're only zapping shadow
		 * pages with an obsolete generation number and all vCPUS have
		 * loaded a new root, i.e. the shadow pages being zapped cannot
		 * be in active use by the guest.
		 */
		if (batch >= BATCH_ZAP_PAGES &&
		    cond_resched_rwlock_write(&kvm->mmu_lock)) {
			batch = 0;
			goto restart;
		}

		unstable = __kvm_mmu_prepare_zap_page(kvm, sp,
				&kvm->arch.zapped_obsolete_pages, &nr_zapped);
		batch += nr_zapped;

		if (unstable)
			goto restart;
	}

	/*
	 * Kick all vCPUs (via remote TLB flush) before freeing the page tables
	 * to ensure KVM is not in the middle of a lockless shadow page table
	 * walk, which may reference the pages.  The remote TLB flush itself is
	 * not required and is simply a convenient way to kick vCPUs as needed.
	 * KVM performs a local TLB flush when allocating a new root (see
	 * kvm_mmu_load()), and the reload in the caller ensure no vCPUs are
	 * running with an obsolete MMU.
	 */
	kvm_mmu_commit_zap_page(kvm, &kvm->arch.zapped_obsolete_pages);
}

/*
 * Fast invalidate all shadow pages and use lock-break technique
 * to zap obsolete pages.
 *
 * It's required when memslot is being deleted or VM is being
 * destroyed, in these cases, we should ensure that KVM MMU does
 * not use any resource of the being-deleted slot or all slots
 * after calling the function.
 */
static void kvm_mmu_zap_all_fast(struct kvm *kvm)
{
	lockdep_assert_held(&kvm->slots_lock);

	write_lock(&kvm->mmu_lock);
	trace_kvm_mmu_zap_all_fast(kvm);

	/*
	 * Toggle mmu_valid_gen between '0' and '1'.  Because slots_lock is
	 * held for the entire duration of zapping obsolete pages, it's
	 * impossible for there to be multiple invalid generations associated
	 * with *valid* shadow pages at any given time, i.e. there is exactly
	 * one valid generation and (at most) one invalid generation.
	 */
	kvm->arch.mmu_valid_gen = kvm->arch.mmu_valid_gen ? 0 : 1;

	/*
	 * In order to ensure all vCPUs drop their soon-to-be invalid roots,
	 * invalidating TDP MMU roots must be done while holding mmu_lock for
	 * write and in the same critical section as making the reload request,
	 * e.g. before kvm_zap_obsolete_pages() could drop mmu_lock and yield.
	 */
	if (tdp_mmu_enabled)
		kvm_tdp_mmu_invalidate_all_roots(kvm);

	/*
	 * Notify all vcpus to reload its shadow page table and flush TLB.
	 * Then all vcpus will switch to new shadow page table with the new
	 * mmu_valid_gen.
	 *
	 * Note: we need to do this under the protection of mmu_lock,
	 * otherwise, vcpu would purge shadow page but miss tlb flush.
	 */
	kvm_make_all_cpus_request(kvm, KVM_REQ_MMU_FREE_OBSOLETE_ROOTS);

	kvm_zap_obsolete_pages(kvm);

	write_unlock(&kvm->mmu_lock);

	/*
	 * Zap the invalidated TDP MMU roots, all SPTEs must be dropped before
	 * returning to the caller, e.g. if the zap is in response to a memslot
	 * deletion, mmu_notifier callbacks will be unable to reach the SPTEs
	 * associated with the deleted memslot once the update completes, and
	 * Deferring the zap until the final reference to the root is put would
	 * lead to use-after-free.
	 */
	if (tdp_mmu_enabled)
		kvm_tdp_mmu_zap_invalidated_roots(kvm);
}

static bool kvm_has_zapped_obsolete_pages(struct kvm *kvm)
{
	return unlikely(!list_empty_careful(&kvm->arch.zapped_obsolete_pages));
}

void kvm_mmu_init_vm(struct kvm *kvm)
{
	kvm->arch.shadow_mmio_value = shadow_mmio_value;
	INIT_LIST_HEAD(&kvm->arch.active_mmu_pages);
	INIT_LIST_HEAD(&kvm->arch.zapped_obsolete_pages);
	INIT_LIST_HEAD(&kvm->arch.possible_nx_huge_pages);
	spin_lock_init(&kvm->arch.mmu_unsync_pages_lock);

	if (tdp_mmu_enabled)
		kvm_mmu_init_tdp_mmu(kvm);

	kvm->arch.split_page_header_cache.kmem_cache = mmu_page_header_cache;
	kvm->arch.split_page_header_cache.gfp_zero = __GFP_ZERO;

	kvm->arch.split_shadow_page_cache.gfp_zero = __GFP_ZERO;

	kvm->arch.split_desc_cache.kmem_cache = pte_list_desc_cache;
	kvm->arch.split_desc_cache.gfp_zero = __GFP_ZERO;
}

static void mmu_free_vm_memory_caches(struct kvm *kvm)
{
	kvm_mmu_free_memory_cache(&kvm->arch.split_desc_cache);
	kvm_mmu_free_memory_cache(&kvm->arch.split_page_header_cache);
	kvm_mmu_free_memory_cache(&kvm->arch.split_shadow_page_cache);
}

void kvm_mmu_uninit_vm(struct kvm *kvm)
{
	if (tdp_mmu_enabled)
		kvm_mmu_uninit_tdp_mmu(kvm);

	mmu_free_vm_memory_caches(kvm);
}

static bool kvm_rmap_zap_gfn_range(struct kvm *kvm, gfn_t gfn_start, gfn_t gfn_end)
{
	const struct kvm_memory_slot *memslot;
	struct kvm_memslots *slots;
	struct kvm_memslot_iter iter;
	bool flush = false;
	gfn_t start, end;
	int i;

	if (!kvm_memslots_have_rmaps(kvm))
		return flush;

	for (i = 0; i < kvm_arch_nr_memslot_as_ids(kvm); i++) {
		slots = __kvm_memslots(kvm, i);

		kvm_for_each_memslot_in_gfn_range(&iter, slots, gfn_start, gfn_end) {
			memslot = iter.slot;
			start = max(gfn_start, memslot->base_gfn);
			end = min(gfn_end, memslot->base_gfn + memslot->npages);
			if (WARN_ON_ONCE(start >= end))
				continue;

			flush = __walk_slot_rmaps(kvm, memslot, __kvm_zap_rmap,
						  PG_LEVEL_4K, KVM_MAX_HUGEPAGE_LEVEL,
						  start, end - 1, true, flush);
		}
	}

	return flush;
}

/*
 * Invalidate (zap) SPTEs that cover GFNs from gfn_start and up to gfn_end
 * (not including it)
 */
void kvm_zap_gfn_range(struct kvm *kvm, gfn_t gfn_start, gfn_t gfn_end)
{
	bool flush;

	if (WARN_ON_ONCE(gfn_end <= gfn_start))
		return;

	write_lock(&kvm->mmu_lock);

	kvm_mmu_invalidate_begin(kvm);

	kvm_mmu_invalidate_range_add(kvm, gfn_start, gfn_end);

	flush = kvm_rmap_zap_gfn_range(kvm, gfn_start, gfn_end);

	if (tdp_mmu_enabled)
		flush = kvm_tdp_mmu_zap_leafs(kvm, gfn_start, gfn_end, flush);

	if (flush)
		kvm_flush_remote_tlbs_range(kvm, gfn_start, gfn_end - gfn_start);

	kvm_mmu_invalidate_end(kvm);

	write_unlock(&kvm->mmu_lock);
}

static bool slot_rmap_write_protect(struct kvm *kvm,
				    struct kvm_rmap_head *rmap_head,
				    const struct kvm_memory_slot *slot)
{
	return rmap_write_protect(rmap_head, false);
}

void kvm_mmu_slot_remove_write_access(struct kvm *kvm,
				      const struct kvm_memory_slot *memslot,
				      int start_level)
{
	if (kvm_memslots_have_rmaps(kvm)) {
		write_lock(&kvm->mmu_lock);
		walk_slot_rmaps(kvm, memslot, slot_rmap_write_protect,
				start_level, KVM_MAX_HUGEPAGE_LEVEL, false);
		write_unlock(&kvm->mmu_lock);
	}

	if (tdp_mmu_enabled) {
		read_lock(&kvm->mmu_lock);
		kvm_tdp_mmu_wrprot_slot(kvm, memslot, start_level);
		read_unlock(&kvm->mmu_lock);
	}
}

static inline bool need_topup(struct kvm_mmu_memory_cache *cache, int min)
{
	return kvm_mmu_memory_cache_nr_free_objects(cache) < min;
}

static bool need_topup_split_caches_or_resched(struct kvm *kvm)
{
	if (need_resched() || rwlock_needbreak(&kvm->mmu_lock))
		return true;

	/*
	 * In the worst case, SPLIT_DESC_CACHE_MIN_NR_OBJECTS descriptors are needed
	 * to split a single huge page. Calculating how many are actually needed
	 * is possible but not worth the complexity.
	 */
	return need_topup(&kvm->arch.split_desc_cache, SPLIT_DESC_CACHE_MIN_NR_OBJECTS) ||
	       need_topup(&kvm->arch.split_page_header_cache, 1) ||
	       need_topup(&kvm->arch.split_shadow_page_cache, 1);
}

static int topup_split_caches(struct kvm *kvm)
{
	/*
	 * Allocating rmap list entries when splitting huge pages for nested
	 * MMUs is uncommon as KVM needs to use a list if and only if there is
	 * more than one rmap entry for a gfn, i.e. requires an L1 gfn to be
	 * aliased by multiple L2 gfns and/or from multiple nested roots with
	 * different roles.  Aliasing gfns when using TDP is atypical for VMMs;
	 * a few gfns are often aliased during boot, e.g. when remapping BIOS,
	 * but aliasing rarely occurs post-boot or for many gfns.  If there is
	 * only one rmap entry, rmap->val points directly at that one entry and
	 * doesn't need to allocate a list.  Buffer the cache by the default
	 * capacity so that KVM doesn't have to drop mmu_lock to topup if KVM
	 * encounters an aliased gfn or two.
	 */
	const int capacity = SPLIT_DESC_CACHE_MIN_NR_OBJECTS +
			     KVM_ARCH_NR_OBJS_PER_MEMORY_CACHE;
	int r;

	lockdep_assert_held(&kvm->slots_lock);

	r = __kvm_mmu_topup_memory_cache(&kvm->arch.split_desc_cache, capacity,
					 SPLIT_DESC_CACHE_MIN_NR_OBJECTS);
	if (r)
		return r;

	r = kvm_mmu_topup_memory_cache(&kvm->arch.split_page_header_cache, 1);
	if (r)
		return r;

	return kvm_mmu_topup_memory_cache(&kvm->arch.split_shadow_page_cache, 1);
}

static struct kvm_mmu_page *shadow_mmu_get_sp_for_split(struct kvm *kvm, u64 *huge_sptep)
{
	struct kvm_mmu_page *huge_sp = sptep_to_sp(huge_sptep);
	struct shadow_page_caches caches = {};
	union kvm_mmu_page_role role;
	unsigned int access;
	gfn_t gfn;

	gfn = kvm_mmu_page_get_gfn(huge_sp, spte_index(huge_sptep));
	access = kvm_mmu_page_get_access(huge_sp, spte_index(huge_sptep));

	/*
	 * Note, huge page splitting always uses direct shadow pages, regardless
	 * of whether the huge page itself is mapped by a direct or indirect
	 * shadow page, since the huge page region itself is being directly
	 * mapped with smaller pages.
	 */
	role = kvm_mmu_child_role(huge_sptep, /*direct=*/true, access);

	/* Direct SPs do not require a shadowed_info_cache. */
	caches.page_header_cache = &kvm->arch.split_page_header_cache;
	caches.shadow_page_cache = &kvm->arch.split_shadow_page_cache;

	/* Safe to pass NULL for vCPU since requesting a direct SP. */
	return __kvm_mmu_get_shadow_page(kvm, NULL, &caches, gfn, role);
}

static void shadow_mmu_split_huge_page(struct kvm *kvm,
				       const struct kvm_memory_slot *slot,
				       u64 *huge_sptep)

{
	struct kvm_mmu_memory_cache *cache = &kvm->arch.split_desc_cache;
	u64 huge_spte = READ_ONCE(*huge_sptep);
	struct kvm_mmu_page *sp;
	bool flush = false;
	u64 *sptep, spte;
	gfn_t gfn;
	int index;

	sp = shadow_mmu_get_sp_for_split(kvm, huge_sptep);

	for (index = 0; index < SPTE_ENT_PER_PAGE; index++) {
		sptep = &sp->spt[index];
		gfn = kvm_mmu_page_get_gfn(sp, index);

		/*
		 * The SP may already have populated SPTEs, e.g. if this huge
		 * page is aliased by multiple sptes with the same access
		 * permissions. These entries are guaranteed to map the same
		 * gfn-to-pfn translation since the SP is direct, so no need to
		 * modify them.
		 *
		 * However, if a given SPTE points to a lower level page table,
		 * that lower level page table may only be partially populated.
		 * Installing such SPTEs would effectively unmap a potion of the
		 * huge page. Unmapping guest memory always requires a TLB flush
		 * since a subsequent operation on the unmapped regions would
		 * fail to detect the need to flush.
		 */
		if (is_shadow_present_pte(*sptep)) {
			flush |= !is_last_spte(*sptep, sp->role.level);
			continue;
		}

		spte = make_huge_page_split_spte(kvm, huge_spte, sp->role, index);
		mmu_spte_set(sptep, spte);
		__rmap_add(kvm, cache, slot, sptep, gfn, sp->role.access);
	}

	__link_shadow_page(kvm, cache, huge_sptep, sp, flush);
}

static int shadow_mmu_try_split_huge_page(struct kvm *kvm,
					  const struct kvm_memory_slot *slot,
					  u64 *huge_sptep)
{
	struct kvm_mmu_page *huge_sp = sptep_to_sp(huge_sptep);
	int level, r = 0;
	gfn_t gfn;
	u64 spte;

	/* Grab information for the tracepoint before dropping the MMU lock. */
	gfn = kvm_mmu_page_get_gfn(huge_sp, spte_index(huge_sptep));
	level = huge_sp->role.level;
	spte = *huge_sptep;

	if (kvm_mmu_available_pages(kvm) <= KVM_MIN_FREE_MMU_PAGES) {
		r = -ENOSPC;
		goto out;
	}

	if (need_topup_split_caches_or_resched(kvm)) {
		write_unlock(&kvm->mmu_lock);
		cond_resched();
		/*
		 * If the topup succeeds, return -EAGAIN to indicate that the
		 * rmap iterator should be restarted because the MMU lock was
		 * dropped.
		 */
		r = topup_split_caches(kvm) ?: -EAGAIN;
		write_lock(&kvm->mmu_lock);
		goto out;
	}

	shadow_mmu_split_huge_page(kvm, slot, huge_sptep);

out:
	trace_kvm_mmu_split_huge_page(gfn, spte, level, r);
	return r;
}

static bool shadow_mmu_try_split_huge_pages(struct kvm *kvm,
					    struct kvm_rmap_head *rmap_head,
					    const struct kvm_memory_slot *slot)
{
	struct rmap_iterator iter;
	struct kvm_mmu_page *sp;
	u64 *huge_sptep;
	int r;

restart:
	for_each_rmap_spte(rmap_head, &iter, huge_sptep) {
		sp = sptep_to_sp(huge_sptep);

		/* TDP MMU is enabled, so rmap only contains nested MMU SPs. */
		if (WARN_ON_ONCE(!sp->role.guest_mode))
			continue;

		/* The rmaps should never contain non-leaf SPTEs. */
		if (WARN_ON_ONCE(!is_large_pte(*huge_sptep)))
			continue;

		/* SPs with level >PG_LEVEL_4K should never by unsync. */
		if (WARN_ON_ONCE(sp->unsync))
			continue;

		/* Don't bother splitting huge pages on invalid SPs. */
		if (sp->role.invalid)
			continue;

		r = shadow_mmu_try_split_huge_page(kvm, slot, huge_sptep);

		/*
		 * The split succeeded or needs to be retried because the MMU
		 * lock was dropped. Either way, restart the iterator to get it
		 * back into a consistent state.
		 */
		if (!r || r == -EAGAIN)
			goto restart;

		/* The split failed and shouldn't be retried (e.g. -ENOMEM). */
		break;
	}

	return false;
}

static void kvm_shadow_mmu_try_split_huge_pages(struct kvm *kvm,
						const struct kvm_memory_slot *slot,
						gfn_t start, gfn_t end,
						int target_level)
{
	int level;

	/*
	 * Split huge pages starting with KVM_MAX_HUGEPAGE_LEVEL and working
	 * down to the target level. This ensures pages are recursively split
	 * all the way to the target level. There's no need to split pages
	 * already at the target level.
	 */
	for (level = KVM_MAX_HUGEPAGE_LEVEL; level > target_level; level--)
		__walk_slot_rmaps(kvm, slot, shadow_mmu_try_split_huge_pages,
				  level, level, start, end - 1, true, false);
}

/* Must be called with the mmu_lock held in write-mode. */
void kvm_mmu_try_split_huge_pages(struct kvm *kvm,
				   const struct kvm_memory_slot *memslot,
				   u64 start, u64 end,
				   int target_level)
{
	if (!tdp_mmu_enabled)
		return;

	if (kvm_memslots_have_rmaps(kvm))
		kvm_shadow_mmu_try_split_huge_pages(kvm, memslot, start, end, target_level);

	kvm_tdp_mmu_try_split_huge_pages(kvm, memslot, start, end, target_level, false);

	/*
	 * A TLB flush is unnecessary at this point for the same reasons as in
	 * kvm_mmu_slot_try_split_huge_pages().
	 */
}

void kvm_mmu_slot_try_split_huge_pages(struct kvm *kvm,
					const struct kvm_memory_slot *memslot,
					int target_level)
{
	u64 start = memslot->base_gfn;
	u64 end = start + memslot->npages;

	if (!tdp_mmu_enabled)
		return;

	if (kvm_memslots_have_rmaps(kvm)) {
		write_lock(&kvm->mmu_lock);
		kvm_shadow_mmu_try_split_huge_pages(kvm, memslot, start, end, target_level);
		write_unlock(&kvm->mmu_lock);
	}

	read_lock(&kvm->mmu_lock);
	kvm_tdp_mmu_try_split_huge_pages(kvm, memslot, start, end, target_level, true);
	read_unlock(&kvm->mmu_lock);

	/*
	 * No TLB flush is necessary here. KVM will flush TLBs after
	 * write-protecting and/or clearing dirty on the newly split SPTEs to
	 * ensure that guest writes are reflected in the dirty log before the
	 * ioctl to enable dirty logging on this memslot completes. Since the
	 * split SPTEs retain the write and dirty bits of the huge SPTE, it is
	 * safe for KVM to decide if a TLB flush is necessary based on the split
	 * SPTEs.
	 */
}

static bool kvm_mmu_zap_collapsible_spte(struct kvm *kvm,
					 struct kvm_rmap_head *rmap_head,
					 const struct kvm_memory_slot *slot)
{
	u64 *sptep;
	struct rmap_iterator iter;
	int need_tlb_flush = 0;
	struct kvm_mmu_page *sp;

restart:
	for_each_rmap_spte(rmap_head, &iter, sptep) {
		sp = sptep_to_sp(sptep);

		/*
		 * We cannot do huge page mapping for indirect shadow pages,
		 * which are found on the last rmap (level = 1) when not using
		 * tdp; such shadow pages are synced with the page table in
		 * the guest, and the guest page table is using 4K page size
		 * mapping if the indirect sp has level = 1.
		 */
		if (sp->role.direct &&
		    sp->role.level < kvm_mmu_max_mapping_level(kvm, slot, sp->gfn,
							       PG_LEVEL_NUM)) {
			kvm_zap_one_rmap_spte(kvm, rmap_head, sptep);

			if (kvm_available_flush_remote_tlbs_range())
				kvm_flush_remote_tlbs_sptep(kvm, sptep);
			else
				need_tlb_flush = 1;

			goto restart;
		}
	}

	return need_tlb_flush;
}
EXPORT_SYMBOL_GPL(kvm_zap_gfn_range);

static void kvm_rmap_zap_collapsible_sptes(struct kvm *kvm,
					   const struct kvm_memory_slot *slot)
{
	/*
	 * Note, use KVM_MAX_HUGEPAGE_LEVEL - 1 since there's no need to zap
	 * pages that are already mapped at the maximum hugepage level.
	 */
	if (walk_slot_rmaps(kvm, slot, kvm_mmu_zap_collapsible_spte,
			    PG_LEVEL_4K, KVM_MAX_HUGEPAGE_LEVEL - 1, true))
		kvm_flush_remote_tlbs_memslot(kvm, slot);
}

void kvm_mmu_zap_collapsible_sptes(struct kvm *kvm,
				   const struct kvm_memory_slot *slot)
{
	if (kvm_memslots_have_rmaps(kvm)) {
		write_lock(&kvm->mmu_lock);
		kvm_rmap_zap_collapsible_sptes(kvm, slot);
		write_unlock(&kvm->mmu_lock);
	}

	if (tdp_mmu_enabled) {
		read_lock(&kvm->mmu_lock);
		kvm_tdp_mmu_zap_collapsible_sptes(kvm, slot);
		read_unlock(&kvm->mmu_lock);
	}
}

void kvm_mmu_slot_leaf_clear_dirty(struct kvm *kvm,
				   const struct kvm_memory_slot *memslot)
{
	if (kvm_memslots_have_rmaps(kvm)) {
		write_lock(&kvm->mmu_lock);
		/*
		 * Clear dirty bits only on 4k SPTEs since the legacy MMU only
		 * support dirty logging at a 4k granularity.
		 */
		walk_slot_rmaps_4k(kvm, memslot, __rmap_clear_dirty, false);
		write_unlock(&kvm->mmu_lock);
	}

	if (tdp_mmu_enabled) {
		read_lock(&kvm->mmu_lock);
		kvm_tdp_mmu_clear_dirty_slot(kvm, memslot);
		read_unlock(&kvm->mmu_lock);
	}

	/*
	 * The caller will flush the TLBs after this function returns.
	 *
	 * It's also safe to flush TLBs out of mmu lock here as currently this
	 * function is only used for dirty logging, in which case flushing TLB
	 * out of mmu lock also guarantees no dirty pages will be lost in
	 * dirty_bitmap.
	 */
}

static void kvm_mmu_zap_all(struct kvm *kvm)
{
	struct kvm_mmu_page *sp, *node;
	LIST_HEAD(invalid_list);
	int ign;

	write_lock(&kvm->mmu_lock);
restart:
	list_for_each_entry_safe(sp, node, &kvm->arch.active_mmu_pages, link) {
		if (WARN_ON_ONCE(sp->role.invalid))
			continue;
		if (__kvm_mmu_prepare_zap_page(kvm, sp, &invalid_list, &ign))
			goto restart;
		if (cond_resched_rwlock_write(&kvm->mmu_lock))
			goto restart;
	}

	kvm_mmu_commit_zap_page(kvm, &invalid_list);

	if (tdp_mmu_enabled)
		kvm_tdp_mmu_zap_all(kvm);

	write_unlock(&kvm->mmu_lock);
}

void kvm_arch_flush_shadow_all(struct kvm *kvm)
{
	kvm_mmu_zap_all(kvm);
}

void kvm_arch_flush_shadow_memslot(struct kvm *kvm,
				   struct kvm_memory_slot *slot)
{
	kvm_mmu_zap_all_fast(kvm);
}

void kvm_mmu_invalidate_mmio_sptes(struct kvm *kvm, u64 gen)
{
	WARN_ON_ONCE(gen & KVM_MEMSLOT_GEN_UPDATE_IN_PROGRESS);

	gen &= MMIO_SPTE_GEN_MASK;

	/*
	 * Generation numbers are incremented in multiples of the number of
	 * address spaces in order to provide unique generations across all
	 * address spaces.  Strip what is effectively the address space
	 * modifier prior to checking for a wrap of the MMIO generation so
	 * that a wrap in any address space is detected.
	 */
	gen &= ~((u64)kvm_arch_nr_memslot_as_ids(kvm) - 1);

	/*
	 * The very rare case: if the MMIO generation number has wrapped,
	 * zap all shadow pages.
	 */
	if (unlikely(gen == 0)) {
		kvm_debug_ratelimited("zapping shadow pages for mmio generation wraparound\n");
		kvm_mmu_zap_all_fast(kvm);
	}
}

static unsigned long mmu_shrink_scan(struct shrinker *shrink,
				     struct shrink_control *sc)
{
	struct kvm *kvm;
	int nr_to_scan = sc->nr_to_scan;
	unsigned long freed = 0;

	mutex_lock(&kvm_lock);

	list_for_each_entry(kvm, &vm_list, vm_list) {
		int idx;

		/*
		 * Never scan more than sc->nr_to_scan VM instances.
		 * Will not hit this condition practically since we do not try
		 * to shrink more than one VM and it is very unlikely to see
		 * !n_used_mmu_pages so many times.
		 */
		if (!nr_to_scan--)
			break;
		/*
		 * n_used_mmu_pages is accessed without holding kvm->mmu_lock
		 * here. We may skip a VM instance errorneosly, but we do not
		 * want to shrink a VM that only started to populate its MMU
		 * anyway.
		 */
		if (!kvm->arch.n_used_mmu_pages &&
		    !kvm_has_zapped_obsolete_pages(kvm))
			continue;

		idx = srcu_read_lock(&kvm->srcu);
		write_lock(&kvm->mmu_lock);

		if (kvm_has_zapped_obsolete_pages(kvm)) {
			kvm_mmu_commit_zap_page(kvm,
			      &kvm->arch.zapped_obsolete_pages);
			goto unlock;
		}

		freed = kvm_mmu_zap_oldest_mmu_pages(kvm, sc->nr_to_scan);

unlock:
		write_unlock(&kvm->mmu_lock);
		srcu_read_unlock(&kvm->srcu, idx);

		/*
		 * unfair on small ones
		 * per-vm shrinkers cry out
		 * sadness comes quickly
		 */
		list_move_tail(&kvm->vm_list, &vm_list);
		break;
	}

	mutex_unlock(&kvm_lock);
	return freed;
}

static unsigned long mmu_shrink_count(struct shrinker *shrink,
				      struct shrink_control *sc)
{
	return percpu_counter_read_positive(&kvm_total_used_mmu_pages);
}

static struct shrinker *mmu_shrinker;

static void mmu_destroy_caches(void)
{
	kmem_cache_destroy(pte_list_desc_cache);
	kmem_cache_destroy(mmu_page_header_cache);
}

static int get_nx_huge_pages(char *buffer, const struct kernel_param *kp)
{
	if (nx_hugepage_mitigation_hard_disabled)
		return sysfs_emit(buffer, "never\n");

	return param_get_bool(buffer, kp);
}

static bool get_nx_auto_mode(void)
{
	/* Return true when CPU has the bug, and mitigations are ON */
	return boot_cpu_has_bug(X86_BUG_ITLB_MULTIHIT) && !cpu_mitigations_off();
}

static void __set_nx_huge_pages(bool val)
{
	nx_huge_pages = itlb_multihit_kvm_mitigation = val;
}

static int set_nx_huge_pages(const char *val, const struct kernel_param *kp)
{
	bool old_val = nx_huge_pages;
	bool new_val;

	if (nx_hugepage_mitigation_hard_disabled)
		return -EPERM;

	/* In "auto" mode deploy workaround only if CPU has the bug. */
	if (sysfs_streq(val, "off")) {
		new_val = 0;
	} else if (sysfs_streq(val, "force")) {
		new_val = 1;
	} else if (sysfs_streq(val, "auto")) {
		new_val = get_nx_auto_mode();
	} else if (sysfs_streq(val, "never")) {
		new_val = 0;

		mutex_lock(&kvm_lock);
		if (!list_empty(&vm_list)) {
			mutex_unlock(&kvm_lock);
			return -EBUSY;
		}
		nx_hugepage_mitigation_hard_disabled = true;
		mutex_unlock(&kvm_lock);
	} else if (kstrtobool(val, &new_val) < 0) {
		return -EINVAL;
	}

	__set_nx_huge_pages(new_val);

	if (new_val != old_val) {
		struct kvm *kvm;

		mutex_lock(&kvm_lock);

		list_for_each_entry(kvm, &vm_list, vm_list) {
			mutex_lock(&kvm->slots_lock);
			kvm_mmu_zap_all_fast(kvm);
			mutex_unlock(&kvm->slots_lock);

			wake_up_process(kvm->arch.nx_huge_page_recovery_thread);
		}
		mutex_unlock(&kvm_lock);
	}

	return 0;
}

/*
 * nx_huge_pages needs to be resolved to true/false when kvm.ko is loaded, as
 * its default value of -1 is technically undefined behavior for a boolean.
 * Forward the module init call to SPTE code so that it too can handle module
 * params that need to be resolved/snapshot.
 */
void __init kvm_mmu_x86_module_init(void)
{
	if (nx_huge_pages == -1)
		__set_nx_huge_pages(get_nx_auto_mode());

	/*
	 * Snapshot userspace's desire to enable the TDP MMU. Whether or not the
	 * TDP MMU is actually enabled is determined in kvm_configure_mmu()
	 * when the vendor module is loaded.
	 */
	tdp_mmu_allowed = tdp_mmu_enabled;

	kvm_mmu_spte_module_init();
}

/*
 * The bulk of the MMU initialization is deferred until the vendor module is
 * loaded as many of the masks/values may be modified by VMX or SVM, i.e. need
 * to be reset when a potentially different vendor module is loaded.
 */
int kvm_mmu_vendor_module_init(void)
{
	int ret = -ENOMEM;

	/*
	 * MMU roles use union aliasing which is, generally speaking, an
	 * undefined behavior. However, we supposedly know how compilers behave
	 * and the current status quo is unlikely to change. Guardians below are
	 * supposed to let us know if the assumption becomes false.
	 */
	BUILD_BUG_ON(sizeof(union kvm_mmu_page_role) != sizeof(u32));
	BUILD_BUG_ON(sizeof(union kvm_mmu_extended_role) != sizeof(u32));
	BUILD_BUG_ON(sizeof(union kvm_cpu_role) != sizeof(u64));

	kvm_mmu_reset_all_pte_masks();

	pte_list_desc_cache = KMEM_CACHE(pte_list_desc, SLAB_ACCOUNT);
	if (!pte_list_desc_cache)
		goto out;

	mmu_page_header_cache = kmem_cache_create("kvm_mmu_page_header",
						  sizeof(struct kvm_mmu_page),
						  0, SLAB_ACCOUNT, NULL);
	if (!mmu_page_header_cache)
		goto out;

	if (percpu_counter_init(&kvm_total_used_mmu_pages, 0, GFP_KERNEL))
		goto out;

	mmu_shrinker = shrinker_alloc(0, "x86-mmu");
	if (!mmu_shrinker)
		goto out_shrinker;

	mmu_shrinker->count_objects = mmu_shrink_count;
	mmu_shrinker->scan_objects = mmu_shrink_scan;
	mmu_shrinker->seeks = DEFAULT_SEEKS * 10;

	shrinker_register(mmu_shrinker);

	return 0;

out_shrinker:
	percpu_counter_destroy(&kvm_total_used_mmu_pages);
out:
	mmu_destroy_caches();
	return ret;
}

void kvm_mmu_destroy(struct kvm_vcpu *vcpu)
{
	kvm_mmu_unload(vcpu);
	free_mmu_pages(&vcpu->arch.root_mmu);
	free_mmu_pages(&vcpu->arch.guest_mmu);
	mmu_free_memory_caches(vcpu);
}

void kvm_mmu_vendor_module_exit(void)
{
	mmu_destroy_caches();
	percpu_counter_destroy(&kvm_total_used_mmu_pages);
	shrinker_free(mmu_shrinker);
}

/*
 * Calculate the effective recovery period, accounting for '0' meaning "let KVM
 * select a halving time of 1 hour".  Returns true if recovery is enabled.
 */
static bool calc_nx_huge_pages_recovery_period(uint *period)
{
	/*
	 * Use READ_ONCE to get the params, this may be called outside of the
	 * param setters, e.g. by the kthread to compute its next timeout.
	 */
	bool enabled = READ_ONCE(nx_huge_pages);
	uint ratio = READ_ONCE(nx_huge_pages_recovery_ratio);

	if (!enabled || !ratio)
		return false;

	*period = READ_ONCE(nx_huge_pages_recovery_period_ms);
	if (!*period) {
		/* Make sure the period is not less than one second.  */
		ratio = min(ratio, 3600u);
		*period = 60 * 60 * 1000 / ratio;
	}
	return true;
}

static int set_nx_huge_pages_recovery_param(const char *val, const struct kernel_param *kp)
{
	bool was_recovery_enabled, is_recovery_enabled;
	uint old_period, new_period;
	int err;

	if (nx_hugepage_mitigation_hard_disabled)
		return -EPERM;

	was_recovery_enabled = calc_nx_huge_pages_recovery_period(&old_period);

	err = param_set_uint(val, kp);
	if (err)
		return err;

	is_recovery_enabled = calc_nx_huge_pages_recovery_period(&new_period);

	if (is_recovery_enabled &&
	    (!was_recovery_enabled || old_period > new_period)) {
		struct kvm *kvm;

		mutex_lock(&kvm_lock);

		list_for_each_entry(kvm, &vm_list, vm_list)
			wake_up_process(kvm->arch.nx_huge_page_recovery_thread);

		mutex_unlock(&kvm_lock);
	}

	return err;
}

static void kvm_recover_nx_huge_pages(struct kvm *kvm)
{
	unsigned long nx_lpage_splits = kvm->stat.nx_lpage_splits;
	struct kvm_memory_slot *slot;
	int rcu_idx;
	struct kvm_mmu_page *sp;
	unsigned int ratio;
	LIST_HEAD(invalid_list);
	bool flush = false;
	ulong to_zap;

	rcu_idx = srcu_read_lock(&kvm->srcu);
	write_lock(&kvm->mmu_lock);

	/*
	 * Zapping TDP MMU shadow pages, including the remote TLB flush, must
	 * be done under RCU protection, because the pages are freed via RCU
	 * callback.
	 */
	rcu_read_lock();

	ratio = READ_ONCE(nx_huge_pages_recovery_ratio);
	to_zap = ratio ? DIV_ROUND_UP(nx_lpage_splits, ratio) : 0;
	for ( ; to_zap; --to_zap) {
		if (list_empty(&kvm->arch.possible_nx_huge_pages))
			break;

		/*
		 * We use a separate list instead of just using active_mmu_pages
		 * because the number of shadow pages that be replaced with an
		 * NX huge page is expected to be relatively small compared to
		 * the total number of shadow pages.  And because the TDP MMU
		 * doesn't use active_mmu_pages.
		 */
		sp = list_first_entry(&kvm->arch.possible_nx_huge_pages,
				      struct kvm_mmu_page,
				      possible_nx_huge_page_link);
		WARN_ON_ONCE(!sp->nx_huge_page_disallowed);
		WARN_ON_ONCE(!sp->role.direct);

		/*
		 * Unaccount and do not attempt to recover any NX Huge Pages
		 * that are being dirty tracked, as they would just be faulted
		 * back in as 4KiB pages. The NX Huge Pages in this slot will be
		 * recovered, along with all the other huge pages in the slot,
		 * when dirty logging is disabled.
		 *
		 * Since gfn_to_memslot() is relatively expensive, it helps to
		 * skip it if it the test cannot possibly return true.  On the
		 * other hand, if any memslot has logging enabled, chances are
		 * good that all of them do, in which case unaccount_nx_huge_page()
		 * is much cheaper than zapping the page.
		 *
		 * If a memslot update is in progress, reading an incorrect value
		 * of kvm->nr_memslots_dirty_logging is not a problem: if it is
		 * becoming zero, gfn_to_memslot() will be done unnecessarily; if
		 * it is becoming nonzero, the page will be zapped unnecessarily.
		 * Either way, this only affects efficiency in racy situations,
		 * and not correctness.
		 */
		slot = NULL;
		if (atomic_read(&kvm->nr_memslots_dirty_logging)) {
			struct kvm_memslots *slots;

			slots = kvm_memslots_for_spte_role(kvm, sp->role);
			slot = __gfn_to_memslot(slots, sp->gfn);
			WARN_ON_ONCE(!slot);
		}

		if (slot && kvm_slot_dirty_track_enabled(slot))
			unaccount_nx_huge_page(kvm, sp);
		else if (is_tdp_mmu_page(sp))
			flush |= kvm_tdp_mmu_zap_sp(kvm, sp);
		else
			kvm_mmu_prepare_zap_page(kvm, sp, &invalid_list);
		WARN_ON_ONCE(sp->nx_huge_page_disallowed);

		if (need_resched() || rwlock_needbreak(&kvm->mmu_lock)) {
			kvm_mmu_remote_flush_or_zap(kvm, &invalid_list, flush);
			rcu_read_unlock();

			cond_resched_rwlock_write(&kvm->mmu_lock);
			flush = false;

			rcu_read_lock();
		}
	}
	kvm_mmu_remote_flush_or_zap(kvm, &invalid_list, flush);

	rcu_read_unlock();

	write_unlock(&kvm->mmu_lock);
	srcu_read_unlock(&kvm->srcu, rcu_idx);
}

static long get_nx_huge_page_recovery_timeout(u64 start_time)
{
	bool enabled;
	uint period;

	enabled = calc_nx_huge_pages_recovery_period(&period);

	return enabled ? start_time + msecs_to_jiffies(period) - get_jiffies_64()
		       : MAX_SCHEDULE_TIMEOUT;
}

static int kvm_nx_huge_page_recovery_worker(struct kvm *kvm, uintptr_t data)
{
	u64 start_time;
	long remaining_time;

	while (true) {
		start_time = get_jiffies_64();
		remaining_time = get_nx_huge_page_recovery_timeout(start_time);

		set_current_state(TASK_INTERRUPTIBLE);
		while (!kthread_should_stop() && remaining_time > 0) {
			schedule_timeout(remaining_time);
			remaining_time = get_nx_huge_page_recovery_timeout(start_time);
			set_current_state(TASK_INTERRUPTIBLE);
		}

		set_current_state(TASK_RUNNING);

		if (kthread_should_stop())
			return 0;

		kvm_recover_nx_huge_pages(kvm);
	}
}

int kvm_mmu_post_init_vm(struct kvm *kvm)
{
	int err;

	if (nx_hugepage_mitigation_hard_disabled)
		return 0;

	err = kvm_vm_create_worker_thread(kvm, kvm_nx_huge_page_recovery_worker, 0,
					  "kvm-nx-lpage-recovery",
					  &kvm->arch.nx_huge_page_recovery_thread);
	if (!err)
		kthread_unpark(kvm->arch.nx_huge_page_recovery_thread);

	return err;
}

void kvm_mmu_pre_destroy_vm(struct kvm *kvm)
{
	if (kvm->arch.nx_huge_page_recovery_thread)
		kthread_stop(kvm->arch.nx_huge_page_recovery_thread);
}

#ifdef CONFIG_KVM_GENERIC_MEMORY_ATTRIBUTES
bool kvm_arch_pre_set_memory_attributes(struct kvm *kvm,
					struct kvm_gfn_range *range)
{
	/*
	 * Zap SPTEs even if the slot can't be mapped PRIVATE.  KVM x86 only
	 * supports KVM_MEMORY_ATTRIBUTE_PRIVATE, and so it *seems* like KVM
	 * can simply ignore such slots.  But if userspace is making memory
	 * PRIVATE, then KVM must prevent the guest from accessing the memory
	 * as shared.  And if userspace is making memory SHARED and this point
	 * is reached, then at least one page within the range was previously
	 * PRIVATE, i.e. the slot's possible hugepage ranges are changing.
	 * Zapping SPTEs in this case ensures KVM will reassess whether or not
	 * a hugepage can be used for affected ranges.
	 */
	if (WARN_ON_ONCE(!kvm_arch_has_private_mem(kvm)))
		return false;

	return kvm_unmap_gfn_range(kvm, range);
}

static bool hugepage_test_mixed(struct kvm_memory_slot *slot, gfn_t gfn,
				int level)
{
	return lpage_info_slot(gfn, slot, level)->disallow_lpage & KVM_LPAGE_MIXED_FLAG;
}

static void hugepage_clear_mixed(struct kvm_memory_slot *slot, gfn_t gfn,
				 int level)
{
	lpage_info_slot(gfn, slot, level)->disallow_lpage &= ~KVM_LPAGE_MIXED_FLAG;
}

static void hugepage_set_mixed(struct kvm_memory_slot *slot, gfn_t gfn,
			       int level)
{
	lpage_info_slot(gfn, slot, level)->disallow_lpage |= KVM_LPAGE_MIXED_FLAG;
}

static bool hugepage_has_attrs(struct kvm *kvm, struct kvm_memory_slot *slot,
			       gfn_t gfn, int level, unsigned long attrs)
{
	const unsigned long start = gfn;
	const unsigned long end = start + KVM_PAGES_PER_HPAGE(level);

	if (level == PG_LEVEL_2M)
		return kvm_range_has_memory_attributes(kvm, start, end, ~0, attrs);

	for (gfn = start; gfn < end; gfn += KVM_PAGES_PER_HPAGE(level - 1)) {
		if (hugepage_test_mixed(slot, gfn, level - 1) ||
		    attrs != kvm_get_memory_attributes(kvm, gfn))
			return false;
	}
	return true;
}

bool kvm_arch_post_set_memory_attributes(struct kvm *kvm,
					 struct kvm_gfn_range *range)
{
	unsigned long attrs = range->arg.attributes;
	struct kvm_memory_slot *slot = range->slot;
	int level;

	lockdep_assert_held_write(&kvm->mmu_lock);
	lockdep_assert_held(&kvm->slots_lock);

	/*
	 * Calculate which ranges can be mapped with hugepages even if the slot
	 * can't map memory PRIVATE.  KVM mustn't create a SHARED hugepage over
	 * a range that has PRIVATE GFNs, and conversely converting a range to
	 * SHARED may now allow hugepages.
	 */
	if (WARN_ON_ONCE(!kvm_arch_has_private_mem(kvm)))
		return false;

	/*
	 * The sequence matters here: upper levels consume the result of lower
	 * level's scanning.
	 */
	for (level = PG_LEVEL_2M; level <= KVM_MAX_HUGEPAGE_LEVEL; level++) {
		gfn_t nr_pages = KVM_PAGES_PER_HPAGE(level);
		gfn_t gfn = gfn_round_for_level(range->start, level);

		/* Process the head page if it straddles the range. */
		if (gfn != range->start || gfn + nr_pages > range->end) {
			/*
			 * Skip mixed tracking if the aligned gfn isn't covered
			 * by the memslot, KVM can't use a hugepage due to the
			 * misaligned address regardless of memory attributes.
			 */
			if (gfn >= slot->base_gfn &&
			    gfn + nr_pages <= slot->base_gfn + slot->npages) {
				if (hugepage_has_attrs(kvm, slot, gfn, level, attrs))
					hugepage_clear_mixed(slot, gfn, level);
				else
					hugepage_set_mixed(slot, gfn, level);
			}
			gfn += nr_pages;
		}

		/*
		 * Pages entirely covered by the range are guaranteed to have
		 * only the attributes which were just set.
		 */
		for ( ; gfn + nr_pages <= range->end; gfn += nr_pages)
			hugepage_clear_mixed(slot, gfn, level);

		/*
		 * Process the last tail page if it straddles the range and is
		 * contained by the memslot.  Like the head page, KVM can't
		 * create a hugepage if the slot size is misaligned.
		 */
		if (gfn < range->end &&
		    (gfn + nr_pages) <= (slot->base_gfn + slot->npages)) {
			if (hugepage_has_attrs(kvm, slot, gfn, level, attrs))
				hugepage_clear_mixed(slot, gfn, level);
			else
				hugepage_set_mixed(slot, gfn, level);
		}
	}
	return false;
}

void kvm_mmu_init_memslot_memory_attributes(struct kvm *kvm,
					    struct kvm_memory_slot *slot)
{
	int level;

	if (!kvm_arch_has_private_mem(kvm))
		return;

	for (level = PG_LEVEL_2M; level <= KVM_MAX_HUGEPAGE_LEVEL; level++) {
		/*
		 * Don't bother tracking mixed attributes for pages that can't
		 * be huge due to alignment, i.e. process only pages that are
		 * entirely contained by the memslot.
		 */
		gfn_t end = gfn_round_for_level(slot->base_gfn + slot->npages, level);
		gfn_t start = gfn_round_for_level(slot->base_gfn, level);
		gfn_t nr_pages = KVM_PAGES_PER_HPAGE(level);
		gfn_t gfn;

		if (start < slot->base_gfn)
			start += nr_pages;

		/*
		 * Unlike setting attributes, every potential hugepage needs to
		 * be manually checked as the attributes may already be mixed.
		 */
		for (gfn = start; gfn < end; gfn += nr_pages) {
			unsigned long attrs = kvm_get_memory_attributes(kvm, gfn);

			if (hugepage_has_attrs(kvm, slot, gfn, level, attrs))
				hugepage_clear_mixed(slot, gfn, level);
			else
				hugepage_set_mixed(slot, gfn, level);
		}
	}
}
#endif<|MERGE_RESOLUTION|>--- conflicted
+++ resolved
@@ -4335,11 +4335,7 @@
 	if (req_max_level)
 		max_level = min(max_level, req_max_level);
 
-<<<<<<< HEAD
-	return req_max_level;
-=======
 	return max_level;
->>>>>>> 9cacb32a
 }
 
 static int kvm_faultin_pfn_private(struct kvm_vcpu *vcpu,
@@ -4747,12 +4743,9 @@
 	u64 end;
 	int r;
 
-<<<<<<< HEAD
-=======
 	if (!vcpu->kvm->arch.pre_fault_allowed)
 		return -EOPNOTSUPP;
 
->>>>>>> 9cacb32a
 	/*
 	 * reload is efficient when called repeatedly, so we can do it on
 	 * every iteration.
