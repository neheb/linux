// SPDX-License-Identifier: MIT
/*
 * Copyright © 2023 Intel Corporation
 */
#include "xe_drm_client.h"

#include <drm/drm_print.h>
#include <drm/xe_drm.h>
#include <linux/kernel.h>
#include <linux/slab.h>
#include <linux/types.h>

#include "xe_bo.h"
#include "xe_bo_types.h"
#include "xe_device_types.h"
#include "xe_exec_queue.h"
#include "xe_force_wake.h"
#include "xe_gt.h"
#include "xe_hw_engine.h"
#include "xe_pm.h"
#include "xe_trace.h"

/**
 * DOC: DRM Client usage stats
 *
 * The drm/xe driver implements the DRM client usage stats specification as
 * documented in :ref:`drm-client-usage-stats`.
 *
 * Example of the output showing the implemented key value pairs and entirety of
 * the currently possible format options:
 *
 * ::
 *
 * 	pos:    0
 * 	flags:  0100002
 * 	mnt_id: 26
 * 	ino:    685
 * 	drm-driver:     xe
 * 	drm-client-id:  3
 * 	drm-pdev:       0000:03:00.0
 * 	drm-total-system:       0
 * 	drm-shared-system:      0
 * 	drm-active-system:      0
 * 	drm-resident-system:    0
 * 	drm-purgeable-system:   0
 * 	drm-total-gtt:  192 KiB
 * 	drm-shared-gtt: 0
 * 	drm-active-gtt: 0
 * 	drm-resident-gtt:       192 KiB
 * 	drm-total-vram0:        23992 KiB
 * 	drm-shared-vram0:       16 MiB
 * 	drm-active-vram0:       0
 * 	drm-resident-vram0:     23992 KiB
 * 	drm-total-stolen:       0
 * 	drm-shared-stolen:      0
 * 	drm-active-stolen:      0
 * 	drm-resident-stolen:    0
 * 	drm-cycles-rcs: 28257900
 * 	drm-total-cycles-rcs:   7655183225
 * 	drm-cycles-bcs: 0
 * 	drm-total-cycles-bcs:   7655183225
 * 	drm-cycles-vcs: 0
 * 	drm-total-cycles-vcs:   7655183225
 * 	drm-engine-capacity-vcs:        2
 * 	drm-cycles-vecs:        0
 * 	drm-total-cycles-vecs:  7655183225
 * 	drm-engine-capacity-vecs:       2
 * 	drm-cycles-ccs: 0
 * 	drm-total-cycles-ccs:   7655183225
 * 	drm-engine-capacity-ccs:        4
 *
 * Possible `drm-cycles-` key names are: `rcs`, `ccs`, `bcs`, `vcs`, `vecs` and
 * "other".
 */

/**
 * xe_drm_client_alloc() - Allocate drm client
 * @void: No arg
 *
 * Allocate drm client struct to track client memory against
 * same till client life. Call this API whenever new client
 * has opened xe device.
 *
 * Return: pointer to client struct or NULL if can't allocate
 */
struct xe_drm_client *xe_drm_client_alloc(void)
{
	struct xe_drm_client *client;

	client = kzalloc(sizeof(*client), GFP_KERNEL);
	if (!client)
		return NULL;

	kref_init(&client->kref);

#ifdef CONFIG_PROC_FS
	spin_lock_init(&client->bos_lock);
	INIT_LIST_HEAD(&client->bos_list);
#endif
	return client;
}

/**
 * __xe_drm_client_free() - Free client struct
 * @kref: The reference
 *
 * This frees client struct. Call this API when xe device is closed
 * by drm client.
 *
 * Return: void
 */
void __xe_drm_client_free(struct kref *kref)
{
	struct xe_drm_client *client =
		container_of(kref, typeof(*client), kref);

	kfree(client);
}

#ifdef CONFIG_PROC_FS
/**
 * xe_drm_client_add_bo() - Add BO for tracking client mem usage
 * @client: The drm client ptr
 * @bo: The xe BO ptr
 *
 * Add all BO created by individual drm client by calling this function.
 * This helps in tracking client memory usage.
 *
 * Return: void
 */
void xe_drm_client_add_bo(struct xe_drm_client *client,
			  struct xe_bo *bo)
{
	XE_WARN_ON(bo->client);
	XE_WARN_ON(!list_empty(&bo->client_link));

	spin_lock(&client->bos_lock);
	bo->client = xe_drm_client_get(client);
	list_add_tail(&bo->client_link, &client->bos_list);
	spin_unlock(&client->bos_lock);
}

/**
 * xe_drm_client_remove_bo() - Remove BO for tracking client mem usage
 * @bo: The xe BO ptr
 *
 * Remove all BO removed by individual drm client by calling this function.
 * This helps in tracking client memory usage.
 *
 * Return: void
 */
void xe_drm_client_remove_bo(struct xe_bo *bo)
{
	struct xe_drm_client *client = bo->client;

	spin_lock(&client->bos_lock);
	list_del(&bo->client_link);
	spin_unlock(&client->bos_lock);

	xe_drm_client_put(client);
}

static void bo_meminfo(struct xe_bo *bo,
		       struct drm_memory_stats stats[TTM_NUM_MEM_TYPES])
{
	u64 sz = bo->size;
	u32 mem_type;

	if (bo->placement.placement)
		mem_type = bo->placement.placement->mem_type;
	else
		mem_type = XE_PL_TT;

	if (drm_gem_object_is_shared_for_memory_stats(&bo->ttm.base))
		stats[mem_type].shared += sz;
	else
		stats[mem_type].private += sz;

	if (xe_bo_has_pages(bo)) {
		stats[mem_type].resident += sz;

		if (!dma_resv_test_signaled(bo->ttm.base.resv,
					    DMA_RESV_USAGE_BOOKKEEP))
			stats[mem_type].active += sz;
		else if (mem_type == XE_PL_SYSTEM)
			stats[mem_type].purgeable += sz;
	}
}

static void show_meminfo(struct drm_printer *p, struct drm_file *file)
{
	struct drm_memory_stats stats[TTM_NUM_MEM_TYPES] = {};
	struct xe_file *xef = file->driver_priv;
	struct ttm_device *bdev = &xef->xe->ttm;
	struct ttm_resource_manager *man;
	struct xe_drm_client *client;
	struct drm_gem_object *obj;
	struct xe_bo *bo;
	unsigned int id;
	u32 mem_type;

	client = xef->client;

	/* Public objects. */
	spin_lock(&file->table_lock);
	idr_for_each_entry(&file->object_idr, obj, id) {
		struct xe_bo *bo = gem_to_xe_bo(obj);

		bo_meminfo(bo, stats);
	}
	spin_unlock(&file->table_lock);

	/* Internal objects. */
	spin_lock(&client->bos_lock);
	list_for_each_entry(bo, &client->bos_list, client_link) {
		if (!kref_get_unless_zero(&bo->ttm.base.refcount))
			continue;
		bo_meminfo(bo, stats);
		xe_bo_put(bo);
	}
	spin_unlock(&client->bos_lock);

	for (mem_type = XE_PL_SYSTEM; mem_type < TTM_NUM_MEM_TYPES; ++mem_type) {
		if (!xe_mem_type_to_name[mem_type])
			continue;

		man = ttm_manager_type(bdev, mem_type);

		if (man) {
			drm_print_memory_stats(p,
					       &stats[mem_type],
					       DRM_GEM_OBJECT_RESIDENT |
					       (mem_type != XE_PL_SYSTEM ? 0 :
					       DRM_GEM_OBJECT_PURGEABLE),
					       xe_mem_type_to_name[mem_type]);
		}
	}
}

static void show_run_ticks(struct drm_printer *p, struct drm_file *file)
{
	unsigned long class, i, gt_id, capacity[XE_ENGINE_CLASS_MAX] = { };
	struct xe_file *xef = file->driver_priv;
	struct xe_device *xe = xef->xe;
	struct xe_gt *gt;
	struct xe_hw_engine *hwe;
	struct xe_exec_queue *q;
	u64 gpu_timestamp;

	xe_pm_runtime_get(xe);

	/* Accumulate all the exec queues from this client */
	mutex_lock(&xef->exec_queue.lock);
<<<<<<< HEAD
	xa_for_each(&xef->exec_queue.xa, i, q) {
		xe_exec_queue_update_run_ticks(q);
		xef->run_ticks[q->class] += q->run_ticks - q->old_run_ticks;
		q->old_run_ticks = q->run_ticks;
	}
=======
	xa_for_each(&xef->exec_queue.xa, i, q)
		xe_exec_queue_update_run_ticks(q);
>>>>>>> aa4674c5
	mutex_unlock(&xef->exec_queue.lock);

	/* Get the total GPU cycles */
	for_each_gt(gt, xe, gt_id) {
		enum xe_force_wake_domains fw;

		hwe = xe_gt_any_hw_engine(gt);
		if (!hwe)
			continue;

		fw = xe_hw_engine_to_fw_domain(hwe);
		if (xe_force_wake_get(gt_to_fw(gt), fw)) {
			hwe = NULL;
			break;
		}

		gpu_timestamp = xe_hw_engine_read_timestamp(hwe);
		XE_WARN_ON(xe_force_wake_put(gt_to_fw(gt), fw));
		break;
	}

	xe_pm_runtime_put(xe);

	if (unlikely(!hwe))
		return;

	for (class = 0; class < XE_ENGINE_CLASS_MAX; class++) {
		const char *class_name;

		for_each_gt(gt, xe, gt_id)
			capacity[class] += gt->user_engines.instances_per_class[class];

		/*
		 * Engines may be fused off or not exposed to userspace. Don't
		 * return anything if this entire class is not available
		 */
		if (!capacity[class])
			continue;

		class_name = xe_hw_engine_class_to_str(class);
		drm_printf(p, "drm-cycles-%s:\t%llu\n",
			   class_name, xef->run_ticks[class]);
		drm_printf(p, "drm-total-cycles-%s:\t%llu\n",
			   class_name, gpu_timestamp);

		if (capacity[class] > 1)
			drm_printf(p, "drm-engine-capacity-%s:\t%lu\n",
				   class_name, capacity[class]);
	}
}

/**
 * xe_drm_client_fdinfo() - Callback for fdinfo interface
 * @p: The drm_printer ptr
 * @file: The drm_file ptr
 *
 * This is callabck for drm fdinfo interface. Register this callback
 * in drm driver ops for show_fdinfo.
 *
 * Return: void
 */
void xe_drm_client_fdinfo(struct drm_printer *p, struct drm_file *file)
{
	show_meminfo(p, file);
	show_run_ticks(p, file);
}
#endif<|MERGE_RESOLUTION|>--- conflicted
+++ resolved
@@ -251,16 +251,8 @@
 
 	/* Accumulate all the exec queues from this client */
 	mutex_lock(&xef->exec_queue.lock);
-<<<<<<< HEAD
-	xa_for_each(&xef->exec_queue.xa, i, q) {
-		xe_exec_queue_update_run_ticks(q);
-		xef->run_ticks[q->class] += q->run_ticks - q->old_run_ticks;
-		q->old_run_ticks = q->run_ticks;
-	}
-=======
 	xa_for_each(&xef->exec_queue.xa, i, q)
 		xe_exec_queue_update_run_ticks(q);
->>>>>>> aa4674c5
 	mutex_unlock(&xef->exec_queue.lock);
 
 	/* Get the total GPU cycles */
