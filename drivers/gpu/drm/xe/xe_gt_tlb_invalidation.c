--- conflicted
+++ resolved
@@ -213,11 +213,7 @@
 						   tlb_timeout_jiffies(gt));
 		}
 		spin_unlock_irq(&gt->tlb_invalidation.pending_lock);
-<<<<<<< HEAD
-	} else if (ret < 0) {
-=======
 	} else {
->>>>>>> fd468ffc
 		__invalidation_fence_signal(xe, fence);
 	}
 	if (!ret) {
