// SPDX-License-Identifier: GPL-2.0+
/*
 * Copyright (C) 2017 Free Electrons
 * Maxime Ripard <maxime.ripard@free-electrons.com>
 */
#include <drm/drmP.h>
#include <drm/drm_gem_cma_helper.h>
#include <drm/drm_fb_cma_helper.h>

#include <linux/clk.h>
#include <linux/component.h>
#include <linux/module.h>
#include <linux/of_device.h>
#include <linux/platform_device.h>
#include <linux/pm_runtime.h>
#include <linux/regmap.h>
#include <linux/reset.h>

#include "sun4i_drv.h"
#include "sun4i_frontend.h"

static const u32 sun4i_frontend_vert_coef[32] = {
	0x00004000, 0x000140ff, 0x00033ffe, 0x00043ffd,
	0x00063efc, 0xff083dfc, 0x000a3bfb, 0xff0d39fb,
	0xff0f37fb, 0xff1136fa, 0xfe1433fb, 0xfe1631fb,
	0xfd192ffb, 0xfd1c2cfb, 0xfd1f29fb, 0xfc2127fc,
	0xfc2424fc, 0xfc2721fc, 0xfb291ffd, 0xfb2c1cfd,
	0xfb2f19fd, 0xfb3116fe, 0xfb3314fe, 0xfa3611ff,
	0xfb370fff, 0xfb390dff, 0xfb3b0a00, 0xfc3d08ff,
	0xfc3e0600, 0xfd3f0400, 0xfe3f0300, 0xff400100,
};

static const u32 sun4i_frontend_horz_coef[64] = {
	0x40000000, 0x00000000, 0x40fe0000, 0x0000ff03,
	0x3ffd0000, 0x0000ff05, 0x3ffc0000, 0x0000ff06,
	0x3efb0000, 0x0000ff08, 0x3dfb0000, 0x0000ff09,
	0x3bfa0000, 0x0000fe0d, 0x39fa0000, 0x0000fe0f,
	0x38fa0000, 0x0000fe10, 0x36fa0000, 0x0000fe12,
	0x33fa0000, 0x0000fd16, 0x31fa0000, 0x0000fd18,
	0x2ffa0000, 0x0000fd1a, 0x2cfa0000, 0x0000fc1e,
	0x29fa0000, 0x0000fc21, 0x27fb0000, 0x0000fb23,
	0x24fb0000, 0x0000fb26, 0x21fb0000, 0x0000fb29,
	0x1ffc0000, 0x0000fa2b, 0x1cfc0000, 0x0000fa2e,
	0x19fd0000, 0x0000fa30, 0x16fd0000, 0x0000fa33,
	0x14fd0000, 0x0000fa35, 0x11fe0000, 0x0000fa37,
	0x0ffe0000, 0x0000fa39, 0x0dfe0000, 0x0000fa3b,
	0x0afe0000, 0x0000fa3e, 0x08ff0000, 0x0000fb3e,
	0x06ff0000, 0x0000fb40, 0x05ff0000, 0x0000fc40,
	0x03ff0000, 0x0000fd41, 0x01ff0000, 0x0000fe42,
};

/*
 * These coefficients are taken from the A33 BSP from Allwinner.
 *
 * The first three values of each row are coded as 13-bit signed fixed-point
 * numbers, with 10 bits for the fractional part. The fourth value is a
 * constant coded as a 14-bit signed fixed-point number with 4 bits for the
 * fractional part.
 *
 * The values in table order give the following colorspace translation:
 * G = 1.164 * Y - 0.391 * U - 0.813 * V + 135
 * R = 1.164 * Y + 1.596 * V - 222
 * B = 1.164 * Y + 2.018 * U + 276
 *
 * This seems to be a conversion from Y[16:235] UV[16:240] to RGB[0:255],
 * following the BT601 spec.
 */
const u32 sunxi_bt601_yuv2rgb_coef[12] = {
	0x000004a7, 0x00001e6f, 0x00001cbf, 0x00000877,
	0x000004a7, 0x00000000, 0x00000662, 0x00003211,
	0x000004a7, 0x00000812, 0x00000000, 0x00002eb1,
};
EXPORT_SYMBOL(sunxi_bt601_yuv2rgb_coef);

static void sun4i_frontend_scaler_init(struct sun4i_frontend *frontend)
{
	int i;

	if (frontend->data->has_coef_access_ctrl)
		regmap_write_bits(frontend->regs, SUN4I_FRONTEND_FRM_CTRL_REG,
				  SUN4I_FRONTEND_FRM_CTRL_COEF_ACCESS_CTRL,
				  SUN4I_FRONTEND_FRM_CTRL_COEF_ACCESS_CTRL);

	for (i = 0; i < 32; i++) {
		regmap_write(frontend->regs, SUN4I_FRONTEND_CH0_HORZCOEF0_REG(i),
			     sun4i_frontend_horz_coef[2 * i]);
		regmap_write(frontend->regs, SUN4I_FRONTEND_CH1_HORZCOEF0_REG(i),
			     sun4i_frontend_horz_coef[2 * i]);
		regmap_write(frontend->regs, SUN4I_FRONTEND_CH0_HORZCOEF1_REG(i),
			     sun4i_frontend_horz_coef[2 * i + 1]);
		regmap_write(frontend->regs, SUN4I_FRONTEND_CH1_HORZCOEF1_REG(i),
			     sun4i_frontend_horz_coef[2 * i + 1]);
		regmap_write(frontend->regs, SUN4I_FRONTEND_CH0_VERTCOEF_REG(i),
			     sun4i_frontend_vert_coef[i]);
		regmap_write(frontend->regs, SUN4I_FRONTEND_CH1_VERTCOEF_REG(i),
			     sun4i_frontend_vert_coef[i]);
	}

	if (frontend->data->has_coef_rdy)
		regmap_write_bits(frontend->regs,
				  SUN4I_FRONTEND_FRM_CTRL_REG,
				  SUN4I_FRONTEND_FRM_CTRL_COEF_RDY,
				  SUN4I_FRONTEND_FRM_CTRL_COEF_RDY);
}

int sun4i_frontend_init(struct sun4i_frontend *frontend)
{
	return pm_runtime_get_sync(frontend->dev);
}
EXPORT_SYMBOL(sun4i_frontend_init);

void sun4i_frontend_exit(struct sun4i_frontend *frontend)
{
	pm_runtime_put(frontend->dev);
}
EXPORT_SYMBOL(sun4i_frontend_exit);

static bool sun4i_frontend_format_chroma_requires_swap(uint32_t fmt)
{
	switch (fmt) {
	case DRM_FORMAT_YVU411:
	case DRM_FORMAT_YVU420:
	case DRM_FORMAT_YVU422:
	case DRM_FORMAT_YVU444:
		return true;

	default:
		return false;
	}
}

static bool sun4i_frontend_format_supports_tiling(uint32_t fmt)
{
	switch (fmt) {
	case DRM_FORMAT_NV12:
	case DRM_FORMAT_NV16:
	case DRM_FORMAT_NV21:
	case DRM_FORMAT_NV61:
	case DRM_FORMAT_YUV411:
	case DRM_FORMAT_YUV420:
	case DRM_FORMAT_YUV422:
	case DRM_FORMAT_YVU420:
	case DRM_FORMAT_YVU422:
	case DRM_FORMAT_YVU411:
		return true;

	default:
		return false;
	}
}

void sun4i_frontend_update_buffer(struct sun4i_frontend *frontend,
				  struct drm_plane *plane)
{
	struct drm_plane_state *state = plane->state;
	struct drm_framebuffer *fb = state->fb;
	unsigned int strides[3] = {};

	dma_addr_t paddr;
	bool swap;

	if (fb->modifier == DRM_FORMAT_MOD_ALLWINNER_TILED) {
		unsigned int width = state->src_w >> 16;
		unsigned int offset;

		strides[0] = SUN4I_FRONTEND_LINESTRD_TILED(fb->pitches[0]);

		/*
		 * The X1 offset is the offset to the bottom-right point in the
		 * end tile, which is the final pixel (at offset width - 1)
		 * within the end tile (with a 32-byte mask).
		 */
		offset = (width - 1) & (32 - 1);

		regmap_write(frontend->regs, SUN4I_FRONTEND_TB_OFF0_REG,
			     SUN4I_FRONTEND_TB_OFF_X1(offset));

		if (fb->format->num_planes > 1) {
			strides[1] =
				SUN4I_FRONTEND_LINESTRD_TILED(fb->pitches[1]);

			regmap_write(frontend->regs, SUN4I_FRONTEND_TB_OFF1_REG,
				     SUN4I_FRONTEND_TB_OFF_X1(offset));
		}

		if (fb->format->num_planes > 2) {
			strides[2] =
				SUN4I_FRONTEND_LINESTRD_TILED(fb->pitches[2]);

			regmap_write(frontend->regs, SUN4I_FRONTEND_TB_OFF2_REG,
				     SUN4I_FRONTEND_TB_OFF_X1(offset));
		}
	} else {
		strides[0] = fb->pitches[0];

		if (fb->format->num_planes > 1)
			strides[1] = fb->pitches[1];

		if (fb->format->num_planes > 2)
			strides[2] = fb->pitches[2];
	}

	/* Set the line width */
	DRM_DEBUG_DRIVER("Frontend stride: %d bytes\n", fb->pitches[0]);
	regmap_write(frontend->regs, SUN4I_FRONTEND_LINESTRD0_REG,
		     strides[0]);

	if (fb->format->num_planes > 1)
		regmap_write(frontend->regs, SUN4I_FRONTEND_LINESTRD1_REG,
			     strides[1]);

	if (fb->format->num_planes > 2)
		regmap_write(frontend->regs, SUN4I_FRONTEND_LINESTRD2_REG,
			     strides[2]);

	/* Some planar formats require chroma channel swapping by hand. */
	swap = sun4i_frontend_format_chroma_requires_swap(fb->format->format);

	/* Set the physical address of the buffer in memory */
	paddr = drm_fb_cma_get_gem_addr(fb, state, 0);
	paddr -= PHYS_OFFSET;
	DRM_DEBUG_DRIVER("Setting buffer #0 address to %pad\n", &paddr);
	regmap_write(frontend->regs, SUN4I_FRONTEND_BUF_ADDR0_REG, paddr);

	if (fb->format->num_planes > 1) {
		paddr = drm_fb_cma_get_gem_addr(fb, state, swap ? 2 : 1);
		paddr -= PHYS_OFFSET;
		DRM_DEBUG_DRIVER("Setting buffer #1 address to %pad\n", &paddr);
		regmap_write(frontend->regs, SUN4I_FRONTEND_BUF_ADDR1_REG,
			     paddr);
	}

	if (fb->format->num_planes > 2) {
		paddr = drm_fb_cma_get_gem_addr(fb, state, swap ? 1 : 2);
		paddr -= PHYS_OFFSET;
		DRM_DEBUG_DRIVER("Setting buffer #2 address to %pad\n", &paddr);
		regmap_write(frontend->regs, SUN4I_FRONTEND_BUF_ADDR2_REG,
			     paddr);
	}
}
EXPORT_SYMBOL(sun4i_frontend_update_buffer);

static int
sun4i_frontend_drm_format_to_input_fmt(const struct drm_format_info *format,
				       u32 *val)
{
	if (!format->is_yuv)
		*val = SUN4I_FRONTEND_INPUT_FMT_DATA_FMT_RGB;
	else if (drm_format_info_is_yuv_sampling_411(format))
		*val = SUN4I_FRONTEND_INPUT_FMT_DATA_FMT_YUV411;
	else if (drm_format_info_is_yuv_sampling_420(format))
		*val = SUN4I_FRONTEND_INPUT_FMT_DATA_FMT_YUV420;
	else if (drm_format_info_is_yuv_sampling_422(format))
		*val = SUN4I_FRONTEND_INPUT_FMT_DATA_FMT_YUV422;
	else if (drm_format_info_is_yuv_sampling_444(format))
		*val = SUN4I_FRONTEND_INPUT_FMT_DATA_FMT_YUV444;
	else
		return -EINVAL;

	return 0;
}

static int
sun4i_frontend_drm_format_to_input_mode(const struct drm_format_info *format,
					uint64_t modifier, u32 *val)
{
	bool tiled = (modifier == DRM_FORMAT_MOD_ALLWINNER_TILED);

	switch (format->num_planes) {
	case 1:
		*val = SUN4I_FRONTEND_INPUT_FMT_DATA_MOD_PACKED;
		return 0;

	case 2:
		*val = tiled ? SUN4I_FRONTEND_INPUT_FMT_DATA_MOD_MB32_SEMIPLANAR
			     : SUN4I_FRONTEND_INPUT_FMT_DATA_MOD_SEMIPLANAR;
		return 0;

	case 3:
		*val = tiled ? SUN4I_FRONTEND_INPUT_FMT_DATA_MOD_MB32_PLANAR
			     : SUN4I_FRONTEND_INPUT_FMT_DATA_MOD_PLANAR;
		return 0;

	default:
		return -EINVAL;
	}
}

static int
sun4i_frontend_drm_format_to_input_sequence(const struct drm_format_info *format,
					    u32 *val)
{
	/* Planar formats have an explicit input sequence. */
	if (drm_format_info_is_yuv_planar(format)) {
		*val = 0;
		return 0;
	}

	switch (format->format) {
	case DRM_FORMAT_BGRX8888:
		*val = SUN4I_FRONTEND_INPUT_FMT_DATA_PS_BGRX;
		return 0;

	case DRM_FORMAT_NV12:
		*val = SUN4I_FRONTEND_INPUT_FMT_DATA_PS_UV;
		return 0;

	case DRM_FORMAT_NV16:
		*val = SUN4I_FRONTEND_INPUT_FMT_DATA_PS_UV;
		return 0;

	case DRM_FORMAT_NV21:
		*val = SUN4I_FRONTEND_INPUT_FMT_DATA_PS_VU;
		return 0;

	case DRM_FORMAT_NV61:
		*val = SUN4I_FRONTEND_INPUT_FMT_DATA_PS_VU;
		return 0;

	case DRM_FORMAT_UYVY:
		*val = SUN4I_FRONTEND_INPUT_FMT_DATA_PS_UYVY;
		return 0;

	case DRM_FORMAT_VYUY:
		*val = SUN4I_FRONTEND_INPUT_FMT_DATA_PS_VYUY;
		return 0;

	case DRM_FORMAT_XRGB8888:
		*val = SUN4I_FRONTEND_INPUT_FMT_DATA_PS_XRGB;
		return 0;

	case DRM_FORMAT_YUYV:
		*val = SUN4I_FRONTEND_INPUT_FMT_DATA_PS_YUYV;
		return 0;

	case DRM_FORMAT_YVYU:
		*val = SUN4I_FRONTEND_INPUT_FMT_DATA_PS_YVYU;
		return 0;

	default:
		return -EINVAL;
	}
}

static int sun4i_frontend_drm_format_to_output_fmt(uint32_t fmt, u32 *val)
{
	switch (fmt) {
	case DRM_FORMAT_BGRX8888:
		*val = SUN4I_FRONTEND_OUTPUT_FMT_DATA_FMT_BGRX8888;
		return 0;

	case DRM_FORMAT_XRGB8888:
		*val = SUN4I_FRONTEND_OUTPUT_FMT_DATA_FMT_XRGB8888;
		return 0;

	default:
		return -EINVAL;
	}
}

static const uint32_t sun4i_frontend_formats[] = {
	DRM_FORMAT_BGRX8888,
	DRM_FORMAT_NV12,
	DRM_FORMAT_NV16,
	DRM_FORMAT_NV21,
	DRM_FORMAT_NV61,
	DRM_FORMAT_UYVY,
	DRM_FORMAT_VYUY,
	DRM_FORMAT_XRGB8888,
	DRM_FORMAT_YUV411,
	DRM_FORMAT_YUV420,
	DRM_FORMAT_YUV422,
	DRM_FORMAT_YUV444,
	DRM_FORMAT_YUYV,
	DRM_FORMAT_YVU411,
	DRM_FORMAT_YVU420,
	DRM_FORMAT_YVU422,
	DRM_FORMAT_YVU444,
	DRM_FORMAT_YVYU,
};

bool sun4i_frontend_format_is_supported(uint32_t fmt, uint64_t modifier)
{
	unsigned int i;

	if (modifier == DRM_FORMAT_MOD_ALLWINNER_TILED)
		return sun4i_frontend_format_supports_tiling(fmt);
	else if (modifier != DRM_FORMAT_MOD_LINEAR)
		return false;

	for (i = 0; i < ARRAY_SIZE(sun4i_frontend_formats); i++)
		if (sun4i_frontend_formats[i] == fmt)
			return true;

	return false;
}
EXPORT_SYMBOL(sun4i_frontend_format_is_supported);

int sun4i_frontend_update_formats(struct sun4i_frontend *frontend,
				  struct drm_plane *plane, uint32_t out_fmt)
{
	struct drm_plane_state *state = plane->state;
	struct drm_framebuffer *fb = state->fb;
	const struct drm_format_info *format = fb->format;
	uint64_t modifier = fb->modifier;
	u32 out_fmt_val;
	u32 in_fmt_val, in_mod_val, in_ps_val;
	unsigned int i;
	u32 bypass;
	int ret;

	ret = sun4i_frontend_drm_format_to_input_fmt(format, &in_fmt_val);
	if (ret) {
		DRM_DEBUG_DRIVER("Invalid input format\n");
		return ret;
	}

	ret = sun4i_frontend_drm_format_to_input_mode(format, modifier,
						      &in_mod_val);
	if (ret) {
		DRM_DEBUG_DRIVER("Invalid input mode\n");
		return ret;
	}

	ret = sun4i_frontend_drm_format_to_input_sequence(format, &in_ps_val);
	if (ret) {
		DRM_DEBUG_DRIVER("Invalid pixel sequence\n");
		return ret;
	}

	ret = sun4i_frontend_drm_format_to_output_fmt(out_fmt, &out_fmt_val);
	if (ret) {
		DRM_DEBUG_DRIVER("Invalid output format\n");
		return ret;
	}

	/*
	 * I have no idea what this does exactly, but it seems to be
	 * related to the scaler FIR filter phase parameters.
	 */
	regmap_write(frontend->regs, SUN4I_FRONTEND_CH0_HORZPHASE_REG,
		     frontend->data->ch_phase[0].horzphase);
	regmap_write(frontend->regs, SUN4I_FRONTEND_CH1_HORZPHASE_REG,
		     frontend->data->ch_phase[1].horzphase);
	regmap_write(frontend->regs, SUN4I_FRONTEND_CH0_VERTPHASE0_REG,
		     frontend->data->ch_phase[0].vertphase[0]);
	regmap_write(frontend->regs, SUN4I_FRONTEND_CH1_VERTPHASE0_REG,
		     frontend->data->ch_phase[1].vertphase[0]);
	regmap_write(frontend->regs, SUN4I_FRONTEND_CH0_VERTPHASE1_REG,
		     frontend->data->ch_phase[0].vertphase[1]);
	regmap_write(frontend->regs, SUN4I_FRONTEND_CH1_VERTPHASE1_REG,
		     frontend->data->ch_phase[1].vertphase[1]);

	/*
	 * Checking the input format is sufficient since we currently only
	 * support RGB output formats to the backend. If YUV output formats
	 * ever get supported, an YUV input and output would require bypassing
	 * the CSC engine too.
	 */
	if (format->is_yuv) {
		/* Setup the CSC engine for YUV to RGB conversion. */
		bypass = 0;

		for (i = 0; i < ARRAY_SIZE(sunxi_bt601_yuv2rgb_coef); i++)
			regmap_write(frontend->regs,
				     SUN4I_FRONTEND_CSC_COEF_REG(i),
				     sunxi_bt601_yuv2rgb_coef[i]);
	} else {
		bypass = SUN4I_FRONTEND_BYPASS_CSC_EN;
	}

	regmap_update_bits(frontend->regs, SUN4I_FRONTEND_BYPASS_REG,
			   SUN4I_FRONTEND_BYPASS_CSC_EN, bypass);

	regmap_write(frontend->regs, SUN4I_FRONTEND_INPUT_FMT_REG,
		     in_mod_val | in_fmt_val | in_ps_val);

	/*
	 * TODO: It look like the A31 and A80 at least will need the
	 * bit 7 (ALPHA_EN) enabled when using a format with alpha (so
	 * ARGB8888).
	 */
	regmap_write(frontend->regs, SUN4I_FRONTEND_OUTPUT_FMT_REG,
		     out_fmt_val);

	return 0;
}
EXPORT_SYMBOL(sun4i_frontend_update_formats);

void sun4i_frontend_update_coord(struct sun4i_frontend *frontend,
				 struct drm_plane *plane)
{
	struct drm_plane_state *state = plane->state;
	struct drm_framebuffer *fb = state->fb;
	uint32_t luma_width, luma_height;
	uint32_t chroma_width, chroma_height;

	/* Set height and width */
	DRM_DEBUG_DRIVER("Frontend size W: %u H: %u\n",
			 state->crtc_w, state->crtc_h);

	luma_width = state->src_w >> 16;
	luma_height = state->src_h >> 16;

	chroma_width = DIV_ROUND_UP(luma_width, fb->format->hsub);
	chroma_height = DIV_ROUND_UP(luma_height, fb->format->vsub);

	regmap_write(frontend->regs, SUN4I_FRONTEND_CH0_INSIZE_REG,
		     SUN4I_FRONTEND_INSIZE(luma_height, luma_width));
	regmap_write(frontend->regs, SUN4I_FRONTEND_CH1_INSIZE_REG,
		     SUN4I_FRONTEND_INSIZE(chroma_height, chroma_width));

	regmap_write(frontend->regs, SUN4I_FRONTEND_CH0_OUTSIZE_REG,
		     SUN4I_FRONTEND_OUTSIZE(state->crtc_h, state->crtc_w));
	regmap_write(frontend->regs, SUN4I_FRONTEND_CH1_OUTSIZE_REG,
		     SUN4I_FRONTEND_OUTSIZE(state->crtc_h, state->crtc_w));

	regmap_write(frontend->regs, SUN4I_FRONTEND_CH0_HORZFACT_REG,
		     (luma_width << 16) / state->crtc_w);
	regmap_write(frontend->regs, SUN4I_FRONTEND_CH1_HORZFACT_REG,
		     (chroma_width << 16) / state->crtc_w);

	regmap_write(frontend->regs, SUN4I_FRONTEND_CH0_VERTFACT_REG,
		     (luma_height << 16) / state->crtc_h);
	regmap_write(frontend->regs, SUN4I_FRONTEND_CH1_VERTFACT_REG,
		     (chroma_height << 16) / state->crtc_h);

	regmap_write_bits(frontend->regs, SUN4I_FRONTEND_FRM_CTRL_REG,
			  SUN4I_FRONTEND_FRM_CTRL_REG_RDY,
			  SUN4I_FRONTEND_FRM_CTRL_REG_RDY);
}
EXPORT_SYMBOL(sun4i_frontend_update_coord);

int sun4i_frontend_enable(struct sun4i_frontend *frontend)
{
	regmap_write_bits(frontend->regs, SUN4I_FRONTEND_FRM_CTRL_REG,
			  SUN4I_FRONTEND_FRM_CTRL_FRM_START,
			  SUN4I_FRONTEND_FRM_CTRL_FRM_START);

	return 0;
}
EXPORT_SYMBOL(sun4i_frontend_enable);

static struct regmap_config sun4i_frontend_regmap_config = {
	.reg_bits	= 32,
	.val_bits	= 32,
	.reg_stride	= 4,
	.max_register	= 0x0a14,
};

static int sun4i_frontend_bind(struct device *dev, struct device *master,
			 void *data)
{
	struct platform_device *pdev = to_platform_device(dev);
	struct sun4i_frontend *frontend;
	struct drm_device *drm = data;
	struct sun4i_drv *drv = drm->dev_private;
	struct resource *res;
	void __iomem *regs;

	frontend = devm_kzalloc(dev, sizeof(*frontend), GFP_KERNEL);
	if (!frontend)
		return -ENOMEM;

	dev_set_drvdata(dev, frontend);
	frontend->dev = dev;
	frontend->node = dev->of_node;

	frontend->data = of_device_get_match_data(dev);
	if (!frontend->data)
		return -ENODEV;

	res = platform_get_resource(pdev, IORESOURCE_MEM, 0);
	regs = devm_ioremap_resource(dev, res);
	if (IS_ERR(regs))
		return PTR_ERR(regs);

	frontend->regs = devm_regmap_init_mmio(dev, regs,
					       &sun4i_frontend_regmap_config);
	if (IS_ERR(frontend->regs)) {
		dev_err(dev, "Couldn't create the frontend regmap\n");
		return PTR_ERR(frontend->regs);
	}

	frontend->reset = devm_reset_control_get(dev, NULL);
	if (IS_ERR(frontend->reset)) {
		dev_err(dev, "Couldn't get our reset line\n");
		return PTR_ERR(frontend->reset);
	}

	frontend->bus_clk = devm_clk_get(dev, "ahb");
	if (IS_ERR(frontend->bus_clk)) {
		dev_err(dev, "Couldn't get our bus clock\n");
		return PTR_ERR(frontend->bus_clk);
	}

	frontend->mod_clk = devm_clk_get(dev, "mod");
	if (IS_ERR(frontend->mod_clk)) {
		dev_err(dev, "Couldn't get our mod clock\n");
		return PTR_ERR(frontend->mod_clk);
	}

	frontend->ram_clk = devm_clk_get(dev, "ram");
	if (IS_ERR(frontend->ram_clk)) {
		dev_err(dev, "Couldn't get our ram clock\n");
		return PTR_ERR(frontend->ram_clk);
	}

	list_add_tail(&frontend->list, &drv->frontend_list);
	pm_runtime_enable(dev);

	return 0;
}

static void sun4i_frontend_unbind(struct device *dev, struct device *master,
			    void *data)
{
	struct sun4i_frontend *frontend = dev_get_drvdata(dev);

	list_del(&frontend->list);
	pm_runtime_force_suspend(dev);
}

static const struct component_ops sun4i_frontend_ops = {
	.bind	= sun4i_frontend_bind,
	.unbind	= sun4i_frontend_unbind,
};

static int sun4i_frontend_probe(struct platform_device *pdev)
{
	return component_add(&pdev->dev, &sun4i_frontend_ops);
}

static int sun4i_frontend_remove(struct platform_device *pdev)
{
	component_del(&pdev->dev, &sun4i_frontend_ops);

	return 0;
}

static int sun4i_frontend_runtime_resume(struct device *dev)
{
	struct sun4i_frontend *frontend = dev_get_drvdata(dev);
	int ret;

	clk_set_rate(frontend->mod_clk, 300000000);

	clk_prepare_enable(frontend->bus_clk);
	clk_prepare_enable(frontend->mod_clk);
	clk_prepare_enable(frontend->ram_clk);

	ret = reset_control_reset(frontend->reset);
	if (ret) {
		dev_err(dev, "Couldn't reset our device\n");
		return ret;
	}

	regmap_update_bits(frontend->regs, SUN4I_FRONTEND_EN_REG,
			   SUN4I_FRONTEND_EN_EN,
			   SUN4I_FRONTEND_EN_EN);

	sun4i_frontend_scaler_init(frontend);

	return 0;
}

static int sun4i_frontend_runtime_suspend(struct device *dev)
{
	struct sun4i_frontend *frontend = dev_get_drvdata(dev);

	clk_disable_unprepare(frontend->ram_clk);
	clk_disable_unprepare(frontend->mod_clk);
	clk_disable_unprepare(frontend->bus_clk);

	reset_control_assert(frontend->reset);

	return 0;
}

static const struct dev_pm_ops sun4i_frontend_pm_ops = {
	.runtime_resume		= sun4i_frontend_runtime_resume,
	.runtime_suspend	= sun4i_frontend_runtime_suspend,
};

static const struct sun4i_frontend_data sun4i_a10_frontend = {
	.ch_phase		= {
		{
			.horzphase = 0,
			.vertphase = { 0, 0 },
		},
		{
			.horzphase = 0xfc000,
			.vertphase = { 0xfc000, 0xfc000 },
		},
	},
	.has_coef_rdy		= true,
};

static const struct sun4i_frontend_data sun8i_a33_frontend = {
	.ch_phase		= {
		{
			.horzphase = 0x400,
			.vertphase = { 0x400, 0x400 },
		},
		{
			.horzphase = 0x400,
			.vertphase = { 0x400, 0x400 },
		},
	},
	.has_coef_access_ctrl	= true,
};

const struct of_device_id sun4i_frontend_of_table[] = {
	{
		.compatible = "allwinner,sun4i-a10-display-frontend",
		.data = &sun4i_a10_frontend
	},
	{
		.compatible = "allwinner,sun7i-a20-display-frontend",
		.data = &sun4i_a10_frontend
	},
	{
<<<<<<< HEAD
=======
		.compatible = "allwinner,sun8i-a23-display-frontend",
		.data = &sun8i_a33_frontend
	},
	{
>>>>>>> ba9877e2
		.compatible = "allwinner,sun8i-a33-display-frontend",
		.data = &sun8i_a33_frontend
	},
	{ }
};
EXPORT_SYMBOL(sun4i_frontend_of_table);
MODULE_DEVICE_TABLE(of, sun4i_frontend_of_table);

static struct platform_driver sun4i_frontend_driver = {
	.probe		= sun4i_frontend_probe,
	.remove		= sun4i_frontend_remove,
	.driver		= {
		.name		= "sun4i-frontend",
		.of_match_table	= sun4i_frontend_of_table,
		.pm		= &sun4i_frontend_pm_ops,
	},
};
module_platform_driver(sun4i_frontend_driver);

MODULE_AUTHOR("Maxime Ripard <maxime.ripard@free-electrons.com>");
MODULE_DESCRIPTION("Allwinner A10 Display Engine Frontend Driver");
MODULE_LICENSE("GPL");<|MERGE_RESOLUTION|>--- conflicted
+++ resolved
@@ -720,13 +720,10 @@
 		.data = &sun4i_a10_frontend
 	},
 	{
-<<<<<<< HEAD
-=======
 		.compatible = "allwinner,sun8i-a23-display-frontend",
 		.data = &sun8i_a33_frontend
 	},
 	{
->>>>>>> ba9877e2
 		.compatible = "allwinner,sun8i-a33-display-frontend",
 		.data = &sun8i_a33_frontend
 	},
