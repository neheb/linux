/*
 * Copyright 2012 Red Hat Inc.
 * Parts based on xf86-video-ast
 * Copyright (c) 2005 ASPEED Technology Inc.
 *
 * Permission is hereby granted, free of charge, to any person obtaining a
 * copy of this software and associated documentation files (the
 * "Software"), to deal in the Software without restriction, including
 * without limitation the rights to use, copy, modify, merge, publish,
 * distribute, sub license, and/or sell copies of the Software, and to
 * permit persons to whom the Software is furnished to do so, subject to
 * the following conditions:
 *
 * THE SOFTWARE IS PROVIDED "AS IS", WITHOUT WARRANTY OF ANY KIND, EXPRESS OR
 * IMPLIED, INCLUDING BUT NOT LIMITED TO THE WARRANTIES OF MERCHANTABILITY,
 * FITNESS FOR A PARTICULAR PURPOSE AND NON-INFRINGEMENT. IN NO EVENT SHALL
 * THE COPYRIGHT HOLDERS, AUTHORS AND/OR ITS SUPPLIERS BE LIABLE FOR ANY CLAIM,
 * DAMAGES OR OTHER LIABILITY, WHETHER IN AN ACTION OF CONTRACT, TORT OR
 * OTHERWISE, ARISING FROM, OUT OF OR IN CONNECTION WITH THE SOFTWARE OR THE
 * USE OR OTHER DEALINGS IN THE SOFTWARE.
 *
 * The above copyright notice and this permission notice (including the
 * next paragraph) shall be included in all copies or substantial portions
 * of the Software.
 *
 */
/*
 * Authors: Dave Airlie <airlied@redhat.com>
 */

#include <linux/export.h>
#include <linux/pci.h>

#include <drm/drm_atomic.h>
#include <drm/drm_atomic_helper.h>
#include <drm/drm_atomic_state_helper.h>
#include <drm/drm_crtc.h>
#include <drm/drm_damage_helper.h>
#include <drm/drm_edid.h>
#include <drm/drm_format_helper.h>
#include <drm/drm_fourcc.h>
#include <drm/drm_gem_atomic_helper.h>
#include <drm/drm_gem_framebuffer_helper.h>
#include <drm/drm_gem_shmem_helper.h>
#include <drm/drm_managed.h>
#include <drm/drm_panic.h>
#include <drm/drm_probe_helper.h>
#include <drm/drm_simple_kms_helper.h>

#include "ast_ddc.h"
#include "ast_drv.h"
#include "ast_tables.h"

#define AST_LUT_SIZE 256

static inline void ast_load_palette_index(struct ast_device *ast,
				     u8 index, u8 red, u8 green,
				     u8 blue)
{
	ast_io_write8(ast, AST_IO_VGADWR, index);
	ast_io_read8(ast, AST_IO_VGASRI);
	ast_io_write8(ast, AST_IO_VGAPDR, red);
	ast_io_read8(ast, AST_IO_VGASRI);
	ast_io_write8(ast, AST_IO_VGAPDR, green);
	ast_io_read8(ast, AST_IO_VGASRI);
	ast_io_write8(ast, AST_IO_VGAPDR, blue);
	ast_io_read8(ast, AST_IO_VGASRI);
}

static void ast_crtc_set_gamma_linear(struct ast_device *ast,
				      const struct drm_format_info *format)
{
	int i;

	switch (format->format) {
	case DRM_FORMAT_C8: /* In this case, gamma table is used as color palette */
	case DRM_FORMAT_RGB565:
	case DRM_FORMAT_XRGB8888:
		for (i = 0; i < AST_LUT_SIZE; i++)
			ast_load_palette_index(ast, i, i, i, i);
		break;
	default:
		drm_warn_once(&ast->base, "Unsupported format %p4cc for gamma correction\n",
			      &format->format);
		break;
	}
}

static void ast_crtc_set_gamma(struct ast_device *ast,
			       const struct drm_format_info *format,
			       struct drm_color_lut *lut)
{
	int i;

	switch (format->format) {
	case DRM_FORMAT_C8: /* In this case, gamma table is used as color palette */
	case DRM_FORMAT_RGB565:
	case DRM_FORMAT_XRGB8888:
		for (i = 0; i < AST_LUT_SIZE; i++)
			ast_load_palette_index(ast, i,
					       lut[i].red >> 8,
					       lut[i].green >> 8,
					       lut[i].blue >> 8);
		break;
	default:
		drm_warn_once(&ast->base, "Unsupported format %p4cc for gamma correction\n",
			      &format->format);
		break;
	}
}

static bool ast_get_vbios_mode_info(const struct drm_format_info *format,
				    const struct drm_display_mode *mode,
				    struct drm_display_mode *adjusted_mode,
				    struct ast_vbios_mode_info *vbios_mode)
{
	u32 refresh_rate_index = 0, refresh_rate;
	const struct ast_vbios_enhtable *best = NULL;
	u32 hborder, vborder;
	bool check_sync;

	switch (format->cpp[0] * 8) {
	case 8:
		vbios_mode->std_table = &vbios_stdtable[VGAModeIndex];
		break;
	case 16:
		vbios_mode->std_table = &vbios_stdtable[HiCModeIndex];
		break;
	case 24:
	case 32:
		vbios_mode->std_table = &vbios_stdtable[TrueCModeIndex];
		break;
	default:
		return false;
	}

	switch (mode->crtc_hdisplay) {
	case 640:
		vbios_mode->enh_table = &res_640x480[refresh_rate_index];
		break;
	case 800:
		vbios_mode->enh_table = &res_800x600[refresh_rate_index];
		break;
	case 1024:
		vbios_mode->enh_table = &res_1024x768[refresh_rate_index];
		break;
	case 1152:
		vbios_mode->enh_table = &res_1152x864[refresh_rate_index];
		break;
	case 1280:
		if (mode->crtc_vdisplay == 800)
			vbios_mode->enh_table = &res_1280x800[refresh_rate_index];
		else
			vbios_mode->enh_table = &res_1280x1024[refresh_rate_index];
		break;
	case 1360:
		vbios_mode->enh_table = &res_1360x768[refresh_rate_index];
		break;
	case 1440:
		vbios_mode->enh_table = &res_1440x900[refresh_rate_index];
		break;
	case 1600:
		if (mode->crtc_vdisplay == 900)
			vbios_mode->enh_table = &res_1600x900[refresh_rate_index];
		else
			vbios_mode->enh_table = &res_1600x1200[refresh_rate_index];
		break;
	case 1680:
		vbios_mode->enh_table = &res_1680x1050[refresh_rate_index];
		break;
	case 1920:
		if (mode->crtc_vdisplay == 1080)
			vbios_mode->enh_table = &res_1920x1080[refresh_rate_index];
		else
			vbios_mode->enh_table = &res_1920x1200[refresh_rate_index];
		break;
	default:
		return false;
	}

	refresh_rate = drm_mode_vrefresh(mode);
	check_sync = vbios_mode->enh_table->flags & WideScreenMode;

	while (1) {
		const struct ast_vbios_enhtable *loop = vbios_mode->enh_table;

		while (loop->refresh_rate != 0xff) {
			if ((check_sync) &&
			    (((mode->flags & DRM_MODE_FLAG_NVSYNC)  &&
			      (loop->flags & PVSync))  ||
			     ((mode->flags & DRM_MODE_FLAG_PVSYNC)  &&
			      (loop->flags & NVSync))  ||
			     ((mode->flags & DRM_MODE_FLAG_NHSYNC)  &&
			      (loop->flags & PHSync))  ||
			     ((mode->flags & DRM_MODE_FLAG_PHSYNC)  &&
			      (loop->flags & NHSync)))) {
				loop++;
				continue;
			}
			if (loop->refresh_rate <= refresh_rate
			    && (!best || loop->refresh_rate > best->refresh_rate))
				best = loop;
			loop++;
		}
		if (best || !check_sync)
			break;
		check_sync = 0;
	}

	if (best)
		vbios_mode->enh_table = best;

	hborder = (vbios_mode->enh_table->flags & HBorder) ? 8 : 0;
	vborder = (vbios_mode->enh_table->flags & VBorder) ? 8 : 0;

	adjusted_mode->crtc_htotal = vbios_mode->enh_table->ht;
	adjusted_mode->crtc_hblank_start = vbios_mode->enh_table->hde + hborder;
	adjusted_mode->crtc_hblank_end = vbios_mode->enh_table->ht - hborder;
	adjusted_mode->crtc_hsync_start = vbios_mode->enh_table->hde + hborder +
		vbios_mode->enh_table->hfp;
	adjusted_mode->crtc_hsync_end = (vbios_mode->enh_table->hde + hborder +
					 vbios_mode->enh_table->hfp +
					 vbios_mode->enh_table->hsync);

	adjusted_mode->crtc_vtotal = vbios_mode->enh_table->vt;
	adjusted_mode->crtc_vblank_start = vbios_mode->enh_table->vde + vborder;
	adjusted_mode->crtc_vblank_end = vbios_mode->enh_table->vt - vborder;
	adjusted_mode->crtc_vsync_start = vbios_mode->enh_table->vde + vborder +
		vbios_mode->enh_table->vfp;
	adjusted_mode->crtc_vsync_end = (vbios_mode->enh_table->vde + vborder +
					 vbios_mode->enh_table->vfp +
					 vbios_mode->enh_table->vsync);

	return true;
}

static void ast_set_vbios_color_reg(struct ast_device *ast,
				    const struct drm_format_info *format,
				    const struct ast_vbios_mode_info *vbios_mode)
{
	u32 color_index;

	switch (format->cpp[0]) {
	case 1:
		color_index = VGAModeIndex - 1;
		break;
	case 2:
		color_index = HiCModeIndex;
		break;
	case 3:
	case 4:
		color_index = TrueCModeIndex;
		break;
	default:
		return;
	}

	ast_set_index_reg(ast, AST_IO_VGACRI, 0x8c, (u8)((color_index & 0x0f) << 4));

	ast_set_index_reg(ast, AST_IO_VGACRI, 0x91, 0x00);

	if (vbios_mode->enh_table->flags & NewModeInfo) {
		ast_set_index_reg(ast, AST_IO_VGACRI, 0x91, 0xa8);
		ast_set_index_reg(ast, AST_IO_VGACRI, 0x92, format->cpp[0] * 8);
	}
}

static void ast_set_vbios_mode_reg(struct ast_device *ast,
				   const struct drm_display_mode *adjusted_mode,
				   const struct ast_vbios_mode_info *vbios_mode)
{
	u32 refresh_rate_index, mode_id;

	refresh_rate_index = vbios_mode->enh_table->refresh_rate_index;
	mode_id = vbios_mode->enh_table->mode_id;

	ast_set_index_reg(ast, AST_IO_VGACRI, 0x8d, refresh_rate_index & 0xff);
	ast_set_index_reg(ast, AST_IO_VGACRI, 0x8e, mode_id & 0xff);

	ast_set_index_reg(ast, AST_IO_VGACRI, 0x91, 0x00);

	if (vbios_mode->enh_table->flags & NewModeInfo) {
		ast_set_index_reg(ast, AST_IO_VGACRI, 0x91, 0xa8);
		ast_set_index_reg(ast, AST_IO_VGACRI, 0x93, adjusted_mode->clock / 1000);
		ast_set_index_reg(ast, AST_IO_VGACRI, 0x94, adjusted_mode->crtc_hdisplay);
		ast_set_index_reg(ast, AST_IO_VGACRI, 0x95, adjusted_mode->crtc_hdisplay >> 8);
		ast_set_index_reg(ast, AST_IO_VGACRI, 0x96, adjusted_mode->crtc_vdisplay);
		ast_set_index_reg(ast, AST_IO_VGACRI, 0x97, adjusted_mode->crtc_vdisplay >> 8);
	}
}

static void ast_set_std_reg(struct ast_device *ast,
			    struct drm_display_mode *mode,
			    struct ast_vbios_mode_info *vbios_mode)
{
	const struct ast_vbios_stdtable *stdtable;
	u32 i;
	u8 jreg;

	stdtable = vbios_mode->std_table;

	jreg = stdtable->misc;
	ast_io_write8(ast, AST_IO_VGAMR_W, jreg);

	/* Set SEQ; except Screen Disable field */
	ast_set_index_reg(ast, AST_IO_VGASRI, 0x00, 0x03);
	ast_set_index_reg_mask(ast, AST_IO_VGASRI, 0x01, 0xdf, stdtable->seq[0]);
	for (i = 1; i < 4; i++) {
		jreg = stdtable->seq[i];
		ast_set_index_reg(ast, AST_IO_VGASRI, (i + 1), jreg);
	}

	/* Set CRTC; except base address and offset */
	ast_set_index_reg_mask(ast, AST_IO_VGACRI, 0x11, 0x7f, 0x00);
	for (i = 0; i < 12; i++)
		ast_set_index_reg(ast, AST_IO_VGACRI, i, stdtable->crtc[i]);
	for (i = 14; i < 19; i++)
		ast_set_index_reg(ast, AST_IO_VGACRI, i, stdtable->crtc[i]);
	for (i = 20; i < 25; i++)
		ast_set_index_reg(ast, AST_IO_VGACRI, i, stdtable->crtc[i]);

	/* set AR */
	jreg = ast_io_read8(ast, AST_IO_VGAIR1_R);
	for (i = 0; i < 20; i++) {
		jreg = stdtable->ar[i];
		ast_io_write8(ast, AST_IO_VGAARI_W, (u8)i);
		ast_io_write8(ast, AST_IO_VGAARI_W, jreg);
	}
	ast_io_write8(ast, AST_IO_VGAARI_W, 0x14);
	ast_io_write8(ast, AST_IO_VGAARI_W, 0x00);

	jreg = ast_io_read8(ast, AST_IO_VGAIR1_R);
	ast_io_write8(ast, AST_IO_VGAARI_W, 0x20);

	/* Set GR */
	for (i = 0; i < 9; i++)
		ast_set_index_reg(ast, AST_IO_VGAGRI, i, stdtable->gr[i]);
}

static void ast_set_crtc_reg(struct ast_device *ast,
			     struct drm_display_mode *mode,
			     struct ast_vbios_mode_info *vbios_mode)
{
	u8 jreg05 = 0, jreg07 = 0, jreg09 = 0, jregAC = 0, jregAD = 0, jregAE = 0;
	u16 temp, precache = 0;

	if ((IS_AST_GEN6(ast) || IS_AST_GEN7(ast)) &&
	    (vbios_mode->enh_table->flags & AST2500PreCatchCRT))
		precache = 40;

	ast_set_index_reg_mask(ast, AST_IO_VGACRI, 0x11, 0x7f, 0x00);

	temp = (mode->crtc_htotal >> 3) - 5;
	if (temp & 0x100)
		jregAC |= 0x01; /* HT D[8] */
	ast_set_index_reg_mask(ast, AST_IO_VGACRI, 0x00, 0x00, temp);

	temp = (mode->crtc_hdisplay >> 3) - 1;
	if (temp & 0x100)
		jregAC |= 0x04; /* HDE D[8] */
	ast_set_index_reg_mask(ast, AST_IO_VGACRI, 0x01, 0x00, temp);

	temp = (mode->crtc_hblank_start >> 3) - 1;
	if (temp & 0x100)
		jregAC |= 0x10; /* HBS D[8] */
	ast_set_index_reg_mask(ast, AST_IO_VGACRI, 0x02, 0x00, temp);

	temp = ((mode->crtc_hblank_end >> 3) - 1) & 0x7f;
	if (temp & 0x20)
		jreg05 |= 0x80;  /* HBE D[5] */
	if (temp & 0x40)
		jregAD |= 0x01;  /* HBE D[5] */
	ast_set_index_reg_mask(ast, AST_IO_VGACRI, 0x03, 0xE0, (temp & 0x1f));

	temp = ((mode->crtc_hsync_start-precache) >> 3) - 1;
	if (temp & 0x100)
		jregAC |= 0x40; /* HRS D[5] */
	ast_set_index_reg_mask(ast, AST_IO_VGACRI, 0x04, 0x00, temp);

	temp = (((mode->crtc_hsync_end-precache) >> 3) - 1) & 0x3f;
	if (temp & 0x20)
		jregAD |= 0x04; /* HRE D[5] */
	ast_set_index_reg_mask(ast, AST_IO_VGACRI, 0x05, 0x60, (u8)((temp & 0x1f) | jreg05));

	ast_set_index_reg_mask(ast, AST_IO_VGACRI, 0xAC, 0x00, jregAC);
	ast_set_index_reg_mask(ast, AST_IO_VGACRI, 0xAD, 0x00, jregAD);

	// Workaround for HSync Time non octave pixels (1920x1080@60Hz HSync 44 pixels);
	if (IS_AST_GEN7(ast) && (mode->crtc_vdisplay == 1080))
		ast_set_index_reg_mask(ast, AST_IO_VGACRI, 0xFC, 0xFD, 0x02);
	else
		ast_set_index_reg_mask(ast, AST_IO_VGACRI, 0xFC, 0xFD, 0x00);

	/* vert timings */
	temp = (mode->crtc_vtotal) - 2;
	if (temp & 0x100)
		jreg07 |= 0x01;
	if (temp & 0x200)
		jreg07 |= 0x20;
	if (temp & 0x400)
		jregAE |= 0x01;
	ast_set_index_reg_mask(ast, AST_IO_VGACRI, 0x06, 0x00, temp);

	temp = (mode->crtc_vsync_start) - 1;
	if (temp & 0x100)
		jreg07 |= 0x04;
	if (temp & 0x200)
		jreg07 |= 0x80;
	if (temp & 0x400)
		jregAE |= 0x08;
	ast_set_index_reg_mask(ast, AST_IO_VGACRI, 0x10, 0x00, temp);

	temp = (mode->crtc_vsync_end - 1) & 0x3f;
	if (temp & 0x10)
		jregAE |= 0x20;
	if (temp & 0x20)
		jregAE |= 0x40;
	ast_set_index_reg_mask(ast, AST_IO_VGACRI, 0x11, 0x70, temp & 0xf);

	temp = mode->crtc_vdisplay - 1;
	if (temp & 0x100)
		jreg07 |= 0x02;
	if (temp & 0x200)
		jreg07 |= 0x40;
	if (temp & 0x400)
		jregAE |= 0x02;
	ast_set_index_reg_mask(ast, AST_IO_VGACRI, 0x12, 0x00, temp);

	temp = mode->crtc_vblank_start - 1;
	if (temp & 0x100)
		jreg07 |= 0x08;
	if (temp & 0x200)
		jreg09 |= 0x20;
	if (temp & 0x400)
		jregAE |= 0x04;
	ast_set_index_reg_mask(ast, AST_IO_VGACRI, 0x15, 0x00, temp);

	temp = mode->crtc_vblank_end - 1;
	if (temp & 0x100)
		jregAE |= 0x10;
	ast_set_index_reg_mask(ast, AST_IO_VGACRI, 0x16, 0x00, temp);

	ast_set_index_reg_mask(ast, AST_IO_VGACRI, 0x07, 0x00, jreg07);
	ast_set_index_reg_mask(ast, AST_IO_VGACRI, 0x09, 0xdf, jreg09);
	ast_set_index_reg_mask(ast, AST_IO_VGACRI, 0xAE, 0x00, (jregAE | 0x80));

	if (precache)
		ast_set_index_reg_mask(ast, AST_IO_VGACRI, 0xb6, 0x3f, 0x80);
	else
		ast_set_index_reg_mask(ast, AST_IO_VGACRI, 0xb6, 0x3f, 0x00);

	ast_set_index_reg_mask(ast, AST_IO_VGACRI, 0x11, 0x7f, 0x80);
}

static void ast_set_offset_reg(struct ast_device *ast,
			       struct drm_framebuffer *fb)
{
	u16 offset;

	offset = fb->pitches[0] >> 3;
	ast_set_index_reg(ast, AST_IO_VGACRI, 0x13, (offset & 0xff));
	ast_set_index_reg(ast, AST_IO_VGACRI, 0xb0, (offset >> 8) & 0x3f);
}

static void ast_set_dclk_reg(struct ast_device *ast,
			     struct drm_display_mode *mode,
			     struct ast_vbios_mode_info *vbios_mode)
{
	const struct ast_vbios_dclk_info *clk_info;

	if (IS_AST_GEN6(ast) || IS_AST_GEN7(ast))
		clk_info = &dclk_table_ast2500[vbios_mode->enh_table->dclk_index];
	else
		clk_info = &dclk_table[vbios_mode->enh_table->dclk_index];

	ast_set_index_reg_mask(ast, AST_IO_VGACRI, 0xc0, 0x00, clk_info->param1);
	ast_set_index_reg_mask(ast, AST_IO_VGACRI, 0xc1, 0x00, clk_info->param2);
	ast_set_index_reg_mask(ast, AST_IO_VGACRI, 0xbb, 0x0f,
			       (clk_info->param3 & 0xc0) |
			       ((clk_info->param3 & 0x3) << 4));
}

static void ast_set_color_reg(struct ast_device *ast,
			      const struct drm_format_info *format)
{
	u8 jregA0 = 0, jregA3 = 0, jregA8 = 0;

	switch (format->cpp[0] * 8) {
	case 8:
		jregA0 = 0x70;
		jregA3 = 0x01;
		jregA8 = 0x00;
		break;
	case 15:
	case 16:
		jregA0 = 0x70;
		jregA3 = 0x04;
		jregA8 = 0x02;
		break;
	case 32:
		jregA0 = 0x70;
		jregA3 = 0x08;
		jregA8 = 0x02;
		break;
	}

	ast_set_index_reg_mask(ast, AST_IO_VGACRI, 0xa0, 0x8f, jregA0);
	ast_set_index_reg_mask(ast, AST_IO_VGACRI, 0xa3, 0xf0, jregA3);
	ast_set_index_reg_mask(ast, AST_IO_VGACRI, 0xa8, 0xfd, jregA8);
}

static void ast_set_crtthd_reg(struct ast_device *ast)
{
	/* Set Threshold */
	if (IS_AST_GEN7(ast)) {
		ast_set_index_reg(ast, AST_IO_VGACRI, 0xa7, 0xe0);
		ast_set_index_reg(ast, AST_IO_VGACRI, 0xa6, 0xa0);
	} else if (IS_AST_GEN6(ast) || IS_AST_GEN5(ast) || IS_AST_GEN4(ast)) {
		ast_set_index_reg(ast, AST_IO_VGACRI, 0xa7, 0x78);
		ast_set_index_reg(ast, AST_IO_VGACRI, 0xa6, 0x60);
	} else if (IS_AST_GEN3(ast) || IS_AST_GEN2(ast)) {
		ast_set_index_reg(ast, AST_IO_VGACRI, 0xa7, 0x3f);
		ast_set_index_reg(ast, AST_IO_VGACRI, 0xa6, 0x2f);
	} else {
		ast_set_index_reg(ast, AST_IO_VGACRI, 0xa7, 0x2f);
		ast_set_index_reg(ast, AST_IO_VGACRI, 0xa6, 0x1f);
	}
}

static void ast_set_sync_reg(struct ast_device *ast,
			     struct drm_display_mode *mode,
			     struct ast_vbios_mode_info *vbios_mode)
{
	u8 jreg;

	jreg  = ast_io_read8(ast, AST_IO_VGAMR_R);
	jreg &= ~0xC0;
	if (vbios_mode->enh_table->flags & NVSync)
		jreg |= 0x80;
	if (vbios_mode->enh_table->flags & NHSync)
		jreg |= 0x40;
	ast_io_write8(ast, AST_IO_VGAMR_W, jreg);
}

static void ast_set_start_address_crt1(struct ast_device *ast,
				       unsigned int offset)
{
	u32 addr;

	addr = offset >> 2;
	ast_set_index_reg(ast, AST_IO_VGACRI, 0x0d, (u8)(addr & 0xff));
	ast_set_index_reg(ast, AST_IO_VGACRI, 0x0c, (u8)((addr >> 8) & 0xff));
	ast_set_index_reg(ast, AST_IO_VGACRI, 0xaf, (u8)((addr >> 16) & 0xff));

}

static void ast_wait_for_vretrace(struct ast_device *ast)
{
	unsigned long timeout = jiffies + HZ;
	u8 vgair1;

	do {
		vgair1 = ast_io_read8(ast, AST_IO_VGAIR1_R);
	} while (!(vgair1 & AST_IO_VGAIR1_VREFRESH) && time_before(jiffies, timeout));
}

/*
 * Planes
 */

static int ast_plane_init(struct drm_device *dev, struct ast_plane *ast_plane,
			  void __iomem *vaddr, u64 offset, unsigned long size,
			  uint32_t possible_crtcs,
			  const struct drm_plane_funcs *funcs,
			  const uint32_t *formats, unsigned int format_count,
			  const uint64_t *format_modifiers,
			  enum drm_plane_type type)
{
	struct drm_plane *plane = &ast_plane->base;

	ast_plane->vaddr = vaddr;
	ast_plane->offset = offset;
	ast_plane->size = size;

	return drm_universal_plane_init(dev, plane, possible_crtcs, funcs,
					formats, format_count, format_modifiers,
					type, NULL);
}

/*
 * Primary plane
 */

static const uint32_t ast_primary_plane_formats[] = {
	DRM_FORMAT_XRGB8888,
	DRM_FORMAT_RGB565,
	DRM_FORMAT_C8,
};

static int ast_primary_plane_helper_atomic_check(struct drm_plane *plane,
						 struct drm_atomic_state *state)
{
	struct drm_device *dev = plane->dev;
	struct drm_plane_state *new_plane_state = drm_atomic_get_new_plane_state(state, plane);
	struct drm_crtc_state *new_crtc_state = NULL;
	struct ast_crtc_state *new_ast_crtc_state;
	int ret;

	if (new_plane_state->crtc)
		new_crtc_state = drm_atomic_get_new_crtc_state(state, new_plane_state->crtc);

	ret = drm_atomic_helper_check_plane_state(new_plane_state, new_crtc_state,
						  DRM_PLANE_NO_SCALING,
						  DRM_PLANE_NO_SCALING,
						  false, true);
	if (ret) {
		return ret;
	} else if (!new_plane_state->visible) {
		if (drm_WARN_ON(dev, new_plane_state->crtc)) /* cannot legally happen */
			return -EINVAL;
		else
			return 0;
	}

	new_ast_crtc_state = to_ast_crtc_state(new_crtc_state);

	new_ast_crtc_state->format = new_plane_state->fb->format;

	return 0;
}

static void ast_handle_damage(struct ast_plane *ast_plane, struct iosys_map *src,
			      struct drm_framebuffer *fb,
			      const struct drm_rect *clip)
{
	struct iosys_map dst = IOSYS_MAP_INIT_VADDR_IOMEM(ast_plane->vaddr);

	iosys_map_incr(&dst, drm_fb_clip_offset(fb->pitches[0], fb->format, clip));
	drm_fb_memcpy(&dst, fb->pitches, src, fb, clip);
}

static void ast_primary_plane_helper_atomic_update(struct drm_plane *plane,
						   struct drm_atomic_state *state)
{
	struct drm_device *dev = plane->dev;
	struct ast_device *ast = to_ast_device(dev);
	struct drm_plane_state *plane_state = drm_atomic_get_new_plane_state(state, plane);
	struct drm_shadow_plane_state *shadow_plane_state = to_drm_shadow_plane_state(plane_state);
	struct drm_framebuffer *fb = plane_state->fb;
	struct drm_plane_state *old_plane_state = drm_atomic_get_old_plane_state(state, plane);
	struct drm_framebuffer *old_fb = old_plane_state->fb;
	struct ast_plane *ast_plane = to_ast_plane(plane);
	struct drm_rect damage;
	struct drm_atomic_helper_damage_iter iter;

	if (!old_fb || (fb->format != old_fb->format)) {
		struct drm_crtc *crtc = plane_state->crtc;
		struct drm_crtc_state *crtc_state = drm_atomic_get_new_crtc_state(state, crtc);
		struct ast_crtc_state *ast_crtc_state = to_ast_crtc_state(crtc_state);
		struct ast_vbios_mode_info *vbios_mode_info = &ast_crtc_state->vbios_mode_info;

		ast_set_color_reg(ast, fb->format);
		ast_set_vbios_color_reg(ast, fb->format, vbios_mode_info);
	}

	drm_atomic_helper_damage_iter_init(&iter, old_plane_state, plane_state);
	drm_atomic_for_each_plane_damage(&iter, &damage) {
		ast_handle_damage(ast_plane, shadow_plane_state->data, fb, &damage);
	}

	/*
	 * Some BMCs stop scanning out the video signal after the driver
	 * reprogrammed the offset. This stalls display output for several
	 * seconds and makes the display unusable. Therefore only update
	 * the offset if it changes.
	 */
	if (!old_fb || old_fb->pitches[0] != fb->pitches[0])
		ast_set_offset_reg(ast, fb);
}

static void ast_primary_plane_helper_atomic_enable(struct drm_plane *plane,
						   struct drm_atomic_state *state)
{
	struct ast_device *ast = to_ast_device(plane->dev);
	struct ast_plane *ast_plane = to_ast_plane(plane);

	/*
	 * Some BMCs stop scanning out the video signal after the driver
	 * reprogrammed the scanout address. This stalls display
	 * output for several seconds and makes the display unusable.
	 * Therefore only reprogram the address after enabling the plane.
	 */
	ast_set_start_address_crt1(ast, (u32)ast_plane->offset);
	ast_set_index_reg_mask(ast, AST_IO_VGASRI, 0x1, 0xdf, 0x00);
}

static void ast_primary_plane_helper_atomic_disable(struct drm_plane *plane,
						    struct drm_atomic_state *state)
{
	struct ast_device *ast = to_ast_device(plane->dev);

	ast_set_index_reg_mask(ast, AST_IO_VGASRI, 0x1, 0xdf, 0x20);
<<<<<<< HEAD
=======
}

static int ast_primary_plane_helper_get_scanout_buffer(struct drm_plane *plane,
						       struct drm_scanout_buffer *sb)
{
	struct ast_plane *ast_plane = to_ast_plane(plane);

	if (plane->state && plane->state->fb && ast_plane->vaddr) {
		sb->format = plane->state->fb->format;
		sb->width = plane->state->fb->width;
		sb->height = plane->state->fb->height;
		sb->pitch[0] = plane->state->fb->pitches[0];
		iosys_map_set_vaddr_iomem(&sb->map[0], ast_plane->vaddr);
		return 0;
	}
	return -ENODEV;
>>>>>>> 0c383648
}

static const struct drm_plane_helper_funcs ast_primary_plane_helper_funcs = {
	DRM_GEM_SHADOW_PLANE_HELPER_FUNCS,
	.atomic_check = ast_primary_plane_helper_atomic_check,
	.atomic_update = ast_primary_plane_helper_atomic_update,
	.atomic_enable = ast_primary_plane_helper_atomic_enable,
	.atomic_disable = ast_primary_plane_helper_atomic_disable,
	.get_scanout_buffer = ast_primary_plane_helper_get_scanout_buffer,
};

static const struct drm_plane_funcs ast_primary_plane_funcs = {
	.update_plane = drm_atomic_helper_update_plane,
	.disable_plane = drm_atomic_helper_disable_plane,
	.destroy = drm_plane_cleanup,
	DRM_GEM_SHADOW_PLANE_FUNCS,
};

static int ast_primary_plane_init(struct ast_device *ast)
{
	struct drm_device *dev = &ast->base;
	struct ast_plane *ast_primary_plane = &ast->primary_plane;
	struct drm_plane *primary_plane = &ast_primary_plane->base;
	void __iomem *vaddr = ast->vram;
	u64 offset = 0; /* with shmem, the primary plane is always at offset 0 */
	unsigned long cursor_size = roundup(AST_HWC_SIZE + AST_HWC_SIGNATURE_SIZE, PAGE_SIZE);
	unsigned long size = ast->vram_fb_available - cursor_size;
	int ret;

	ret = ast_plane_init(dev, ast_primary_plane, vaddr, offset, size,
			     0x01, &ast_primary_plane_funcs,
			     ast_primary_plane_formats, ARRAY_SIZE(ast_primary_plane_formats),
			     NULL, DRM_PLANE_TYPE_PRIMARY);
	if (ret) {
		drm_err(dev, "ast_plane_init() failed: %d\n", ret);
		return ret;
	}
	drm_plane_helper_add(primary_plane, &ast_primary_plane_helper_funcs);
	drm_plane_enable_fb_damage_clips(primary_plane);

	return 0;
}

/*
 * Cursor plane
 */

static void ast_update_cursor_image(u8 __iomem *dst, const u8 *src, int width, int height)
{
	union {
		u32 ul;
		u8 b[4];
	} srcdata32[2], data32;
	union {
		u16 us;
		u8 b[2];
	} data16;
	u32 csum = 0;
	s32 alpha_dst_delta, last_alpha_dst_delta;
	u8 __iomem *dstxor;
	const u8 *srcxor;
	int i, j;
	u32 per_pixel_copy, two_pixel_copy;

	alpha_dst_delta = AST_MAX_HWC_WIDTH << 1;
	last_alpha_dst_delta = alpha_dst_delta - (width << 1);

	srcxor = src;
	dstxor = (u8 *)dst + last_alpha_dst_delta + (AST_MAX_HWC_HEIGHT - height) * alpha_dst_delta;
	per_pixel_copy = width & 1;
	two_pixel_copy = width >> 1;

	for (j = 0; j < height; j++) {
		for (i = 0; i < two_pixel_copy; i++) {
			srcdata32[0].ul = *((u32 *)srcxor) & 0xf0f0f0f0;
			srcdata32[1].ul = *((u32 *)(srcxor + 4)) & 0xf0f0f0f0;
			data32.b[0] = srcdata32[0].b[1] | (srcdata32[0].b[0] >> 4);
			data32.b[1] = srcdata32[0].b[3] | (srcdata32[0].b[2] >> 4);
			data32.b[2] = srcdata32[1].b[1] | (srcdata32[1].b[0] >> 4);
			data32.b[3] = srcdata32[1].b[3] | (srcdata32[1].b[2] >> 4);

			writel(data32.ul, dstxor);
			csum += data32.ul;

			dstxor += 4;
			srcxor += 8;

		}

		for (i = 0; i < per_pixel_copy; i++) {
			srcdata32[0].ul = *((u32 *)srcxor) & 0xf0f0f0f0;
			data16.b[0] = srcdata32[0].b[1] | (srcdata32[0].b[0] >> 4);
			data16.b[1] = srcdata32[0].b[3] | (srcdata32[0].b[2] >> 4);
			writew(data16.us, dstxor);
			csum += (u32)data16.us;

			dstxor += 2;
			srcxor += 4;
		}
		dstxor += last_alpha_dst_delta;
	}

	/* write checksum + signature */
	dst += AST_HWC_SIZE;
	writel(csum, dst);
	writel(width, dst + AST_HWC_SIGNATURE_SizeX);
	writel(height, dst + AST_HWC_SIGNATURE_SizeY);
	writel(0, dst + AST_HWC_SIGNATURE_HOTSPOTX);
	writel(0, dst + AST_HWC_SIGNATURE_HOTSPOTY);
}

static void ast_set_cursor_base(struct ast_device *ast, u64 address)
{
	u8 addr0 = (address >> 3) & 0xff;
	u8 addr1 = (address >> 11) & 0xff;
	u8 addr2 = (address >> 19) & 0xff;

	ast_set_index_reg(ast, AST_IO_VGACRI, 0xc8, addr0);
	ast_set_index_reg(ast, AST_IO_VGACRI, 0xc9, addr1);
	ast_set_index_reg(ast, AST_IO_VGACRI, 0xca, addr2);
}

static void ast_set_cursor_location(struct ast_device *ast, u16 x, u16 y,
				    u8 x_offset, u8 y_offset)
{
	u8 x0 = (x & 0x00ff);
	u8 x1 = (x & 0x0f00) >> 8;
	u8 y0 = (y & 0x00ff);
	u8 y1 = (y & 0x0700) >> 8;

	ast_set_index_reg(ast, AST_IO_VGACRI, 0xc2, x_offset);
	ast_set_index_reg(ast, AST_IO_VGACRI, 0xc3, y_offset);
	ast_set_index_reg(ast, AST_IO_VGACRI, 0xc4, x0);
	ast_set_index_reg(ast, AST_IO_VGACRI, 0xc5, x1);
	ast_set_index_reg(ast, AST_IO_VGACRI, 0xc6, y0);
	ast_set_index_reg(ast, AST_IO_VGACRI, 0xc7, y1);
}

static void ast_set_cursor_enabled(struct ast_device *ast, bool enabled)
{
	static const u8 mask = (u8)~(AST_IO_VGACRCB_HWC_16BPP |
				     AST_IO_VGACRCB_HWC_ENABLED);

	u8 vgacrcb = AST_IO_VGACRCB_HWC_16BPP;

	if (enabled)
		vgacrcb |= AST_IO_VGACRCB_HWC_ENABLED;

	ast_set_index_reg_mask(ast, AST_IO_VGACRI, 0xcb, mask, vgacrcb);
}

static const uint32_t ast_cursor_plane_formats[] = {
	DRM_FORMAT_ARGB8888,
};

static int ast_cursor_plane_helper_atomic_check(struct drm_plane *plane,
						struct drm_atomic_state *state)
{
	struct drm_plane_state *new_plane_state = drm_atomic_get_new_plane_state(state, plane);
	struct drm_framebuffer *new_fb = new_plane_state->fb;
	struct drm_crtc_state *new_crtc_state = NULL;
	int ret;

	if (new_plane_state->crtc)
		new_crtc_state = drm_atomic_get_new_crtc_state(state, new_plane_state->crtc);

	ret = drm_atomic_helper_check_plane_state(new_plane_state, new_crtc_state,
						  DRM_PLANE_NO_SCALING,
						  DRM_PLANE_NO_SCALING,
						  true, true);
	if (ret || !new_plane_state->visible)
		return ret;

	if (new_fb->width > AST_MAX_HWC_WIDTH || new_fb->height > AST_MAX_HWC_HEIGHT)
		return -EINVAL;

	return 0;
}

static void ast_cursor_plane_helper_atomic_update(struct drm_plane *plane,
						  struct drm_atomic_state *state)
{
	struct ast_plane *ast_plane = to_ast_plane(plane);
	struct drm_plane_state *plane_state = drm_atomic_get_new_plane_state(state, plane);
	struct drm_shadow_plane_state *shadow_plane_state = to_drm_shadow_plane_state(plane_state);
	struct drm_framebuffer *fb = plane_state->fb;
	struct drm_plane_state *old_plane_state = drm_atomic_get_old_plane_state(state, plane);
	struct ast_device *ast = to_ast_device(plane->dev);
	struct iosys_map src_map = shadow_plane_state->data[0];
	struct drm_rect damage;
	const u8 *src = src_map.vaddr; /* TODO: Use mapping abstraction properly */
	u64 dst_off = ast_plane->offset;
	u8 __iomem *dst = ast_plane->vaddr; /* TODO: Use mapping abstraction properly */
	u8 __iomem *sig = dst + AST_HWC_SIZE; /* TODO: Use mapping abstraction properly */
	unsigned int offset_x, offset_y;
	u16 x, y;
	u8 x_offset, y_offset;

	/*
	 * Do data transfer to hardware buffer and point the scanout
	 * engine to the offset.
	 */

	if (drm_atomic_helper_damage_merged(old_plane_state, plane_state, &damage)) {
		ast_update_cursor_image(dst, src, fb->width, fb->height);
		ast_set_cursor_base(ast, dst_off);
	}

	/*
	 * Update location in HWC signature and registers.
	 */

	writel(plane_state->crtc_x, sig + AST_HWC_SIGNATURE_X);
	writel(plane_state->crtc_y, sig + AST_HWC_SIGNATURE_Y);

	offset_x = AST_MAX_HWC_WIDTH - fb->width;
	offset_y = AST_MAX_HWC_HEIGHT - fb->height;

	if (plane_state->crtc_x < 0) {
		x_offset = (-plane_state->crtc_x) + offset_x;
		x = 0;
	} else {
		x_offset = offset_x;
		x = plane_state->crtc_x;
	}
	if (plane_state->crtc_y < 0) {
		y_offset = (-plane_state->crtc_y) + offset_y;
		y = 0;
	} else {
		y_offset = offset_y;
		y = plane_state->crtc_y;
	}

	ast_set_cursor_location(ast, x, y, x_offset, y_offset);

	/* Dummy write to enable HWC and make the HW pick-up the changes. */
	ast_set_cursor_enabled(ast, true);
}

static void ast_cursor_plane_helper_atomic_disable(struct drm_plane *plane,
						   struct drm_atomic_state *state)
{
	struct ast_device *ast = to_ast_device(plane->dev);

	ast_set_cursor_enabled(ast, false);
}

static const struct drm_plane_helper_funcs ast_cursor_plane_helper_funcs = {
	DRM_GEM_SHADOW_PLANE_HELPER_FUNCS,
	.atomic_check = ast_cursor_plane_helper_atomic_check,
	.atomic_update = ast_cursor_plane_helper_atomic_update,
	.atomic_disable = ast_cursor_plane_helper_atomic_disable,
};

static const struct drm_plane_funcs ast_cursor_plane_funcs = {
	.update_plane = drm_atomic_helper_update_plane,
	.disable_plane = drm_atomic_helper_disable_plane,
	.destroy = drm_plane_cleanup,
	DRM_GEM_SHADOW_PLANE_FUNCS,
};

static int ast_cursor_plane_init(struct ast_device *ast)
{
	struct drm_device *dev = &ast->base;
	struct ast_plane *ast_cursor_plane = &ast->cursor_plane;
	struct drm_plane *cursor_plane = &ast_cursor_plane->base;
	size_t size;
	void __iomem *vaddr;
	u64 offset;
	int ret;

	/*
	 * Allocate backing storage for cursors. The BOs are permanently
	 * pinned to the top end of the VRAM.
	 */

	size = roundup(AST_HWC_SIZE + AST_HWC_SIGNATURE_SIZE, PAGE_SIZE);

	if (ast->vram_fb_available < size)
		return -ENOMEM;

	vaddr = ast->vram + ast->vram_fb_available - size;
	offset = ast->vram_fb_available - size;

	ret = ast_plane_init(dev, ast_cursor_plane, vaddr, offset, size,
			     0x01, &ast_cursor_plane_funcs,
			     ast_cursor_plane_formats, ARRAY_SIZE(ast_cursor_plane_formats),
			     NULL, DRM_PLANE_TYPE_CURSOR);
	if (ret) {
		drm_err(dev, "ast_plane_init() failed: %d\n", ret);
		return ret;
	}
	drm_plane_helper_add(cursor_plane, &ast_cursor_plane_helper_funcs);
	drm_plane_enable_fb_damage_clips(cursor_plane);

	ast->vram_fb_available -= size;

	return 0;
}

/*
 * CRTC
 */

static void ast_crtc_dpms(struct drm_crtc *crtc, int mode)
{
	struct ast_device *ast = to_ast_device(crtc->dev);
	u8 ch = AST_DPMS_VSYNC_OFF | AST_DPMS_HSYNC_OFF;
	struct ast_crtc_state *ast_state;
	const struct drm_format_info *format;
	struct ast_vbios_mode_info *vbios_mode_info;

	/* TODO: Maybe control display signal generation with
	 *       Sync Enable (bit CR17.7).
	 */
	switch (mode) {
	case DRM_MODE_DPMS_ON:
		ast_set_index_reg_mask(ast, AST_IO_VGASRI,  0x01, 0xdf, 0);
		ast_set_index_reg_mask(ast, AST_IO_VGACRI, 0xb6, 0xfc, 0);
		if (ast->tx_chip_types & AST_TX_DP501_BIT)
			ast_set_dp501_video_output(crtc->dev, 1);

		if (ast->tx_chip_types & AST_TX_ASTDP_BIT) {
			ast_dp_power_on_off(crtc->dev, AST_DP_POWER_ON);
			ast_wait_for_vretrace(ast);
			ast_dp_set_on_off(crtc->dev, 1);
		}

		ast_state = to_ast_crtc_state(crtc->state);
		format = ast_state->format;

		if (format) {
			vbios_mode_info = &ast_state->vbios_mode_info;

			ast_set_color_reg(ast, format);
			ast_set_vbios_color_reg(ast, format, vbios_mode_info);
			if (crtc->state->gamma_lut)
				ast_crtc_set_gamma(ast, format, crtc->state->gamma_lut->data);
			else
				ast_crtc_set_gamma_linear(ast, format);
		}
		break;
	case DRM_MODE_DPMS_STANDBY:
	case DRM_MODE_DPMS_SUSPEND:
	case DRM_MODE_DPMS_OFF:
		ch = mode;
		if (ast->tx_chip_types & AST_TX_DP501_BIT)
			ast_set_dp501_video_output(crtc->dev, 0);

		if (ast->tx_chip_types & AST_TX_ASTDP_BIT) {
			ast_dp_set_on_off(crtc->dev, 0);
			ast_dp_power_on_off(crtc->dev, AST_DP_POWER_OFF);
		}

		ast_set_index_reg_mask(ast, AST_IO_VGASRI,  0x01, 0xdf, 0x20);
		ast_set_index_reg_mask(ast, AST_IO_VGACRI, 0xb6, 0xfc, ch);
		break;
	}
}

static enum drm_mode_status
ast_crtc_helper_mode_valid(struct drm_crtc *crtc, const struct drm_display_mode *mode)
{
	struct ast_device *ast = to_ast_device(crtc->dev);
	enum drm_mode_status status;
	uint32_t jtemp;

	if (ast->support_wide_screen) {
		if ((mode->hdisplay == 1680) && (mode->vdisplay == 1050))
			return MODE_OK;
		if ((mode->hdisplay == 1280) && (mode->vdisplay == 800))
			return MODE_OK;
		if ((mode->hdisplay == 1440) && (mode->vdisplay == 900))
			return MODE_OK;
		if ((mode->hdisplay == 1360) && (mode->vdisplay == 768))
			return MODE_OK;
		if ((mode->hdisplay == 1600) && (mode->vdisplay == 900))
			return MODE_OK;
		if ((mode->hdisplay == 1152) && (mode->vdisplay == 864))
			return MODE_OK;

		if ((ast->chip == AST2100) || // GEN2, but not AST1100 (?)
		    (ast->chip == AST2200) || // GEN3, but not AST2150 (?)
		    IS_AST_GEN4(ast) || IS_AST_GEN5(ast) ||
		    IS_AST_GEN6(ast) || IS_AST_GEN7(ast)) {
			if ((mode->hdisplay == 1920) && (mode->vdisplay == 1080))
				return MODE_OK;

			if ((mode->hdisplay == 1920) && (mode->vdisplay == 1200)) {
				jtemp = ast_get_index_reg_mask(ast, AST_IO_VGACRI, 0xd1, 0xff);
				if (jtemp & 0x01)
					return MODE_NOMODE;
				else
					return MODE_OK;
			}
		}
	}

	status = MODE_NOMODE;

	switch (mode->hdisplay) {
	case 640:
		if (mode->vdisplay == 480)
			status = MODE_OK;
		break;
	case 800:
		if (mode->vdisplay == 600)
			status = MODE_OK;
		break;
	case 1024:
		if (mode->vdisplay == 768)
			status = MODE_OK;
		break;
	case 1152:
		if (mode->vdisplay == 864)
			status = MODE_OK;
		break;
	case 1280:
		if (mode->vdisplay == 1024)
			status = MODE_OK;
		break;
	case 1600:
		if (mode->vdisplay == 1200)
			status = MODE_OK;
		break;
	default:
		break;
	}

	return status;
}

static int ast_crtc_helper_atomic_check(struct drm_crtc *crtc,
					struct drm_atomic_state *state)
{
	struct drm_crtc_state *crtc_state = drm_atomic_get_new_crtc_state(state, crtc);
	struct drm_crtc_state *old_crtc_state = drm_atomic_get_old_crtc_state(state, crtc);
	struct ast_crtc_state *old_ast_crtc_state = to_ast_crtc_state(old_crtc_state);
	struct drm_device *dev = crtc->dev;
	struct ast_crtc_state *ast_state;
	const struct drm_format_info *format;
	bool succ;
	int ret;

	if (!crtc_state->enable)
		return 0;

	ret = drm_atomic_helper_check_crtc_primary_plane(crtc_state);
	if (ret)
		return ret;

	ast_state = to_ast_crtc_state(crtc_state);

	format = ast_state->format;
	if (drm_WARN_ON_ONCE(dev, !format))
		return -EINVAL; /* BUG: We didn't set format in primary check(). */

	/*
	 * The gamma LUT has to be reloaded after changing the primary
	 * plane's color format.
	 */
	if (old_ast_crtc_state->format != format)
		crtc_state->color_mgmt_changed = true;

	if (crtc_state->color_mgmt_changed && crtc_state->gamma_lut) {
		if (crtc_state->gamma_lut->length !=
		    AST_LUT_SIZE * sizeof(struct drm_color_lut)) {
			drm_err(dev, "Wrong size for gamma_lut %zu\n",
				crtc_state->gamma_lut->length);
			return -EINVAL;
		}
	}

	succ = ast_get_vbios_mode_info(format, &crtc_state->mode,
				       &crtc_state->adjusted_mode,
				       &ast_state->vbios_mode_info);
	if (!succ)
		return -EINVAL;

	return 0;
}

static void
ast_crtc_helper_atomic_flush(struct drm_crtc *crtc,
			     struct drm_atomic_state *state)
{
	struct drm_crtc_state *crtc_state = drm_atomic_get_new_crtc_state(state,
									  crtc);
	struct drm_device *dev = crtc->dev;
	struct ast_device *ast = to_ast_device(dev);
	struct ast_crtc_state *ast_crtc_state = to_ast_crtc_state(crtc_state);
	struct ast_vbios_mode_info *vbios_mode_info = &ast_crtc_state->vbios_mode_info;

	/*
	 * The gamma LUT has to be reloaded after changing the primary
	 * plane's color format.
	 */
	if (crtc_state->enable && crtc_state->color_mgmt_changed) {
		if (crtc_state->gamma_lut)
			ast_crtc_set_gamma(ast,
					   ast_crtc_state->format,
					   crtc_state->gamma_lut->data);
		else
			ast_crtc_set_gamma_linear(ast, ast_crtc_state->format);
	}

	//Set Aspeed Display-Port
	if (ast->tx_chip_types & AST_TX_ASTDP_BIT)
		ast_dp_set_mode(crtc, vbios_mode_info);
}

static void ast_crtc_helper_atomic_enable(struct drm_crtc *crtc, struct drm_atomic_state *state)
{
	struct drm_device *dev = crtc->dev;
	struct ast_device *ast = to_ast_device(dev);
	struct drm_crtc_state *crtc_state = drm_atomic_get_new_crtc_state(state, crtc);
	struct ast_crtc_state *ast_crtc_state = to_ast_crtc_state(crtc_state);
	struct ast_vbios_mode_info *vbios_mode_info =
		&ast_crtc_state->vbios_mode_info;
	struct drm_display_mode *adjusted_mode = &crtc_state->adjusted_mode;

	ast_set_vbios_mode_reg(ast, adjusted_mode, vbios_mode_info);
	ast_set_index_reg(ast, AST_IO_VGACRI, 0xa1, 0x06);
	ast_set_std_reg(ast, adjusted_mode, vbios_mode_info);
	ast_set_crtc_reg(ast, adjusted_mode, vbios_mode_info);
	ast_set_dclk_reg(ast, adjusted_mode, vbios_mode_info);
	ast_set_crtthd_reg(ast);
	ast_set_sync_reg(ast, adjusted_mode, vbios_mode_info);

	ast_crtc_dpms(crtc, DRM_MODE_DPMS_ON);
}

static void ast_crtc_helper_atomic_disable(struct drm_crtc *crtc, struct drm_atomic_state *state)
{
	struct drm_crtc_state *old_crtc_state = drm_atomic_get_old_crtc_state(state, crtc);
	struct drm_device *dev = crtc->dev;
	struct ast_device *ast = to_ast_device(dev);

	ast_crtc_dpms(crtc, DRM_MODE_DPMS_OFF);

	/*
	 * HW cursors require the underlying primary plane and CRTC to
	 * display a valid mode and image. This is not the case during
	 * full modeset operations. So we temporarily disable any active
	 * plane, including the HW cursor. Each plane's atomic_update()
	 * helper will re-enable it if necessary.
	 *
	 * We only do this during *full* modesets. It does not affect
	 * simple pageflips on the planes.
	 */
	drm_atomic_helper_disable_planes_on_crtc(old_crtc_state, false);

	/*
	 * Ensure that no scanout takes place before reprogramming mode
	 * and format registers.
	 */
	ast_wait_for_vretrace(ast);
}

static const struct drm_crtc_helper_funcs ast_crtc_helper_funcs = {
	.mode_valid = ast_crtc_helper_mode_valid,
	.atomic_check = ast_crtc_helper_atomic_check,
	.atomic_flush = ast_crtc_helper_atomic_flush,
	.atomic_enable = ast_crtc_helper_atomic_enable,
	.atomic_disable = ast_crtc_helper_atomic_disable,
};

static void ast_crtc_reset(struct drm_crtc *crtc)
{
	struct ast_crtc_state *ast_state =
		kzalloc(sizeof(*ast_state), GFP_KERNEL);

	if (crtc->state)
		crtc->funcs->atomic_destroy_state(crtc, crtc->state);

	if (ast_state)
		__drm_atomic_helper_crtc_reset(crtc, &ast_state->base);
	else
		__drm_atomic_helper_crtc_reset(crtc, NULL);
}

static struct drm_crtc_state *
ast_crtc_atomic_duplicate_state(struct drm_crtc *crtc)
{
	struct ast_crtc_state *new_ast_state, *ast_state;
	struct drm_device *dev = crtc->dev;

	if (drm_WARN_ON(dev, !crtc->state))
		return NULL;

	new_ast_state = kmalloc(sizeof(*new_ast_state), GFP_KERNEL);
	if (!new_ast_state)
		return NULL;
	__drm_atomic_helper_crtc_duplicate_state(crtc, &new_ast_state->base);

	ast_state = to_ast_crtc_state(crtc->state);

	new_ast_state->format = ast_state->format;
	memcpy(&new_ast_state->vbios_mode_info, &ast_state->vbios_mode_info,
	       sizeof(new_ast_state->vbios_mode_info));

	return &new_ast_state->base;
}

static void ast_crtc_atomic_destroy_state(struct drm_crtc *crtc,
					  struct drm_crtc_state *state)
{
	struct ast_crtc_state *ast_state = to_ast_crtc_state(state);

	__drm_atomic_helper_crtc_destroy_state(&ast_state->base);
	kfree(ast_state);
}

static const struct drm_crtc_funcs ast_crtc_funcs = {
	.reset = ast_crtc_reset,
	.destroy = drm_crtc_cleanup,
	.set_config = drm_atomic_helper_set_config,
	.page_flip = drm_atomic_helper_page_flip,
	.atomic_duplicate_state = ast_crtc_atomic_duplicate_state,
	.atomic_destroy_state = ast_crtc_atomic_destroy_state,
};

static int ast_crtc_init(struct drm_device *dev)
{
	struct ast_device *ast = to_ast_device(dev);
	struct drm_crtc *crtc = &ast->crtc;
	int ret;

	ret = drm_crtc_init_with_planes(dev, crtc, &ast->primary_plane.base,
					&ast->cursor_plane.base, &ast_crtc_funcs,
					NULL);
	if (ret)
		return ret;

	drm_mode_crtc_set_gamma_size(crtc, AST_LUT_SIZE);
	drm_crtc_enable_color_mgmt(crtc, 0, false, AST_LUT_SIZE);

	drm_crtc_helper_add(crtc, &ast_crtc_helper_funcs);

	return 0;
}

/*
 * VGA Connector
 */

<<<<<<< HEAD
static int ast_vga_connector_helper_get_modes(struct drm_connector *connector)
{
	struct ast_vga_connector *ast_vga_connector = to_ast_vga_connector(connector);
	struct drm_device *dev = connector->dev;
	struct ast_device *ast = to_ast_device(dev);
	struct edid *edid;
	int count;

	if (!ast_vga_connector->i2c)
		goto err_drm_connector_update_edid_property;

	/*
	 * Protect access to I/O registers from concurrent modesetting
	 * by acquiring the I/O-register lock.
	 */
	mutex_lock(&ast->modeset_lock);

	edid = drm_get_edid(connector, &ast_vga_connector->i2c->adapter);
	if (!edid)
		goto err_mutex_unlock;

	mutex_unlock(&ast->modeset_lock);

	count = drm_add_edid_modes(connector, edid);
	kfree(edid);

	return count;

err_mutex_unlock:
	mutex_unlock(&ast->modeset_lock);
err_drm_connector_update_edid_property:
	drm_connector_update_edid_property(connector, NULL);
	return 0;
}

=======
>>>>>>> 0c383648
static const struct drm_connector_helper_funcs ast_vga_connector_helper_funcs = {
	.get_modes = drm_connector_helper_get_modes,
	.detect_ctx = drm_connector_helper_detect_from_ddc,
};

static const struct drm_connector_funcs ast_vga_connector_funcs = {
	.reset = drm_atomic_helper_connector_reset,
	.fill_modes = drm_helper_probe_single_connector_modes,
	.destroy = drm_connector_cleanup,
	.atomic_duplicate_state = drm_atomic_helper_connector_duplicate_state,
	.atomic_destroy_state = drm_atomic_helper_connector_destroy_state,
};

static int ast_vga_connector_init(struct drm_device *dev, struct drm_connector *connector)
{
	struct ast_device *ast = to_ast_device(dev);
	struct i2c_adapter *ddc;
	int ret;

	ddc = ast_ddc_create(ast);
	if (IS_ERR(ddc)) {
		ret = PTR_ERR(ddc);
		drm_err(dev, "failed to add DDC bus for connector; ret=%d\n", ret);
		return ret;
	}

	ret = drm_connector_init_with_ddc(dev, connector, &ast_vga_connector_funcs,
					  DRM_MODE_CONNECTOR_VGA, ddc);
	if (ret)
		return ret;

	drm_connector_helper_add(connector, &ast_vga_connector_helper_funcs);

	connector->interlace_allowed = 0;
	connector->doublescan_allowed = 0;

	connector->polled = DRM_CONNECTOR_POLL_CONNECT | DRM_CONNECTOR_POLL_DISCONNECT;

	return 0;
}

static int ast_vga_output_init(struct ast_device *ast)
{
	struct drm_device *dev = &ast->base;
	struct drm_crtc *crtc = &ast->crtc;
	struct drm_encoder *encoder = &ast->output.vga.encoder;
	struct drm_connector *connector = &ast->output.vga.connector;
	int ret;

	ret = drm_simple_encoder_init(dev, encoder, DRM_MODE_ENCODER_DAC);
	if (ret)
		return ret;
	encoder->possible_crtcs = drm_crtc_mask(crtc);

	ret = ast_vga_connector_init(dev, connector);
	if (ret)
		return ret;

	ret = drm_connector_attach_encoder(connector, encoder);
	if (ret)
		return ret;

	return 0;
}

/*
 * SIL164 Connector
 */

<<<<<<< HEAD
static int ast_sil164_connector_helper_get_modes(struct drm_connector *connector)
{
	struct ast_sil164_connector *ast_sil164_connector = to_ast_sil164_connector(connector);
	struct drm_device *dev = connector->dev;
	struct ast_device *ast = to_ast_device(dev);
	struct edid *edid;
	int count;

	if (!ast_sil164_connector->i2c)
		goto err_drm_connector_update_edid_property;

	/*
	 * Protect access to I/O registers from concurrent modesetting
	 * by acquiring the I/O-register lock.
	 */
	mutex_lock(&ast->modeset_lock);

	edid = drm_get_edid(connector, &ast_sil164_connector->i2c->adapter);
	if (!edid)
		goto err_mutex_unlock;

	mutex_unlock(&ast->modeset_lock);

	count = drm_add_edid_modes(connector, edid);
	kfree(edid);

	return count;

err_mutex_unlock:
	mutex_unlock(&ast->modeset_lock);
err_drm_connector_update_edid_property:
	drm_connector_update_edid_property(connector, NULL);
	return 0;
}

=======
>>>>>>> 0c383648
static const struct drm_connector_helper_funcs ast_sil164_connector_helper_funcs = {
	.get_modes = drm_connector_helper_get_modes,
	.detect_ctx = drm_connector_helper_detect_from_ddc,
};

static const struct drm_connector_funcs ast_sil164_connector_funcs = {
	.reset = drm_atomic_helper_connector_reset,
	.fill_modes = drm_helper_probe_single_connector_modes,
	.destroy = drm_connector_cleanup,
	.atomic_duplicate_state = drm_atomic_helper_connector_duplicate_state,
	.atomic_destroy_state = drm_atomic_helper_connector_destroy_state,
};

static int ast_sil164_connector_init(struct drm_device *dev, struct drm_connector *connector)
{
	struct ast_device *ast = to_ast_device(dev);
	struct i2c_adapter *ddc;
	int ret;

	ddc = ast_ddc_create(ast);
	if (IS_ERR(ddc)) {
		ret = PTR_ERR(ddc);
		drm_err(dev, "failed to add DDC bus for connector; ret=%d\n", ret);
		return ret;
	}

	ret = drm_connector_init_with_ddc(dev, connector, &ast_sil164_connector_funcs,
					  DRM_MODE_CONNECTOR_DVII, ddc);
	if (ret)
		return ret;

	drm_connector_helper_add(connector, &ast_sil164_connector_helper_funcs);

	connector->interlace_allowed = 0;
	connector->doublescan_allowed = 0;

	connector->polled = DRM_CONNECTOR_POLL_CONNECT | DRM_CONNECTOR_POLL_DISCONNECT;

	return 0;
}

static int ast_sil164_output_init(struct ast_device *ast)
{
	struct drm_device *dev = &ast->base;
	struct drm_crtc *crtc = &ast->crtc;
	struct drm_encoder *encoder = &ast->output.sil164.encoder;
	struct drm_connector *connector = &ast->output.sil164.connector;
	int ret;

	ret = drm_simple_encoder_init(dev, encoder, DRM_MODE_ENCODER_TMDS);
	if (ret)
		return ret;
	encoder->possible_crtcs = drm_crtc_mask(crtc);

	ret = ast_sil164_connector_init(dev, connector);
	if (ret)
		return ret;

	ret = drm_connector_attach_encoder(connector, encoder);
	if (ret)
		return ret;

	return 0;
}

/*
 * DP501 Connector
 */

static int ast_dp501_connector_helper_get_modes(struct drm_connector *connector)
{
	void *edid;
	bool succ;
	int count;

	edid = kmalloc(EDID_LENGTH, GFP_KERNEL);
	if (!edid)
		goto err_drm_connector_update_edid_property;

	succ = ast_dp501_read_edid(connector->dev, edid);
	if (!succ)
		goto err_kfree;

	drm_connector_update_edid_property(connector, edid);
	count = drm_add_edid_modes(connector, edid);
	kfree(edid);

	return count;

err_kfree:
	kfree(edid);
err_drm_connector_update_edid_property:
	drm_connector_update_edid_property(connector, NULL);
	return 0;
}

static int ast_dp501_connector_helper_detect_ctx(struct drm_connector *connector,
						 struct drm_modeset_acquire_ctx *ctx,
						 bool force)
{
	struct ast_device *ast = to_ast_device(connector->dev);

	if (ast_dp501_is_connected(ast))
		return connector_status_connected;
	return connector_status_disconnected;
}

static const struct drm_connector_helper_funcs ast_dp501_connector_helper_funcs = {
	.get_modes = ast_dp501_connector_helper_get_modes,
	.detect_ctx = ast_dp501_connector_helper_detect_ctx,
};

static const struct drm_connector_funcs ast_dp501_connector_funcs = {
	.reset = drm_atomic_helper_connector_reset,
	.fill_modes = drm_helper_probe_single_connector_modes,
	.destroy = drm_connector_cleanup,
	.atomic_duplicate_state = drm_atomic_helper_connector_duplicate_state,
	.atomic_destroy_state = drm_atomic_helper_connector_destroy_state,
};

static int ast_dp501_connector_init(struct drm_device *dev, struct drm_connector *connector)
{
	int ret;

	ret = drm_connector_init(dev, connector, &ast_dp501_connector_funcs,
				 DRM_MODE_CONNECTOR_DisplayPort);
	if (ret)
		return ret;

	drm_connector_helper_add(connector, &ast_dp501_connector_helper_funcs);

	connector->interlace_allowed = 0;
	connector->doublescan_allowed = 0;

	connector->polled = DRM_CONNECTOR_POLL_CONNECT | DRM_CONNECTOR_POLL_DISCONNECT;

	return 0;
}

static int ast_dp501_output_init(struct ast_device *ast)
{
	struct drm_device *dev = &ast->base;
	struct drm_crtc *crtc = &ast->crtc;
	struct drm_encoder *encoder = &ast->output.dp501.encoder;
	struct drm_connector *connector = &ast->output.dp501.connector;
	int ret;

	ret = drm_simple_encoder_init(dev, encoder, DRM_MODE_ENCODER_TMDS);
	if (ret)
		return ret;
	encoder->possible_crtcs = drm_crtc_mask(crtc);

	ret = ast_dp501_connector_init(dev, connector);
	if (ret)
		return ret;

	ret = drm_connector_attach_encoder(connector, encoder);
	if (ret)
		return ret;

	return 0;
}

/*
 * ASPEED Display-Port Connector
 */

static int ast_astdp_connector_helper_get_modes(struct drm_connector *connector)
{
	void *edid;
	struct drm_device *dev = connector->dev;
	struct ast_device *ast = to_ast_device(dev);

	int succ;
	int count;

	edid = kmalloc(EDID_LENGTH, GFP_KERNEL);
	if (!edid)
		goto err_drm_connector_update_edid_property;

	/*
	 * Protect access to I/O registers from concurrent modesetting
	 * by acquiring the I/O-register lock.
	 */
	mutex_lock(&ast->modeset_lock);

	succ = ast_astdp_read_edid(connector->dev, edid);
	if (succ < 0)
		goto err_mutex_unlock;

	mutex_unlock(&ast->modeset_lock);

	drm_connector_update_edid_property(connector, edid);
	count = drm_add_edid_modes(connector, edid);
	kfree(edid);

	return count;

err_mutex_unlock:
	mutex_unlock(&ast->modeset_lock);
	kfree(edid);
err_drm_connector_update_edid_property:
	drm_connector_update_edid_property(connector, NULL);
	return 0;
}

static int ast_astdp_connector_helper_detect_ctx(struct drm_connector *connector,
						 struct drm_modeset_acquire_ctx *ctx,
						 bool force)
{
	struct ast_device *ast = to_ast_device(connector->dev);

	if (ast_astdp_is_connected(ast))
		return connector_status_connected;
	return connector_status_disconnected;
}

static const struct drm_connector_helper_funcs ast_astdp_connector_helper_funcs = {
	.get_modes = ast_astdp_connector_helper_get_modes,
	.detect_ctx = ast_astdp_connector_helper_detect_ctx,
};

static const struct drm_connector_funcs ast_astdp_connector_funcs = {
	.reset = drm_atomic_helper_connector_reset,
	.fill_modes = drm_helper_probe_single_connector_modes,
	.destroy = drm_connector_cleanup,
	.atomic_duplicate_state = drm_atomic_helper_connector_duplicate_state,
	.atomic_destroy_state = drm_atomic_helper_connector_destroy_state,
};

static int ast_astdp_connector_init(struct drm_device *dev, struct drm_connector *connector)
{
	int ret;

	ret = drm_connector_init(dev, connector, &ast_astdp_connector_funcs,
				 DRM_MODE_CONNECTOR_DisplayPort);
	if (ret)
		return ret;

	drm_connector_helper_add(connector, &ast_astdp_connector_helper_funcs);

	connector->interlace_allowed = 0;
	connector->doublescan_allowed = 0;

	connector->polled = DRM_CONNECTOR_POLL_CONNECT | DRM_CONNECTOR_POLL_DISCONNECT;

	return 0;
}

static int ast_astdp_output_init(struct ast_device *ast)
{
	struct drm_device *dev = &ast->base;
	struct drm_crtc *crtc = &ast->crtc;
	struct drm_encoder *encoder = &ast->output.astdp.encoder;
	struct drm_connector *connector = &ast->output.astdp.connector;
	int ret;

	ret = drm_simple_encoder_init(dev, encoder, DRM_MODE_ENCODER_TMDS);
	if (ret)
		return ret;
	encoder->possible_crtcs = drm_crtc_mask(crtc);

	ret = ast_astdp_connector_init(dev, connector);
	if (ret)
		return ret;

	ret = drm_connector_attach_encoder(connector, encoder);
	if (ret)
		return ret;

	return 0;
}

/*
 * BMC virtual Connector
 */

static const struct drm_encoder_funcs ast_bmc_encoder_funcs = {
	.destroy = drm_encoder_cleanup,
};

static int ast_bmc_connector_helper_detect_ctx(struct drm_connector *connector,
					       struct drm_modeset_acquire_ctx *ctx,
					       bool force)
{
	struct ast_bmc_connector *bmc_connector = to_ast_bmc_connector(connector);
	struct drm_connector *physical_connector = bmc_connector->physical_connector;

	/*
	 * Most user-space compositors cannot handle more than one connected
	 * connector per CRTC. Hence, we only mark the BMC as connected if the
	 * physical connector is disconnected. If the physical connector's status
	 * is connected or unknown, the BMC remains disconnected. This has no
	 * effect on the output of the BMC.
	 *
	 * FIXME: Remove this logic once user-space compositors can handle more
	 *        than one connector per CRTC. The BMC should always be connected.
	 */

	if (physical_connector && physical_connector->status == connector_status_disconnected)
		return connector_status_connected;

	return connector_status_disconnected;
}

static int ast_bmc_connector_helper_get_modes(struct drm_connector *connector)
{
	return drm_add_modes_noedid(connector, 4096, 4096);
}

static const struct drm_connector_helper_funcs ast_bmc_connector_helper_funcs = {
	.get_modes = ast_bmc_connector_helper_get_modes,
	.detect_ctx = ast_bmc_connector_helper_detect_ctx,
};

static const struct drm_connector_funcs ast_bmc_connector_funcs = {
	.reset = drm_atomic_helper_connector_reset,
	.fill_modes = drm_helper_probe_single_connector_modes,
	.destroy = drm_connector_cleanup,
	.atomic_duplicate_state = drm_atomic_helper_connector_duplicate_state,
	.atomic_destroy_state = drm_atomic_helper_connector_destroy_state,
};

static int ast_bmc_connector_init(struct drm_device *dev,
				  struct ast_bmc_connector *bmc_connector,
				  struct drm_connector *physical_connector)
{
	struct drm_connector *connector = &bmc_connector->base;
	int ret;

	ret = drm_connector_init(dev, connector, &ast_bmc_connector_funcs,
				 DRM_MODE_CONNECTOR_VIRTUAL);
	if (ret)
		return ret;

	drm_connector_helper_add(connector, &ast_bmc_connector_helper_funcs);

	bmc_connector->physical_connector = physical_connector;

	return 0;
}

static int ast_bmc_output_init(struct ast_device *ast,
			       struct drm_connector *physical_connector)
{
	struct drm_device *dev = &ast->base;
	struct drm_crtc *crtc = &ast->crtc;
	struct drm_encoder *encoder = &ast->output.bmc.encoder;
	struct ast_bmc_connector *bmc_connector = &ast->output.bmc.bmc_connector;
	struct drm_connector *connector = &bmc_connector->base;
	int ret;

	ret = drm_encoder_init(dev, encoder,
			       &ast_bmc_encoder_funcs,
			       DRM_MODE_ENCODER_VIRTUAL, "ast_bmc");
	if (ret)
		return ret;
	encoder->possible_crtcs = drm_crtc_mask(crtc);

	ret = ast_bmc_connector_init(dev, bmc_connector, physical_connector);
	if (ret)
		return ret;

	ret = drm_connector_attach_encoder(connector, encoder);
	if (ret)
		return ret;

	return 0;
}

/*
 * Mode config
 */

static void ast_mode_config_helper_atomic_commit_tail(struct drm_atomic_state *state)
{
	struct ast_device *ast = to_ast_device(state->dev);

	/*
	 * Concurrent operations could possibly trigger a call to
	 * drm_connector_helper_funcs.get_modes by trying to read the
	 * display modes. Protect access to I/O registers by acquiring
	 * the I/O-register lock. Released in atomic_flush().
	 */
	mutex_lock(&ast->modeset_lock);
	drm_atomic_helper_commit_tail_rpm(state);
	mutex_unlock(&ast->modeset_lock);
}

static const struct drm_mode_config_helper_funcs ast_mode_config_helper_funcs = {
	.atomic_commit_tail = ast_mode_config_helper_atomic_commit_tail,
};

static enum drm_mode_status ast_mode_config_mode_valid(struct drm_device *dev,
						       const struct drm_display_mode *mode)
{
	static const unsigned long max_bpp = 4; /* DRM_FORMAT_XRGB8888 */
	struct ast_device *ast = to_ast_device(dev);
	unsigned long fbsize, fbpages, max_fbpages;

	max_fbpages = (ast->vram_fb_available) >> PAGE_SHIFT;

	fbsize = mode->hdisplay * mode->vdisplay * max_bpp;
	fbpages = DIV_ROUND_UP(fbsize, PAGE_SIZE);

	if (fbpages > max_fbpages)
		return MODE_MEM;

	return MODE_OK;
}

static const struct drm_mode_config_funcs ast_mode_config_funcs = {
	.fb_create = drm_gem_fb_create_with_dirty,
	.mode_valid = ast_mode_config_mode_valid,
	.atomic_check = drm_atomic_helper_check,
	.atomic_commit = drm_atomic_helper_commit,
};

int ast_mode_config_init(struct ast_device *ast)
{
	struct drm_device *dev = &ast->base;
	struct drm_connector *physical_connector = NULL;
	int ret;

	ret = drmm_mutex_init(dev, &ast->modeset_lock);
	if (ret)
		return ret;

	ret = drmm_mode_config_init(dev);
	if (ret)
		return ret;

	dev->mode_config.funcs = &ast_mode_config_funcs;
	dev->mode_config.min_width = 0;
	dev->mode_config.min_height = 0;
	dev->mode_config.preferred_depth = 24;

	if (ast->chip == AST2100 || // GEN2, but not AST1100 (?)
	    ast->chip == AST2200 || // GEN3, but not AST2150 (?)
	    IS_AST_GEN7(ast) ||
	    IS_AST_GEN6(ast) ||
	    IS_AST_GEN5(ast) ||
	    IS_AST_GEN4(ast)) {
		dev->mode_config.max_width = 1920;
		dev->mode_config.max_height = 2048;
	} else {
		dev->mode_config.max_width = 1600;
		dev->mode_config.max_height = 1200;
	}

	dev->mode_config.helper_private = &ast_mode_config_helper_funcs;

	ret = ast_primary_plane_init(ast);
	if (ret)
		return ret;

	ret = ast_cursor_plane_init(ast);
	if (ret)
		return ret;

	ast_crtc_init(dev);

	if (ast->tx_chip_types & AST_TX_NONE_BIT) {
		ret = ast_vga_output_init(ast);
		if (ret)
			return ret;
<<<<<<< HEAD
		physical_connector = &ast->output.vga.vga_connector.base;
=======
		physical_connector = &ast->output.vga.connector;
>>>>>>> 0c383648
	}
	if (ast->tx_chip_types & AST_TX_SIL164_BIT) {
		ret = ast_sil164_output_init(ast);
		if (ret)
			return ret;
<<<<<<< HEAD
		physical_connector = &ast->output.sil164.sil164_connector.base;
=======
		physical_connector = &ast->output.sil164.connector;
>>>>>>> 0c383648
	}
	if (ast->tx_chip_types & AST_TX_DP501_BIT) {
		ret = ast_dp501_output_init(ast);
		if (ret)
			return ret;
		physical_connector = &ast->output.dp501.connector;
	}
	if (ast->tx_chip_types & AST_TX_ASTDP_BIT) {
		ret = ast_astdp_output_init(ast);
		if (ret)
			return ret;
		physical_connector = &ast->output.astdp.connector;
	}
	ret = ast_bmc_output_init(ast, physical_connector);
	if (ret)
		return ret;

	drm_mode_config_reset(dev);

<<<<<<< HEAD
	drm_kms_helper_poll_init(dev);
=======
	ret = drmm_kms_helper_poll_init(dev);
	if (ret)
		return ret;
>>>>>>> 0c383648

	return 0;
}<|MERGE_RESOLUTION|>--- conflicted
+++ resolved
@@ -700,8 +700,6 @@
 	struct ast_device *ast = to_ast_device(plane->dev);
 
 	ast_set_index_reg_mask(ast, AST_IO_VGASRI, 0x1, 0xdf, 0x20);
-<<<<<<< HEAD
-=======
 }
 
 static int ast_primary_plane_helper_get_scanout_buffer(struct drm_plane *plane,
@@ -718,7 +716,6 @@
 		return 0;
 	}
 	return -ENODEV;
->>>>>>> 0c383648
 }
 
 static const struct drm_plane_helper_funcs ast_primary_plane_helper_funcs = {
@@ -1365,44 +1362,6 @@
  * VGA Connector
  */
 
-<<<<<<< HEAD
-static int ast_vga_connector_helper_get_modes(struct drm_connector *connector)
-{
-	struct ast_vga_connector *ast_vga_connector = to_ast_vga_connector(connector);
-	struct drm_device *dev = connector->dev;
-	struct ast_device *ast = to_ast_device(dev);
-	struct edid *edid;
-	int count;
-
-	if (!ast_vga_connector->i2c)
-		goto err_drm_connector_update_edid_property;
-
-	/*
-	 * Protect access to I/O registers from concurrent modesetting
-	 * by acquiring the I/O-register lock.
-	 */
-	mutex_lock(&ast->modeset_lock);
-
-	edid = drm_get_edid(connector, &ast_vga_connector->i2c->adapter);
-	if (!edid)
-		goto err_mutex_unlock;
-
-	mutex_unlock(&ast->modeset_lock);
-
-	count = drm_add_edid_modes(connector, edid);
-	kfree(edid);
-
-	return count;
-
-err_mutex_unlock:
-	mutex_unlock(&ast->modeset_lock);
-err_drm_connector_update_edid_property:
-	drm_connector_update_edid_property(connector, NULL);
-	return 0;
-}
-
-=======
->>>>>>> 0c383648
 static const struct drm_connector_helper_funcs ast_vga_connector_helper_funcs = {
 	.get_modes = drm_connector_helper_get_modes,
 	.detect_ctx = drm_connector_helper_detect_from_ddc,
@@ -1472,44 +1431,6 @@
  * SIL164 Connector
  */
 
-<<<<<<< HEAD
-static int ast_sil164_connector_helper_get_modes(struct drm_connector *connector)
-{
-	struct ast_sil164_connector *ast_sil164_connector = to_ast_sil164_connector(connector);
-	struct drm_device *dev = connector->dev;
-	struct ast_device *ast = to_ast_device(dev);
-	struct edid *edid;
-	int count;
-
-	if (!ast_sil164_connector->i2c)
-		goto err_drm_connector_update_edid_property;
-
-	/*
-	 * Protect access to I/O registers from concurrent modesetting
-	 * by acquiring the I/O-register lock.
-	 */
-	mutex_lock(&ast->modeset_lock);
-
-	edid = drm_get_edid(connector, &ast_sil164_connector->i2c->adapter);
-	if (!edid)
-		goto err_mutex_unlock;
-
-	mutex_unlock(&ast->modeset_lock);
-
-	count = drm_add_edid_modes(connector, edid);
-	kfree(edid);
-
-	return count;
-
-err_mutex_unlock:
-	mutex_unlock(&ast->modeset_lock);
-err_drm_connector_update_edid_property:
-	drm_connector_update_edid_property(connector, NULL);
-	return 0;
-}
-
-=======
->>>>>>> 0c383648
 static const struct drm_connector_helper_funcs ast_sil164_connector_helper_funcs = {
 	.get_modes = drm_connector_helper_get_modes,
 	.detect_ctx = drm_connector_helper_detect_from_ddc,
@@ -1976,21 +1897,13 @@
 		ret = ast_vga_output_init(ast);
 		if (ret)
 			return ret;
-<<<<<<< HEAD
-		physical_connector = &ast->output.vga.vga_connector.base;
-=======
 		physical_connector = &ast->output.vga.connector;
->>>>>>> 0c383648
 	}
 	if (ast->tx_chip_types & AST_TX_SIL164_BIT) {
 		ret = ast_sil164_output_init(ast);
 		if (ret)
 			return ret;
-<<<<<<< HEAD
-		physical_connector = &ast->output.sil164.sil164_connector.base;
-=======
 		physical_connector = &ast->output.sil164.connector;
->>>>>>> 0c383648
 	}
 	if (ast->tx_chip_types & AST_TX_DP501_BIT) {
 		ret = ast_dp501_output_init(ast);
@@ -2010,13 +1923,9 @@
 
 	drm_mode_config_reset(dev);
 
-<<<<<<< HEAD
-	drm_kms_helper_poll_init(dev);
-=======
 	ret = drmm_kms_helper_poll_init(dev);
 	if (ret)
 		return ret;
->>>>>>> 0c383648
 
 	return 0;
 }