// SPDX-License-Identifier: GPL-2.0-only
/*
 * Copyright (C) 2012 Avionic Design GmbH
 * Copyright (C) 2012-2016 NVIDIA CORPORATION.  All rights reserved.
 */

#include <linux/bitops.h>
#include <linux/host1x.h>
#include <linux/idr.h>
#include <linux/iommu.h>
#include <linux/module.h>
#include <linux/platform_device.h>
#include <linux/pm_runtime.h>

#include <drm/drm_aperture.h>
#include <drm/drm_atomic.h>
#include <drm/drm_atomic_helper.h>
#include <drm/drm_debugfs.h>
#include <drm/drm_drv.h>
#include <drm/drm_fourcc.h>
#include <drm/drm_framebuffer.h>
#include <drm/drm_ioctl.h>
#include <drm/drm_prime.h>
#include <drm/drm_vblank.h>

#if IS_ENABLED(CONFIG_ARM_DMA_USE_IOMMU)
#include <asm/dma-iommu.h>
#endif

#include "dc.h"
#include "drm.h"
#include "gem.h"
#include "uapi.h"

#define DRIVER_NAME "tegra"
#define DRIVER_DESC "NVIDIA Tegra graphics"
#define DRIVER_DATE "20120330"
#define DRIVER_MAJOR 1
#define DRIVER_MINOR 0
#define DRIVER_PATCHLEVEL 0

#define CARVEOUT_SZ SZ_64M
#define CDMA_GATHER_FETCHES_MAX_NB 16383

static int tegra_atomic_check(struct drm_device *drm,
			      struct drm_atomic_state *state)
{
	int err;

	err = drm_atomic_helper_check(drm, state);
	if (err < 0)
		return err;

	return tegra_display_hub_atomic_check(drm, state);
}

static const struct drm_mode_config_funcs tegra_drm_mode_config_funcs = {
	.fb_create = tegra_fb_create,
	.atomic_check = tegra_atomic_check,
	.atomic_commit = drm_atomic_helper_commit,
};

static void tegra_atomic_post_commit(struct drm_device *drm,
				     struct drm_atomic_state *old_state)
{
	struct drm_crtc_state *old_crtc_state __maybe_unused;
	struct drm_crtc *crtc;
	unsigned int i;

	for_each_old_crtc_in_state(old_state, crtc, old_crtc_state, i)
		tegra_crtc_atomic_post_commit(crtc, old_state);
}

static void tegra_atomic_commit_tail(struct drm_atomic_state *old_state)
{
	struct drm_device *drm = old_state->dev;
	struct tegra_drm *tegra = drm->dev_private;

	if (tegra->hub) {
		bool fence_cookie = dma_fence_begin_signalling();

		drm_atomic_helper_commit_modeset_disables(drm, old_state);
		tegra_display_hub_atomic_commit(drm, old_state);
		drm_atomic_helper_commit_planes(drm, old_state, 0);
		drm_atomic_helper_commit_modeset_enables(drm, old_state);
		drm_atomic_helper_commit_hw_done(old_state);
		dma_fence_end_signalling(fence_cookie);
		drm_atomic_helper_wait_for_vblanks(drm, old_state);
		drm_atomic_helper_cleanup_planes(drm, old_state);
	} else {
		drm_atomic_helper_commit_tail_rpm(old_state);
	}

	tegra_atomic_post_commit(drm, old_state);
}

static const struct drm_mode_config_helper_funcs
tegra_drm_mode_config_helpers = {
	.atomic_commit_tail = tegra_atomic_commit_tail,
};

static int tegra_drm_open(struct drm_device *drm, struct drm_file *filp)
{
	struct tegra_drm_file *fpriv;

	fpriv = kzalloc(sizeof(*fpriv), GFP_KERNEL);
	if (!fpriv)
		return -ENOMEM;

	idr_init_base(&fpriv->legacy_contexts, 1);
	xa_init_flags(&fpriv->contexts, XA_FLAGS_ALLOC1);
	xa_init(&fpriv->syncpoints);
	mutex_init(&fpriv->lock);
	filp->driver_priv = fpriv;

	return 0;
}

static void tegra_drm_context_free(struct tegra_drm_context *context)
{
	context->client->ops->close_channel(context);
	pm_runtime_put(context->client->base.dev);
	kfree(context);
}

static int host1x_reloc_copy_from_user(struct host1x_reloc *dest,
				       struct drm_tegra_reloc __user *src,
				       struct drm_device *drm,
				       struct drm_file *file)
{
	u32 cmdbuf, target;
	int err;

	err = get_user(cmdbuf, &src->cmdbuf.handle);
	if (err < 0)
		return err;

	err = get_user(dest->cmdbuf.offset, &src->cmdbuf.offset);
	if (err < 0)
		return err;

	err = get_user(target, &src->target.handle);
	if (err < 0)
		return err;

	err = get_user(dest->target.offset, &src->target.offset);
	if (err < 0)
		return err;

	err = get_user(dest->shift, &src->shift);
	if (err < 0)
		return err;

	dest->flags = HOST1X_RELOC_READ | HOST1X_RELOC_WRITE;

	dest->cmdbuf.bo = tegra_gem_lookup(file, cmdbuf);
	if (!dest->cmdbuf.bo)
		return -ENOENT;

	dest->target.bo = tegra_gem_lookup(file, target);
	if (!dest->target.bo)
		return -ENOENT;

	return 0;
}

int tegra_drm_submit(struct tegra_drm_context *context,
		     struct drm_tegra_submit *args, struct drm_device *drm,
		     struct drm_file *file)
{
	struct host1x_client *client = &context->client->base;
	unsigned int num_cmdbufs = args->num_cmdbufs;
	unsigned int num_relocs = args->num_relocs;
	struct drm_tegra_cmdbuf __user *user_cmdbufs;
	struct drm_tegra_reloc __user *user_relocs;
	struct drm_tegra_syncpt __user *user_syncpt;
	struct drm_tegra_syncpt syncpt;
	struct host1x *host1x = dev_get_drvdata(drm->dev->parent);
	struct drm_gem_object **refs;
	struct host1x_syncpt *sp = NULL;
	struct host1x_job *job;
	unsigned int num_refs;
	int err;

	user_cmdbufs = u64_to_user_ptr(args->cmdbufs);
	user_relocs = u64_to_user_ptr(args->relocs);
	user_syncpt = u64_to_user_ptr(args->syncpts);

	/* We don't yet support other than one syncpt_incr struct per submit */
	if (args->num_syncpts != 1)
		return -EINVAL;

	/* We don't yet support waitchks */
	if (args->num_waitchks != 0)
		return -EINVAL;

	job = host1x_job_alloc(context->channel, args->num_cmdbufs,
			       args->num_relocs, false);
	if (!job)
		return -ENOMEM;

	job->num_relocs = args->num_relocs;
	job->client = client;
	job->class = client->class;
	job->serialize = true;
	job->syncpt_recovery = true;

	/*
	 * Track referenced BOs so that they can be unreferenced after the
	 * submission is complete.
	 */
	num_refs = num_cmdbufs + num_relocs * 2;

	refs = kmalloc_array(num_refs, sizeof(*refs), GFP_KERNEL);
	if (!refs) {
		err = -ENOMEM;
		goto put;
	}

	/* reuse as an iterator later */
	num_refs = 0;

	while (num_cmdbufs) {
		struct drm_tegra_cmdbuf cmdbuf;
		struct host1x_bo *bo;
		struct tegra_bo *obj;
		u64 offset;

		if (copy_from_user(&cmdbuf, user_cmdbufs, sizeof(cmdbuf))) {
			err = -EFAULT;
			goto fail;
		}

		/*
		 * The maximum number of CDMA gather fetches is 16383, a higher
		 * value means the words count is malformed.
		 */
		if (cmdbuf.words > CDMA_GATHER_FETCHES_MAX_NB) {
			err = -EINVAL;
			goto fail;
		}

		bo = tegra_gem_lookup(file, cmdbuf.handle);
		if (!bo) {
			err = -ENOENT;
			goto fail;
		}

		offset = (u64)cmdbuf.offset + (u64)cmdbuf.words * sizeof(u32);
		obj = host1x_to_tegra_bo(bo);
		refs[num_refs++] = &obj->gem;

		/*
		 * Gather buffer base address must be 4-bytes aligned,
		 * unaligned offset is malformed and cause commands stream
		 * corruption on the buffer address relocation.
		 */
		if (offset & 3 || offset > obj->gem.size) {
			err = -EINVAL;
			goto fail;
		}

		host1x_job_add_gather(job, bo, cmdbuf.words, cmdbuf.offset);
		num_cmdbufs--;
		user_cmdbufs++;
	}

	/* copy and resolve relocations from submit */
	while (num_relocs--) {
		struct host1x_reloc *reloc;
		struct tegra_bo *obj;

		err = host1x_reloc_copy_from_user(&job->relocs[num_relocs],
						  &user_relocs[num_relocs], drm,
						  file);
		if (err < 0)
			goto fail;

		reloc = &job->relocs[num_relocs];
		obj = host1x_to_tegra_bo(reloc->cmdbuf.bo);
		refs[num_refs++] = &obj->gem;

		/*
		 * The unaligned cmdbuf offset will cause an unaligned write
		 * during of the relocations patching, corrupting the commands
		 * stream.
		 */
		if (reloc->cmdbuf.offset & 3 ||
		    reloc->cmdbuf.offset >= obj->gem.size) {
			err = -EINVAL;
			goto fail;
		}

		obj = host1x_to_tegra_bo(reloc->target.bo);
		refs[num_refs++] = &obj->gem;

		if (reloc->target.offset >= obj->gem.size) {
			err = -EINVAL;
			goto fail;
		}
	}

	if (copy_from_user(&syncpt, user_syncpt, sizeof(syncpt))) {
		err = -EFAULT;
		goto fail;
	}

	/* Syncpoint ref will be dropped on job release. */
	sp = host1x_syncpt_get_by_id(host1x, syncpt.id);
	if (!sp) {
		err = -ENOENT;
		goto fail;
	}

	job->is_addr_reg = context->client->ops->is_addr_reg;
	job->is_valid_class = context->client->ops->is_valid_class;
	job->syncpt_incrs = syncpt.incrs;
	job->syncpt = sp;
	job->timeout = 10000;

	if (args->timeout && args->timeout < 10000)
		job->timeout = args->timeout;

	err = host1x_job_pin(job, context->client->base.dev);
	if (err)
		goto fail;

	err = host1x_job_submit(job);
	if (err) {
		host1x_job_unpin(job);
		goto fail;
	}

	args->fence = job->syncpt_end;

fail:
	while (num_refs--)
		drm_gem_object_put(refs[num_refs]);

	kfree(refs);

put:
	host1x_job_put(job);
	return err;
}


#ifdef CONFIG_DRM_TEGRA_STAGING
static int tegra_gem_create(struct drm_device *drm, void *data,
			    struct drm_file *file)
{
	struct drm_tegra_gem_create *args = data;
	struct tegra_bo *bo;

	bo = tegra_bo_create_with_handle(file, drm, args->size, args->flags,
					 &args->handle);
	if (IS_ERR(bo))
		return PTR_ERR(bo);

	return 0;
}

static int tegra_gem_mmap(struct drm_device *drm, void *data,
			  struct drm_file *file)
{
	struct drm_tegra_gem_mmap *args = data;
	struct drm_gem_object *gem;
	struct tegra_bo *bo;

	gem = drm_gem_object_lookup(file, args->handle);
	if (!gem)
		return -EINVAL;

	bo = to_tegra_bo(gem);

	args->offset = drm_vma_node_offset_addr(&bo->gem.vma_node);

	drm_gem_object_put(gem);

	return 0;
}

static int tegra_syncpt_read(struct drm_device *drm, void *data,
			     struct drm_file *file)
{
	struct host1x *host = dev_get_drvdata(drm->dev->parent);
	struct drm_tegra_syncpt_read *args = data;
	struct host1x_syncpt *sp;

	sp = host1x_syncpt_get_by_id_noref(host, args->id);
	if (!sp)
		return -EINVAL;

	args->value = host1x_syncpt_read_min(sp);
	return 0;
}

static int tegra_syncpt_incr(struct drm_device *drm, void *data,
			     struct drm_file *file)
{
	struct host1x *host1x = dev_get_drvdata(drm->dev->parent);
	struct drm_tegra_syncpt_incr *args = data;
	struct host1x_syncpt *sp;

	sp = host1x_syncpt_get_by_id_noref(host1x, args->id);
	if (!sp)
		return -EINVAL;

	return host1x_syncpt_incr(sp);
}

static int tegra_syncpt_wait(struct drm_device *drm, void *data,
			     struct drm_file *file)
{
	struct host1x *host1x = dev_get_drvdata(drm->dev->parent);
	struct drm_tegra_syncpt_wait *args = data;
	struct host1x_syncpt *sp;

	sp = host1x_syncpt_get_by_id_noref(host1x, args->id);
	if (!sp)
		return -EINVAL;

	return host1x_syncpt_wait(sp, args->thresh,
				  msecs_to_jiffies(args->timeout),
				  &args->value);
}

static int tegra_client_open(struct tegra_drm_file *fpriv,
			     struct tegra_drm_client *client,
			     struct tegra_drm_context *context)
{
	int err;

	err = pm_runtime_resume_and_get(client->base.dev);
	if (err)
		return err;

	err = client->ops->open_channel(client, context);
	if (err < 0) {
		pm_runtime_put(client->base.dev);
		return err;
	}

	err = idr_alloc(&fpriv->legacy_contexts, context, 1, 0, GFP_KERNEL);
	if (err < 0) {
		client->ops->close_channel(context);
		pm_runtime_put(client->base.dev);
		return err;
	}

	context->client = client;
	context->id = err;

	return 0;
}

static int tegra_open_channel(struct drm_device *drm, void *data,
			      struct drm_file *file)
{
	struct tegra_drm_file *fpriv = file->driver_priv;
	struct tegra_drm *tegra = drm->dev_private;
	struct drm_tegra_open_channel *args = data;
	struct tegra_drm_context *context;
	struct tegra_drm_client *client;
	int err = -ENODEV;

	context = kzalloc(sizeof(*context), GFP_KERNEL);
	if (!context)
		return -ENOMEM;

	mutex_lock(&fpriv->lock);

	list_for_each_entry(client, &tegra->clients, list)
		if (client->base.class == args->client) {
			err = tegra_client_open(fpriv, client, context);
			if (err < 0)
				break;

			args->context = context->id;
			break;
		}

	if (err < 0)
		kfree(context);

	mutex_unlock(&fpriv->lock);
	return err;
}

static int tegra_close_channel(struct drm_device *drm, void *data,
			       struct drm_file *file)
{
	struct tegra_drm_file *fpriv = file->driver_priv;
	struct drm_tegra_close_channel *args = data;
	struct tegra_drm_context *context;
	int err = 0;

	mutex_lock(&fpriv->lock);

	context = idr_find(&fpriv->legacy_contexts, args->context);
	if (!context) {
		err = -EINVAL;
		goto unlock;
	}

	idr_remove(&fpriv->legacy_contexts, context->id);
	tegra_drm_context_free(context);

unlock:
	mutex_unlock(&fpriv->lock);
	return err;
}

static int tegra_get_syncpt(struct drm_device *drm, void *data,
			    struct drm_file *file)
{
	struct tegra_drm_file *fpriv = file->driver_priv;
	struct drm_tegra_get_syncpt *args = data;
	struct tegra_drm_context *context;
	struct host1x_syncpt *syncpt;
	int err = 0;

	mutex_lock(&fpriv->lock);

	context = idr_find(&fpriv->legacy_contexts, args->context);
	if (!context) {
		err = -ENODEV;
		goto unlock;
	}

	if (args->index >= context->client->base.num_syncpts) {
		err = -EINVAL;
		goto unlock;
	}

	syncpt = context->client->base.syncpts[args->index];
	args->id = host1x_syncpt_id(syncpt);

unlock:
	mutex_unlock(&fpriv->lock);
	return err;
}

static int tegra_submit(struct drm_device *drm, void *data,
			struct drm_file *file)
{
	struct tegra_drm_file *fpriv = file->driver_priv;
	struct drm_tegra_submit *args = data;
	struct tegra_drm_context *context;
	int err;

	mutex_lock(&fpriv->lock);

	context = idr_find(&fpriv->legacy_contexts, args->context);
	if (!context) {
		err = -ENODEV;
		goto unlock;
	}

	err = context->client->ops->submit(context, args, drm, file);

unlock:
	mutex_unlock(&fpriv->lock);
	return err;
}

static int tegra_get_syncpt_base(struct drm_device *drm, void *data,
				 struct drm_file *file)
{
	struct tegra_drm_file *fpriv = file->driver_priv;
	struct drm_tegra_get_syncpt_base *args = data;
	struct tegra_drm_context *context;
	struct host1x_syncpt_base *base;
	struct host1x_syncpt *syncpt;
	int err = 0;

	mutex_lock(&fpriv->lock);

	context = idr_find(&fpriv->legacy_contexts, args->context);
	if (!context) {
		err = -ENODEV;
		goto unlock;
	}

	if (args->syncpt >= context->client->base.num_syncpts) {
		err = -EINVAL;
		goto unlock;
	}

	syncpt = context->client->base.syncpts[args->syncpt];

	base = host1x_syncpt_get_base(syncpt);
	if (!base) {
		err = -ENXIO;
		goto unlock;
	}

	args->id = host1x_syncpt_base_id(base);

unlock:
	mutex_unlock(&fpriv->lock);
	return err;
}

static int tegra_gem_set_tiling(struct drm_device *drm, void *data,
				struct drm_file *file)
{
	struct drm_tegra_gem_set_tiling *args = data;
	enum tegra_bo_tiling_mode mode;
	struct drm_gem_object *gem;
	unsigned long value = 0;
	struct tegra_bo *bo;

	switch (args->mode) {
	case DRM_TEGRA_GEM_TILING_MODE_PITCH:
		mode = TEGRA_BO_TILING_MODE_PITCH;

		if (args->value != 0)
			return -EINVAL;

		break;

	case DRM_TEGRA_GEM_TILING_MODE_TILED:
		mode = TEGRA_BO_TILING_MODE_TILED;

		if (args->value != 0)
			return -EINVAL;

		break;

	case DRM_TEGRA_GEM_TILING_MODE_BLOCK:
		mode = TEGRA_BO_TILING_MODE_BLOCK;

		if (args->value > 5)
			return -EINVAL;

		value = args->value;
		break;

	default:
		return -EINVAL;
	}

	gem = drm_gem_object_lookup(file, args->handle);
	if (!gem)
		return -ENOENT;

	bo = to_tegra_bo(gem);

	bo->tiling.mode = mode;
	bo->tiling.value = value;

	drm_gem_object_put(gem);

	return 0;
}

static int tegra_gem_get_tiling(struct drm_device *drm, void *data,
				struct drm_file *file)
{
	struct drm_tegra_gem_get_tiling *args = data;
	struct drm_gem_object *gem;
	struct tegra_bo *bo;
	int err = 0;

	gem = drm_gem_object_lookup(file, args->handle);
	if (!gem)
		return -ENOENT;

	bo = to_tegra_bo(gem);

	switch (bo->tiling.mode) {
	case TEGRA_BO_TILING_MODE_PITCH:
		args->mode = DRM_TEGRA_GEM_TILING_MODE_PITCH;
		args->value = 0;
		break;

	case TEGRA_BO_TILING_MODE_TILED:
		args->mode = DRM_TEGRA_GEM_TILING_MODE_TILED;
		args->value = 0;
		break;

	case TEGRA_BO_TILING_MODE_BLOCK:
		args->mode = DRM_TEGRA_GEM_TILING_MODE_BLOCK;
		args->value = bo->tiling.value;
		break;

	default:
		err = -EINVAL;
		break;
	}

	drm_gem_object_put(gem);

	return err;
}

static int tegra_gem_set_flags(struct drm_device *drm, void *data,
			       struct drm_file *file)
{
	struct drm_tegra_gem_set_flags *args = data;
	struct drm_gem_object *gem;
	struct tegra_bo *bo;

	if (args->flags & ~DRM_TEGRA_GEM_FLAGS)
		return -EINVAL;

	gem = drm_gem_object_lookup(file, args->handle);
	if (!gem)
		return -ENOENT;

	bo = to_tegra_bo(gem);
	bo->flags = 0;

	if (args->flags & DRM_TEGRA_GEM_BOTTOM_UP)
		bo->flags |= TEGRA_BO_BOTTOM_UP;

	drm_gem_object_put(gem);

	return 0;
}

static int tegra_gem_get_flags(struct drm_device *drm, void *data,
			       struct drm_file *file)
{
	struct drm_tegra_gem_get_flags *args = data;
	struct drm_gem_object *gem;
	struct tegra_bo *bo;

	gem = drm_gem_object_lookup(file, args->handle);
	if (!gem)
		return -ENOENT;

	bo = to_tegra_bo(gem);
	args->flags = 0;

	if (bo->flags & TEGRA_BO_BOTTOM_UP)
		args->flags |= DRM_TEGRA_GEM_BOTTOM_UP;

	drm_gem_object_put(gem);

	return 0;
}
#endif

static const struct drm_ioctl_desc tegra_drm_ioctls[] = {
#ifdef CONFIG_DRM_TEGRA_STAGING
	DRM_IOCTL_DEF_DRV(TEGRA_CHANNEL_OPEN, tegra_drm_ioctl_channel_open,
			  DRM_RENDER_ALLOW),
	DRM_IOCTL_DEF_DRV(TEGRA_CHANNEL_CLOSE, tegra_drm_ioctl_channel_close,
			  DRM_RENDER_ALLOW),
	DRM_IOCTL_DEF_DRV(TEGRA_CHANNEL_MAP, tegra_drm_ioctl_channel_map,
			  DRM_RENDER_ALLOW),
	DRM_IOCTL_DEF_DRV(TEGRA_CHANNEL_UNMAP, tegra_drm_ioctl_channel_unmap,
			  DRM_RENDER_ALLOW),
	DRM_IOCTL_DEF_DRV(TEGRA_CHANNEL_SUBMIT, tegra_drm_ioctl_channel_submit,
			  DRM_RENDER_ALLOW),
	DRM_IOCTL_DEF_DRV(TEGRA_SYNCPOINT_ALLOCATE, tegra_drm_ioctl_syncpoint_allocate,
			  DRM_RENDER_ALLOW),
	DRM_IOCTL_DEF_DRV(TEGRA_SYNCPOINT_FREE, tegra_drm_ioctl_syncpoint_free,
			  DRM_RENDER_ALLOW),
	DRM_IOCTL_DEF_DRV(TEGRA_SYNCPOINT_WAIT, tegra_drm_ioctl_syncpoint_wait,
			  DRM_RENDER_ALLOW),

	DRM_IOCTL_DEF_DRV(TEGRA_GEM_CREATE, tegra_gem_create, DRM_RENDER_ALLOW),
	DRM_IOCTL_DEF_DRV(TEGRA_GEM_MMAP, tegra_gem_mmap, DRM_RENDER_ALLOW),
	DRM_IOCTL_DEF_DRV(TEGRA_SYNCPT_READ, tegra_syncpt_read,
			  DRM_RENDER_ALLOW),
	DRM_IOCTL_DEF_DRV(TEGRA_SYNCPT_INCR, tegra_syncpt_incr,
			  DRM_RENDER_ALLOW),
	DRM_IOCTL_DEF_DRV(TEGRA_SYNCPT_WAIT, tegra_syncpt_wait,
			  DRM_RENDER_ALLOW),
	DRM_IOCTL_DEF_DRV(TEGRA_OPEN_CHANNEL, tegra_open_channel,
			  DRM_RENDER_ALLOW),
	DRM_IOCTL_DEF_DRV(TEGRA_CLOSE_CHANNEL, tegra_close_channel,
			  DRM_RENDER_ALLOW),
	DRM_IOCTL_DEF_DRV(TEGRA_GET_SYNCPT, tegra_get_syncpt,
			  DRM_RENDER_ALLOW),
	DRM_IOCTL_DEF_DRV(TEGRA_SUBMIT, tegra_submit,
			  DRM_RENDER_ALLOW),
	DRM_IOCTL_DEF_DRV(TEGRA_GET_SYNCPT_BASE, tegra_get_syncpt_base,
			  DRM_RENDER_ALLOW),
	DRM_IOCTL_DEF_DRV(TEGRA_GEM_SET_TILING, tegra_gem_set_tiling,
			  DRM_RENDER_ALLOW),
	DRM_IOCTL_DEF_DRV(TEGRA_GEM_GET_TILING, tegra_gem_get_tiling,
			  DRM_RENDER_ALLOW),
	DRM_IOCTL_DEF_DRV(TEGRA_GEM_SET_FLAGS, tegra_gem_set_flags,
			  DRM_RENDER_ALLOW),
	DRM_IOCTL_DEF_DRV(TEGRA_GEM_GET_FLAGS, tegra_gem_get_flags,
			  DRM_RENDER_ALLOW),
#endif
};

static const struct file_operations tegra_drm_fops = {
	.owner = THIS_MODULE,
	.open = drm_open,
	.release = drm_release,
	.unlocked_ioctl = drm_ioctl,
	.mmap = tegra_drm_mmap,
	.poll = drm_poll,
	.read = drm_read,
	.compat_ioctl = drm_compat_ioctl,
	.llseek = noop_llseek,
	.fop_flags = FOP_UNSIGNED_OFFSET,
};

static int tegra_drm_context_cleanup(int id, void *p, void *data)
{
	struct tegra_drm_context *context = p;

	tegra_drm_context_free(context);

	return 0;
}

static void tegra_drm_postclose(struct drm_device *drm, struct drm_file *file)
{
	struct tegra_drm_file *fpriv = file->driver_priv;

	mutex_lock(&fpriv->lock);
	idr_for_each(&fpriv->legacy_contexts, tegra_drm_context_cleanup, NULL);
	tegra_drm_uapi_close_file(fpriv);
	mutex_unlock(&fpriv->lock);

	idr_destroy(&fpriv->legacy_contexts);
	mutex_destroy(&fpriv->lock);
	kfree(fpriv);
}

#ifdef CONFIG_DEBUG_FS
static int tegra_debugfs_framebuffers(struct seq_file *s, void *data)
{
	struct drm_info_node *node = (struct drm_info_node *)s->private;
	struct drm_device *drm = node->minor->dev;
	struct drm_framebuffer *fb;

	mutex_lock(&drm->mode_config.fb_lock);

	list_for_each_entry(fb, &drm->mode_config.fb_list, head) {
		seq_printf(s, "%3d: user size: %d x %d, depth %d, %d bpp, refcount %d\n",
			   fb->base.id, fb->width, fb->height,
			   fb->format->depth,
			   fb->format->cpp[0] * 8,
			   drm_framebuffer_read_refcount(fb));
	}

	mutex_unlock(&drm->mode_config.fb_lock);

	return 0;
}

static int tegra_debugfs_iova(struct seq_file *s, void *data)
{
	struct drm_info_node *node = (struct drm_info_node *)s->private;
	struct drm_device *drm = node->minor->dev;
	struct tegra_drm *tegra = drm->dev_private;
	struct drm_printer p = drm_seq_file_printer(s);

	if (tegra->domain) {
		mutex_lock(&tegra->mm_lock);
		drm_mm_print(&tegra->mm, &p);
		mutex_unlock(&tegra->mm_lock);
	}

	return 0;
}

static struct drm_info_list tegra_debugfs_list[] = {
	{ "framebuffers", tegra_debugfs_framebuffers, 0 },
	{ "iova", tegra_debugfs_iova, 0 },
};

static void tegra_debugfs_init(struct drm_minor *minor)
{
	drm_debugfs_create_files(tegra_debugfs_list,
				 ARRAY_SIZE(tegra_debugfs_list),
				 minor->debugfs_root, minor);
}
#endif

static const struct drm_driver tegra_drm_driver = {
	.driver_features = DRIVER_MODESET | DRIVER_GEM |
			   DRIVER_ATOMIC | DRIVER_RENDER | DRIVER_SYNCOBJ,
	.open = tegra_drm_open,
	.postclose = tegra_drm_postclose,

#if defined(CONFIG_DEBUG_FS)
	.debugfs_init = tegra_debugfs_init,
#endif

	.gem_prime_import = tegra_gem_prime_import,

	.dumb_create = tegra_bo_dumb_create,

	.ioctls = tegra_drm_ioctls,
	.num_ioctls = ARRAY_SIZE(tegra_drm_ioctls),
	.fops = &tegra_drm_fops,

	.name = DRIVER_NAME,
	.desc = DRIVER_DESC,
	.date = DRIVER_DATE,
	.major = DRIVER_MAJOR,
	.minor = DRIVER_MINOR,
	.patchlevel = DRIVER_PATCHLEVEL,
};

int tegra_drm_register_client(struct tegra_drm *tegra,
			      struct tegra_drm_client *client)
{
	/*
	 * When MLOCKs are implemented, change to allocate a shared channel
	 * only when MLOCKs are disabled.
	 */
	client->shared_channel = host1x_channel_request(&client->base);
	if (!client->shared_channel)
		return -EBUSY;

	mutex_lock(&tegra->clients_lock);
	list_add_tail(&client->list, &tegra->clients);
	client->drm = tegra;
	mutex_unlock(&tegra->clients_lock);

	return 0;
}

int tegra_drm_unregister_client(struct tegra_drm *tegra,
				struct tegra_drm_client *client)
{
	mutex_lock(&tegra->clients_lock);
	list_del_init(&client->list);
	client->drm = NULL;
	mutex_unlock(&tegra->clients_lock);

	if (client->shared_channel)
		host1x_channel_put(client->shared_channel);

	return 0;
}

int host1x_client_iommu_attach(struct host1x_client *client)
{
	struct iommu_domain *domain = iommu_get_domain_for_dev(client->dev);
	struct drm_device *drm = dev_get_drvdata(client->host);
	struct tegra_drm *tegra = drm->dev_private;
	struct iommu_group *group = NULL;
	int err;

#if IS_ENABLED(CONFIG_ARM_DMA_USE_IOMMU)
	if (client->dev->archdata.mapping) {
		struct dma_iommu_mapping *mapping =
				to_dma_iommu_mapping(client->dev);
		arm_iommu_detach_device(client->dev);
		arm_iommu_release_mapping(mapping);

		domain = iommu_get_domain_for_dev(client->dev);
	}
#endif

	/*
	 * If the host1x client is already attached to an IOMMU domain that is
	 * not the shared IOMMU domain, don't try to attach it to a different
	 * domain. This allows using the IOMMU-backed DMA API.
	 */
	if (domain && domain->type != IOMMU_DOMAIN_IDENTITY &&
	    domain != tegra->domain)
		return 0;

	if (tegra->domain) {
		group = iommu_group_get(client->dev);
		if (!group)
			return -ENODEV;

		if (domain != tegra->domain) {
			err = iommu_attach_group(tegra->domain, group);
			if (err < 0) {
				iommu_group_put(group);
				return err;
			}
		}

		tegra->use_explicit_iommu = true;
	}

	client->group = group;

	return 0;
}

void host1x_client_iommu_detach(struct host1x_client *client)
{
	struct drm_device *drm = dev_get_drvdata(client->host);
	struct tegra_drm *tegra = drm->dev_private;
	struct iommu_domain *domain;

	if (client->group) {
		/*
		 * Devices that are part of the same group may no longer be
		 * attached to a domain at this point because their group may
		 * have been detached by an earlier client.
		 */
		domain = iommu_get_domain_for_dev(client->dev);
		if (domain)
			iommu_detach_group(tegra->domain, client->group);

		iommu_group_put(client->group);
		client->group = NULL;
	}
}

void *tegra_drm_alloc(struct tegra_drm *tegra, size_t size, dma_addr_t *dma)
{
	struct iova *alloc;
	void *virt;
	gfp_t gfp;
	int err;

	if (tegra->domain)
		size = iova_align(&tegra->carveout.domain, size);
	else
		size = PAGE_ALIGN(size);

	gfp = GFP_KERNEL | __GFP_ZERO;
	if (!tegra->domain) {
		/*
		 * Many units only support 32-bit addresses, even on 64-bit
		 * SoCs. If there is no IOMMU to translate into a 32-bit IO
		 * virtual address space, force allocations to be in the
		 * lower 32-bit range.
		 */
		gfp |= GFP_DMA;
	}

	virt = (void *)__get_free_pages(gfp, get_order(size));
	if (!virt)
		return ERR_PTR(-ENOMEM);

	if (!tegra->domain) {
		/*
		 * If IOMMU is disabled, devices address physical memory
		 * directly.
		 */
		*dma = virt_to_phys(virt);
		return virt;
	}

	alloc = alloc_iova(&tegra->carveout.domain,
			   size >> tegra->carveout.shift,
			   tegra->carveout.limit, true);
	if (!alloc) {
		err = -EBUSY;
		goto free_pages;
	}

	*dma = iova_dma_addr(&tegra->carveout.domain, alloc);
	err = iommu_map(tegra->domain, *dma, virt_to_phys(virt),
			size, IOMMU_READ | IOMMU_WRITE, GFP_KERNEL);
	if (err < 0)
		goto free_iova;

	return virt;

free_iova:
	__free_iova(&tegra->carveout.domain, alloc);
free_pages:
	free_pages((unsigned long)virt, get_order(size));

	return ERR_PTR(err);
}

void tegra_drm_free(struct tegra_drm *tegra, size_t size, void *virt,
		    dma_addr_t dma)
{
	if (tegra->domain)
		size = iova_align(&tegra->carveout.domain, size);
	else
		size = PAGE_ALIGN(size);

	if (tegra->domain) {
		iommu_unmap(tegra->domain, dma, size);
		free_iova(&tegra->carveout.domain,
			  iova_pfn(&tegra->carveout.domain, dma));
	}

	free_pages((unsigned long)virt, get_order(size));
}

static bool host1x_drm_wants_iommu(struct host1x_device *dev)
{
	struct host1x *host1x = dev_get_drvdata(dev->dev.parent);
	struct iommu_domain *domain;

	/* Our IOMMU usage policy doesn't currently play well with GART */
	if (of_machine_is_compatible("nvidia,tegra20"))
		return false;

	/*
	 * If the Tegra DRM clients are backed by an IOMMU, push buffers are
	 * likely to be allocated beyond the 32-bit boundary if sufficient
	 * system memory is available. This is problematic on earlier Tegra
	 * generations where host1x supports a maximum of 32 address bits in
	 * the GATHER opcode. In this case, unless host1x is behind an IOMMU
	 * as well it won't be able to process buffers allocated beyond the
	 * 32-bit boundary.
	 *
	 * The DMA API will use bounce buffers in this case, so that could
	 * perhaps still be made to work, even if less efficient, but there
	 * is another catch: in order to perform cache maintenance on pages
	 * allocated for discontiguous buffers we need to map and unmap the
	 * SG table representing these buffers. This is fine for something
	 * small like a push buffer, but it exhausts the bounce buffer pool
	 * (typically on the order of a few MiB) for framebuffers (many MiB
	 * for any modern resolution).
	 *
	 * Work around this by making sure that Tegra DRM clients only use
	 * an IOMMU if the parent host1x also uses an IOMMU.
	 *
	 * Note that there's still a small gap here that we don't cover: if
	 * the DMA API is backed by an IOMMU there's no way to control which
	 * device is attached to an IOMMU and which isn't, except via wiring
	 * up the device tree appropriately. This is considered an problem
	 * of integration, so care must be taken for the DT to be consistent.
	 */
	domain = iommu_get_domain_for_dev(dev->dev.parent);

	/*
	 * Tegra20 and Tegra30 don't support addressing memory beyond the
	 * 32-bit boundary, so the regular GATHER opcodes will always be
	 * sufficient and whether or not the host1x is attached to an IOMMU
	 * doesn't matter.
	 */
	if (!domain && host1x_get_dma_mask(host1x) <= DMA_BIT_MASK(32))
		return true;

	return domain != NULL;
}

static int host1x_drm_probe(struct host1x_device *dev)
{
	struct device *dma_dev = dev->dev.parent;
	struct tegra_drm *tegra;
	struct drm_device *drm;
	int err;

	drm = drm_dev_alloc(&tegra_drm_driver, &dev->dev);
	if (IS_ERR(drm))
		return PTR_ERR(drm);

	tegra = kzalloc(sizeof(*tegra), GFP_KERNEL);
	if (!tegra) {
		err = -ENOMEM;
		goto put;
	}

	if (host1x_drm_wants_iommu(dev) && device_iommu_mapped(dma_dev)) {
		tegra->domain = iommu_paging_domain_alloc(dma_dev);
<<<<<<< HEAD
		if (!tegra->domain) {
			err = -ENOMEM;
=======
		if (IS_ERR(tegra->domain)) {
			err = PTR_ERR(tegra->domain);
>>>>>>> f7ead9e0
			goto free;
		}

		err = iova_cache_get();
		if (err < 0)
			goto domain;
	}

	mutex_init(&tegra->clients_lock);
	INIT_LIST_HEAD(&tegra->clients);

	dev_set_drvdata(&dev->dev, drm);
	drm->dev_private = tegra;
	tegra->drm = drm;

	drm_mode_config_init(drm);

	drm->mode_config.min_width = 0;
	drm->mode_config.min_height = 0;
	drm->mode_config.max_width = 0;
	drm->mode_config.max_height = 0;

	drm->mode_config.normalize_zpos = true;

	drm->mode_config.funcs = &tegra_drm_mode_config_funcs;
	drm->mode_config.helper_private = &tegra_drm_mode_config_helpers;

	drm_kms_helper_poll_init(drm);

	err = host1x_device_init(dev);
	if (err < 0)
		goto poll;

	/*
	 * Now that all display controller have been initialized, the maximum
	 * supported resolution is known and the bitmask for horizontal and
	 * vertical bitfields can be computed.
	 */
	tegra->hmask = drm->mode_config.max_width - 1;
	tegra->vmask = drm->mode_config.max_height - 1;

	if (tegra->use_explicit_iommu) {
		u64 carveout_start, carveout_end, gem_start, gem_end;
		u64 dma_mask = dma_get_mask(&dev->dev);
		dma_addr_t start, end;
		unsigned long order;

		start = tegra->domain->geometry.aperture_start & dma_mask;
		end = tegra->domain->geometry.aperture_end & dma_mask;

		gem_start = start;
		gem_end = end - CARVEOUT_SZ;
		carveout_start = gem_end + 1;
		carveout_end = end;

		order = __ffs(tegra->domain->pgsize_bitmap);
		init_iova_domain(&tegra->carveout.domain, 1UL << order,
				 carveout_start >> order);

		tegra->carveout.shift = iova_shift(&tegra->carveout.domain);
		tegra->carveout.limit = carveout_end >> tegra->carveout.shift;

		drm_mm_init(&tegra->mm, gem_start, gem_end - gem_start + 1);
		mutex_init(&tegra->mm_lock);

		DRM_DEBUG_DRIVER("IOMMU apertures:\n");
		DRM_DEBUG_DRIVER("  GEM: %#llx-%#llx\n", gem_start, gem_end);
		DRM_DEBUG_DRIVER("  Carveout: %#llx-%#llx\n", carveout_start,
				 carveout_end);
	} else if (tegra->domain) {
		iommu_domain_free(tegra->domain);
		tegra->domain = NULL;
		iova_cache_put();
	}

	if (tegra->hub) {
		err = tegra_display_hub_prepare(tegra->hub);
		if (err < 0)
			goto device;
	}

	/* syncpoints are used for full 32-bit hardware VBLANK counters */
	drm->max_vblank_count = 0xffffffff;

	err = drm_vblank_init(drm, drm->mode_config.num_crtc);
	if (err < 0)
		goto hub;

	drm_mode_config_reset(drm);

	/*
	 * Only take over from a potential firmware framebuffer if any CRTCs
	 * have been registered. This must not be a fatal error because there
	 * are other accelerators that are exposed via this driver.
	 *
	 * Another case where this happens is on Tegra234 where the display
	 * hardware is no longer part of the host1x complex, so this driver
	 * will not expose any modesetting features.
	 */
	if (drm->mode_config.num_crtc > 0) {
		err = drm_aperture_remove_framebuffers(&tegra_drm_driver);
		if (err < 0)
			goto hub;
	} else {
		/*
		 * Indicate to userspace that this doesn't expose any display
		 * capabilities.
		 */
		drm->driver_features &= ~(DRIVER_MODESET | DRIVER_ATOMIC);
	}

	err = drm_dev_register(drm, 0);
	if (err < 0)
		goto hub;

	tegra_fbdev_setup(drm);

	return 0;

hub:
	if (tegra->hub)
		tegra_display_hub_cleanup(tegra->hub);
device:
	if (tegra->domain) {
		mutex_destroy(&tegra->mm_lock);
		drm_mm_takedown(&tegra->mm);
		put_iova_domain(&tegra->carveout.domain);
		iova_cache_put();
	}

	host1x_device_exit(dev);
poll:
	drm_kms_helper_poll_fini(drm);
	drm_mode_config_cleanup(drm);
domain:
	if (tegra->domain)
		iommu_domain_free(tegra->domain);
free:
	kfree(tegra);
put:
	drm_dev_put(drm);
	return err;
}

static int host1x_drm_remove(struct host1x_device *dev)
{
	struct drm_device *drm = dev_get_drvdata(&dev->dev);
	struct tegra_drm *tegra = drm->dev_private;
	int err;

	drm_dev_unregister(drm);

	drm_kms_helper_poll_fini(drm);
	drm_atomic_helper_shutdown(drm);
	drm_mode_config_cleanup(drm);

	if (tegra->hub)
		tegra_display_hub_cleanup(tegra->hub);

	err = host1x_device_exit(dev);
	if (err < 0)
		dev_err(&dev->dev, "host1x device cleanup failed: %d\n", err);

	if (tegra->domain) {
		mutex_destroy(&tegra->mm_lock);
		drm_mm_takedown(&tegra->mm);
		put_iova_domain(&tegra->carveout.domain);
		iova_cache_put();
		iommu_domain_free(tegra->domain);
	}

	kfree(tegra);
	drm_dev_put(drm);

	return 0;
}

static void host1x_drm_shutdown(struct host1x_device *dev)
{
	drm_atomic_helper_shutdown(dev_get_drvdata(&dev->dev));
}

#ifdef CONFIG_PM_SLEEP
static int host1x_drm_suspend(struct device *dev)
{
	struct drm_device *drm = dev_get_drvdata(dev);

	return drm_mode_config_helper_suspend(drm);
}

static int host1x_drm_resume(struct device *dev)
{
	struct drm_device *drm = dev_get_drvdata(dev);

	return drm_mode_config_helper_resume(drm);
}
#endif

static SIMPLE_DEV_PM_OPS(host1x_drm_pm_ops, host1x_drm_suspend,
			 host1x_drm_resume);

static const struct of_device_id host1x_drm_subdevs[] = {
	{ .compatible = "nvidia,tegra20-dc", },
	{ .compatible = "nvidia,tegra20-hdmi", },
	{ .compatible = "nvidia,tegra20-gr2d", },
	{ .compatible = "nvidia,tegra20-gr3d", },
	{ .compatible = "nvidia,tegra30-dc", },
	{ .compatible = "nvidia,tegra30-hdmi", },
	{ .compatible = "nvidia,tegra30-gr2d", },
	{ .compatible = "nvidia,tegra30-gr3d", },
	{ .compatible = "nvidia,tegra114-dc", },
	{ .compatible = "nvidia,tegra114-dsi", },
	{ .compatible = "nvidia,tegra114-hdmi", },
	{ .compatible = "nvidia,tegra114-gr2d", },
	{ .compatible = "nvidia,tegra114-gr3d", },
	{ .compatible = "nvidia,tegra124-dc", },
	{ .compatible = "nvidia,tegra124-sor", },
	{ .compatible = "nvidia,tegra124-hdmi", },
	{ .compatible = "nvidia,tegra124-dsi", },
	{ .compatible = "nvidia,tegra124-vic", },
	{ .compatible = "nvidia,tegra132-dsi", },
	{ .compatible = "nvidia,tegra210-dc", },
	{ .compatible = "nvidia,tegra210-dsi", },
	{ .compatible = "nvidia,tegra210-sor", },
	{ .compatible = "nvidia,tegra210-sor1", },
	{ .compatible = "nvidia,tegra210-vic", },
	{ .compatible = "nvidia,tegra210-nvdec", },
	{ .compatible = "nvidia,tegra186-display", },
	{ .compatible = "nvidia,tegra186-dc", },
	{ .compatible = "nvidia,tegra186-sor", },
	{ .compatible = "nvidia,tegra186-sor1", },
	{ .compatible = "nvidia,tegra186-vic", },
	{ .compatible = "nvidia,tegra186-nvdec", },
	{ .compatible = "nvidia,tegra194-display", },
	{ .compatible = "nvidia,tegra194-dc", },
	{ .compatible = "nvidia,tegra194-sor", },
	{ .compatible = "nvidia,tegra194-vic", },
	{ .compatible = "nvidia,tegra194-nvdec", },
	{ .compatible = "nvidia,tegra234-vic", },
	{ .compatible = "nvidia,tegra234-nvdec", },
	{ /* sentinel */ }
};

static struct host1x_driver host1x_drm_driver = {
	.driver = {
		.name = "drm",
		.pm = &host1x_drm_pm_ops,
	},
	.probe = host1x_drm_probe,
	.remove = host1x_drm_remove,
	.shutdown = host1x_drm_shutdown,
	.subdevs = host1x_drm_subdevs,
};

static struct platform_driver * const drivers[] = {
	&tegra_display_hub_driver,
	&tegra_dc_driver,
	&tegra_hdmi_driver,
	&tegra_dsi_driver,
	&tegra_dpaux_driver,
	&tegra_sor_driver,
	&tegra_gr2d_driver,
	&tegra_gr3d_driver,
	&tegra_vic_driver,
	&tegra_nvdec_driver,
};

static int __init host1x_drm_init(void)
{
	int err;

	if (drm_firmware_drivers_only())
		return -ENODEV;

	err = host1x_driver_register(&host1x_drm_driver);
	if (err < 0)
		return err;

	err = platform_register_drivers(drivers, ARRAY_SIZE(drivers));
	if (err < 0)
		goto unregister_host1x;

	return 0;

unregister_host1x:
	host1x_driver_unregister(&host1x_drm_driver);
	return err;
}
module_init(host1x_drm_init);

static void __exit host1x_drm_exit(void)
{
	platform_unregister_drivers(drivers, ARRAY_SIZE(drivers));
	host1x_driver_unregister(&host1x_drm_driver);
}
module_exit(host1x_drm_exit);

MODULE_AUTHOR("Thierry Reding <thierry.reding@avionic-design.de>");
MODULE_DESCRIPTION("NVIDIA Tegra DRM driver");
MODULE_LICENSE("GPL v2");<|MERGE_RESOLUTION|>--- conflicted
+++ resolved
@@ -1153,13 +1153,8 @@
 
 	if (host1x_drm_wants_iommu(dev) && device_iommu_mapped(dma_dev)) {
 		tegra->domain = iommu_paging_domain_alloc(dma_dev);
-<<<<<<< HEAD
-		if (!tegra->domain) {
-			err = -ENOMEM;
-=======
 		if (IS_ERR(tegra->domain)) {
 			err = PTR_ERR(tegra->domain);
->>>>>>> f7ead9e0
 			goto free;
 		}
 
