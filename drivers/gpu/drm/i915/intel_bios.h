/*
 * Copyright © 2006 Intel Corporation
 *
 * Permission is hereby granted, free of charge, to any person obtaining a
 * copy of this software and associated documentation files (the "Software"),
 * to deal in the Software without restriction, including without limitation
 * the rights to use, copy, modify, merge, publish, distribute, sublicense,
 * and/or sell copies of the Software, and to permit persons to whom the
 * Software is furnished to do so, subject to the following conditions:
 *
 * The above copyright notice and this permission notice (including the next
 * paragraph) shall be included in all copies or substantial portions of the
 * Software.
 *
 * THE SOFTWARE IS PROVIDED "AS IS", WITHOUT WARRANTY OF ANY KIND, EXPRESS OR
 * IMPLIED, INCLUDING BUT NOT LIMITED TO THE WARRANTIES OF MERCHANTABILITY,
 * FITNESS FOR A PARTICULAR PURPOSE AND NONINFRINGEMENT.  IN NO EVENT SHALL
 * THE AUTHORS OR COPYRIGHT HOLDERS BE LIABLE FOR ANY CLAIM, DAMAGES OR OTHER
 * LIABILITY, WHETHER IN AN ACTION OF CONTRACT, TORT OR OTHERWISE, ARISING FROM,
 * OUT OF OR IN CONNECTION WITH THE SOFTWARE OR THE USE OR OTHER DEALINGS IN THE
 * SOFTWARE.
 *
 * Authors:
 *    Eric Anholt <eric@anholt.net>
 *
 */

#ifndef _I830_BIOS_H_
#define _I830_BIOS_H_

#include <drm/drmP.h>

struct vbt_header {
	u8 signature[20];		/**< Always starts with 'VBT$' */
	u16 version;			/**< decimal */
	u16 header_size;		/**< in bytes */
	u16 vbt_size;			/**< in bytes */
	u8 vbt_checksum;
	u8 reserved0;
	u32 bdb_offset;			/**< from beginning of VBT */
	u32 aim_offset[4];		/**< from beginning of VBT */
} __packed;

struct bdb_header {
	u8 signature[16];		/**< Always 'BIOS_DATA_BLOCK' */
	u16 version;			/**< decimal */
	u16 header_size;		/**< in bytes */
	u16 bdb_size;			/**< in bytes */
};

/* strictly speaking, this is a "skip" block, but it has interesting info */
struct vbios_data {
	u8 type; /* 0 == desktop, 1 == mobile */
	u8 relstage;
	u8 chipset;
	u8 lvds_present:1;
	u8 tv_present:1;
	u8 rsvd2:6; /* finish byte */
	u8 rsvd3[4];
	u8 signon[155];
	u8 copyright[61];
	u16 code_segment;
	u8 dos_boot_mode;
	u8 bandwidth_percent;
	u8 rsvd4; /* popup memory size */
	u8 resize_pci_bios;
	u8 rsvd5; /* is crt already on ddc2 */
} __packed;

/*
 * There are several types of BIOS data blocks (BDBs), each block has
 * an ID and size in the first 3 bytes (ID in first, size in next 2).
 * Known types are listed below.
 */
#define BDB_GENERAL_FEATURES	  1
#define BDB_GENERAL_DEFINITIONS	  2
#define BDB_OLD_TOGGLE_LIST	  3
#define BDB_MODE_SUPPORT_LIST	  4
#define BDB_GENERIC_MODE_TABLE	  5
#define BDB_EXT_MMIO_REGS	  6
#define BDB_SWF_IO		  7
#define BDB_SWF_MMIO		  8
#define BDB_DOT_CLOCK_TABLE	  9
#define BDB_MODE_REMOVAL_TABLE	 10
#define BDB_CHILD_DEVICE_TABLE	 11
#define BDB_DRIVER_FEATURES	 12
#define BDB_DRIVER_PERSISTENCE	 13
#define BDB_EXT_TABLE_PTRS	 14
#define BDB_DOT_CLOCK_OVERRIDE	 15
#define BDB_DISPLAY_SELECT	 16
/* 17 rsvd */
#define BDB_DRIVER_ROTATION	 18
#define BDB_DISPLAY_REMOVE	 19
#define BDB_OEM_CUSTOM		 20
#define BDB_EFP_LIST		 21 /* workarounds for VGA hsync/vsync */
#define BDB_SDVO_LVDS_OPTIONS	 22
#define BDB_SDVO_PANEL_DTDS	 23
#define BDB_SDVO_LVDS_PNP_IDS	 24
#define BDB_SDVO_LVDS_POWER_SEQ	 25
#define BDB_TV_OPTIONS		 26
#define BDB_EDP			 27
#define BDB_LVDS_OPTIONS	 40
#define BDB_LVDS_LFP_DATA_PTRS	 41
#define BDB_LVDS_LFP_DATA	 42
#define BDB_LVDS_BACKLIGHT	 43
#define BDB_LVDS_POWER		 44
#define BDB_MIPI		 50
#define BDB_SKIP		254 /* VBIOS private block, ignore */

struct bdb_general_features {
        /* bits 1 */
	u8 panel_fitting:2;
	u8 flexaim:1;
	u8 msg_enable:1;
	u8 clear_screen:3;
	u8 color_flip:1;

        /* bits 2 */
	u8 download_ext_vbt:1;
	u8 enable_ssc:1;
	u8 ssc_freq:1;
	u8 enable_lfp_on_override:1;
	u8 disable_ssc_ddt:1;
	u8 rsvd7:1;
	u8 display_clock_mode:1;
	u8 rsvd8:1; /* finish byte */

        /* bits 3 */
	u8 disable_smooth_vision:1;
	u8 single_dvi:1;
	u8 rsvd9:1;
	u8 fdi_rx_polarity_inverted:1;
	u8 rsvd10:4; /* finish byte */

        /* bits 4 */
	u8 legacy_monitor_detect;

        /* bits 5 */
	u8 int_crt_support:1;
	u8 int_tv_support:1;
	u8 int_efp_support:1;
	u8 dp_ssc_enb:1;	/* PCH attached eDP supports SSC */
	u8 dp_ssc_freq:1;	/* SSC freq for PCH attached eDP */
	u8 rsvd11:3; /* finish byte */
} __packed;

/* pre-915 */
#define GPIO_PIN_DVI_LVDS	0x03 /* "DVI/LVDS DDC GPIO pins" */
#define GPIO_PIN_ADD_I2C	0x05 /* "ADDCARD I2C GPIO pins" */
#define GPIO_PIN_ADD_DDC	0x04 /* "ADDCARD DDC GPIO pins" */
#define GPIO_PIN_ADD_DDC_I2C	0x06 /* "ADDCARD DDC/I2C GPIO pins" */

/* Pre 915 */
#define DEVICE_TYPE_NONE	0x00
#define DEVICE_TYPE_CRT		0x01
#define DEVICE_TYPE_TV		0x09
#define DEVICE_TYPE_EFP		0x12
#define DEVICE_TYPE_LFP		0x22
/* On 915+ */
#define DEVICE_TYPE_CRT_DPMS		0x6001
#define DEVICE_TYPE_CRT_DPMS_HOTPLUG	0x4001
#define DEVICE_TYPE_TV_COMPOSITE	0x0209
#define DEVICE_TYPE_TV_MACROVISION	0x0289
#define DEVICE_TYPE_TV_RF_COMPOSITE	0x020c
#define DEVICE_TYPE_TV_SVIDEO_COMPOSITE	0x0609
#define DEVICE_TYPE_TV_SCART		0x0209
#define DEVICE_TYPE_TV_CODEC_HOTPLUG_PWR 0x6009
#define DEVICE_TYPE_EFP_HOTPLUG_PWR	0x6012
#define DEVICE_TYPE_EFP_DVI_HOTPLUG_PWR	0x6052
#define DEVICE_TYPE_EFP_DVI_I		0x6053
#define DEVICE_TYPE_EFP_DVI_D_DUAL	0x6152
#define DEVICE_TYPE_EFP_DVI_D_HDCP	0x60d2
#define DEVICE_TYPE_OPENLDI_HOTPLUG_PWR	0x6062
#define DEVICE_TYPE_OPENLDI_DUALPIX	0x6162
#define DEVICE_TYPE_LFP_PANELLINK	0x5012
#define DEVICE_TYPE_LFP_CMOS_PWR	0x5042
#define DEVICE_TYPE_LFP_LVDS_PWR	0x5062
#define DEVICE_TYPE_LFP_LVDS_DUAL	0x5162
#define DEVICE_TYPE_LFP_LVDS_DUAL_HDCP	0x51e2

#define DEVICE_CFG_NONE		0x00
#define DEVICE_CFG_12BIT_DVOB	0x01
#define DEVICE_CFG_12BIT_DVOC	0x02
#define DEVICE_CFG_24BIT_DVOBC	0x09
#define DEVICE_CFG_24BIT_DVOCB	0x0a
#define DEVICE_CFG_DUAL_DVOB	0x11
#define DEVICE_CFG_DUAL_DVOC	0x12
#define DEVICE_CFG_DUAL_DVOBC	0x13
#define DEVICE_CFG_DUAL_LINK_DVOBC	0x19
#define DEVICE_CFG_DUAL_LINK_DVOCB	0x1a

#define DEVICE_WIRE_NONE	0x00
#define DEVICE_WIRE_DVOB	0x01
#define DEVICE_WIRE_DVOC	0x02
#define DEVICE_WIRE_DVOBC	0x03
#define DEVICE_WIRE_DVOBB	0x05
#define DEVICE_WIRE_DVOCC	0x06
#define DEVICE_WIRE_DVOB_MASTER 0x0d
#define DEVICE_WIRE_DVOC_MASTER 0x0e

#define DEVICE_PORT_DVOA	0x00 /* none on 845+ */
#define DEVICE_PORT_DVOB	0x01
#define DEVICE_PORT_DVOC	0x02

/* We used to keep this struct but without any version control. We should avoid
 * using it in the future, but it should be safe to keep using it in the old
 * code. */
struct old_child_dev_config {
	u16 handle;
	u16 device_type;
	u8  device_id[10]; /* ascii string */
	u16 addin_offset;
	u8  dvo_port; /* See Device_PORT_* above */
	u8  i2c_pin;
	u8  slave_addr;
	u8  ddc_pin;
	u16 edid_ptr;
	u8  dvo_cfg; /* See DEVICE_CFG_* above */
	u8  dvo2_port;
	u8  i2c2_pin;
	u8  slave2_addr;
	u8  ddc2_pin;
	u8  capabilities;
	u8  dvo_wiring;/* See DEVICE_WIRE_* above */
	u8  dvo2_wiring;
	u16 extended_type;
	u8  dvo_function;
} __packed;

/* This one contains field offsets that are known to be common for all BDB
 * versions. Notice that the meaning of the contents contents may still change,
 * but at least the offsets are consistent. */
struct common_child_dev_config {
	u16 handle;
	u16 device_type;
	u8 not_common1[12];
	u8 dvo_port;
	u8 not_common2[2];
	u8 ddc_pin;
	u16 edid_ptr;
} __packed;

/* This field changes depending on the BDB version, so the most reliable way to
 * read it is by checking the BDB version and reading the raw pointer. */
union child_device_config {
	/* This one is safe to be used anywhere, but the code should still check
	 * the BDB version. */
	u8 raw[33];
	/* This one should only be kept for legacy code. */
	struct old_child_dev_config old;
	/* This one should also be safe to use anywhere, even without version
	 * checks. */
	struct common_child_dev_config common;
};

struct bdb_general_definitions {
	/* DDC GPIO */
	u8 crt_ddc_gmbus_pin;

	/* DPMS bits */
	u8 dpms_acpi:1;
	u8 skip_boot_crt_detect:1;
	u8 dpms_aim:1;
	u8 rsvd1:5; /* finish byte */

	/* boot device bits */
	u8 boot_display[2];
	u8 child_dev_size;

	/*
	 * Device info:
	 * If TV is present, it'll be at devices[0].
	 * LVDS will be next, either devices[0] or [1], if present.
	 * On some platforms the number of device is 6. But could be as few as
	 * 4 if both TV and LVDS are missing.
	 * And the device num is related with the size of general definition
	 * block. It is obtained by using the following formula:
	 * number = (block_size - sizeof(bdb_general_definitions))/
	 *	     sizeof(child_device_config);
	 */
	union child_device_config devices[0];
} __packed;

struct bdb_lvds_options {
	u8 panel_type;
	u8 rsvd1;
	/* LVDS capabilities, stored in a dword */
	u8 pfit_mode:2;
	u8 pfit_text_mode_enhanced:1;
	u8 pfit_gfx_mode_enhanced:1;
	u8 pfit_ratio_auto:1;
	u8 pixel_dither:1;
	u8 lvds_edid:1;
	u8 rsvd2:1;
	u8 rsvd4;
} __packed;

/* LFP pointer table contains entries to the struct below */
struct bdb_lvds_lfp_data_ptr {
	u16 fp_timing_offset; /* offsets are from start of bdb */
	u8 fp_table_size;
	u16 dvo_timing_offset;
	u8 dvo_table_size;
	u16 panel_pnp_id_offset;
	u8 pnp_table_size;
} __packed;

struct bdb_lvds_lfp_data_ptrs {
	u8 lvds_entries; /* followed by one or more lvds_data_ptr structs */
	struct bdb_lvds_lfp_data_ptr ptr[16];
} __packed;

/* LFP data has 3 blocks per entry */
struct lvds_fp_timing {
	u16 x_res;
	u16 y_res;
	u32 lvds_reg;
	u32 lvds_reg_val;
	u32 pp_on_reg;
	u32 pp_on_reg_val;
	u32 pp_off_reg;
	u32 pp_off_reg_val;
	u32 pp_cycle_reg;
	u32 pp_cycle_reg_val;
	u32 pfit_reg;
	u32 pfit_reg_val;
	u16 terminator;
} __packed;

struct lvds_dvo_timing {
	u16 clock;		/**< In 10khz */
	u8 hactive_lo;
	u8 hblank_lo;
	u8 hblank_hi:4;
	u8 hactive_hi:4;
	u8 vactive_lo;
	u8 vblank_lo;
	u8 vblank_hi:4;
	u8 vactive_hi:4;
	u8 hsync_off_lo;
	u8 hsync_pulse_width;
	u8 vsync_pulse_width:4;
	u8 vsync_off:4;
	u8 rsvd0:6;
	u8 hsync_off_hi:2;
	u8 h_image;
	u8 v_image;
	u8 max_hv;
	u8 h_border;
	u8 v_border;
	u8 rsvd1:3;
	u8 digital:2;
	u8 vsync_positive:1;
	u8 hsync_positive:1;
	u8 rsvd2:1;
} __packed;

struct lvds_pnp_id {
	u16 mfg_name;
	u16 product_code;
	u32 serial;
	u8 mfg_week;
	u8 mfg_year;
} __packed;

struct bdb_lvds_lfp_data_entry {
	struct lvds_fp_timing fp_timing;
	struct lvds_dvo_timing dvo_timing;
	struct lvds_pnp_id pnp_id;
} __packed;

struct bdb_lvds_lfp_data {
	struct bdb_lvds_lfp_data_entry data[16];
} __packed;
<<<<<<< HEAD
=======

struct bdb_lfp_backlight_data_entry {
	u8 type:2;
	u8 active_low_pwm:1;
	u8 obsolete1:5;
	u16 pwm_freq_hz;
	u8 min_brightness;
	u8 obsolete2;
	u8 obsolete3;
} __packed;

struct bdb_lfp_backlight_data {
	u8 entry_size;
	struct bdb_lfp_backlight_data_entry data[16];
	u8 level[16];
} __packed;
>>>>>>> 0d9d349d

struct aimdb_header {
	char signature[16];
	char oem_device[20];
	u16 aimdb_version;
	u16 aimdb_header_size;
	u16 aimdb_size;
} __packed;

struct aimdb_block {
	u8 aimdb_id;
	u16 aimdb_size;
} __packed;

struct vch_panel_data {
	u16 fp_timing_offset;
	u8 fp_timing_size;
	u16 dvo_timing_offset;
	u8 dvo_timing_size;
	u16 text_fitting_offset;
	u8 text_fitting_size;
	u16 graphics_fitting_offset;
	u8 graphics_fitting_size;
} __packed;

struct vch_bdb_22 {
	struct aimdb_block aimdb_block;
	struct vch_panel_data panels[16];
} __packed;

struct bdb_sdvo_lvds_options {
	u8 panel_backlight;
	u8 h40_set_panel_type;
	u8 panel_type;
	u8 ssc_clk_freq;
	u16 als_low_trip;
	u16 als_high_trip;
	u8 sclalarcoeff_tab_row_num;
	u8 sclalarcoeff_tab_row_size;
	u8 coefficient[8];
	u8 panel_misc_bits_1;
	u8 panel_misc_bits_2;
	u8 panel_misc_bits_3;
	u8 panel_misc_bits_4;
} __packed;


#define BDB_DRIVER_FEATURE_NO_LVDS		0
#define BDB_DRIVER_FEATURE_INT_LVDS		1
#define BDB_DRIVER_FEATURE_SDVO_LVDS		2
#define BDB_DRIVER_FEATURE_EDP			3

struct bdb_driver_features {
	u8 boot_dev_algorithm:1;
	u8 block_display_switch:1;
	u8 allow_display_switch:1;
	u8 hotplug_dvo:1;
	u8 dual_view_zoom:1;
	u8 int15h_hook:1;
	u8 sprite_in_clone:1;
	u8 primary_lfp_id:1;

	u16 boot_mode_x;
	u16 boot_mode_y;
	u8 boot_mode_bpp;
	u8 boot_mode_refresh;

	u16 enable_lfp_primary:1;
	u16 selective_mode_pruning:1;
	u16 dual_frequency:1;
	u16 render_clock_freq:1; /* 0: high freq; 1: low freq */
	u16 nt_clone_support:1;
	u16 power_scheme_ui:1; /* 0: CUI; 1: 3rd party */
	u16 sprite_display_assign:1; /* 0: secondary; 1: primary */
	u16 cui_aspect_scaling:1;
	u16 preserve_aspect_ratio:1;
	u16 sdvo_device_power_down:1;
	u16 crt_hotplug:1;
	u16 lvds_config:2;
	u16 tv_hotplug:1;
	u16 hdmi_config:2;

	u8 static_display:1;
	u8 reserved2:7;
	u16 legacy_crt_max_x;
	u16 legacy_crt_max_y;
	u8 legacy_crt_max_refresh;

	u8 hdmi_termination;
	u8 custom_vbt_version;
} __packed;

#define EDP_18BPP	0
#define EDP_24BPP	1
#define EDP_30BPP	2
#define EDP_RATE_1_62	0
#define EDP_RATE_2_7	1
#define EDP_LANE_1	0
#define EDP_LANE_2	1
#define EDP_LANE_4	3
#define EDP_PREEMPHASIS_NONE	0
#define EDP_PREEMPHASIS_3_5dB	1
#define EDP_PREEMPHASIS_6dB	2
#define EDP_PREEMPHASIS_9_5dB	3
#define EDP_VSWING_0_4V		0
#define EDP_VSWING_0_6V		1
#define EDP_VSWING_0_8V		2
#define EDP_VSWING_1_2V		3

struct edp_power_seq {
	u16 t1_t3;
	u16 t8;
	u16 t9;
	u16 t10;
	u16 t11_t12;
} __packed;

struct edp_link_params {
	u8 rate:4;
	u8 lanes:4;
	u8 preemphasis:4;
	u8 vswing:4;
} __packed;

struct bdb_edp {
	struct edp_power_seq power_seqs[16];
	u32 color_depth;
	struct edp_link_params link_params[16];
	u32 sdrrs_msa_timing_delay;

	/* ith bit indicates enabled/disabled for (i+1)th panel */
	u16 edp_s3d_feature;
	u16 edp_t3_optimization;
} __packed;

void intel_setup_bios(struct drm_device *dev);
int intel_parse_bios(struct drm_device *dev);

/*
 * Driver<->VBIOS interaction occurs through scratch bits in
 * GR18 & SWF*.
 */

/* GR18 bits are set on display switch and hotkey events */
#define GR18_DRIVER_SWITCH_EN	(1<<7) /* 0: VBIOS control, 1: driver control */
#define GR18_HOTKEY_MASK	0x78 /* See also SWF4 15:0 */
#define   GR18_HK_NONE		(0x0<<3)
#define   GR18_HK_LFP_STRETCH	(0x1<<3)
#define   GR18_HK_TOGGLE_DISP	(0x2<<3)
#define   GR18_HK_DISP_SWITCH	(0x4<<3) /* see SWF14 15:0 for what to enable */
#define   GR18_HK_POPUP_DISABLED (0x6<<3)
#define   GR18_HK_POPUP_ENABLED	(0x7<<3)
#define   GR18_HK_PFIT		(0x8<<3)
#define   GR18_HK_APM_CHANGE	(0xa<<3)
#define   GR18_HK_MULTIPLE	(0xc<<3)
#define GR18_USER_INT_EN	(1<<2)
#define GR18_A0000_FLUSH_EN	(1<<1)
#define GR18_SMM_EN		(1<<0)

/* Set by driver, cleared by VBIOS */
#define SWF00_YRES_SHIFT	16
#define SWF00_XRES_SHIFT	0
#define SWF00_RES_MASK		0xffff

/* Set by VBIOS at boot time and driver at runtime */
#define SWF01_TV2_FORMAT_SHIFT	8
#define SWF01_TV1_FORMAT_SHIFT	0
#define SWF01_TV_FORMAT_MASK	0xffff

#define SWF10_VBIOS_BLC_I2C_EN	(1<<29)
#define SWF10_GTT_OVERRIDE_EN	(1<<28)
#define SWF10_LFP_DPMS_OVR	(1<<27) /* override DPMS on display switch */
#define SWF10_ACTIVE_TOGGLE_LIST_MASK (7<<24)
#define   SWF10_OLD_TOGGLE	0x0
#define   SWF10_TOGGLE_LIST_1	0x1
#define   SWF10_TOGGLE_LIST_2	0x2
#define   SWF10_TOGGLE_LIST_3	0x3
#define   SWF10_TOGGLE_LIST_4	0x4
#define SWF10_PANNING_EN	(1<<23)
#define SWF10_DRIVER_LOADED	(1<<22)
#define SWF10_EXTENDED_DESKTOP	(1<<21)
#define SWF10_EXCLUSIVE_MODE	(1<<20)
#define SWF10_OVERLAY_EN	(1<<19)
#define SWF10_PLANEB_HOLDOFF	(1<<18)
#define SWF10_PLANEA_HOLDOFF	(1<<17)
#define SWF10_VGA_HOLDOFF	(1<<16)
#define SWF10_ACTIVE_DISP_MASK	0xffff
#define   SWF10_PIPEB_LFP2	(1<<15)
#define   SWF10_PIPEB_EFP2	(1<<14)
#define   SWF10_PIPEB_TV2	(1<<13)
#define   SWF10_PIPEB_CRT2	(1<<12)
#define   SWF10_PIPEB_LFP	(1<<11)
#define   SWF10_PIPEB_EFP	(1<<10)
#define   SWF10_PIPEB_TV	(1<<9)
#define   SWF10_PIPEB_CRT	(1<<8)
#define   SWF10_PIPEA_LFP2	(1<<7)
#define   SWF10_PIPEA_EFP2	(1<<6)
#define   SWF10_PIPEA_TV2	(1<<5)
#define   SWF10_PIPEA_CRT2	(1<<4)
#define   SWF10_PIPEA_LFP	(1<<3)
#define   SWF10_PIPEA_EFP	(1<<2)
#define   SWF10_PIPEA_TV	(1<<1)
#define   SWF10_PIPEA_CRT	(1<<0)

#define SWF11_MEMORY_SIZE_SHIFT	16
#define SWF11_SV_TEST_EN	(1<<15)
#define SWF11_IS_AGP		(1<<14)
#define SWF11_DISPLAY_HOLDOFF	(1<<13)
#define SWF11_DPMS_REDUCED	(1<<12)
#define SWF11_IS_VBE_MODE	(1<<11)
#define SWF11_PIPEB_ACCESS	(1<<10) /* 0 here means pipe a */
#define SWF11_DPMS_MASK		0x07
#define   SWF11_DPMS_OFF	(1<<2)
#define   SWF11_DPMS_SUSPEND	(1<<1)
#define   SWF11_DPMS_STANDBY	(1<<0)
#define   SWF11_DPMS_ON		0

#define SWF14_GFX_PFIT_EN	(1<<31)
#define SWF14_TEXT_PFIT_EN	(1<<30)
#define SWF14_LID_STATUS_CLOSED	(1<<29) /* 0 here means open */
#define SWF14_POPUP_EN		(1<<28)
#define SWF14_DISPLAY_HOLDOFF	(1<<27)
#define SWF14_DISP_DETECT_EN	(1<<26)
#define SWF14_DOCKING_STATUS_DOCKED (1<<25) /* 0 here means undocked */
#define SWF14_DRIVER_STATUS	(1<<24)
#define SWF14_OS_TYPE_WIN9X	(1<<23)
#define SWF14_OS_TYPE_WINNT	(1<<22)
/* 21:19 rsvd */
#define SWF14_PM_TYPE_MASK	0x00070000
#define   SWF14_PM_ACPI_VIDEO	(0x4 << 16)
#define   SWF14_PM_ACPI		(0x3 << 16)
#define   SWF14_PM_APM_12	(0x2 << 16)
#define   SWF14_PM_APM_11	(0x1 << 16)
#define SWF14_HK_REQUEST_MASK	0x0000ffff /* see GR18 6:3 for event type */
          /* if GR18 indicates a display switch */
#define   SWF14_DS_PIPEB_LFP2_EN (1<<15)
#define   SWF14_DS_PIPEB_EFP2_EN (1<<14)
#define   SWF14_DS_PIPEB_TV2_EN  (1<<13)
#define   SWF14_DS_PIPEB_CRT2_EN (1<<12)
#define   SWF14_DS_PIPEB_LFP_EN  (1<<11)
#define   SWF14_DS_PIPEB_EFP_EN  (1<<10)
#define   SWF14_DS_PIPEB_TV_EN   (1<<9)
#define   SWF14_DS_PIPEB_CRT_EN  (1<<8)
#define   SWF14_DS_PIPEA_LFP2_EN (1<<7)
#define   SWF14_DS_PIPEA_EFP2_EN (1<<6)
#define   SWF14_DS_PIPEA_TV2_EN  (1<<5)
#define   SWF14_DS_PIPEA_CRT2_EN (1<<4)
#define   SWF14_DS_PIPEA_LFP_EN  (1<<3)
#define   SWF14_DS_PIPEA_EFP_EN  (1<<2)
#define   SWF14_DS_PIPEA_TV_EN   (1<<1)
#define   SWF14_DS_PIPEA_CRT_EN  (1<<0)
          /* if GR18 indicates a panel fitting request */
#define   SWF14_PFIT_EN		(1<<0) /* 0 means disable */
          /* if GR18 indicates an APM change request */
#define   SWF14_APM_HIBERNATE	0x4
#define   SWF14_APM_SUSPEND	0x3
#define   SWF14_APM_STANDBY	0x1
#define   SWF14_APM_RESTORE	0x0

/* Add the device class for LFP, TV, HDMI */
#define	 DEVICE_TYPE_INT_LFP	0x1022
#define	 DEVICE_TYPE_INT_TV	0x1009
#define	 DEVICE_TYPE_HDMI	0x60D2
#define	 DEVICE_TYPE_DP		0x68C6
#define	 DEVICE_TYPE_eDP	0x78C6

#define  DEVICE_TYPE_CLASS_EXTENSION	(1 << 15)
#define  DEVICE_TYPE_POWER_MANAGEMENT	(1 << 14)
#define  DEVICE_TYPE_HOTPLUG_SIGNALING	(1 << 13)
#define  DEVICE_TYPE_INTERNAL_CONNECTOR	(1 << 12)
#define  DEVICE_TYPE_NOT_HDMI_OUTPUT	(1 << 11)
#define  DEVICE_TYPE_MIPI_OUTPUT	(1 << 10)
#define  DEVICE_TYPE_COMPOSITE_OUTPUT	(1 << 9)
#define  DEVICE_TYPE_DUAL_CHANNEL	(1 << 8)
#define  DEVICE_TYPE_HIGH_SPEED_LINK	(1 << 6)
#define  DEVICE_TYPE_LVDS_SINGALING	(1 << 5)
#define  DEVICE_TYPE_TMDS_DVI_SIGNALING	(1 << 4)
#define  DEVICE_TYPE_VIDEO_SIGNALING	(1 << 3)
#define  DEVICE_TYPE_DISPLAYPORT_OUTPUT	(1 << 2)
#define  DEVICE_TYPE_DIGITAL_OUTPUT	(1 << 1)
#define  DEVICE_TYPE_ANALOG_OUTPUT	(1 << 0)

/*
 * Bits we care about when checking for DEVICE_TYPE_eDP
 * Depending on the system, the other bits may or may not
 * be set for eDP outputs.
 */
#define DEVICE_TYPE_eDP_BITS \
	(DEVICE_TYPE_INTERNAL_CONNECTOR | \
	 DEVICE_TYPE_NOT_HDMI_OUTPUT | \
	 DEVICE_TYPE_MIPI_OUTPUT | \
	 DEVICE_TYPE_COMPOSITE_OUTPUT | \
	 DEVICE_TYPE_DUAL_CHANNEL | \
	 DEVICE_TYPE_LVDS_SINGALING | \
	 DEVICE_TYPE_TMDS_DVI_SIGNALING | \
	 DEVICE_TYPE_VIDEO_SIGNALING | \
	 DEVICE_TYPE_DISPLAYPORT_OUTPUT | \
	 DEVICE_TYPE_DIGITAL_OUTPUT | \
	 DEVICE_TYPE_ANALOG_OUTPUT)

/* define the DVO port for HDMI output type */
#define		DVO_B		1
#define		DVO_C		2
#define		DVO_D		3

/* define the PORT for DP output type */
#define		PORT_IDPB	7
#define		PORT_IDPC	8
#define		PORT_IDPD	9

/* Possible values for the "DVO Port" field for versions >= 155: */
#define DVO_PORT_HDMIA	0
#define DVO_PORT_HDMIB	1
#define DVO_PORT_HDMIC	2
#define DVO_PORT_HDMID	3
#define DVO_PORT_LVDS	4
#define DVO_PORT_TV	5
#define DVO_PORT_CRT	6
#define DVO_PORT_DPB	7
#define DVO_PORT_DPC	8
#define DVO_PORT_DPD	9
#define DVO_PORT_DPA	10

/* MIPI DSI panel info */
struct bdb_mipi {
	u16 panel_id;
	u16 bridge_revision;

	/* General params */
	u32 dithering:1;
	u32 bpp_pixel_format:1;
	u32 rsvd1:1;
	u32 dphy_valid:1;
	u32 resvd2:28;

	u16 port_info;
	u16 rsvd3:2;
	u16 num_lanes:2;
	u16 rsvd4:12;

	/* DSI config */
	u16 virt_ch_num:2;
	u16 vtm:2;
	u16 rsvd5:12;

	u32 dsi_clock;
	u32 bridge_ref_clk;
	u16 rsvd_pwr;

	/* Dphy Params */
	u32 prepare_cnt:5;
	u32 rsvd6:3;
	u32 clk_zero_cnt:8;
	u32 trail_cnt:5;
	u32 rsvd7:3;
	u32 exit_zero_cnt:6;
	u32 rsvd8:2;

	u32 hl_switch_cnt;
	u32 lp_byte_clk;
	u32 clk_lane_switch_cnt;
} __packed;

#endif /* _I830_BIOS_H_ */<|MERGE_RESOLUTION|>--- conflicted
+++ resolved
@@ -372,8 +372,6 @@
 struct bdb_lvds_lfp_data {
 	struct bdb_lvds_lfp_data_entry data[16];
 } __packed;
-<<<<<<< HEAD
-=======
 
 struct bdb_lfp_backlight_data_entry {
 	u8 type:2;
@@ -390,7 +388,6 @@
 	struct bdb_lfp_backlight_data_entry data[16];
 	u8 level[16];
 } __packed;
->>>>>>> 0d9d349d
 
 struct aimdb_header {
 	char signature[16];
