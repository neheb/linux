// SPDX-License-Identifier: GPL-2.0
/*
 * UCSI ACPI driver
 *
 * Copyright (C) 2017, Intel Corporation
 * Author: Heikki Krogerus <heikki.krogerus@linux.intel.com>
 */

#include <linux/platform_device.h>
#include <linux/module.h>
#include <linux/acpi.h>
#include <linux/dmi.h>

#include "ucsi.h"

#define UCSI_DSM_UUID		"6f8398c2-7ca4-11e4-ad36-631042b5008f"
#define UCSI_DSM_FUNC_WRITE	1
#define UCSI_DSM_FUNC_READ	2

struct ucsi_acpi {
	struct device *dev;
	struct ucsi *ucsi;
	void *base;
<<<<<<< HEAD
	struct completion complete;
	unsigned long flags;
#define UCSI_ACPI_COMMAND_PENDING	1
#define UCSI_ACPI_ACK_PENDING		2
#define UCSI_ACPI_CHECK_BOGUS_EVENT	3
=======
	bool check_bogus_event;
>>>>>>> de9c2c66
	guid_t guid;
	u64 cmd;
};

static int ucsi_acpi_dsm(struct ucsi_acpi *ua, int func)
{
	union acpi_object *obj;

	obj = acpi_evaluate_dsm(ACPI_HANDLE(ua->dev), &ua->guid, 1, func,
				NULL);
	if (!obj) {
		dev_err(ua->dev, "%s: failed to evaluate _DSM %d\n",
			__func__, func);
		return -EIO;
	}

	ACPI_FREE(obj);
	return 0;
}

static int ucsi_acpi_read_version(struct ucsi *ucsi, u16 *version)
{
	struct ucsi_acpi *ua = ucsi_get_drvdata(ucsi);
	int ret;

	ret = ucsi_acpi_dsm(ua, UCSI_DSM_FUNC_READ);
	if (ret)
		return ret;

	memcpy(version, ua->base + UCSI_VERSION, sizeof(*version));

	return 0;
}

static int ucsi_acpi_read_cci(struct ucsi *ucsi, u32 *cci)
{
	struct ucsi_acpi *ua = ucsi_get_drvdata(ucsi);
	int ret;

	ret = ucsi_acpi_dsm(ua, UCSI_DSM_FUNC_READ);
	if (ret)
		return ret;

	memcpy(cci, ua->base + UCSI_CCI, sizeof(*cci));

	return 0;
}

static int ucsi_acpi_read_message_in(struct ucsi *ucsi, void *val, size_t val_len)
{
	struct ucsi_acpi *ua = ucsi_get_drvdata(ucsi);
	int ret;

	ret = ucsi_acpi_dsm(ua, UCSI_DSM_FUNC_READ);
	if (ret)
		return ret;

	memcpy(val, ua->base + UCSI_MESSAGE_IN, val_len);

	return 0;
}

static int ucsi_acpi_async_control(struct ucsi *ucsi, u64 command)
{
	struct ucsi_acpi *ua = ucsi_get_drvdata(ucsi);

	memcpy(ua->base + UCSI_CONTROL, &command, sizeof(command));
	ua->cmd = command;

	return ucsi_acpi_dsm(ua, UCSI_DSM_FUNC_WRITE);
}

static const struct ucsi_operations ucsi_acpi_ops = {
	.read_version = ucsi_acpi_read_version,
	.read_cci = ucsi_acpi_read_cci,
	.read_message_in = ucsi_acpi_read_message_in,
	.sync_control = ucsi_sync_control_common,
	.async_control = ucsi_acpi_async_control
};

static int
ucsi_zenbook_read_cci(struct ucsi *ucsi, u32 *cci)
{
	struct ucsi_acpi *ua = ucsi_get_drvdata(ucsi);
	int ret;

	if (UCSI_COMMAND(ua->cmd) == UCSI_PPM_RESET) {
		ret = ucsi_acpi_dsm(ua, UCSI_DSM_FUNC_READ);
		if (ret)
			return ret;
	}

	memcpy(cci, ua->base + UCSI_CCI, sizeof(*cci));

	return 0;
}

static int
ucsi_zenbook_read_message_in(struct ucsi *ucsi, void *val, size_t val_len)
{
	struct ucsi_acpi *ua = ucsi_get_drvdata(ucsi);

	/* UCSI_MESSAGE_IN is never read for PPM_RESET, return stored data */
	memcpy(val, ua->base + UCSI_MESSAGE_IN, val_len);

	return 0;
}

static const struct ucsi_operations ucsi_zenbook_ops = {
	.read_version = ucsi_acpi_read_version,
	.read_cci = ucsi_zenbook_read_cci,
	.read_message_in = ucsi_zenbook_read_message_in,
	.sync_control = ucsi_sync_control_common,
	.async_control = ucsi_acpi_async_control
};

static int ucsi_gram_read_message_in(struct ucsi *ucsi, void *val, size_t val_len)
{
	u16 bogus_change = UCSI_CONSTAT_POWER_LEVEL_CHANGE |
			   UCSI_CONSTAT_PDOS_CHANGE;
	struct ucsi_acpi *ua = ucsi_get_drvdata(ucsi);
	struct ucsi_connector_status *status;
	int ret;

	ret = ucsi_acpi_read_message_in(ucsi, val, val_len);
	if (ret < 0)
		return ret;

	if (UCSI_COMMAND(ua->cmd) == UCSI_GET_CONNECTOR_STATUS &&
	    ua->check_bogus_event) {
		status = (struct ucsi_connector_status *)val;

		/* Clear the bogus change */
		if (status->change == bogus_change)
			status->change = 0;

		ua->check_bogus_event = false;
	}

	return ret;
}

static int ucsi_gram_sync_control(struct ucsi *ucsi, u64 command)
{
	struct ucsi_acpi *ua = ucsi_get_drvdata(ucsi);
	int ret;

	ret = ucsi_sync_control_common(ucsi, command);
	if (ret < 0)
		return ret;

	if (UCSI_COMMAND(ua->cmd) == UCSI_GET_PDOS &&
	    ua->cmd & UCSI_GET_PDOS_PARTNER_PDO(1) &&
	    ua->cmd & UCSI_GET_PDOS_SRC_PDOS)
		ua->check_bogus_event = true;

	return ret;
}

static const struct ucsi_operations ucsi_gram_ops = {
	.read_version = ucsi_acpi_read_version,
	.read_cci = ucsi_acpi_read_cci,
	.read_message_in = ucsi_gram_read_message_in,
	.sync_control = ucsi_gram_sync_control,
	.async_control = ucsi_acpi_async_control
};

static int ucsi_gram_read(struct ucsi *ucsi, unsigned int offset,
			  void *val, size_t val_len)
{
	u16 bogus_change = UCSI_CONSTAT_POWER_LEVEL_CHANGE |
			   UCSI_CONSTAT_PDOS_CHANGE;
	struct ucsi_acpi *ua = ucsi_get_drvdata(ucsi);
	struct ucsi_connector_status *status;
	int ret;

	ret = ucsi_acpi_read(ucsi, offset, val, val_len);
	if (ret < 0)
		return ret;

	if (UCSI_COMMAND(ua->cmd) == UCSI_GET_CONNECTOR_STATUS &&
	    test_bit(UCSI_ACPI_CHECK_BOGUS_EVENT, &ua->flags) &&
	    offset == UCSI_MESSAGE_IN) {
		status = (struct ucsi_connector_status *)val;

		/* Clear the bogus change */
		if (status->change == bogus_change)
			status->change = 0;

		clear_bit(UCSI_ACPI_CHECK_BOGUS_EVENT, &ua->flags);
	}

	return ret;
}

static int ucsi_gram_sync_write(struct ucsi *ucsi, unsigned int offset,
				const void *val, size_t val_len)
{
	struct ucsi_acpi *ua = ucsi_get_drvdata(ucsi);
	int ret;

	ret = ucsi_acpi_sync_write(ucsi, offset, val, val_len);
	if (ret < 0)
		return ret;

	if (UCSI_COMMAND(ua->cmd) == UCSI_GET_PDOS &&
	    ua->cmd & UCSI_GET_PDOS_PARTNER_PDO(1) &&
	    ua->cmd & UCSI_GET_PDOS_SRC_PDOS)
		set_bit(UCSI_ACPI_CHECK_BOGUS_EVENT, &ua->flags);

	return ret;
}

static const struct ucsi_operations ucsi_gram_ops = {
	.read = ucsi_gram_read,
	.sync_write = ucsi_gram_sync_write,
	.async_write = ucsi_acpi_async_write
};

static const struct dmi_system_id ucsi_acpi_quirks[] = {
	{
		.matches = {
			DMI_MATCH(DMI_SYS_VENDOR, "ASUSTeK COMPUTER INC."),
			DMI_MATCH(DMI_PRODUCT_NAME, "ZenBook UX325UA_UM325UA"),
		},
		.driver_data = (void *)&ucsi_zenbook_ops,
	},
	{
		.matches = {
			DMI_MATCH(DMI_SYS_VENDOR, "LG Electronics"),
			DMI_MATCH(DMI_PRODUCT_FAMILY, "LG gram PC"),
			DMI_MATCH(DMI_PRODUCT_NAME, "90Q"),
		},
		.driver_data = (void *)&ucsi_gram_ops,
	},
	{ }
};

static void ucsi_acpi_notify(acpi_handle handle, u32 event, void *data)
{
	struct ucsi_acpi *ua = data;
	u32 cci;
	int ret;

	ret = ua->ucsi->ops->read_cci(ua->ucsi, &cci);
	if (ret)
		return;

	ucsi_notify_common(ua->ucsi, cci);
}

static int ucsi_acpi_probe(struct platform_device *pdev)
{
	struct acpi_device *adev = ACPI_COMPANION(&pdev->dev);
	const struct ucsi_operations *ops = &ucsi_acpi_ops;
	const struct dmi_system_id *id;
	struct ucsi_acpi *ua;
	struct resource *res;
	acpi_status status;
	int ret;

	if (adev->dep_unmet)
		return -EPROBE_DEFER;

	ua = devm_kzalloc(&pdev->dev, sizeof(*ua), GFP_KERNEL);
	if (!ua)
		return -ENOMEM;

	res = platform_get_resource(pdev, IORESOURCE_MEM, 0);
	if (!res) {
		dev_err(&pdev->dev, "missing memory resource\n");
		return -ENODEV;
	}

	ua->base = devm_memremap(&pdev->dev, res->start, resource_size(res), MEMREMAP_WB);
	if (IS_ERR(ua->base))
		return PTR_ERR(ua->base);

	ret = guid_parse(UCSI_DSM_UUID, &ua->guid);
	if (ret)
		return ret;

	ua->dev = &pdev->dev;

	id = dmi_first_match(ucsi_acpi_quirks);
	if (id)
		ops = id->driver_data;

	ua->ucsi = ucsi_create(&pdev->dev, ops);
	if (IS_ERR(ua->ucsi))
		return PTR_ERR(ua->ucsi);

	ucsi_set_drvdata(ua->ucsi, ua);

	status = acpi_install_notify_handler(ACPI_HANDLE(&pdev->dev),
					     ACPI_DEVICE_NOTIFY,
					     ucsi_acpi_notify, ua);
	if (ACPI_FAILURE(status)) {
		dev_err(&pdev->dev, "failed to install notify handler\n");
		ucsi_destroy(ua->ucsi);
		return -ENODEV;
	}

	ret = ucsi_register(ua->ucsi);
	if (ret) {
		acpi_remove_notify_handler(ACPI_HANDLE(&pdev->dev),
					   ACPI_DEVICE_NOTIFY,
					   ucsi_acpi_notify);
		ucsi_destroy(ua->ucsi);
		return ret;
	}

	platform_set_drvdata(pdev, ua);

	return 0;
}

static void ucsi_acpi_remove(struct platform_device *pdev)
{
	struct ucsi_acpi *ua = platform_get_drvdata(pdev);

	ucsi_unregister(ua->ucsi);
	ucsi_destroy(ua->ucsi);

	acpi_remove_notify_handler(ACPI_HANDLE(&pdev->dev), ACPI_DEVICE_NOTIFY,
				   ucsi_acpi_notify);
}

static int ucsi_acpi_resume(struct device *dev)
{
	struct ucsi_acpi *ua = dev_get_drvdata(dev);

	return ucsi_resume(ua->ucsi);
}

static DEFINE_SIMPLE_DEV_PM_OPS(ucsi_acpi_pm_ops, NULL, ucsi_acpi_resume);

static const struct acpi_device_id ucsi_acpi_match[] = {
	{ "PNP0CA0", 0 },
	{ },
};
MODULE_DEVICE_TABLE(acpi, ucsi_acpi_match);

static struct platform_driver ucsi_acpi_platform_driver = {
	.driver = {
		.name = "ucsi_acpi",
		.pm = pm_ptr(&ucsi_acpi_pm_ops),
		.acpi_match_table = ACPI_PTR(ucsi_acpi_match),
	},
	.probe = ucsi_acpi_probe,
	.remove_new = ucsi_acpi_remove,
};

module_platform_driver(ucsi_acpi_platform_driver);

MODULE_AUTHOR("Heikki Krogerus <heikki.krogerus@linux.intel.com>");
MODULE_LICENSE("GPL v2");
MODULE_DESCRIPTION("UCSI ACPI driver");<|MERGE_RESOLUTION|>--- conflicted
+++ resolved
@@ -21,15 +21,7 @@
 	struct device *dev;
 	struct ucsi *ucsi;
 	void *base;
-<<<<<<< HEAD
-	struct completion complete;
-	unsigned long flags;
-#define UCSI_ACPI_COMMAND_PENDING	1
-#define UCSI_ACPI_ACK_PENDING		2
-#define UCSI_ACPI_CHECK_BOGUS_EVENT	3
-=======
 	bool check_bogus_event;
->>>>>>> de9c2c66
 	guid_t guid;
 	u64 cmd;
 };
@@ -195,58 +187,6 @@
 	.read_message_in = ucsi_gram_read_message_in,
 	.sync_control = ucsi_gram_sync_control,
 	.async_control = ucsi_acpi_async_control
-};
-
-static int ucsi_gram_read(struct ucsi *ucsi, unsigned int offset,
-			  void *val, size_t val_len)
-{
-	u16 bogus_change = UCSI_CONSTAT_POWER_LEVEL_CHANGE |
-			   UCSI_CONSTAT_PDOS_CHANGE;
-	struct ucsi_acpi *ua = ucsi_get_drvdata(ucsi);
-	struct ucsi_connector_status *status;
-	int ret;
-
-	ret = ucsi_acpi_read(ucsi, offset, val, val_len);
-	if (ret < 0)
-		return ret;
-
-	if (UCSI_COMMAND(ua->cmd) == UCSI_GET_CONNECTOR_STATUS &&
-	    test_bit(UCSI_ACPI_CHECK_BOGUS_EVENT, &ua->flags) &&
-	    offset == UCSI_MESSAGE_IN) {
-		status = (struct ucsi_connector_status *)val;
-
-		/* Clear the bogus change */
-		if (status->change == bogus_change)
-			status->change = 0;
-
-		clear_bit(UCSI_ACPI_CHECK_BOGUS_EVENT, &ua->flags);
-	}
-
-	return ret;
-}
-
-static int ucsi_gram_sync_write(struct ucsi *ucsi, unsigned int offset,
-				const void *val, size_t val_len)
-{
-	struct ucsi_acpi *ua = ucsi_get_drvdata(ucsi);
-	int ret;
-
-	ret = ucsi_acpi_sync_write(ucsi, offset, val, val_len);
-	if (ret < 0)
-		return ret;
-
-	if (UCSI_COMMAND(ua->cmd) == UCSI_GET_PDOS &&
-	    ua->cmd & UCSI_GET_PDOS_PARTNER_PDO(1) &&
-	    ua->cmd & UCSI_GET_PDOS_SRC_PDOS)
-		set_bit(UCSI_ACPI_CHECK_BOGUS_EVENT, &ua->flags);
-
-	return ret;
-}
-
-static const struct ucsi_operations ucsi_gram_ops = {
-	.read = ucsi_gram_read,
-	.sync_write = ucsi_gram_sync_write,
-	.async_write = ucsi_acpi_async_write
 };
 
 static const struct dmi_system_id ucsi_acpi_quirks[] = {
