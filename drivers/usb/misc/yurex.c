--- conflicted
+++ resolved
@@ -400,14 +400,9 @@
 			  loff_t *ppos)
 {
 	struct usb_yurex *dev;
-<<<<<<< HEAD
-	int len = 0;
-	char in_buffer[MAX_S64_STRLEN];
-=======
 	int len;
 	char in_buffer[20];
 	unsigned long flags;
->>>>>>> 9372b6c4
 
 	dev = file->private_data;
 
@@ -417,20 +412,9 @@
 		return -ENODEV;
 	}
 
-<<<<<<< HEAD
-	if (WARN_ON_ONCE(dev->bbu > S64_MAX || dev->bbu < S64_MIN)) {
-		mutex_unlock(&dev->io_mutex);
-		return -EIO;
-	}
-
-	spin_lock_irq(&dev->lock);
-	scnprintf(in_buffer, MAX_S64_STRLEN, "%lld\n", dev->bbu);
-	spin_unlock_irq(&dev->lock);
-=======
 	spin_lock_irqsave(&dev->lock, flags);
 	len = snprintf(in_buffer, 20, "%lld\n", dev->bbu);
 	spin_unlock_irqrestore(&dev->lock, flags);
->>>>>>> 9372b6c4
 	mutex_unlock(&dev->io_mutex);
 
 	if (WARN_ON_ONCE(len >= sizeof(in_buffer)))
