--- conflicted
+++ resolved
@@ -1014,8 +1014,6 @@
 	return 0;
 }
 
-<<<<<<< HEAD
-=======
 static const u8 bmp280_operation_mode[] = {
 	[BMP280_SLEEP] = BMP280_MODE_SLEEP,
 	[BMP280_FORCED] = BMP280_MODE_FORCED,
@@ -1075,7 +1073,6 @@
 	return 0;
 }
 
->>>>>>> 6415477b
 static int bmp280_chip_config(struct bmp280_data *data)
 {
 	u8 osrs = FIELD_PREP(BMP280_OSRS_TEMP_MASK, data->oversampling_temp + 1) |
@@ -1196,11 +1193,8 @@
 	.read_temp = bmp280_read_temp,
 	.read_press = bmp280_read_press,
 	.read_calib = bmp280_read_calib,
-<<<<<<< HEAD
-=======
 	.set_mode = bmp280_set_mode,
 	.wait_conv = bmp280_wait_conv,
->>>>>>> 6415477b
 	.preinit = bmp280_preinit,
 
 	.trigger_handler = bmp280_trigger_handler,
@@ -1382,11 +1376,8 @@
 	.read_press = bmp280_read_press,
 	.read_humid = bme280_read_humid,
 	.read_calib = bme280_read_calib,
-<<<<<<< HEAD
-=======
 	.set_mode = bmp280_set_mode,
 	.wait_conv = bmp280_wait_conv,
->>>>>>> 6415477b
 	.preinit = bmp280_preinit,
 
 	.trigger_handler = bme280_trigger_handler,
@@ -2519,20 +2510,6 @@
 		dev_err(data->dev, "failed to write config register\n");
 		return ret;
 	}
-<<<<<<< HEAD
-
-	/* Restore sensor to normal operation mode */
-	ret = regmap_write_bits(data->regmap, BMP580_REG_ODR_CONFIG,
-				BMP580_MODE_MASK,
-				FIELD_PREP(BMP580_MODE_MASK, BMP580_MODE_NORMAL));
-	if (ret) {
-		dev_err(data->dev, "failed to set normal mode\n");
-		return ret;
-	}
-	/* From datasheet's table 4: electrical characteristics */
-	usleep_range(3000, 3500);
-=======
->>>>>>> 6415477b
 
 	if (change) {
 		/*
@@ -2648,17 +2625,10 @@
 	memcpy(&data->sensor_data[offset], &data->buf[3], 3);
 
 	offset += sizeof(s32);
-<<<<<<< HEAD
 
 	/* Temperature calculations */
 	memcpy(&data->sensor_data[offset], &data->buf[0], 3);
 
-=======
-
-	/* Temperature calculations */
-	memcpy(&data->sensor_data[offset], &data->buf[0], 3);
-
->>>>>>> 6415477b
 	iio_push_to_buffers_with_timestamp(indio_dev, data->sensor_data,
 					   iio_get_time_ns(indio_dev));
 
@@ -3065,13 +3035,10 @@
 	unsigned long irq_trig;
 	int ret, irq;
 
-<<<<<<< HEAD
-=======
 	irq = fwnode_irq_get(dev_fwnode(dev), 0);
 	if (irq < 0)
 		return dev_err_probe(dev, irq, "No interrupt found.\n");
 
->>>>>>> 6415477b
 	irq_trig = irq_get_trigger_type(irq);
 	if (irq_trig != IRQF_TRIGGER_RISING) {
 		dev_err(dev, "non-rising trigger given for EOC interrupt, trying to enforce it\n");
