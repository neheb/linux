--- conflicted
+++ resolved
@@ -48,11 +48,6 @@
 #define AXI_DAC_CNTRL_1_REG			0x0044
 #define   AXI_DAC_CNTRL_1_SYNC			BIT(0)
 #define AXI_DAC_CNTRL_2_REG			0x0048
-<<<<<<< HEAD
-#define   ADI_DAC_CNTRL_2_R1_MODE		BIT(5)
-#define AXI_DAC_DRP_STATUS_REG			0x0074
-#define   AXI_DAC_DRP_STATUS_DRP_LOCKED		BIT(17)
-=======
 #define   AXI_DAC_CNTRL_2_SDR_DDR_N		BIT(16)
 #define   AXI_DAC_CNTRL_2_SYMB_8B		BIT(14)
 #define   ADI_DAC_CNTRL_2_R1_MODE		BIT(5)
@@ -75,7 +70,6 @@
 
 #define AXI_DAC_CUSTOM_CTRL_STREAM_ENABLE	(AXI_DAC_CUSTOM_CTRL_TRANSFER_DATA | \
 						 AXI_DAC_CUSTOM_CTRL_STREAM)
->>>>>>> 6415477b
 
 /* DAC Channel controls */
 #define AXI_DAC_CHAN_CNTRL_1_REG(c)		(0x0400 + (c) * 0x40)
@@ -89,11 +83,8 @@
 #define AXI_DAC_CHAN_CNTRL_4_REG(c)		(0x040c + (c) * 0x40)
 #define AXI_DAC_CHAN_CNTRL_7_REG(c)		(0x0418 + (c) * 0x40)
 #define   AXI_DAC_CHAN_CNTRL_7_DATA_SEL		GENMASK(3, 0)
-<<<<<<< HEAD
-=======
 
 #define AXI_DAC_RD_ADDR(x)			(BIT(7) | (x))
->>>>>>> 6415477b
 
 /* 360 degrees in rad */
 #define AXI_DAC_2_PI_MEGA			6283190
@@ -513,14 +504,11 @@
 					  AXI_DAC_CHAN_CNTRL_7_REG(chan),
 					  AXI_DAC_CHAN_CNTRL_7_DATA_SEL,
 					  AXI_DAC_DATA_DMA);
-<<<<<<< HEAD
-=======
 	case IIO_BACKEND_INTERNAL_RAMP_16BIT:
 		return regmap_update_bits(st->regmap,
 					  AXI_DAC_CHAN_CNTRL_7_REG(chan),
 					  AXI_DAC_CHAN_CNTRL_7_DATA_SEL,
 					  AXI_DAC_DATA_INTERNAL_RAMP_16BIT);
->>>>>>> 6415477b
 	default:
 		return -EINVAL;
 	}
