--- conflicted
+++ resolved
@@ -553,23 +553,12 @@
 				const struct iio_chan_spec *chan,
 				enum iio_event_type type,
 				enum iio_event_direction dir,
-<<<<<<< HEAD
-				int state)
-=======
 				bool state)
->>>>>>> 6415477b
 {
 	struct ltr390_data *data = iio_priv(indio_dev);
 	int ret;
 
-<<<<<<< HEAD
-	if (state != 1  && state != 0)
-		return -EINVAL;
-
-	if (state == 0)
-=======
 	if (!state)
->>>>>>> 6415477b
 		return regmap_clear_bits(data->regmap, LTR390_INT_CFG, LTR390_LS_INT_EN);
 
 	guard(mutex)(&data->lock);
