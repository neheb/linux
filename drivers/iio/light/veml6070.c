--- conflicted
+++ resolved
@@ -275,7 +275,10 @@
 	indio_dev->name = VEML6070_DRV_NAME;
 	indio_dev->modes = INDIO_DIRECT_MODE;
 
-<<<<<<< HEAD
+	ret = veml6070_calc_it(&client->dev, data);
+	if (ret < 0)
+		return ret;
+
 	ret = devm_regulator_get_enable(&client->dev, "vdd");
 	if (ret < 0)
 		return ret;
@@ -285,30 +288,6 @@
 		return dev_err_probe(&client->dev, PTR_ERR(data->client2),
 				     "i2c device for second chip address failed\n");
 
-	data->config = VEML6070_IT_10 | VEML6070_COMMAND_RSRVD |
-		VEML6070_COMMAND_SD;
-	ret = i2c_smbus_write_byte(data->client1, data->config);
-	if (ret < 0)
-		return ret;
-
-	ret = devm_add_action_or_reset(&client->dev, veml6070_i2c_unreg, data);
-	if (ret < 0)
-		return ret;
-
-=======
-	ret = veml6070_calc_it(&client->dev, data);
-	if (ret < 0)
-		return ret;
-
-	ret = devm_regulator_get_enable(&client->dev, "vdd");
-	if (ret < 0)
-		return ret;
-
-	data->client2 = i2c_new_dummy_device(client->adapter, VEML6070_ADDR_DATA_LSB);
-	if (IS_ERR(data->client2))
-		return dev_err_probe(&client->dev, PTR_ERR(data->client2),
-				     "i2c device for second chip address failed\n");
-
 	data->config = FIELD_PREP(VEML6070_COMMAND_IT, VEML6070_IT_10) |
 		VEML6070_COMMAND_RSRVD | VEML6070_COMMAND_SD;
 	ret = i2c_smbus_write_byte(data->client1, data->config);
@@ -319,7 +298,6 @@
 	if (ret < 0)
 		return ret;
 
->>>>>>> 6415477b
 	return devm_iio_device_register(&client->dev, indio_dev);
 }
 
