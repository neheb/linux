--- conflicted
+++ resolved
@@ -61,10 +61,6 @@
 
 #define AD7616_CHANNEL(num)	AD7606_SW_CHANNEL(num, 16)
 
-<<<<<<< HEAD
-struct ad7606_state;
-
-=======
 #define AD7606_BI_CHANNEL(num)				\
 	AD760X_CHANNEL(num, 0,				\
 		BIT(IIO_CHAN_INFO_SCALE),		\
@@ -73,7 +69,6 @@
 
 struct ad7606_state;
 
->>>>>>> 6415477b
 typedef int (*ad7606_scale_setup_cb_t)(struct ad7606_state *st,
 				       struct iio_chan_spec *chan, int ch);
 
@@ -83,10 +78,7 @@
  * @max_samplerate:	maximum supported samplerate
  * @name		device name
  * @num_channels:	number of channels
-<<<<<<< HEAD
-=======
  * @num_adc_channels	the number of channels the ADC actually inputs.
->>>>>>> 6415477b
  * @scale_setup_cb:	callback to setup the scales for each channel
  * @oversampling_avail	pointer to the array which stores the available
  *			oversampling ratios.
@@ -111,11 +103,6 @@
 /**
  * struct ad7606_chan_scale - channel scale configuration
  * @scale_avail		pointer to the array which stores the available scales
-<<<<<<< HEAD
- * @scale_avail_show	a duplicate of 'scale_avail' which is readily formatted
- *			such that it can be read via the 'read_avail' hook
-=======
->>>>>>> 6415477b
  * @num_scales		number of elements stored in the scale_avail array
  * @range		voltage range selection, selects which scale to apply
  * @reg_offset		offset for the register value, to be applied when
@@ -123,13 +110,7 @@
  */
 struct ad7606_chan_scale {
 #define AD760X_MAX_SCALES		16
-<<<<<<< HEAD
-#define AD760X_MAX_SCALE_SHOW		(AD760X_MAX_SCALES * 2)
-	const unsigned int		*scale_avail;
-	int				scale_avail_show[AD760X_MAX_SCALE_SHOW];
-=======
 	const unsigned int		(*scale_avail)[2];
->>>>>>> 6415477b
 	unsigned int			num_scales;
 	unsigned int			range;
 	unsigned int			reg_offset;
@@ -249,18 +230,6 @@
 
 int ad7606_reset(struct ad7606_state *st);
 
-<<<<<<< HEAD
-enum ad7606_supported_device_ids {
-	ID_AD7605_4,
-	ID_AD7606_8,
-	ID_AD7606_6,
-	ID_AD7606_4,
-	ID_AD7606B,
-	ID_AD7606C_16,
-	ID_AD7606C_18,
-	ID_AD7616,
-};
-=======
 extern const struct ad7606_chip_info ad7605_4_info;
 extern const struct ad7606_chip_info ad7606_8_info;
 extern const struct ad7606_chip_info ad7606_6_info;
@@ -272,7 +241,6 @@
 extern const struct ad7606_chip_info ad7608_info;
 extern const struct ad7606_chip_info ad7609_info;
 extern const struct ad7606_chip_info ad7616_info;
->>>>>>> 6415477b
 
 #ifdef CONFIG_PM_SLEEP
 extern const struct dev_pm_ops ad7606_pm_ops;
