--- conflicted
+++ resolved
@@ -178,12 +178,6 @@
 	if (!dev->resp_pool)
 		return -ENOMEM;
 
-<<<<<<< HEAD
-	ret = dma_set_mask_and_coherent(&pdev->dev,
-					DMA_BIT_MASK(ERDMA_PCI_WIDTH));
-	if (ret)
-		goto destroy_pool;
-=======
 	dev->db_pool = dma_pool_create("erdma_db_pool", &pdev->dev,
 				       ERDMA_DB_SIZE, ERDMA_DB_SIZE, 0);
 	if (!dev->db_pool) {
@@ -195,20 +189,15 @@
 					DMA_BIT_MASK(ERDMA_PCI_WIDTH));
 	if (ret)
 		goto destroy_db_pool;
->>>>>>> 0c383648
 
 	dma_set_max_seg_size(&pdev->dev, UINT_MAX);
 
 	return 0;
 
-<<<<<<< HEAD
-destroy_pool:
-=======
 destroy_db_pool:
 	dma_pool_destroy(dev->db_pool);
 
 destroy_resp_pool:
->>>>>>> 0c383648
 	dma_pool_destroy(dev->resp_pool);
 
 	return ret;
@@ -216,10 +205,7 @@
 
 static void erdma_device_uninit(struct erdma_dev *dev)
 {
-<<<<<<< HEAD
-=======
 	dma_pool_destroy(dev->db_pool);
->>>>>>> 0c383648
 	dma_pool_destroy(dev->resp_pool);
 }
 
