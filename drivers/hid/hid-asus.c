// SPDX-License-Identifier: GPL-2.0-or-later
/*
 *  HID driver for Asus notebook built-in keyboard.
 *  Fixes small logical maximum to match usage maximum.
 *
 *  Currently supported devices are:
 *    EeeBook X205TA
 *    VivoBook E200HA
 *
 *  Copyright (c) 2016 Yusuke Fujimaki <usk.fujimaki@gmail.com>
 *
 *  This module based on hid-ortek by
 *  Copyright (c) 2010 Johnathon Harris <jmharris@gmail.com>
 *  Copyright (c) 2011 Jiri Kosina
 *
 *  This module has been updated to add support for Asus i2c touchpad.
 *
 *  Copyright (c) 2016 Brendan McGrath <redmcg@redmandi.dyndns.org>
 *  Copyright (c) 2016 Victor Vlasenko <victor.vlasenko@sysgears.com>
 *  Copyright (c) 2016 Frederik Wenigwieser <frederik.wenigwieser@gmail.com>
 */

/*
 */

#include <linux/dmi.h>
#include <linux/hid.h>
#include <linux/module.h>
#include <linux/platform_data/x86/asus-wmi.h>
#include <linux/input/mt.h>
#include <linux/usb.h> /* For to_usb_interface for T100 touchpad intf check */
#include <linux/power_supply.h>
#include <linux/leds.h>

#include "hid-ids.h"

MODULE_AUTHOR("Yusuke Fujimaki <usk.fujimaki@gmail.com>");
MODULE_AUTHOR("Brendan McGrath <redmcg@redmandi.dyndns.org>");
MODULE_AUTHOR("Victor Vlasenko <victor.vlasenko@sysgears.com>");
MODULE_AUTHOR("Frederik Wenigwieser <frederik.wenigwieser@gmail.com>");
MODULE_DESCRIPTION("Asus HID Keyboard and TouchPad");

#define T100_TPAD_INTF 2
#define MEDION_E1239T_TPAD_INTF 1

#define E1239T_TP_TOGGLE_REPORT_ID 0x05
#define T100CHI_MOUSE_REPORT_ID 0x06
#define FEATURE_REPORT_ID 0x0d
#define INPUT_REPORT_ID 0x5d
#define FEATURE_KBD_REPORT_ID 0x5a
#define FEATURE_KBD_REPORT_SIZE 16
#define FEATURE_KBD_LED_REPORT_ID1 0x5d
#define FEATURE_KBD_LED_REPORT_ID2 0x5e

#define SUPPORT_KBD_BACKLIGHT BIT(0)

#define MAX_TOUCH_MAJOR 8
#define MAX_PRESSURE 128

#define BTN_LEFT_MASK 0x01
#define CONTACT_TOOL_TYPE_MASK 0x80
#define CONTACT_X_MSB_MASK 0xf0
#define CONTACT_Y_MSB_MASK 0x0f
#define CONTACT_TOUCH_MAJOR_MASK 0x07
#define CONTACT_PRESSURE_MASK 0x7f

#define	BATTERY_REPORT_ID	(0x03)
#define	BATTERY_REPORT_SIZE	(1 + 8)
#define	BATTERY_LEVEL_MAX	((u8)255)
#define	BATTERY_STAT_DISCONNECT	(0)
#define	BATTERY_STAT_CHARGING	(1)
#define	BATTERY_STAT_FULL	(2)

#define QUIRK_FIX_NOTEBOOK_REPORT	BIT(0)
#define QUIRK_NO_INIT_REPORTS		BIT(1)
#define QUIRK_SKIP_INPUT_MAPPING	BIT(2)
#define QUIRK_IS_MULTITOUCH		BIT(3)
#define QUIRK_NO_CONSUMER_USAGES	BIT(4)
#define QUIRK_USE_KBD_BACKLIGHT		BIT(5)
#define QUIRK_T100_KEYBOARD		BIT(6)
#define QUIRK_T100CHI			BIT(7)
#define QUIRK_G752_KEYBOARD		BIT(8)
#define QUIRK_T90CHI			BIT(9)
#define QUIRK_MEDION_E1239T		BIT(10)
#define QUIRK_ROG_NKEY_KEYBOARD		BIT(11)
#define QUIRK_ROG_CLAYMORE_II_KEYBOARD BIT(12)

#define I2C_KEYBOARD_QUIRKS			(QUIRK_FIX_NOTEBOOK_REPORT | \
						 QUIRK_NO_INIT_REPORTS | \
						 QUIRK_NO_CONSUMER_USAGES)
#define I2C_TOUCHPAD_QUIRKS			(QUIRK_NO_INIT_REPORTS | \
						 QUIRK_SKIP_INPUT_MAPPING | \
						 QUIRK_IS_MULTITOUCH)

#define TRKID_SGN       ((TRKID_MAX + 1) >> 1)

struct asus_kbd_leds {
	struct led_classdev cdev;
	struct hid_device *hdev;
	struct work_struct work;
	unsigned int brightness;
	spinlock_t lock;
	bool removed;
};

struct asus_touchpad_info {
	int max_x;
	int max_y;
	int res_x;
	int res_y;
	int contact_size;
	int max_contacts;
	int report_size;
};

struct asus_drvdata {
	unsigned long quirks;
	struct hid_device *hdev;
	struct input_dev *input;
	struct input_dev *tp_kbd_input;
	struct asus_kbd_leds *kbd_backlight;
	const struct asus_touchpad_info *tp;
	bool enable_backlight;
	struct power_supply *battery;
	struct power_supply_desc battery_desc;
	int battery_capacity;
	int battery_stat;
	bool battery_in_query;
	unsigned long battery_next_query;
};

static int asus_report_battery(struct asus_drvdata *, u8 *, int);

static const struct asus_touchpad_info asus_i2c_tp = {
	.max_x = 2794,
	.max_y = 1758,
	.contact_size = 5,
	.max_contacts = 5,
	.report_size = 28 /* 2 byte header + 5 * 5 + 1 byte footer */,
};

static const struct asus_touchpad_info asus_t100ta_tp = {
	.max_x = 2240,
	.max_y = 1120,
	.res_x = 30, /* units/mm */
	.res_y = 27, /* units/mm */
	.contact_size = 5,
	.max_contacts = 5,
	.report_size = 28 /* 2 byte header + 5 * 5 + 1 byte footer */,
};

static const struct asus_touchpad_info asus_t100ha_tp = {
	.max_x = 2640,
	.max_y = 1320,
	.res_x = 30, /* units/mm */
	.res_y = 29, /* units/mm */
	.contact_size = 5,
	.max_contacts = 5,
	.report_size = 28 /* 2 byte header + 5 * 5 + 1 byte footer */,
};

static const struct asus_touchpad_info asus_t200ta_tp = {
	.max_x = 3120,
	.max_y = 1716,
	.res_x = 30, /* units/mm */
	.res_y = 28, /* units/mm */
	.contact_size = 5,
	.max_contacts = 5,
	.report_size = 28 /* 2 byte header + 5 * 5 + 1 byte footer */,
};

static const struct asus_touchpad_info asus_t100chi_tp = {
	.max_x = 2640,
	.max_y = 1320,
	.res_x = 31, /* units/mm */
	.res_y = 29, /* units/mm */
	.contact_size = 3,
	.max_contacts = 4,
	.report_size = 15 /* 2 byte header + 3 * 4 + 1 byte footer */,
};

static const struct asus_touchpad_info medion_e1239t_tp = {
	.max_x = 2640,
	.max_y = 1380,
	.res_x = 29, /* units/mm */
	.res_y = 28, /* units/mm */
	.contact_size = 5,
	.max_contacts = 5,
	.report_size = 32 /* 2 byte header + 5 * 5 + 5 byte footer */,
};

static void asus_report_contact_down(struct asus_drvdata *drvdat,
		int toolType, u8 *data)
{
	struct input_dev *input = drvdat->input;
	int touch_major, pressure, x, y;

	x = (data[0] & CONTACT_X_MSB_MASK) << 4 | data[1];
	y = drvdat->tp->max_y - ((data[0] & CONTACT_Y_MSB_MASK) << 8 | data[2]);

	input_report_abs(input, ABS_MT_POSITION_X, x);
	input_report_abs(input, ABS_MT_POSITION_Y, y);

	if (drvdat->tp->contact_size < 5)
		return;

	if (toolType == MT_TOOL_PALM) {
		touch_major = MAX_TOUCH_MAJOR;
		pressure = MAX_PRESSURE;
	} else {
		touch_major = (data[3] >> 4) & CONTACT_TOUCH_MAJOR_MASK;
		pressure = data[4] & CONTACT_PRESSURE_MASK;
	}

	input_report_abs(input, ABS_MT_TOUCH_MAJOR, touch_major);
	input_report_abs(input, ABS_MT_PRESSURE, pressure);
}

/* Required for Synaptics Palm Detection */
static void asus_report_tool_width(struct asus_drvdata *drvdat)
{
	struct input_mt *mt = drvdat->input->mt;
	struct input_mt_slot *oldest;
	int oldid, i;

	if (drvdat->tp->contact_size < 5)
		return;

	oldest = NULL;
	oldid = mt->trkid;

	for (i = 0; i < mt->num_slots; ++i) {
		struct input_mt_slot *ps = &mt->slots[i];
		int id = input_mt_get_value(ps, ABS_MT_TRACKING_ID);

		if (id < 0)
			continue;
		if ((id - oldid) & TRKID_SGN) {
			oldest = ps;
			oldid = id;
		}
	}

	if (oldest) {
		input_report_abs(drvdat->input, ABS_TOOL_WIDTH,
			input_mt_get_value(oldest, ABS_MT_TOUCH_MAJOR));
	}
}

static int asus_report_input(struct asus_drvdata *drvdat, u8 *data, int size)
{
	int i, toolType = MT_TOOL_FINGER;
	u8 *contactData = data + 2;

	if (size != drvdat->tp->report_size)
		return 0;

	for (i = 0; i < drvdat->tp->max_contacts; i++) {
		bool down = !!(data[1] & BIT(i+3));

		if (drvdat->tp->contact_size >= 5)
			toolType = contactData[3] & CONTACT_TOOL_TYPE_MASK ?
						MT_TOOL_PALM : MT_TOOL_FINGER;

		input_mt_slot(drvdat->input, i);
		input_mt_report_slot_state(drvdat->input, toolType, down);

		if (down) {
			asus_report_contact_down(drvdat, toolType, contactData);
			contactData += drvdat->tp->contact_size;
		}
	}

	input_report_key(drvdat->input, BTN_LEFT, data[1] & BTN_LEFT_MASK);
	asus_report_tool_width(drvdat);

	input_mt_sync_frame(drvdat->input);
	input_sync(drvdat->input);

	return 1;
}

static int asus_e1239t_event(struct asus_drvdata *drvdat, u8 *data, int size)
{
	if (size != 3)
		return 0;

	/* Handle broken mute key which only sends press events */
	if (!drvdat->tp &&
	    data[0] == 0x02 && data[1] == 0xe2 && data[2] == 0x00) {
		input_report_key(drvdat->input, KEY_MUTE, 1);
		input_sync(drvdat->input);
		input_report_key(drvdat->input, KEY_MUTE, 0);
		input_sync(drvdat->input);
		return 1;
	}

	/* Handle custom touchpad toggle key which only sends press events */
	if (drvdat->tp_kbd_input &&
	    data[0] == 0x05 && data[1] == 0x02 && data[2] == 0x28) {
		input_report_key(drvdat->tp_kbd_input, KEY_F21, 1);
		input_sync(drvdat->tp_kbd_input);
		input_report_key(drvdat->tp_kbd_input, KEY_F21, 0);
		input_sync(drvdat->tp_kbd_input);
		return 1;
	}

	return 0;
}

static int asus_event(struct hid_device *hdev, struct hid_field *field,
		      struct hid_usage *usage, __s32 value)
{
	if ((usage->hid & HID_USAGE_PAGE) == 0xff310000 &&
	    (usage->hid & HID_USAGE) != 0x00 &&
	    (usage->hid & HID_USAGE) != 0xff && !usage->type) {
		hid_warn(hdev, "Unmapped Asus vendor usagepage code 0x%02x\n",
			 usage->hid & HID_USAGE);
	}

	return 0;
}

static int asus_raw_event(struct hid_device *hdev,
		struct hid_report *report, u8 *data, int size)
{
	struct asus_drvdata *drvdata = hid_get_drvdata(hdev);

	if (drvdata->battery && data[0] == BATTERY_REPORT_ID)
		return asus_report_battery(drvdata, data, size);

	if (drvdata->tp && data[0] == INPUT_REPORT_ID)
		return asus_report_input(drvdata, data, size);

	if (drvdata->quirks & QUIRK_MEDION_E1239T)
		return asus_e1239t_event(drvdata, data, size);

	/*
	 * Skip these report ID, the device emits a continuous stream associated
	 * with the AURA mode it is in which looks like an 'echo'.
	 */
	if (report->id == FEATURE_KBD_LED_REPORT_ID1 || report->id == FEATURE_KBD_LED_REPORT_ID2)
		return -1;
	if (drvdata->quirks & QUIRK_ROG_NKEY_KEYBOARD) {
		/*
		 * G713 and G733 send these codes on some keypresses, depending on
		 * the key pressed it can trigger a shutdown event if not caught.
		*/
		if (data[0] == 0x02 && data[1] == 0x30) {
			return -1;
		}
	}

	if (drvdata->quirks & QUIRK_ROG_CLAYMORE_II_KEYBOARD) {
		/*
		 * CLAYMORE II keyboard sends this packet when it goes to sleep
		 * this causes the whole system to go into suspend.
		*/

		if(size == 2 && data[0] == 0x02 && data[1] == 0x00) {
			return -1;
		}
	}

	return 0;
}

static int asus_kbd_set_report(struct hid_device *hdev, const u8 *buf, size_t buf_size)
{
	unsigned char *dmabuf;
	int ret;

	dmabuf = kmemdup(buf, buf_size, GFP_KERNEL);
	if (!dmabuf)
		return -ENOMEM;

	/*
	 * The report ID should be set from the incoming buffer due to LED and key
	 * interfaces having different pages
	*/
	ret = hid_hw_raw_request(hdev, buf[0], dmabuf,
				 buf_size, HID_FEATURE_REPORT,
				 HID_REQ_SET_REPORT);
	kfree(dmabuf);

	return ret;
}

static int asus_kbd_init(struct hid_device *hdev, u8 report_id)
{
<<<<<<< HEAD
	const u8 buf[] = { FEATURE_KBD_REPORT_ID, 0x41, 0x53, 0x55, 0x53, 0x20, 0x54,
=======
	const u8 buf[] = { report_id, 0x41, 0x53, 0x55, 0x53, 0x20, 0x54,
>>>>>>> 0c383648
		     0x65, 0x63, 0x68, 0x2e, 0x49, 0x6e, 0x63, 0x2e, 0x00 };
	int ret;

	ret = asus_kbd_set_report(hdev, buf, sizeof(buf));
	if (ret < 0)
		hid_err(hdev, "Asus failed to send init command: %d\n", ret);

	return ret;
}

static int asus_kbd_get_functions(struct hid_device *hdev,
				  unsigned char *kbd_func,
				  u8 report_id)
{
<<<<<<< HEAD
	const u8 buf[] = { FEATURE_KBD_REPORT_ID, 0x05, 0x20, 0x31, 0x00, 0x08 };
=======
	const u8 buf[] = { report_id, 0x05, 0x20, 0x31, 0x00, 0x08 };
>>>>>>> 0c383648
	u8 *readbuf;
	int ret;

	ret = asus_kbd_set_report(hdev, buf, sizeof(buf));
	if (ret < 0) {
		hid_err(hdev, "Asus failed to send configuration command: %d\n", ret);
		return ret;
	}

	readbuf = kzalloc(FEATURE_KBD_REPORT_SIZE, GFP_KERNEL);
	if (!readbuf)
		return -ENOMEM;

	ret = hid_hw_raw_request(hdev, FEATURE_KBD_REPORT_ID, readbuf,
				 FEATURE_KBD_REPORT_SIZE, HID_FEATURE_REPORT,
				 HID_REQ_GET_REPORT);
	if (ret < 0) {
		hid_err(hdev, "Asus failed to request functions: %d\n", ret);
		kfree(readbuf);
		return ret;
	}

	*kbd_func = readbuf[6];

	kfree(readbuf);
	return ret;
}

<<<<<<< HEAD
static int rog_nkey_led_init(struct hid_device *hdev)
{
	const u8 buf_init_start[] = { FEATURE_KBD_LED_REPORT_ID1, 0xB9 };
	u8 buf_init2[] = { FEATURE_KBD_LED_REPORT_ID1, 0x41, 0x53, 0x55, 0x53, 0x20,
				0x54, 0x65, 0x63, 0x68, 0x2e, 0x49, 0x6e, 0x63, 0x2e, 0x00 };
	u8 buf_init3[] = { FEATURE_KBD_LED_REPORT_ID1,
						0x05, 0x20, 0x31, 0x00, 0x08 };
	int ret;

	hid_info(hdev, "Asus initialise N-KEY Device");
	/* The first message is an init start */
	ret = asus_kbd_set_report(hdev, buf_init_start, sizeof(buf_init_start));
	if (ret < 0) {
		hid_warn(hdev, "Asus failed to send init start command: %d\n", ret);
		return ret;
	}
	/* Followed by a string */
	ret = asus_kbd_set_report(hdev, buf_init2, sizeof(buf_init2));
	if (ret < 0) {
		hid_warn(hdev, "Asus failed to send init command 1.0: %d\n", ret);
		return ret;
	}
	/* Followed by a string */
	ret = asus_kbd_set_report(hdev, buf_init3, sizeof(buf_init3));
	if (ret < 0) {
		hid_warn(hdev, "Asus failed to send init command 1.1: %d\n", ret);
		return ret;
	}

	/* begin second report ID with same data */
	buf_init2[0] = FEATURE_KBD_LED_REPORT_ID2;
	buf_init3[0] = FEATURE_KBD_LED_REPORT_ID2;

	ret = asus_kbd_set_report(hdev, buf_init2, sizeof(buf_init2));
	if (ret < 0) {
		hid_warn(hdev, "Asus failed to send init command 2.0: %d\n", ret);
		return ret;
	}
	ret = asus_kbd_set_report(hdev, buf_init3, sizeof(buf_init3));
	if (ret < 0)
		hid_warn(hdev, "Asus failed to send init command 2.1: %d\n", ret);

	return ret;
}

=======
>>>>>>> 0c383648
static void asus_schedule_work(struct asus_kbd_leds *led)
{
	unsigned long flags;

	spin_lock_irqsave(&led->lock, flags);
	if (!led->removed)
		schedule_work(&led->work);
	spin_unlock_irqrestore(&led->lock, flags);
}

static void asus_kbd_backlight_set(struct led_classdev *led_cdev,
				   enum led_brightness brightness)
{
	struct asus_kbd_leds *led = container_of(led_cdev, struct asus_kbd_leds,
						 cdev);
	unsigned long flags;

	spin_lock_irqsave(&led->lock, flags);
	led->brightness = brightness;
	spin_unlock_irqrestore(&led->lock, flags);

	asus_schedule_work(led);
}

static enum led_brightness asus_kbd_backlight_get(struct led_classdev *led_cdev)
{
	struct asus_kbd_leds *led = container_of(led_cdev, struct asus_kbd_leds,
						 cdev);
	enum led_brightness brightness;
	unsigned long flags;

	spin_lock_irqsave(&led->lock, flags);
	brightness = led->brightness;
	spin_unlock_irqrestore(&led->lock, flags);

	return brightness;
}

static void asus_kbd_backlight_work(struct work_struct *work)
{
	struct asus_kbd_leds *led = container_of(work, struct asus_kbd_leds, work);
	u8 buf[] = { FEATURE_KBD_REPORT_ID, 0xba, 0xc5, 0xc4, 0x00 };
	int ret;
	unsigned long flags;

	spin_lock_irqsave(&led->lock, flags);
	buf[4] = led->brightness;
	spin_unlock_irqrestore(&led->lock, flags);

	ret = asus_kbd_set_report(led->hdev, buf, sizeof(buf));
	if (ret < 0)
		hid_err(led->hdev, "Asus failed to set keyboard backlight: %d\n", ret);
}

/* WMI-based keyboard backlight LED control (via asus-wmi driver) takes
 * precedence. We only activate HID-based backlight control when the
 * WMI control is not available.
 */
static bool asus_kbd_wmi_led_control_present(struct hid_device *hdev)
{
	u32 value;
	int ret;

	if (!IS_ENABLED(CONFIG_ASUS_WMI))
		return false;

	ret = asus_wmi_evaluate_method(ASUS_WMI_METHODID_DSTS,
				       ASUS_WMI_DEVID_KBD_BACKLIGHT, 0, &value);
	hid_dbg(hdev, "WMI backlight check: rc %d value %x", ret, value);
	if (ret)
		return false;

	return !!(value & ASUS_WMI_DSTS_PRESENCE_BIT);
}

static int asus_kbd_register_leds(struct hid_device *hdev)
{
	struct asus_drvdata *drvdata = hid_get_drvdata(hdev);
	unsigned char kbd_func;
	int ret;

	if (drvdata->quirks & QUIRK_ROG_NKEY_KEYBOARD) {
		/* Initialize keyboard */
		ret = asus_kbd_init(hdev, FEATURE_KBD_REPORT_ID);
		if (ret < 0)
			return ret;

		/* The LED endpoint is initialised in two HID */
		ret = asus_kbd_init(hdev, FEATURE_KBD_LED_REPORT_ID1);
		if (ret < 0)
			return ret;

		ret = asus_kbd_init(hdev, FEATURE_KBD_LED_REPORT_ID2);
		if (ret < 0)
			return ret;
	} else {
		/* Initialize keyboard */
		ret = asus_kbd_init(hdev, FEATURE_KBD_REPORT_ID);
		if (ret < 0)
			return ret;

		/* Get keyboard functions */
		ret = asus_kbd_get_functions(hdev, &kbd_func, FEATURE_KBD_REPORT_ID);
		if (ret < 0)
			return ret;

		/* Check for backlight support */
		if (!(kbd_func & SUPPORT_KBD_BACKLIGHT))
			return -ENODEV;
	}

	drvdata->kbd_backlight = devm_kzalloc(&hdev->dev,
					      sizeof(struct asus_kbd_leds),
					      GFP_KERNEL);
	if (!drvdata->kbd_backlight)
		return -ENOMEM;

	drvdata->kbd_backlight->removed = false;
	drvdata->kbd_backlight->brightness = 0;
	drvdata->kbd_backlight->hdev = hdev;
	drvdata->kbd_backlight->cdev.name = "asus::kbd_backlight";
	drvdata->kbd_backlight->cdev.max_brightness = 3;
	drvdata->kbd_backlight->cdev.brightness_set = asus_kbd_backlight_set;
	drvdata->kbd_backlight->cdev.brightness_get = asus_kbd_backlight_get;
	INIT_WORK(&drvdata->kbd_backlight->work, asus_kbd_backlight_work);
	spin_lock_init(&drvdata->kbd_backlight->lock);

	ret = devm_led_classdev_register(&hdev->dev, &drvdata->kbd_backlight->cdev);
	if (ret < 0) {
		/* No need to have this still around */
		devm_kfree(&hdev->dev, drvdata->kbd_backlight);
	}

	return ret;
}

/*
 * [0]       REPORT_ID (same value defined in report descriptor)
 * [1]	     rest battery level. range [0..255]
 * [2]..[7]  Bluetooth hardware address (MAC address)
 * [8]       charging status
 *            = 0 : AC offline / discharging
 *            = 1 : AC online  / charging
 *            = 2 : AC online  / fully charged
 */
static int asus_parse_battery(struct asus_drvdata *drvdata, u8 *data, int size)
{
	u8 sts;
	u8 lvl;
	int val;

	lvl = data[1];
	sts = data[8];

	drvdata->battery_capacity = ((int)lvl * 100) / (int)BATTERY_LEVEL_MAX;

	switch (sts) {
	case BATTERY_STAT_CHARGING:
		val = POWER_SUPPLY_STATUS_CHARGING;
		break;
	case BATTERY_STAT_FULL:
		val = POWER_SUPPLY_STATUS_FULL;
		break;
	case BATTERY_STAT_DISCONNECT:
	default:
		val = POWER_SUPPLY_STATUS_DISCHARGING;
		break;
	}
	drvdata->battery_stat = val;

	return 0;
}

static int asus_report_battery(struct asus_drvdata *drvdata, u8 *data, int size)
{
	/* notify only the autonomous event by device */
	if ((drvdata->battery_in_query == false) &&
			 (size == BATTERY_REPORT_SIZE))
		power_supply_changed(drvdata->battery);

	return 0;
}

static int asus_battery_query(struct asus_drvdata *drvdata)
{
	u8 *buf;
	int ret = 0;

	buf = kmalloc(BATTERY_REPORT_SIZE, GFP_KERNEL);
	if (!buf)
		return -ENOMEM;

	drvdata->battery_in_query = true;
	ret = hid_hw_raw_request(drvdata->hdev, BATTERY_REPORT_ID,
				buf, BATTERY_REPORT_SIZE,
				HID_INPUT_REPORT, HID_REQ_GET_REPORT);
	drvdata->battery_in_query = false;
	if (ret == BATTERY_REPORT_SIZE)
		ret = asus_parse_battery(drvdata, buf, BATTERY_REPORT_SIZE);
	else
		ret = -ENODATA;

	kfree(buf);

	return ret;
}

static enum power_supply_property asus_battery_props[] = {
	POWER_SUPPLY_PROP_STATUS,
	POWER_SUPPLY_PROP_PRESENT,
	POWER_SUPPLY_PROP_CAPACITY,
	POWER_SUPPLY_PROP_SCOPE,
	POWER_SUPPLY_PROP_MODEL_NAME,
};

#define	QUERY_MIN_INTERVAL	(60 * HZ)	/* 60[sec] */

static int asus_battery_get_property(struct power_supply *psy,
				enum power_supply_property psp,
				union power_supply_propval *val)
{
	struct asus_drvdata *drvdata = power_supply_get_drvdata(psy);
	int ret = 0;

	switch (psp) {
	case POWER_SUPPLY_PROP_STATUS:
	case POWER_SUPPLY_PROP_CAPACITY:
		if (time_before(drvdata->battery_next_query, jiffies)) {
			drvdata->battery_next_query =
					 jiffies + QUERY_MIN_INTERVAL;
			ret = asus_battery_query(drvdata);
			if (ret)
				return ret;
		}
		if (psp == POWER_SUPPLY_PROP_STATUS)
			val->intval = drvdata->battery_stat;
		else
			val->intval = drvdata->battery_capacity;
		break;
	case POWER_SUPPLY_PROP_PRESENT:
		val->intval = 1;
		break;
	case POWER_SUPPLY_PROP_SCOPE:
		val->intval = POWER_SUPPLY_SCOPE_DEVICE;
		break;
	case POWER_SUPPLY_PROP_MODEL_NAME:
		val->strval = drvdata->hdev->name;
		break;
	default:
		ret = -EINVAL;
		break;
	}

	return ret;
}

static int asus_battery_probe(struct hid_device *hdev)
{
	struct asus_drvdata *drvdata = hid_get_drvdata(hdev);
	struct power_supply_config pscfg = { .drv_data = drvdata };
	int ret = 0;

	drvdata->battery_capacity = 0;
	drvdata->battery_stat = POWER_SUPPLY_STATUS_UNKNOWN;
	drvdata->battery_in_query = false;

	drvdata->battery_desc.properties = asus_battery_props;
	drvdata->battery_desc.num_properties = ARRAY_SIZE(asus_battery_props);
	drvdata->battery_desc.get_property = asus_battery_get_property;
	drvdata->battery_desc.type = POWER_SUPPLY_TYPE_BATTERY;
	drvdata->battery_desc.use_for_apm = 0;
	drvdata->battery_desc.name = devm_kasprintf(&hdev->dev, GFP_KERNEL,
					"asus-keyboard-%s-battery",
					strlen(hdev->uniq) ?
					hdev->uniq : dev_name(&hdev->dev));
	if (!drvdata->battery_desc.name)
		return -ENOMEM;

	drvdata->battery_next_query = jiffies;

	drvdata->battery = devm_power_supply_register(&hdev->dev,
				&(drvdata->battery_desc), &pscfg);
	if (IS_ERR(drvdata->battery)) {
		ret = PTR_ERR(drvdata->battery);
		drvdata->battery = NULL;
		hid_err(hdev, "Unable to register battery device\n");
		return ret;
	}

	power_supply_powers(drvdata->battery, &hdev->dev);

	return ret;
}

static int asus_input_configured(struct hid_device *hdev, struct hid_input *hi)
{
	struct input_dev *input = hi->input;
	struct asus_drvdata *drvdata = hid_get_drvdata(hdev);

	/* T100CHI uses MULTI_INPUT, bind the touchpad to the mouse hid_input */
	if (drvdata->quirks & QUIRK_T100CHI &&
	    hi->report->id != T100CHI_MOUSE_REPORT_ID)
		return 0;

	/* Handle MULTI_INPUT on E1239T mouse/touchpad USB interface */
	if (drvdata->tp && (drvdata->quirks & QUIRK_MEDION_E1239T)) {
		switch (hi->report->id) {
		case E1239T_TP_TOGGLE_REPORT_ID:
			input_set_capability(input, EV_KEY, KEY_F21);
			input->name = "Asus Touchpad Keys";
			drvdata->tp_kbd_input = input;
			return 0;
		case INPUT_REPORT_ID:
			break; /* Touchpad report, handled below */
		default:
			return 0; /* Ignore other reports */
		}
	}

	if (drvdata->tp) {
		int ret;

		input_set_abs_params(input, ABS_MT_POSITION_X, 0,
				     drvdata->tp->max_x, 0, 0);
		input_set_abs_params(input, ABS_MT_POSITION_Y, 0,
				     drvdata->tp->max_y, 0, 0);
		input_abs_set_res(input, ABS_MT_POSITION_X, drvdata->tp->res_x);
		input_abs_set_res(input, ABS_MT_POSITION_Y, drvdata->tp->res_y);

		if (drvdata->tp->contact_size >= 5) {
			input_set_abs_params(input, ABS_TOOL_WIDTH, 0,
					     MAX_TOUCH_MAJOR, 0, 0);
			input_set_abs_params(input, ABS_MT_TOUCH_MAJOR, 0,
					     MAX_TOUCH_MAJOR, 0, 0);
			input_set_abs_params(input, ABS_MT_PRESSURE, 0,
					      MAX_PRESSURE, 0, 0);
		}

		__set_bit(BTN_LEFT, input->keybit);
		__set_bit(INPUT_PROP_BUTTONPAD, input->propbit);

		ret = input_mt_init_slots(input, drvdata->tp->max_contacts,
					  INPUT_MT_POINTER);

		if (ret) {
			hid_err(hdev, "Asus input mt init slots failed: %d\n", ret);
			return ret;
		}
	}

	drvdata->input = input;

	if (drvdata->enable_backlight &&
	    !asus_kbd_wmi_led_control_present(hdev) &&
	    asus_kbd_register_leds(hdev))
		hid_warn(hdev, "Failed to initialize backlight.\n");

	return 0;
}

#define asus_map_key_clear(c)	hid_map_usage_clear(hi, usage, bit, \
						    max, EV_KEY, (c))
static int asus_input_mapping(struct hid_device *hdev,
		struct hid_input *hi, struct hid_field *field,
		struct hid_usage *usage, unsigned long **bit,
		int *max)
{
	struct asus_drvdata *drvdata = hid_get_drvdata(hdev);

	if (drvdata->quirks & QUIRK_SKIP_INPUT_MAPPING) {
		/* Don't map anything from the HID report.
		 * We do it all manually in asus_input_configured
		 */
		return -1;
	}

	/*
	 * Ignore a bunch of bogus collections in the T100CHI descriptor.
	 * This avoids a bunch of non-functional hid_input devices getting
	 * created because of the T100CHI using HID_QUIRK_MULTI_INPUT.
	 */
	if ((drvdata->quirks & (QUIRK_T100CHI | QUIRK_T90CHI)) &&
	    (field->application == (HID_UP_GENDESK | 0x0080) ||
	     field->application == HID_GD_MOUSE ||
	     usage->hid == (HID_UP_GENDEVCTRLS | 0x0024) ||
	     usage->hid == (HID_UP_GENDEVCTRLS | 0x0025) ||
	     usage->hid == (HID_UP_GENDEVCTRLS | 0x0026)))
		return -1;

	/* ASUS-specific keyboard hotkeys and led backlight */
	if ((usage->hid & HID_USAGE_PAGE) == HID_UP_ASUSVENDOR) {
		switch (usage->hid & HID_USAGE) {
		case 0x10: asus_map_key_clear(KEY_BRIGHTNESSDOWN);	break;
		case 0x20: asus_map_key_clear(KEY_BRIGHTNESSUP);		break;
		case 0x35: asus_map_key_clear(KEY_DISPLAY_OFF);		break;
		case 0x6c: asus_map_key_clear(KEY_SLEEP);		break;
		case 0x7c: asus_map_key_clear(KEY_MICMUTE);		break;
		case 0x82: asus_map_key_clear(KEY_CAMERA);		break;
		case 0x88: asus_map_key_clear(KEY_RFKILL);			break;
		case 0xb5: asus_map_key_clear(KEY_CALC);			break;
		case 0xc4: asus_map_key_clear(KEY_KBDILLUMUP);		break;
		case 0xc5: asus_map_key_clear(KEY_KBDILLUMDOWN);		break;
		case 0xc7: asus_map_key_clear(KEY_KBDILLUMTOGGLE);	break;

		case 0x6b: asus_map_key_clear(KEY_F21);		break; /* ASUS touchpad toggle */
		case 0x38: asus_map_key_clear(KEY_PROG1);	break; /* ROG key */
		case 0xba: asus_map_key_clear(KEY_PROG2);	break; /* Fn+C ASUS Splendid */
		case 0x5c: asus_map_key_clear(KEY_PROG3);	break; /* Fn+Space Power4Gear */
		case 0x99: asus_map_key_clear(KEY_PROG4);	break; /* Fn+F5 "fan" symbol */
		case 0xae: asus_map_key_clear(KEY_PROG4);	break; /* Fn+F5 "fan" symbol */
		case 0x92: asus_map_key_clear(KEY_CALC);	break; /* Fn+Ret "Calc" symbol */
		case 0xb2: asus_map_key_clear(KEY_PROG2);	break; /* Fn+Left previous aura */
		case 0xb3: asus_map_key_clear(KEY_PROG3);	break; /* Fn+Left next aura */
		case 0x6a: asus_map_key_clear(KEY_F13);		break; /* Screenpad toggle */
		case 0x4b: asus_map_key_clear(KEY_F14);		break; /* Arrows/Pg-Up/Dn toggle */
		case 0xa5: asus_map_key_clear(KEY_F15);		break; /* ROG Ally left back */
		case 0xa6: asus_map_key_clear(KEY_F16);		break; /* ROG Ally QAM button */
		case 0xa7: asus_map_key_clear(KEY_F17);		break; /* ROG Ally ROG long-press */
		case 0xa8: asus_map_key_clear(KEY_F18);		break; /* ROG Ally ROG long-press-release */

		default:
			/* ASUS lazily declares 256 usages, ignore the rest,
			 * as some make the keyboard appear as a pointer device. */
			return -1;
		}

		/*
		 * Check and enable backlight only on devices with UsagePage ==
		 * 0xff31 to avoid initializing the keyboard firmware multiple
		 * times on devices with multiple HID descriptors but same
		 * PID/VID.
		 */
		if (drvdata->quirks & QUIRK_USE_KBD_BACKLIGHT)
			drvdata->enable_backlight = true;

		set_bit(EV_REP, hi->input->evbit);
		return 1;
	}

	if ((usage->hid & HID_USAGE_PAGE) == HID_UP_MSVENDOR) {
		switch (usage->hid & HID_USAGE) {
		case 0xff01: asus_map_key_clear(BTN_1);	break;
		case 0xff02: asus_map_key_clear(BTN_2);	break;
		case 0xff03: asus_map_key_clear(BTN_3);	break;
		case 0xff04: asus_map_key_clear(BTN_4);	break;
		case 0xff05: asus_map_key_clear(BTN_5);	break;
		case 0xff06: asus_map_key_clear(BTN_6);	break;
		case 0xff07: asus_map_key_clear(BTN_7);	break;
		case 0xff08: asus_map_key_clear(BTN_8);	break;
		case 0xff09: asus_map_key_clear(BTN_9);	break;
		case 0xff0a: asus_map_key_clear(BTN_A);	break;
		case 0xff0b: asus_map_key_clear(BTN_B);	break;
		case 0x00f1: asus_map_key_clear(KEY_WLAN);	break;
		case 0x00f2: asus_map_key_clear(KEY_BRIGHTNESSDOWN);	break;
		case 0x00f3: asus_map_key_clear(KEY_BRIGHTNESSUP);	break;
		case 0x00f4: asus_map_key_clear(KEY_DISPLAY_OFF);	break;
		case 0x00f7: asus_map_key_clear(KEY_CAMERA);	break;
		case 0x00f8: asus_map_key_clear(KEY_PROG1);	break;
		default:
			return 0;
		}

		set_bit(EV_REP, hi->input->evbit);
		return 1;
	}

	if (drvdata->quirks & QUIRK_NO_CONSUMER_USAGES &&
		(usage->hid & HID_USAGE_PAGE) == HID_UP_CONSUMER) {
		switch (usage->hid & HID_USAGE) {
		case 0xe2: /* Mute */
		case 0xe9: /* Volume up */
		case 0xea: /* Volume down */
			return 0;
		default:
			/* Ignore dummy Consumer usages which make the
			 * keyboard incorrectly appear as a pointer device.
			 */
			return -1;
		}
	}

	/*
	 * The mute button is broken and only sends press events, we
	 * deal with this in our raw_event handler, so do not map it.
	 */
	if ((drvdata->quirks & QUIRK_MEDION_E1239T) &&
	    usage->hid == (HID_UP_CONSUMER | 0xe2)) {
		input_set_capability(hi->input, EV_KEY, KEY_MUTE);
		return -1;
	}

	return 0;
}

static int asus_start_multitouch(struct hid_device *hdev)
{
	int ret;
	static const unsigned char buf[] = {
		FEATURE_REPORT_ID, 0x00, 0x03, 0x01, 0x00
	};
	unsigned char *dmabuf = kmemdup(buf, sizeof(buf), GFP_KERNEL);

	if (!dmabuf) {
		ret = -ENOMEM;
		hid_err(hdev, "Asus failed to alloc dma buf: %d\n", ret);
		return ret;
	}

	ret = hid_hw_raw_request(hdev, dmabuf[0], dmabuf, sizeof(buf),
					HID_FEATURE_REPORT, HID_REQ_SET_REPORT);

	kfree(dmabuf);

	if (ret != sizeof(buf)) {
		hid_err(hdev, "Asus failed to start multitouch: %d\n", ret);
		return ret;
	}

	return 0;
}

static int __maybe_unused asus_resume(struct hid_device *hdev) {
	struct asus_drvdata *drvdata = hid_get_drvdata(hdev);
	int ret = 0;

	if (drvdata->kbd_backlight) {
		const u8 buf[] = { FEATURE_KBD_REPORT_ID, 0xba, 0xc5, 0xc4,
				drvdata->kbd_backlight->cdev.brightness };
		ret = asus_kbd_set_report(hdev, buf, sizeof(buf));
		if (ret < 0) {
			hid_err(hdev, "Asus failed to set keyboard backlight: %d\n", ret);
			goto asus_resume_err;
		}
	}

asus_resume_err:
	return ret;
}

static int __maybe_unused asus_reset_resume(struct hid_device *hdev)
{
	struct asus_drvdata *drvdata = hid_get_drvdata(hdev);

	if (drvdata->tp)
		return asus_start_multitouch(hdev);

	return 0;
}

static int asus_probe(struct hid_device *hdev, const struct hid_device_id *id)
{
	int ret;
	struct asus_drvdata *drvdata;

	drvdata = devm_kzalloc(&hdev->dev, sizeof(*drvdata), GFP_KERNEL);
	if (drvdata == NULL) {
		hid_err(hdev, "Can't alloc Asus descriptor\n");
		return -ENOMEM;
	}

	hid_set_drvdata(hdev, drvdata);

	drvdata->quirks = id->driver_data;

	/*
	 * T90CHI's keyboard dock returns same ID values as T100CHI's dock.
	 * Thus, identify T90CHI dock with product name string.
	 */
	if (strstr(hdev->name, "T90CHI")) {
		drvdata->quirks &= ~QUIRK_T100CHI;
		drvdata->quirks |= QUIRK_T90CHI;
	}

	if (drvdata->quirks & QUIRK_IS_MULTITOUCH)
		drvdata->tp = &asus_i2c_tp;

	if ((drvdata->quirks & QUIRK_T100_KEYBOARD) && hid_is_usb(hdev)) {
		struct usb_interface *intf = to_usb_interface(hdev->dev.parent);

		if (intf->altsetting->desc.bInterfaceNumber == T100_TPAD_INTF) {
			drvdata->quirks = QUIRK_SKIP_INPUT_MAPPING;
			/*
			 * The T100HA uses the same USB-ids as the T100TAF and
			 * the T200TA uses the same USB-ids as the T100TA, while
			 * both have different max x/y values as the T100TA[F].
			 */
			if (dmi_match(DMI_PRODUCT_NAME, "T100HAN"))
				drvdata->tp = &asus_t100ha_tp;
			else if (dmi_match(DMI_PRODUCT_NAME, "T200TA"))
				drvdata->tp = &asus_t200ta_tp;
			else
				drvdata->tp = &asus_t100ta_tp;
		}
	}

	if (drvdata->quirks & QUIRK_T100CHI) {
		/*
		 * All functionality is on a single HID interface and for
		 * userspace the touchpad must be a separate input_dev.
		 */
		hdev->quirks |= HID_QUIRK_MULTI_INPUT;
		drvdata->tp = &asus_t100chi_tp;
	}

	if ((drvdata->quirks & QUIRK_MEDION_E1239T) && hid_is_usb(hdev)) {
		struct usb_host_interface *alt =
			to_usb_interface(hdev->dev.parent)->altsetting;

		if (alt->desc.bInterfaceNumber == MEDION_E1239T_TPAD_INTF) {
			/* For separate input-devs for tp and tp toggle key */
			hdev->quirks |= HID_QUIRK_MULTI_INPUT;
			drvdata->quirks |= QUIRK_SKIP_INPUT_MAPPING;
			drvdata->tp = &medion_e1239t_tp;
		}
	}

	if (drvdata->quirks & QUIRK_NO_INIT_REPORTS)
		hdev->quirks |= HID_QUIRK_NO_INIT_REPORTS;

	drvdata->hdev = hdev;

	if (drvdata->quirks & (QUIRK_T100CHI | QUIRK_T90CHI)) {
		ret = asus_battery_probe(hdev);
		if (ret) {
			hid_err(hdev,
			    "Asus hid battery_probe failed: %d\n", ret);
			return ret;
		}
	}

	ret = hid_parse(hdev);
	if (ret) {
		hid_err(hdev, "Asus hid parse failed: %d\n", ret);
		return ret;
	}

	ret = hid_hw_start(hdev, HID_CONNECT_DEFAULT);
	if (ret) {
		hid_err(hdev, "Asus hw start failed: %d\n", ret);
		return ret;
	}

	if (!drvdata->input) {
		hid_err(hdev, "Asus input not registered\n");
		ret = -ENOMEM;
		goto err_stop_hw;
	}

	if (drvdata->tp) {
		drvdata->input->name = "Asus TouchPad";
	} else {
		drvdata->input->name = "Asus Keyboard";
	}

	if (drvdata->tp) {
		ret = asus_start_multitouch(hdev);
		if (ret)
			goto err_stop_hw;
	}

	return 0;
err_stop_hw:
	hid_hw_stop(hdev);
	return ret;
}

static void asus_remove(struct hid_device *hdev)
{
	struct asus_drvdata *drvdata = hid_get_drvdata(hdev);
	unsigned long flags;

	if (drvdata->kbd_backlight) {
		spin_lock_irqsave(&drvdata->kbd_backlight->lock, flags);
		drvdata->kbd_backlight->removed = true;
		spin_unlock_irqrestore(&drvdata->kbd_backlight->lock, flags);

		cancel_work_sync(&drvdata->kbd_backlight->work);
	}

	hid_hw_stop(hdev);
}

static const __u8 asus_g752_fixed_rdesc[] = {
        0x19, 0x00,			/*   Usage Minimum (0x00)       */
        0x2A, 0xFF, 0x00,		/*   Usage Maximum (0xFF)       */
};

static __u8 *asus_report_fixup(struct hid_device *hdev, __u8 *rdesc,
		unsigned int *rsize)
{
	struct asus_drvdata *drvdata = hid_get_drvdata(hdev);

	if (drvdata->quirks & QUIRK_FIX_NOTEBOOK_REPORT &&
			*rsize >= 56 && rdesc[54] == 0x25 && rdesc[55] == 0x65) {
		hid_info(hdev, "Fixing up Asus notebook report descriptor\n");
		rdesc[55] = 0xdd;
	}
	/* For the T100TA/T200TA keyboard dock */
	if (drvdata->quirks & QUIRK_T100_KEYBOARD &&
		 (*rsize == 76 || *rsize == 101) &&
		 rdesc[73] == 0x81 && rdesc[74] == 0x01) {
		hid_info(hdev, "Fixing up Asus T100 keyb report descriptor\n");
		rdesc[74] &= ~HID_MAIN_ITEM_CONSTANT;
	}
	/* For the T100CHI/T90CHI keyboard dock */
	if (drvdata->quirks & (QUIRK_T100CHI | QUIRK_T90CHI)) {
		int rsize_orig;
		int offs;

		if (drvdata->quirks & QUIRK_T100CHI) {
			rsize_orig = 403;
			offs = 388;
		} else {
			rsize_orig = 306;
			offs = 291;
		}

		/*
		 * Change Usage (76h) to Usage Minimum (00h), Usage Maximum
		 * (FFh) and clear the flags in the Input() byte.
		 * Note the descriptor has a bogus 0 byte at the end so we
		 * only need 1 extra byte.
		 */
		if (*rsize == rsize_orig &&
			rdesc[offs] == 0x09 && rdesc[offs + 1] == 0x76) {
			*rsize = rsize_orig + 1;
			rdesc = kmemdup(rdesc, *rsize, GFP_KERNEL);
			if (!rdesc)
				return NULL;

			hid_info(hdev, "Fixing up %s keyb report descriptor\n",
				drvdata->quirks & QUIRK_T100CHI ?
				"T100CHI" : "T90CHI");
			memmove(rdesc + offs + 4, rdesc + offs + 2, 12);
			rdesc[offs] = 0x19;
			rdesc[offs + 1] = 0x00;
			rdesc[offs + 2] = 0x29;
			rdesc[offs + 3] = 0xff;
			rdesc[offs + 14] = 0x00;
		}
	}

	if (drvdata->quirks & QUIRK_G752_KEYBOARD &&
		 *rsize == 75 && rdesc[61] == 0x15 && rdesc[62] == 0x00) {
		/* report is missing usage mninum and maximum */
		__u8 *new_rdesc;
		size_t new_size = *rsize + sizeof(asus_g752_fixed_rdesc);

		new_rdesc = devm_kzalloc(&hdev->dev, new_size, GFP_KERNEL);
		if (new_rdesc == NULL)
			return rdesc;

		hid_info(hdev, "Fixing up Asus G752 keyb report descriptor\n");
		/* copy the valid part */
		memcpy(new_rdesc, rdesc, 61);
		/* insert missing part */
		memcpy(new_rdesc + 61, asus_g752_fixed_rdesc, sizeof(asus_g752_fixed_rdesc));
		/* copy remaining data */
		memcpy(new_rdesc + 61 + sizeof(asus_g752_fixed_rdesc), rdesc + 61, *rsize - 61);

		*rsize = new_size;
		rdesc = new_rdesc;
	}

	if (drvdata->quirks & QUIRK_ROG_NKEY_KEYBOARD &&
			*rsize == 331 && rdesc[190] == 0x85 && rdesc[191] == 0x5a &&
			rdesc[204] == 0x95 && rdesc[205] == 0x05) {
		hid_info(hdev, "Fixing up Asus N-KEY keyb report descriptor\n");
		rdesc[205] = 0x01;
	}

	/* match many more n-key devices */
	if (drvdata->quirks & QUIRK_ROG_NKEY_KEYBOARD && *rsize > 15) {
		for (int i = 0; i < *rsize - 15; i++) {
			/* offset to the count from 0x5a report part always 14 */
			if (rdesc[i] == 0x85 && rdesc[i + 1] == 0x5a &&
			    rdesc[i + 14] == 0x95 && rdesc[i + 15] == 0x05) {
				hid_info(hdev, "Fixing up Asus N-Key report descriptor\n");
				rdesc[i + 15] = 0x01;
				break;
			}
		}
	}

	return rdesc;
}

static const struct hid_device_id asus_devices[] = {
	{ HID_I2C_DEVICE(USB_VENDOR_ID_ASUSTEK,
		USB_DEVICE_ID_ASUSTEK_I2C_KEYBOARD), I2C_KEYBOARD_QUIRKS},
	{ HID_I2C_DEVICE(USB_VENDOR_ID_ASUSTEK,
		USB_DEVICE_ID_ASUSTEK_I2C_TOUCHPAD), I2C_TOUCHPAD_QUIRKS },
	{ HID_USB_DEVICE(USB_VENDOR_ID_ASUSTEK,
		USB_DEVICE_ID_ASUSTEK_ROG_KEYBOARD1), QUIRK_USE_KBD_BACKLIGHT },
	{ HID_USB_DEVICE(USB_VENDOR_ID_ASUSTEK,
		USB_DEVICE_ID_ASUSTEK_ROG_KEYBOARD2), QUIRK_USE_KBD_BACKLIGHT },
	{ HID_USB_DEVICE(USB_VENDOR_ID_ASUSTEK,
		USB_DEVICE_ID_ASUSTEK_ROG_KEYBOARD3), QUIRK_G752_KEYBOARD },
	{ HID_USB_DEVICE(USB_VENDOR_ID_ASUSTEK,
		USB_DEVICE_ID_ASUSTEK_FX503VD_KEYBOARD),
	  QUIRK_USE_KBD_BACKLIGHT },
	{ HID_USB_DEVICE(USB_VENDOR_ID_ASUSTEK,
	    USB_DEVICE_ID_ASUSTEK_ROG_NKEY_KEYBOARD),
	  QUIRK_USE_KBD_BACKLIGHT | QUIRK_ROG_NKEY_KEYBOARD },
	{ HID_USB_DEVICE(USB_VENDOR_ID_ASUSTEK,
	    USB_DEVICE_ID_ASUSTEK_ROG_NKEY_KEYBOARD2),
	  QUIRK_USE_KBD_BACKLIGHT | QUIRK_ROG_NKEY_KEYBOARD },
	{ HID_USB_DEVICE(USB_VENDOR_ID_ASUSTEK,
	    USB_DEVICE_ID_ASUSTEK_ROG_NKEY_KEYBOARD3),
	  QUIRK_USE_KBD_BACKLIGHT | QUIRK_ROG_NKEY_KEYBOARD },
	{ HID_USB_DEVICE(USB_VENDOR_ID_ASUSTEK,
	    USB_DEVICE_ID_ASUSTEK_ROG_Z13_LIGHTBAR),
	  QUIRK_USE_KBD_BACKLIGHT | QUIRK_ROG_NKEY_KEYBOARD },
	{ HID_USB_DEVICE(USB_VENDOR_ID_ASUSTEK,
	    USB_DEVICE_ID_ASUSTEK_ROG_NKEY_ALLY),
	  QUIRK_USE_KBD_BACKLIGHT | QUIRK_ROG_NKEY_KEYBOARD },
	{ HID_USB_DEVICE(USB_VENDOR_ID_ASUSTEK,
	    USB_DEVICE_ID_ASUSTEK_ROG_CLAYMORE_II_KEYBOARD),
	  QUIRK_ROG_CLAYMORE_II_KEYBOARD },
	{ HID_USB_DEVICE(USB_VENDOR_ID_ASUSTEK,
		USB_DEVICE_ID_ASUSTEK_T100TA_KEYBOARD),
	  QUIRK_T100_KEYBOARD | QUIRK_NO_CONSUMER_USAGES },
	{ HID_USB_DEVICE(USB_VENDOR_ID_ASUSTEK,
		USB_DEVICE_ID_ASUSTEK_T100TAF_KEYBOARD),
	  QUIRK_T100_KEYBOARD | QUIRK_NO_CONSUMER_USAGES },
	{ HID_USB_DEVICE(USB_VENDOR_ID_CHICONY, USB_DEVICE_ID_ASUS_AK1D) },
	{ HID_USB_DEVICE(USB_VENDOR_ID_TURBOX, USB_DEVICE_ID_ASUS_MD_5110) },
	{ HID_USB_DEVICE(USB_VENDOR_ID_JESS, USB_DEVICE_ID_ASUS_MD_5112) },
	{ HID_BLUETOOTH_DEVICE(USB_VENDOR_ID_ASUSTEK,
		USB_DEVICE_ID_ASUSTEK_T100CHI_KEYBOARD), QUIRK_T100CHI },
	{ HID_USB_DEVICE(USB_VENDOR_ID_ITE, USB_DEVICE_ID_ITE_MEDION_E1239T),
		QUIRK_MEDION_E1239T },
	/*
	 * Note bind to the HID_GROUP_GENERIC group, so that we only bind to the keyboard
	 * part, while letting hid-multitouch.c handle the touchpad.
	 */
	{ HID_DEVICE(BUS_USB, HID_GROUP_GENERIC,
		USB_VENDOR_ID_ASUSTEK, USB_DEVICE_ID_ASUSTEK_T101HA_KEYBOARD) },
	{ }
};
MODULE_DEVICE_TABLE(hid, asus_devices);

static struct hid_driver asus_driver = {
	.name			= "asus",
	.id_table		= asus_devices,
	.report_fixup		= asus_report_fixup,
	.probe                  = asus_probe,
	.remove			= asus_remove,
	.input_mapping          = asus_input_mapping,
	.input_configured       = asus_input_configured,
#ifdef CONFIG_PM
	.reset_resume           = asus_reset_resume,
	.resume					= asus_resume,
#endif
	.event			= asus_event,
	.raw_event		= asus_raw_event
};
module_hid_driver(asus_driver);

MODULE_LICENSE("GPL");<|MERGE_RESOLUTION|>--- conflicted
+++ resolved
@@ -388,11 +388,7 @@
 
 static int asus_kbd_init(struct hid_device *hdev, u8 report_id)
 {
-<<<<<<< HEAD
-	const u8 buf[] = { FEATURE_KBD_REPORT_ID, 0x41, 0x53, 0x55, 0x53, 0x20, 0x54,
-=======
 	const u8 buf[] = { report_id, 0x41, 0x53, 0x55, 0x53, 0x20, 0x54,
->>>>>>> 0c383648
 		     0x65, 0x63, 0x68, 0x2e, 0x49, 0x6e, 0x63, 0x2e, 0x00 };
 	int ret;
 
@@ -407,11 +403,7 @@
 				  unsigned char *kbd_func,
 				  u8 report_id)
 {
-<<<<<<< HEAD
-	const u8 buf[] = { FEATURE_KBD_REPORT_ID, 0x05, 0x20, 0x31, 0x00, 0x08 };
-=======
 	const u8 buf[] = { report_id, 0x05, 0x20, 0x31, 0x00, 0x08 };
->>>>>>> 0c383648
 	u8 *readbuf;
 	int ret;
 
@@ -440,54 +432,6 @@
 	return ret;
 }
 
-<<<<<<< HEAD
-static int rog_nkey_led_init(struct hid_device *hdev)
-{
-	const u8 buf_init_start[] = { FEATURE_KBD_LED_REPORT_ID1, 0xB9 };
-	u8 buf_init2[] = { FEATURE_KBD_LED_REPORT_ID1, 0x41, 0x53, 0x55, 0x53, 0x20,
-				0x54, 0x65, 0x63, 0x68, 0x2e, 0x49, 0x6e, 0x63, 0x2e, 0x00 };
-	u8 buf_init3[] = { FEATURE_KBD_LED_REPORT_ID1,
-						0x05, 0x20, 0x31, 0x00, 0x08 };
-	int ret;
-
-	hid_info(hdev, "Asus initialise N-KEY Device");
-	/* The first message is an init start */
-	ret = asus_kbd_set_report(hdev, buf_init_start, sizeof(buf_init_start));
-	if (ret < 0) {
-		hid_warn(hdev, "Asus failed to send init start command: %d\n", ret);
-		return ret;
-	}
-	/* Followed by a string */
-	ret = asus_kbd_set_report(hdev, buf_init2, sizeof(buf_init2));
-	if (ret < 0) {
-		hid_warn(hdev, "Asus failed to send init command 1.0: %d\n", ret);
-		return ret;
-	}
-	/* Followed by a string */
-	ret = asus_kbd_set_report(hdev, buf_init3, sizeof(buf_init3));
-	if (ret < 0) {
-		hid_warn(hdev, "Asus failed to send init command 1.1: %d\n", ret);
-		return ret;
-	}
-
-	/* begin second report ID with same data */
-	buf_init2[0] = FEATURE_KBD_LED_REPORT_ID2;
-	buf_init3[0] = FEATURE_KBD_LED_REPORT_ID2;
-
-	ret = asus_kbd_set_report(hdev, buf_init2, sizeof(buf_init2));
-	if (ret < 0) {
-		hid_warn(hdev, "Asus failed to send init command 2.0: %d\n", ret);
-		return ret;
-	}
-	ret = asus_kbd_set_report(hdev, buf_init3, sizeof(buf_init3));
-	if (ret < 0)
-		hid_warn(hdev, "Asus failed to send init command 2.1: %d\n", ret);
-
-	return ret;
-}
-
-=======
->>>>>>> 0c383648
 static void asus_schedule_work(struct asus_kbd_leds *led)
 {
 	unsigned long flags;
