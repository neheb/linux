--- conflicted
+++ resolved
@@ -32,13 +32,7 @@
 #include <linux/leds.h>
 #include <linux/workqueue.h>
 
-<<<<<<< HEAD
-#if IS_ENABLED(CONFIG_ACPI_PLATFORM_PROFILE)
 #include <linux/platform_profile.h>
-#endif /* CONFIG_ACPI_PLATFORM_PROFILE */
-=======
-#include <linux/platform_profile.h>
->>>>>>> a5a056c8
 
 #include "hid-ids.h"
 
@@ -734,20 +728,10 @@
 			if (hdev->product == USB_DEVICE_ID_LENOVO_X12_TAB) {
 				report_key_event(input, KEY_RFKILL);
 				return 1;
-<<<<<<< HEAD
-			}
-#if IS_ENABLED(CONFIG_ACPI_PLATFORM_PROFILE)
-			else {
-				platform_profile_cycle();
-				return 1;
-			}
-#endif /* CONFIG_ACPI_PLATFORM_PROFILE */
-=======
 			} else {
 				platform_profile_cycle();
 				return 1;
 			}
->>>>>>> a5a056c8
 			return 0;
 		case TP_X12_RAW_HOTKEY_FN_F10:
 			/* TAB1 has PICKUP Phone and TAB2 use Snipping tool*/
