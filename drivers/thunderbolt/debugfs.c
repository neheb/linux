// SPDX-License-Identifier: GPL-2.0
/*
 * Debugfs interface
 *
 * Copyright (C) 2020, Intel Corporation
 * Authors: Gil Fine <gil.fine@intel.com>
 *	    Mika Westerberg <mika.westerberg@linux.intel.com>
 */

#include <linux/bitfield.h>
#include <linux/debugfs.h>
#include <linux/pm_runtime.h>
#include <linux/uaccess.h>

#include "tb.h"
#include "sb_regs.h"

#define PORT_CAP_V1_PCIE_LEN	1
#define PORT_CAP_V2_PCIE_LEN	2
#define PORT_CAP_POWER_LEN	2
#define PORT_CAP_LANE_LEN	3
#define PORT_CAP_USB3_LEN	5
#define PORT_CAP_DP_V1_LEN	9
#define PORT_CAP_DP_V2_LEN	14
#define PORT_CAP_TMU_V1_LEN	8
#define PORT_CAP_TMU_V2_LEN	10
#define PORT_CAP_BASIC_LEN	9
#define PORT_CAP_USB4_LEN	20

#define SWITCH_CAP_TMU_LEN	26
#define SWITCH_CAP_BASIC_LEN	27

#define PATH_LEN		2

#define COUNTER_SET_LEN		3

/* Sideband registers and their sizes as defined in the USB4 spec */
struct sb_reg {
	unsigned int reg;
	unsigned int size;
};

#define SB_MAX_SIZE		64

/* Sideband registers for router */
static const struct sb_reg port_sb_regs[] = {
	{ USB4_SB_VENDOR_ID, 4 },
	{ USB4_SB_PRODUCT_ID, 4 },
	{ USB4_SB_DEBUG_CONF, 4 },
	{ USB4_SB_DEBUG, 54 },
	{ USB4_SB_LRD_TUNING, 4 },
	{ USB4_SB_OPCODE, 4 },
	{ USB4_SB_METADATA, 4 },
	{ USB4_SB_LINK_CONF, 3 },
	{ USB4_SB_GEN23_TXFFE, 4 },
	{ USB4_SB_GEN4_TXFFE, 4 },
	{ USB4_SB_VERSION, 4 },
	{ USB4_SB_DATA, 64 },
};

/* Sideband registers for retimer */
static const struct sb_reg retimer_sb_regs[] = {
	{ USB4_SB_VENDOR_ID, 4 },
	{ USB4_SB_PRODUCT_ID, 4 },
	{ USB4_SB_FW_VERSION, 4 },
	{ USB4_SB_LRD_TUNING, 4 },
	{ USB4_SB_OPCODE, 4 },
	{ USB4_SB_METADATA, 4 },
	{ USB4_SB_GEN23_TXFFE, 4 },
	{ USB4_SB_GEN4_TXFFE, 4 },
	{ USB4_SB_VERSION, 4 },
	{ USB4_SB_DATA, 64 },
};

#define DEBUGFS_ATTR(__space, __write)					\
static int __space ## _open(struct inode *inode, struct file *file)	\
{									\
	return single_open(file, __space ## _show, inode->i_private);	\
}									\
									\
static const struct file_operations __space ## _fops = {		\
	.owner = THIS_MODULE,						\
	.open = __space ## _open,					\
	.release = single_release,					\
	.read  = seq_read,						\
	.write = __write,						\
	.llseek = seq_lseek,						\
}

#define DEBUGFS_ATTR_RO(__space)					\
	DEBUGFS_ATTR(__space, NULL)

#define DEBUGFS_ATTR_RW(__space)					\
	DEBUGFS_ATTR(__space, __space ## _write)

static struct dentry *tb_debugfs_root;

static void *validate_and_copy_from_user(const void __user *user_buf,
					 size_t *count)
{
	size_t nbytes;
	void *buf;

	if (!*count)
		return ERR_PTR(-EINVAL);

	if (!access_ok(user_buf, *count))
		return ERR_PTR(-EFAULT);

	buf = (void *)get_zeroed_page(GFP_KERNEL);
	if (!buf)
		return ERR_PTR(-ENOMEM);

	nbytes = min_t(size_t, *count, PAGE_SIZE);
	if (copy_from_user(buf, user_buf, nbytes)) {
		free_page((unsigned long)buf);
		return ERR_PTR(-EFAULT);
	}

	*count = nbytes;
	return buf;
}

static bool parse_line(char **line, u32 *offs, u32 *val, int short_fmt_len,
		       int long_fmt_len)
{
	char *token;
	u32 v[5];
	int ret;

	token = strsep(line, "\n");
	if (!token)
		return false;

	/*
	 * For Adapter/Router configuration space:
	 * Short format is: offset value\n
	 *		    v[0]   v[1]
	 * Long format as produced from the read side:
	 * offset relative_offset cap_id vs_cap_id value\n
	 * v[0]   v[1]            v[2]   v[3]      v[4]
	 *
	 * For Counter configuration space:
	 * Short format is: offset\n
	 *		    v[0]
	 * Long format as produced from the read side:
	 * offset relative_offset counter_id value\n
	 * v[0]   v[1]            v[2]       v[3]
	 */
	ret = sscanf(token, "%i %i %i %i %i", &v[0], &v[1], &v[2], &v[3], &v[4]);
	/* In case of Counters, clear counter, "val" content is NA */
	if (ret == short_fmt_len) {
		*offs = v[0];
		*val = v[short_fmt_len - 1];
		return true;
	} else if (ret == long_fmt_len) {
		*offs = v[0];
		*val = v[long_fmt_len - 1];
		return true;
	}

	return false;
}

#if IS_ENABLED(CONFIG_USB4_DEBUGFS_WRITE)
static ssize_t regs_write(struct tb_switch *sw, struct tb_port *port,
			  const char __user *user_buf, size_t count,
			  loff_t *ppos)
{
	struct tb *tb = sw->tb;
	char *line, *buf;
	u32 val, offset;
	int ret = 0;

	buf = validate_and_copy_from_user(user_buf, &count);
	if (IS_ERR(buf))
		return PTR_ERR(buf);

	pm_runtime_get_sync(&sw->dev);

	if (mutex_lock_interruptible(&tb->lock)) {
		ret = -ERESTARTSYS;
		goto out;
	}

	/* User did hardware changes behind the driver's back */
	add_taint(TAINT_USER, LOCKDEP_STILL_OK);

	line = buf;
	while (parse_line(&line, &offset, &val, 2, 5)) {
		if (port)
			ret = tb_port_write(port, &val, TB_CFG_PORT, offset, 1);
		else
			ret = tb_sw_write(sw, &val, TB_CFG_SWITCH, offset, 1);
		if (ret)
			break;
	}

	mutex_unlock(&tb->lock);

out:
	pm_runtime_mark_last_busy(&sw->dev);
	pm_runtime_put_autosuspend(&sw->dev);
	free_page((unsigned long)buf);

	return ret < 0 ? ret : count;
}

static ssize_t port_regs_write(struct file *file, const char __user *user_buf,
			       size_t count, loff_t *ppos)
{
	struct seq_file *s = file->private_data;
	struct tb_port *port = s->private;

	return regs_write(port->sw, port, user_buf, count, ppos);
}

static ssize_t switch_regs_write(struct file *file, const char __user *user_buf,
				 size_t count, loff_t *ppos)
{
	struct seq_file *s = file->private_data;
	struct tb_switch *sw = s->private;

	return regs_write(sw, NULL, user_buf, count, ppos);
}

static bool parse_sb_line(char **line, u8 *reg, u8 *data, size_t data_size,
			  size_t *bytes_read)
{
	char *field, *token;
	int i;

	token = strsep(line, "\n");
	if (!token)
		return false;

	/* Parse the register first */
	field = strsep(&token, " ");
	if (!field)
		return false;
	if (kstrtou8(field, 0, reg))
		return false;

	/* Then the values for the register, up to data_size */
	for (i = 0; i < data_size; i++) {
		field = strsep(&token, " ");
		if (!field)
			break;
		if (kstrtou8(field, 0, &data[i]))
			return false;
	}

	*bytes_read = i;
	return true;
}

static ssize_t sb_regs_write(struct tb_port *port, const struct sb_reg *sb_regs,
			     size_t size, enum usb4_sb_target target, u8 index,
			     char *buf, size_t count, loff_t *ppos)
{
	u8 reg, data[SB_MAX_SIZE];
	size_t bytes_read;
	char *line = buf;

	/* User did hardware changes behind the driver's back */
	add_taint(TAINT_USER, LOCKDEP_STILL_OK);

	/*
	 * For sideband registers we accept:
	 * reg b0 b1 b2...\n
	 *
	 * Here "reg" is the byte offset of the sideband register and "b0"..
	 * are the byte values. There can be less byte values than the register
	 * size. The leftovers will not be overwritten.
	 */
	while (parse_sb_line(&line, &reg, data, ARRAY_SIZE(data), &bytes_read)) {
		const struct sb_reg *sb_reg;
		int ret;

		/* At least one byte must be passed */
		if (bytes_read < 1)
			return -EINVAL;

		/* Find the register */
		sb_reg = NULL;
		for (int i = 0; i < size; i++) {
			if (sb_regs[i].reg == reg) {
				sb_reg = &sb_regs[i];
				break;
			}
		}

		if (!sb_reg)
			return -EINVAL;

		if (bytes_read > sb_regs->size)
			return -E2BIG;

		ret = usb4_port_sb_write(port, target, index, sb_reg->reg, data,
					 bytes_read);
		if (ret)
			return ret;
	}

	return 0;
}

static ssize_t port_sb_regs_write(struct file *file, const char __user *user_buf,
				  size_t count, loff_t *ppos)
{
	struct seq_file *s = file->private_data;
	struct tb_port *port = s->private;
	struct tb_switch *sw = port->sw;
	struct tb *tb = sw->tb;
	char *buf;
	int ret;

	buf = validate_and_copy_from_user(user_buf, &count);
	if (IS_ERR(buf))
		return PTR_ERR(buf);

	pm_runtime_get_sync(&sw->dev);

	if (mutex_lock_interruptible(&tb->lock)) {
		ret = -ERESTARTSYS;
<<<<<<< HEAD
		goto out_rpm_put;
=======
		goto out;
>>>>>>> aa4674c5
	}

	ret = sb_regs_write(port, port_sb_regs, ARRAY_SIZE(port_sb_regs),
			    USB4_SB_TARGET_ROUTER, 0, buf, count, ppos);

	mutex_unlock(&tb->lock);
<<<<<<< HEAD
out_rpm_put:
	pm_runtime_mark_last_busy(&sw->dev);
	pm_runtime_put_autosuspend(&sw->dev);
=======
out:
	pm_runtime_mark_last_busy(&sw->dev);
	pm_runtime_put_autosuspend(&sw->dev);
	free_page((unsigned long)buf);
>>>>>>> aa4674c5

	return ret < 0 ? ret : count;
}

static ssize_t retimer_sb_regs_write(struct file *file,
				     const char __user *user_buf,
				     size_t count, loff_t *ppos)
{
	struct seq_file *s = file->private_data;
	struct tb_retimer *rt = s->private;
	struct tb *tb = rt->tb;
	char *buf;
	int ret;

	buf = validate_and_copy_from_user(user_buf, &count);
	if (IS_ERR(buf))
		return PTR_ERR(buf);

	pm_runtime_get_sync(&rt->dev);

	if (mutex_lock_interruptible(&tb->lock)) {
		ret = -ERESTARTSYS;
<<<<<<< HEAD
		goto out_rpm_put;
=======
		goto out;
>>>>>>> aa4674c5
	}

	ret = sb_regs_write(rt->port, retimer_sb_regs, ARRAY_SIZE(retimer_sb_regs),
			    USB4_SB_TARGET_RETIMER, rt->index, buf, count, ppos);

	mutex_unlock(&tb->lock);
<<<<<<< HEAD
out_rpm_put:
	pm_runtime_mark_last_busy(&rt->dev);
	pm_runtime_put_autosuspend(&rt->dev);
=======
out:
	pm_runtime_mark_last_busy(&rt->dev);
	pm_runtime_put_autosuspend(&rt->dev);
	free_page((unsigned long)buf);
>>>>>>> aa4674c5

	return ret < 0 ? ret : count;
}
#define DEBUGFS_MODE		0600
#else
#define port_regs_write		NULL
#define switch_regs_write	NULL
#define port_sb_regs_write	NULL
#define retimer_sb_regs_write	NULL
#define DEBUGFS_MODE		0400
#endif

#if IS_ENABLED(CONFIG_USB4_DEBUGFS_MARGINING)
/**
 * struct tb_margining - Lane margining support
 * @port: USB4 port through which the margining operations are run
 * @target: Sideband target
 * @index: Retimer index if taget is %USB4_SB_TARGET_RETIMER
 * @dev: Pointer to the device that is the target (USB4 port or retimer)
 * @caps: Port lane margining capabilities
 * @results: Last lane margining results
 * @lanes: %0, %1 or %7 (all)
 * @min_ber_level: Minimum supported BER level contour value
 * @max_ber_level: Maximum supported BER level contour value
 * @ber_level: Current BER level contour value
 * @voltage_steps: Number of mandatory voltage steps
 * @max_voltage_offset: Maximum mandatory voltage offset (in mV)
 * @time_steps: Number of time margin steps
 * @max_time_offset: Maximum time margin offset (in mUI)
 * @software: %true if software margining is used instead of hardware
 * @time: %true if time margining is used instead of voltage
 * @right_high: %false if left/low margin test is performed, %true if
 *		right/high
 */
struct tb_margining {
	struct tb_port *port;
	enum usb4_sb_target target;
	u8 index;
	struct device *dev;
	u32 caps[2];
	u32 results[2];
	unsigned int lanes;
	unsigned int min_ber_level;
	unsigned int max_ber_level;
	unsigned int ber_level;
	unsigned int voltage_steps;
	unsigned int max_voltage_offset;
	unsigned int time_steps;
	unsigned int max_time_offset;
	bool software;
	bool time;
	bool right_high;
};

static bool supports_software(const struct tb_margining *margining)
{
	return margining->caps[0] & USB4_MARGIN_CAP_0_MODES_SW;
}

static bool supports_hardware(const struct tb_margining *margining)
{
	return margining->caps[0] & USB4_MARGIN_CAP_0_MODES_HW;
}

static bool both_lanes(const struct tb_margining *margining)
{
	return margining->caps[0] & USB4_MARGIN_CAP_0_2_LANES;
}

static unsigned int
independent_voltage_margins(const struct tb_margining *margining)
{
	return FIELD_GET(USB4_MARGIN_CAP_0_VOLTAGE_INDP_MASK, margining->caps[0]);
}

static bool supports_time(const struct tb_margining *margining)
{
	return margining->caps[0] & USB4_MARGIN_CAP_0_TIME;
}

/* Only applicable if supports_time() returns true */
static unsigned int
independent_time_margins(const struct tb_margining *margining)
{
	return FIELD_GET(USB4_MARGIN_CAP_1_TIME_INDP_MASK, margining->caps[1]);
}

static ssize_t
margining_ber_level_write(struct file *file, const char __user *user_buf,
			   size_t count, loff_t *ppos)
{
	struct seq_file *s = file->private_data;
	struct tb_margining *margining = s->private;
	struct tb *tb = margining->port->sw->tb;
	unsigned int val;
	int ret = 0;
	char *buf;

	if (mutex_lock_interruptible(&tb->lock))
		return -ERESTARTSYS;

	if (margining->software) {
		ret = -EINVAL;
		goto out_unlock;
	}

	buf = validate_and_copy_from_user(user_buf, &count);
	if (IS_ERR(buf)) {
		ret = PTR_ERR(buf);
		goto out_unlock;
	}

	buf[count - 1] = '\0';

	ret = kstrtouint(buf, 10, &val);
	if (ret)
		goto out_free;

	if (val < margining->min_ber_level ||
	    val > margining->max_ber_level) {
		ret = -EINVAL;
		goto out_free;
	}

	margining->ber_level = val;

out_free:
	free_page((unsigned long)buf);
out_unlock:
	mutex_unlock(&tb->lock);

	return ret < 0 ? ret : count;
}

static void ber_level_show(struct seq_file *s, unsigned int val)
{
	if (val % 2)
		seq_printf(s, "3 * 1e%d (%u)\n", -12 + (val + 1) / 2, val);
	else
		seq_printf(s, "1e%d (%u)\n", -12 + val / 2, val);
}

static int margining_ber_level_show(struct seq_file *s, void *not_used)
{
	const struct tb_margining *margining = s->private;

	if (margining->software)
		return -EINVAL;
	ber_level_show(s, margining->ber_level);
	return 0;
}
DEBUGFS_ATTR_RW(margining_ber_level);

static int margining_caps_show(struct seq_file *s, void *not_used)
{
	struct tb_margining *margining = s->private;
	struct tb *tb = margining->port->sw->tb;
	u32 cap0, cap1;

	if (mutex_lock_interruptible(&tb->lock))
		return -ERESTARTSYS;

	/* Dump the raw caps first */
	cap0 = margining->caps[0];
	seq_printf(s, "0x%08x\n", cap0);
	cap1 = margining->caps[1];
	seq_printf(s, "0x%08x\n", cap1);

	seq_printf(s, "# software margining: %s\n",
		   supports_software(margining) ? "yes" : "no");
	if (supports_hardware(margining)) {
		seq_puts(s, "# hardware margining: yes\n");
		seq_puts(s, "# minimum BER level contour: ");
		ber_level_show(s, margining->min_ber_level);
		seq_puts(s, "# maximum BER level contour: ");
		ber_level_show(s, margining->max_ber_level);
	} else {
		seq_puts(s, "# hardware margining: no\n");
	}

	seq_printf(s, "# both lanes simultaneously: %s\n",
		  both_lanes(margining) ? "yes" : "no");
	seq_printf(s, "# voltage margin steps: %u\n",
		   margining->voltage_steps);
	seq_printf(s, "# maximum voltage offset: %u mV\n",
		   margining->max_voltage_offset);

	switch (independent_voltage_margins(margining)) {
	case USB4_MARGIN_CAP_0_VOLTAGE_MIN:
		seq_puts(s, "# returns minimum between high and low voltage margins\n");
		break;
	case USB4_MARGIN_CAP_0_VOLTAGE_HL:
		seq_puts(s, "# returns high or low voltage margin\n");
		break;
	case USB4_MARGIN_CAP_0_VOLTAGE_BOTH:
		seq_puts(s, "# returns both high and low margins\n");
		break;
	}

	if (supports_time(margining)) {
		seq_puts(s, "# time margining: yes\n");
		seq_printf(s, "# time margining is destructive: %s\n",
			   cap1 & USB4_MARGIN_CAP_1_TIME_DESTR ? "yes" : "no");

		switch (independent_time_margins(margining)) {
		case USB4_MARGIN_CAP_1_TIME_MIN:
			seq_puts(s, "# returns minimum between left and right time margins\n");
			break;
		case USB4_MARGIN_CAP_1_TIME_LR:
			seq_puts(s, "# returns left or right margin\n");
			break;
		case USB4_MARGIN_CAP_1_TIME_BOTH:
			seq_puts(s, "# returns both left and right margins\n");
			break;
		}

		seq_printf(s, "# time margin steps: %u\n",
			   margining->time_steps);
		seq_printf(s, "# maximum time offset: %u mUI\n",
			   margining->max_time_offset);
	} else {
		seq_puts(s, "# time margining: no\n");
	}

	mutex_unlock(&tb->lock);
	return 0;
}
DEBUGFS_ATTR_RO(margining_caps);

static ssize_t
margining_lanes_write(struct file *file, const char __user *user_buf,
		      size_t count, loff_t *ppos)
{
	struct seq_file *s = file->private_data;
	struct tb_margining *margining = s->private;
	struct tb *tb = margining->port->sw->tb;
	int ret = 0;
	char *buf;

	buf = validate_and_copy_from_user(user_buf, &count);
	if (IS_ERR(buf))
		return PTR_ERR(buf);

	buf[count - 1] = '\0';

	if (mutex_lock_interruptible(&tb->lock)) {
		ret = -ERESTARTSYS;
		goto out_free;
	}

	if (!strcmp(buf, "0")) {
		margining->lanes = 0;
	} else if (!strcmp(buf, "1")) {
		margining->lanes = 1;
	} else if (!strcmp(buf, "all")) {
		/* Needs to be supported */
		if (both_lanes(margining))
			margining->lanes = 7;
		else
			ret = -EINVAL;
	} else {
		ret = -EINVAL;
	}

	mutex_unlock(&tb->lock);

out_free:
	free_page((unsigned long)buf);
	return ret < 0 ? ret : count;
}

static int margining_lanes_show(struct seq_file *s, void *not_used)
{
	struct tb_margining *margining = s->private;
	struct tb *tb = margining->port->sw->tb;
	unsigned int lanes;

	if (mutex_lock_interruptible(&tb->lock))
		return -ERESTARTSYS;

	lanes = margining->lanes;
	if (both_lanes(margining)) {
		if (!lanes)
			seq_puts(s, "[0] 1 all\n");
		else if (lanes == 1)
			seq_puts(s, "0 [1] all\n");
		else
			seq_puts(s, "0 1 [all]\n");
	} else {
		if (!lanes)
			seq_puts(s, "[0] 1\n");
		else
			seq_puts(s, "0 [1]\n");
	}

	mutex_unlock(&tb->lock);
	return 0;
}
DEBUGFS_ATTR_RW(margining_lanes);

static ssize_t margining_mode_write(struct file *file,
				   const char __user *user_buf,
				   size_t count, loff_t *ppos)
{
	struct seq_file *s = file->private_data;
	struct tb_margining *margining = s->private;
	struct tb *tb = margining->port->sw->tb;
	int ret = 0;
	char *buf;

	buf = validate_and_copy_from_user(user_buf, &count);
	if (IS_ERR(buf))
		return PTR_ERR(buf);

	buf[count - 1] = '\0';

	if (mutex_lock_interruptible(&tb->lock)) {
		ret = -ERESTARTSYS;
		goto out_free;
	}

	if (!strcmp(buf, "software")) {
		if (supports_software(margining))
			margining->software = true;
		else
			ret = -EINVAL;
	} else if (!strcmp(buf, "hardware")) {
		if (supports_hardware(margining))
			margining->software = false;
		else
			ret = -EINVAL;
	} else {
		ret = -EINVAL;
	}

	mutex_unlock(&tb->lock);

out_free:
	free_page((unsigned long)buf);
	return ret ? ret : count;
}

static int margining_mode_show(struct seq_file *s, void *not_used)
{
	struct tb_margining *margining = s->private;
	struct tb *tb = margining->port->sw->tb;
	const char *space = "";

	if (mutex_lock_interruptible(&tb->lock))
		return -ERESTARTSYS;

	if (supports_software(margining)) {
		if (margining->software)
			seq_puts(s, "[software]");
		else
			seq_puts(s, "software");
		space = " ";
	}
	if (supports_hardware(margining)) {
		if (margining->software)
			seq_printf(s, "%shardware", space);
		else
			seq_printf(s, "%s[hardware]", space);
	}

	mutex_unlock(&tb->lock);

	seq_puts(s, "\n");
	return 0;
}
DEBUGFS_ATTR_RW(margining_mode);

static int margining_run_write(void *data, u64 val)
{
	struct tb_margining *margining = data;
	struct tb_port *port = margining->port;
	struct device *dev = margining->dev;
	struct tb_switch *sw = port->sw;
	struct tb_switch *down_sw;
	struct tb *tb = sw->tb;
	int ret, clx;

	if (val != 1)
		return -EINVAL;

	pm_runtime_get_sync(dev);

	if (mutex_lock_interruptible(&tb->lock)) {
		ret = -ERESTARTSYS;
		goto out_rpm_put;
	}

	if (tb_is_upstream_port(port))
		down_sw = sw;
	else if (port->remote)
		down_sw = port->remote->sw;
	else
		down_sw = NULL;

	if (down_sw) {
		/*
		 * CL states may interfere with lane margining so
		 * disable them temporarily now.
		 */
		ret = tb_switch_clx_disable(down_sw);
		if (ret < 0) {
			tb_sw_warn(down_sw, "failed to disable CL states\n");
			goto out_unlock;
		}
		clx = ret;
	}

	if (margining->software) {
		tb_port_dbg(port,
			    "running software %s lane margining for %s lanes %u\n",
			    margining->time ? "time" : "voltage", dev_name(dev),
			    margining->lanes);
		ret = usb4_port_sw_margin(port, margining->target, margining->index,
					  margining->lanes, margining->time,
					  margining->right_high,
					  USB4_MARGIN_SW_COUNTER_CLEAR);
		if (ret)
			goto out_clx;

		ret = usb4_port_sw_margin_errors(port, margining->target,
						 margining->index,
						 &margining->results[0]);
	} else {
		tb_port_dbg(port,
			    "running hardware %s lane margining for %s lanes %u\n",
			    margining->time ? "time" : "voltage", dev_name(dev),
			    margining->lanes);
		/* Clear the results */
		margining->results[0] = 0;
		margining->results[1] = 0;
		ret = usb4_port_hw_margin(port, margining->target, margining->index,
					  margining->lanes, margining->ber_level,
					  margining->time, margining->right_high,
					  margining->results);
	}

out_clx:
	if (down_sw)
		tb_switch_clx_enable(down_sw, clx);
out_unlock:
	mutex_unlock(&tb->lock);
out_rpm_put:
	pm_runtime_mark_last_busy(dev);
	pm_runtime_put_autosuspend(dev);

	return ret;
}
DEFINE_DEBUGFS_ATTRIBUTE(margining_run_fops, NULL, margining_run_write,
			 "%llu\n");

static ssize_t margining_results_write(struct file *file,
				       const char __user *user_buf,
				       size_t count, loff_t *ppos)
{
	struct seq_file *s = file->private_data;
	struct tb_margining *margining = s->private;
	struct tb *tb = margining->port->sw->tb;

	if (mutex_lock_interruptible(&tb->lock))
		return -ERESTARTSYS;

	/* Just clear the results */
	margining->results[0] = 0;
	margining->results[1] = 0;

	mutex_unlock(&tb->lock);
	return count;
}

static void voltage_margin_show(struct seq_file *s,
				const struct tb_margining *margining, u8 val)
{
	unsigned int tmp, voltage;

	tmp = FIELD_GET(USB4_MARGIN_HW_RES_1_MARGIN_MASK, val);
	voltage = tmp * margining->max_voltage_offset / margining->voltage_steps;
	seq_printf(s, "%u mV (%u)", voltage, tmp);
	if (val & USB4_MARGIN_HW_RES_1_EXCEEDS)
		seq_puts(s, " exceeds maximum");
	seq_puts(s, "\n");
}

static void time_margin_show(struct seq_file *s,
			     const struct tb_margining *margining, u8 val)
{
	unsigned int tmp, interval;

	tmp = FIELD_GET(USB4_MARGIN_HW_RES_1_MARGIN_MASK, val);
	interval = tmp * margining->max_time_offset / margining->time_steps;
	seq_printf(s, "%u mUI (%u)", interval, tmp);
	if (val & USB4_MARGIN_HW_RES_1_EXCEEDS)
		seq_puts(s, " exceeds maximum");
	seq_puts(s, "\n");
}

static int margining_results_show(struct seq_file *s, void *not_used)
{
	struct tb_margining *margining = s->private;
	struct tb *tb = margining->port->sw->tb;

	if (mutex_lock_interruptible(&tb->lock))
		return -ERESTARTSYS;

	/* Dump the raw results first */
	seq_printf(s, "0x%08x\n", margining->results[0]);
	/* Only the hardware margining has two result dwords */
	if (!margining->software) {
		unsigned int val;

		seq_printf(s, "0x%08x\n", margining->results[1]);

		if (margining->time) {
			if (!margining->lanes || margining->lanes == 7) {
				val = margining->results[1];
				seq_puts(s, "# lane 0 right time margin: ");
				time_margin_show(s, margining, val);
				val = margining->results[1] >>
					USB4_MARGIN_HW_RES_1_L0_LL_MARGIN_SHIFT;
				seq_puts(s, "# lane 0 left time margin: ");
				time_margin_show(s, margining, val);
			}
			if (margining->lanes == 1 || margining->lanes == 7) {
				val = margining->results[1] >>
					USB4_MARGIN_HW_RES_1_L1_RH_MARGIN_SHIFT;
				seq_puts(s, "# lane 1 right time margin: ");
				time_margin_show(s, margining, val);
				val = margining->results[1] >>
					USB4_MARGIN_HW_RES_1_L1_LL_MARGIN_SHIFT;
				seq_puts(s, "# lane 1 left time margin: ");
				time_margin_show(s, margining, val);
			}
		} else {
			if (!margining->lanes || margining->lanes == 7) {
				val = margining->results[1];
				seq_puts(s, "# lane 0 high voltage margin: ");
				voltage_margin_show(s, margining, val);
				val = margining->results[1] >>
					USB4_MARGIN_HW_RES_1_L0_LL_MARGIN_SHIFT;
				seq_puts(s, "# lane 0 low voltage margin: ");
				voltage_margin_show(s, margining, val);
			}
			if (margining->lanes == 1 || margining->lanes == 7) {
				val = margining->results[1] >>
					USB4_MARGIN_HW_RES_1_L1_RH_MARGIN_SHIFT;
				seq_puts(s, "# lane 1 high voltage margin: ");
				voltage_margin_show(s, margining, val);
				val = margining->results[1] >>
					USB4_MARGIN_HW_RES_1_L1_LL_MARGIN_SHIFT;
				seq_puts(s, "# lane 1 low voltage margin: ");
				voltage_margin_show(s, margining, val);
			}
		}
	}

	mutex_unlock(&tb->lock);
	return 0;
}
DEBUGFS_ATTR_RW(margining_results);

static ssize_t margining_test_write(struct file *file,
				    const char __user *user_buf,
				    size_t count, loff_t *ppos)
{
	struct seq_file *s = file->private_data;
	struct tb_margining *margining = s->private;
	struct tb *tb = margining->port->sw->tb;
	int ret = 0;
	char *buf;

	buf = validate_and_copy_from_user(user_buf, &count);
	if (IS_ERR(buf))
		return PTR_ERR(buf);

	buf[count - 1] = '\0';

	if (mutex_lock_interruptible(&tb->lock)) {
		ret = -ERESTARTSYS;
		goto out_free;
	}

	if (!strcmp(buf, "time") && supports_time(margining))
		margining->time = true;
	else if (!strcmp(buf, "voltage"))
		margining->time = false;
	else
		ret = -EINVAL;

	mutex_unlock(&tb->lock);

out_free:
	free_page((unsigned long)buf);
	return ret ? ret : count;
}

static int margining_test_show(struct seq_file *s, void *not_used)
{
	struct tb_margining *margining = s->private;
	struct tb *tb = margining->port->sw->tb;

	if (mutex_lock_interruptible(&tb->lock))
		return -ERESTARTSYS;

	if (supports_time(margining)) {
		if (margining->time)
			seq_puts(s, "voltage [time]\n");
		else
			seq_puts(s, "[voltage] time\n");
	} else {
		seq_puts(s, "[voltage]\n");
	}

	mutex_unlock(&tb->lock);
	return 0;
}
DEBUGFS_ATTR_RW(margining_test);

static ssize_t margining_margin_write(struct file *file,
				    const char __user *user_buf,
				    size_t count, loff_t *ppos)
{
	struct seq_file *s = file->private_data;
	struct tb_margining *margining = s->private;
	struct tb *tb = margining->port->sw->tb;
	int ret = 0;
	char *buf;

	buf = validate_and_copy_from_user(user_buf, &count);
	if (IS_ERR(buf))
		return PTR_ERR(buf);

	buf[count - 1] = '\0';

	if (mutex_lock_interruptible(&tb->lock)) {
		ret = -ERESTARTSYS;
		goto out_free;
	}

	if (margining->time) {
		if (!strcmp(buf, "left"))
			margining->right_high = false;
		else if (!strcmp(buf, "right"))
			margining->right_high = true;
		else
			ret = -EINVAL;
	} else {
		if (!strcmp(buf, "low"))
			margining->right_high = false;
		else if (!strcmp(buf, "high"))
			margining->right_high = true;
		else
			ret = -EINVAL;
	}

	mutex_unlock(&tb->lock);

out_free:
	free_page((unsigned long)buf);
	return ret ? ret : count;
}

static int margining_margin_show(struct seq_file *s, void *not_used)
{
	struct tb_margining *margining = s->private;
	struct tb *tb = margining->port->sw->tb;

	if (mutex_lock_interruptible(&tb->lock))
		return -ERESTARTSYS;

	if (margining->time) {
		if (margining->right_high)
			seq_puts(s, "left [right]\n");
		else
			seq_puts(s, "[left] right\n");
	} else {
		if (margining->right_high)
			seq_puts(s, "low [high]\n");
		else
			seq_puts(s, "[low] high\n");
	}

	mutex_unlock(&tb->lock);
	return 0;
}
DEBUGFS_ATTR_RW(margining_margin);

static struct tb_margining *margining_alloc(struct tb_port *port,
					    struct device *dev,
					    enum usb4_sb_target target,
					    u8 index, struct dentry *parent)
{
	struct tb_margining *margining;
	struct dentry *dir;
	unsigned int val;
	int ret;

	margining = kzalloc(sizeof(*margining), GFP_KERNEL);
	if (!margining)
		return NULL;

	margining->port = port;
	margining->target = target;
	margining->index = index;
	margining->dev = dev;

	ret = usb4_port_margining_caps(port, target, index, margining->caps);
	if (ret) {
		kfree(margining);
		return NULL;
	}

	/* Set the initial mode */
	if (supports_software(margining))
		margining->software = true;

	val = FIELD_GET(USB4_MARGIN_CAP_0_VOLTAGE_STEPS_MASK, margining->caps[0]);
	margining->voltage_steps = val;
	val = FIELD_GET(USB4_MARGIN_CAP_0_MAX_VOLTAGE_OFFSET_MASK, margining->caps[0]);
	margining->max_voltage_offset = 74 + val * 2;

	if (supports_time(margining)) {
		val = FIELD_GET(USB4_MARGIN_CAP_1_TIME_STEPS_MASK, margining->caps[1]);
		margining->time_steps = val;
		val = FIELD_GET(USB4_MARGIN_CAP_1_TIME_OFFSET_MASK, margining->caps[1]);
		/*
		 * Store it as mUI (milli Unit Interval) because we want
		 * to keep it as integer.
		 */
		margining->max_time_offset = 200 + 10 * val;
	}

	dir = debugfs_create_dir("margining", parent);
	if (supports_hardware(margining)) {
		val = FIELD_GET(USB4_MARGIN_CAP_1_MIN_BER_MASK, margining->caps[1]);
		margining->min_ber_level = val;
		val = FIELD_GET(USB4_MARGIN_CAP_1_MAX_BER_MASK, margining->caps[1]);
		margining->max_ber_level = val;

		/* Set the default to minimum */
		margining->ber_level = margining->min_ber_level;

		debugfs_create_file("ber_level_contour", 0400, dir, margining,
				    &margining_ber_level_fops);
	}
	debugfs_create_file("caps", 0400, dir, margining, &margining_caps_fops);
	debugfs_create_file("lanes", 0600, dir, margining, &margining_lanes_fops);
	debugfs_create_file("mode", 0600, dir, margining, &margining_mode_fops);
	debugfs_create_file("run", 0600, dir, margining, &margining_run_fops);
	debugfs_create_file("results", 0600, dir, margining,
			    &margining_results_fops);
	debugfs_create_file("test", 0600, dir, margining, &margining_test_fops);
	if (independent_voltage_margins(margining) == USB4_MARGIN_CAP_0_VOLTAGE_HL ||
	    (supports_time(margining) &&
	     independent_time_margins(margining) == USB4_MARGIN_CAP_1_TIME_LR))
		debugfs_create_file("margin", 0600, dir, margining,
				    &margining_margin_fops);
	return margining;
}

static void margining_port_init(struct tb_port *port)
{
	struct dentry *parent;
	char dir_name[10];

	if (!port->usb4)
		return;

	snprintf(dir_name, sizeof(dir_name), "port%d", port->port);
	parent = debugfs_lookup(dir_name, port->sw->debugfs_dir);
	port->usb4->margining = margining_alloc(port, &port->usb4->dev,
						USB4_SB_TARGET_ROUTER, 0,
						parent);
}

static void margining_port_remove(struct tb_port *port)
{
	struct dentry *parent;
	char dir_name[10];

	if (!port->usb4)
		return;

	snprintf(dir_name, sizeof(dir_name), "port%d", port->port);
	parent = debugfs_lookup(dir_name, port->sw->debugfs_dir);
	if (parent)
		debugfs_lookup_and_remove("margining", parent);

	kfree(port->usb4->margining);
	port->usb4->margining = NULL;
}

static void margining_switch_init(struct tb_switch *sw)
{
	struct tb_port *upstream, *downstream;
	struct tb_switch *parent_sw;
	u64 route = tb_route(sw);

	if (!route)
		return;

	upstream = tb_upstream_port(sw);
	parent_sw = tb_switch_parent(sw);
	downstream = tb_port_at(route, parent_sw);

	margining_port_init(downstream);
	margining_port_init(upstream);
}

static void margining_switch_remove(struct tb_switch *sw)
{
	struct tb_port *upstream, *downstream;
	struct tb_switch *parent_sw;
	u64 route = tb_route(sw);

	if (!route)
		return;

	upstream = tb_upstream_port(sw);
	parent_sw = tb_switch_parent(sw);
	downstream = tb_port_at(route, parent_sw);

	margining_port_remove(upstream);
	margining_port_remove(downstream);
}

static void margining_xdomain_init(struct tb_xdomain *xd)
{
	struct tb_switch *parent_sw;
	struct tb_port *downstream;

	parent_sw = tb_xdomain_parent(xd);
	downstream = tb_port_at(xd->route, parent_sw);

	margining_port_init(downstream);
}

static void margining_xdomain_remove(struct tb_xdomain *xd)
{
	struct tb_switch *parent_sw;
	struct tb_port *downstream;

	parent_sw = tb_xdomain_parent(xd);
	downstream = tb_port_at(xd->route, parent_sw);
	margining_port_remove(downstream);
}

static void margining_retimer_init(struct tb_retimer *rt, struct dentry *debugfs_dir)
{
	rt->margining = margining_alloc(rt->port, &rt->dev,
					USB4_SB_TARGET_RETIMER, rt->index,
					debugfs_dir);
}

static void margining_retimer_remove(struct tb_retimer *rt)
{
	kfree(rt->margining);
	rt->margining = NULL;
}
#else
static inline void margining_switch_init(struct tb_switch *sw) { }
static inline void margining_switch_remove(struct tb_switch *sw) { }
static inline void margining_xdomain_init(struct tb_xdomain *xd) { }
static inline void margining_xdomain_remove(struct tb_xdomain *xd) { }
static inline void margining_retimer_init(struct tb_retimer *rt,
					  struct dentry *debugfs_dir) { }
static inline void margining_retimer_remove(struct tb_retimer *rt) { }
#endif

static int port_clear_all_counters(struct tb_port *port)
{
	u32 *buf;
	int ret;

	buf = kcalloc(COUNTER_SET_LEN * port->config.max_counters, sizeof(u32),
		      GFP_KERNEL);
	if (!buf)
		return -ENOMEM;

	ret = tb_port_write(port, buf, TB_CFG_COUNTERS, 0,
			    COUNTER_SET_LEN * port->config.max_counters);
	kfree(buf);

	return ret;
}

static ssize_t counters_write(struct file *file, const char __user *user_buf,
			      size_t count, loff_t *ppos)
{
	struct seq_file *s = file->private_data;
	struct tb_port *port = s->private;
	struct tb_switch *sw = port->sw;
	struct tb *tb = port->sw->tb;
	char *buf;
	int ret;

	buf = validate_and_copy_from_user(user_buf, &count);
	if (IS_ERR(buf))
		return PTR_ERR(buf);

	pm_runtime_get_sync(&sw->dev);

	if (mutex_lock_interruptible(&tb->lock)) {
		ret = -ERESTARTSYS;
		goto out;
	}

	/* If written delimiter only, clear all counters in one shot */
	if (buf[0] == '\n') {
		ret = port_clear_all_counters(port);
	} else  {
		char *line = buf;
		u32 val, offset;

		ret = -EINVAL;
		while (parse_line(&line, &offset, &val, 1, 4)) {
			ret = tb_port_write(port, &val, TB_CFG_COUNTERS,
					    offset, 1);
			if (ret)
				break;
		}
	}

	mutex_unlock(&tb->lock);

out:
	pm_runtime_mark_last_busy(&sw->dev);
	pm_runtime_put_autosuspend(&sw->dev);
	free_page((unsigned long)buf);

	return ret < 0 ? ret : count;
}

static void cap_show_by_dw(struct seq_file *s, struct tb_switch *sw,
			   struct tb_port *port, unsigned int cap,
			   unsigned int offset, u8 cap_id, u8 vsec_id,
			   int dwords)
{
	int i, ret;
	u32 data;

	for (i = 0; i < dwords; i++) {
		if (port)
			ret = tb_port_read(port, &data, TB_CFG_PORT, cap + offset + i, 1);
		else
			ret = tb_sw_read(sw, &data, TB_CFG_SWITCH, cap + offset + i, 1);
		if (ret) {
			seq_printf(s, "0x%04x <not accessible>\n", cap + offset + i);
			continue;
		}

		seq_printf(s, "0x%04x %4d 0x%02x 0x%02x 0x%08x\n", cap + offset + i,
			   offset + i, cap_id, vsec_id, data);
	}
}

static void cap_show(struct seq_file *s, struct tb_switch *sw,
		     struct tb_port *port, unsigned int cap, u8 cap_id,
		     u8 vsec_id, int length)
{
	int ret, offset = 0;

	while (length > 0) {
		int i, dwords = min(length, TB_MAX_CONFIG_RW_LENGTH);
		u32 data[TB_MAX_CONFIG_RW_LENGTH];

		if (port)
			ret = tb_port_read(port, data, TB_CFG_PORT, cap + offset,
					   dwords);
		else
			ret = tb_sw_read(sw, data, TB_CFG_SWITCH, cap + offset, dwords);
		if (ret) {
			cap_show_by_dw(s, sw, port, cap, offset, cap_id, vsec_id, length);
			return;
		}

		for (i = 0; i < dwords; i++) {
			seq_printf(s, "0x%04x %4d 0x%02x 0x%02x 0x%08x\n",
				   cap + offset + i, offset + i,
				   cap_id, vsec_id, data[i]);
		}

		length -= dwords;
		offset += dwords;
	}
}

static void port_cap_show(struct tb_port *port, struct seq_file *s,
			  unsigned int cap)
{
	struct tb_cap_any header;
	u8 vsec_id = 0;
	size_t length;
	int ret;

	ret = tb_port_read(port, &header, TB_CFG_PORT, cap, 1);
	if (ret) {
		seq_printf(s, "0x%04x <capability read failed>\n", cap);
		return;
	}

	switch (header.basic.cap) {
	case TB_PORT_CAP_PHY:
		length = PORT_CAP_LANE_LEN;
		break;

	case TB_PORT_CAP_TIME1:
		if (usb4_switch_version(port->sw) < 2)
			length = PORT_CAP_TMU_V1_LEN;
		else
			length = PORT_CAP_TMU_V2_LEN;
		break;

	case TB_PORT_CAP_POWER:
		length = PORT_CAP_POWER_LEN;
		break;

	case TB_PORT_CAP_ADAP:
		if (tb_port_is_pcie_down(port) || tb_port_is_pcie_up(port)) {
			if (usb4_switch_version(port->sw) < 2)
				length = PORT_CAP_V1_PCIE_LEN;
			else
				length = PORT_CAP_V2_PCIE_LEN;
		} else if (tb_port_is_dpin(port)) {
			if (usb4_switch_version(port->sw) < 2)
				length = PORT_CAP_DP_V1_LEN;
			else
				length = PORT_CAP_DP_V2_LEN;
		} else if (tb_port_is_dpout(port)) {
			length = PORT_CAP_DP_V1_LEN;
		} else if (tb_port_is_usb3_down(port) ||
			   tb_port_is_usb3_up(port)) {
			length = PORT_CAP_USB3_LEN;
		} else {
			seq_printf(s, "0x%04x <unsupported capability 0x%02x>\n",
				   cap, header.basic.cap);
			return;
		}
		break;

	case TB_PORT_CAP_VSE:
		if (!header.extended_short.length) {
			ret = tb_port_read(port, (u32 *)&header + 1, TB_CFG_PORT,
					   cap + 1, 1);
			if (ret) {
				seq_printf(s, "0x%04x <capability read failed>\n",
					   cap + 1);
				return;
			}
			length = header.extended_long.length;
			vsec_id = header.extended_short.vsec_id;
		} else {
			length = header.extended_short.length;
			vsec_id = header.extended_short.vsec_id;
		}
		break;

	case TB_PORT_CAP_USB4:
		length = PORT_CAP_USB4_LEN;
		break;

	default:
		seq_printf(s, "0x%04x <unsupported capability 0x%02x>\n",
			   cap, header.basic.cap);
		return;
	}

	cap_show(s, NULL, port, cap, header.basic.cap, vsec_id, length);
}

static void port_caps_show(struct tb_port *port, struct seq_file *s)
{
	int cap;

	cap = tb_port_next_cap(port, 0);
	while (cap > 0) {
		port_cap_show(port, s, cap);
		cap = tb_port_next_cap(port, cap);
	}
}

static int port_basic_regs_show(struct tb_port *port, struct seq_file *s)
{
	u32 data[PORT_CAP_BASIC_LEN];
	int ret, i;

	ret = tb_port_read(port, data, TB_CFG_PORT, 0, ARRAY_SIZE(data));
	if (ret)
		return ret;

	for (i = 0; i < ARRAY_SIZE(data); i++)
		seq_printf(s, "0x%04x %4d 0x00 0x00 0x%08x\n", i, i, data[i]);

	return 0;
}

static int port_regs_show(struct seq_file *s, void *not_used)
{
	struct tb_port *port = s->private;
	struct tb_switch *sw = port->sw;
	struct tb *tb = sw->tb;
	int ret;

	pm_runtime_get_sync(&sw->dev);

	if (mutex_lock_interruptible(&tb->lock)) {
		ret = -ERESTARTSYS;
		goto out_rpm_put;
	}

	seq_puts(s, "# offset relative_offset cap_id vs_cap_id value\n");

	ret = port_basic_regs_show(port, s);
	if (ret)
		goto out_unlock;

	port_caps_show(port, s);

out_unlock:
	mutex_unlock(&tb->lock);
out_rpm_put:
	pm_runtime_mark_last_busy(&sw->dev);
	pm_runtime_put_autosuspend(&sw->dev);

	return ret;
}
DEBUGFS_ATTR_RW(port_regs);

static void switch_cap_show(struct tb_switch *sw, struct seq_file *s,
			    unsigned int cap)
{
	struct tb_cap_any header;
	int ret, length;
	u8 vsec_id = 0;

	ret = tb_sw_read(sw, &header, TB_CFG_SWITCH, cap, 1);
	if (ret) {
		seq_printf(s, "0x%04x <capability read failed>\n", cap);
		return;
	}

	if (header.basic.cap == TB_SWITCH_CAP_VSE) {
		if (!header.extended_short.length) {
			ret = tb_sw_read(sw, (u32 *)&header + 1, TB_CFG_SWITCH,
					 cap + 1, 1);
			if (ret) {
				seq_printf(s, "0x%04x <capability read failed>\n",
					   cap + 1);
				return;
			}
			length = header.extended_long.length;
		} else {
			length = header.extended_short.length;
		}
		vsec_id = header.extended_short.vsec_id;
	} else {
		if (header.basic.cap == TB_SWITCH_CAP_TMU) {
			length = SWITCH_CAP_TMU_LEN;
		} else  {
			seq_printf(s, "0x%04x <unknown capability 0x%02x>\n",
				   cap, header.basic.cap);
			return;
		}
	}

	cap_show(s, sw, NULL, cap, header.basic.cap, vsec_id, length);
}

static void switch_caps_show(struct tb_switch *sw, struct seq_file *s)
{
	int cap;

	cap = tb_switch_next_cap(sw, 0);
	while (cap > 0) {
		switch_cap_show(sw, s, cap);
		cap = tb_switch_next_cap(sw, cap);
	}
}

static int switch_basic_regs_show(struct tb_switch *sw, struct seq_file *s)
{
	u32 data[SWITCH_CAP_BASIC_LEN];
	size_t dwords;
	int ret, i;

	/* Only USB4 has the additional registers */
	if (tb_switch_is_usb4(sw))
		dwords = ARRAY_SIZE(data);
	else
		dwords = 5;

	ret = tb_sw_read(sw, data, TB_CFG_SWITCH, 0, dwords);
	if (ret)
		return ret;

	for (i = 0; i < dwords; i++)
		seq_printf(s, "0x%04x %4d 0x00 0x00 0x%08x\n", i, i, data[i]);

	return 0;
}

static int switch_regs_show(struct seq_file *s, void *not_used)
{
	struct tb_switch *sw = s->private;
	struct tb *tb = sw->tb;
	int ret;

	pm_runtime_get_sync(&sw->dev);

	if (mutex_lock_interruptible(&tb->lock)) {
		ret = -ERESTARTSYS;
		goto out_rpm_put;
	}

	seq_puts(s, "# offset relative_offset cap_id vs_cap_id value\n");

	ret = switch_basic_regs_show(sw, s);
	if (ret)
		goto out_unlock;

	switch_caps_show(sw, s);

out_unlock:
	mutex_unlock(&tb->lock);
out_rpm_put:
	pm_runtime_mark_last_busy(&sw->dev);
	pm_runtime_put_autosuspend(&sw->dev);

	return ret;
}
DEBUGFS_ATTR_RW(switch_regs);

static int path_show_one(struct tb_port *port, struct seq_file *s, int hopid)
{
	u32 data[PATH_LEN];
	int ret, i;

	ret = tb_port_read(port, data, TB_CFG_HOPS, hopid * PATH_LEN,
			   ARRAY_SIZE(data));
	if (ret) {
		seq_printf(s, "0x%04x <not accessible>\n", hopid * PATH_LEN);
		return ret;
	}

	for (i = 0; i < ARRAY_SIZE(data); i++) {
		seq_printf(s, "0x%04x %4d 0x%02x 0x%08x\n",
			   hopid * PATH_LEN + i, i, hopid, data[i]);
	}

	return 0;
}

static int path_show(struct seq_file *s, void *not_used)
{
	struct tb_port *port = s->private;
	struct tb_switch *sw = port->sw;
	struct tb *tb = sw->tb;
	int start, i, ret = 0;

	pm_runtime_get_sync(&sw->dev);

	if (mutex_lock_interruptible(&tb->lock)) {
		ret = -ERESTARTSYS;
		goto out_rpm_put;
	}

	seq_puts(s, "# offset relative_offset in_hop_id value\n");

	/* NHI and lane adapters have entry for path 0 */
	if (tb_port_is_null(port) || tb_port_is_nhi(port)) {
		ret = path_show_one(port, s, 0);
		if (ret)
			goto out_unlock;
	}

	start = tb_port_is_nhi(port) ? 1 : TB_PATH_MIN_HOPID;

	for (i = start; i <= port->config.max_in_hop_id; i++) {
		ret = path_show_one(port, s, i);
		if (ret)
			break;
	}

out_unlock:
	mutex_unlock(&tb->lock);
out_rpm_put:
	pm_runtime_mark_last_busy(&sw->dev);
	pm_runtime_put_autosuspend(&sw->dev);

	return ret;
}
DEBUGFS_ATTR_RO(path);

static int counter_set_regs_show(struct tb_port *port, struct seq_file *s,
				 int counter)
{
	u32 data[COUNTER_SET_LEN];
	int ret, i;

	ret = tb_port_read(port, data, TB_CFG_COUNTERS,
			   counter * COUNTER_SET_LEN, ARRAY_SIZE(data));
	if (ret) {
		seq_printf(s, "0x%04x <not accessible>\n",
			   counter * COUNTER_SET_LEN);
		return ret;
	}

	for (i = 0; i < ARRAY_SIZE(data); i++) {
		seq_printf(s, "0x%04x %4d 0x%02x 0x%08x\n",
			   counter * COUNTER_SET_LEN + i, i, counter, data[i]);
	}

	return 0;
}

static int counters_show(struct seq_file *s, void *not_used)
{
	struct tb_port *port = s->private;
	struct tb_switch *sw = port->sw;
	struct tb *tb = sw->tb;
	int i, ret = 0;

	pm_runtime_get_sync(&sw->dev);

	if (mutex_lock_interruptible(&tb->lock)) {
		ret = -ERESTARTSYS;
		goto out;
	}

	seq_puts(s, "# offset relative_offset counter_id value\n");

	for (i = 0; i < port->config.max_counters; i++) {
		ret = counter_set_regs_show(port, s, i);
		if (ret)
			break;
	}

	mutex_unlock(&tb->lock);

out:
	pm_runtime_mark_last_busy(&sw->dev);
	pm_runtime_put_autosuspend(&sw->dev);

	return ret;
}
DEBUGFS_ATTR_RW(counters);

static int sb_regs_show(struct tb_port *port, const struct sb_reg *sb_regs,
			size_t size, enum usb4_sb_target target, u8 index,
			struct seq_file *s)
{
	int ret, i;

	seq_puts(s, "# register value\n");

	for (i = 0; i < size; i++) {
		const struct sb_reg *regs = &sb_regs[i];
		u8 data[64];
		int j;

		memset(data, 0, sizeof(data));
		ret = usb4_port_sb_read(port, target, index, regs->reg, data,
					regs->size);
		if (ret)
			return ret;

		seq_printf(s, "0x%02x", regs->reg);
		for (j = 0; j < regs->size; j++)
			seq_printf(s, " 0x%02x", data[j]);
		seq_puts(s, "\n");
	}

	return 0;
}

static int port_sb_regs_show(struct seq_file *s, void *not_used)
{
	struct tb_port *port = s->private;
	struct tb_switch *sw = port->sw;
	struct tb *tb = sw->tb;
	int ret;

	pm_runtime_get_sync(&sw->dev);

	if (mutex_lock_interruptible(&tb->lock)) {
		ret = -ERESTARTSYS;
		goto out_rpm_put;
	}

	ret = sb_regs_show(port, port_sb_regs, ARRAY_SIZE(port_sb_regs),
			   USB4_SB_TARGET_ROUTER, 0, s);

	mutex_unlock(&tb->lock);
out_rpm_put:
	pm_runtime_mark_last_busy(&sw->dev);
	pm_runtime_put_autosuspend(&sw->dev);

	return ret;
}
DEBUGFS_ATTR_RW(port_sb_regs);

/**
 * tb_switch_debugfs_init() - Add debugfs entries for router
 * @sw: Pointer to the router
 *
 * Adds debugfs directories and files for given router.
 */
void tb_switch_debugfs_init(struct tb_switch *sw)
{
	struct dentry *debugfs_dir;
	struct tb_port *port;

	debugfs_dir = debugfs_create_dir(dev_name(&sw->dev), tb_debugfs_root);
	sw->debugfs_dir = debugfs_dir;
	debugfs_create_file("regs", DEBUGFS_MODE, debugfs_dir, sw,
			    &switch_regs_fops);

	tb_switch_for_each_port(sw, port) {
		struct dentry *debugfs_dir;
		char dir_name[10];

		if (port->disabled)
			continue;
		if (port->config.type == TB_TYPE_INACTIVE)
			continue;

		snprintf(dir_name, sizeof(dir_name), "port%d", port->port);
		debugfs_dir = debugfs_create_dir(dir_name, sw->debugfs_dir);
		debugfs_create_file("regs", DEBUGFS_MODE, debugfs_dir,
				    port, &port_regs_fops);
		debugfs_create_file("path", 0400, debugfs_dir, port,
				    &path_fops);
		if (port->config.counters_support)
			debugfs_create_file("counters", 0600, debugfs_dir, port,
					    &counters_fops);
		if (port->usb4)
			debugfs_create_file("sb_regs", DEBUGFS_MODE, debugfs_dir,
					    port, &port_sb_regs_fops);
	}

	margining_switch_init(sw);
}

/**
 * tb_switch_debugfs_remove() - Remove all router debugfs entries
 * @sw: Pointer to the router
 *
 * Removes all previously added debugfs entries under this router.
 */
void tb_switch_debugfs_remove(struct tb_switch *sw)
{
	margining_switch_remove(sw);
	debugfs_remove_recursive(sw->debugfs_dir);
}

void tb_xdomain_debugfs_init(struct tb_xdomain *xd)
{
	margining_xdomain_init(xd);
}

void tb_xdomain_debugfs_remove(struct tb_xdomain *xd)
{
	margining_xdomain_remove(xd);
}

/**
 * tb_service_debugfs_init() - Add debugfs directory for service
 * @svc: Thunderbolt service pointer
 *
 * Adds debugfs directory for service.
 */
void tb_service_debugfs_init(struct tb_service *svc)
{
	svc->debugfs_dir = debugfs_create_dir(dev_name(&svc->dev),
					      tb_debugfs_root);
}

/**
 * tb_service_debugfs_remove() - Remove service debugfs directory
 * @svc: Thunderbolt service pointer
 *
 * Removes the previously created debugfs directory for @svc.
 */
void tb_service_debugfs_remove(struct tb_service *svc)
{
	debugfs_remove_recursive(svc->debugfs_dir);
	svc->debugfs_dir = NULL;
}

static int retimer_sb_regs_show(struct seq_file *s, void *not_used)
{
	struct tb_retimer *rt = s->private;
	struct tb *tb = rt->tb;
	int ret;

	pm_runtime_get_sync(&rt->dev);

	if (mutex_lock_interruptible(&tb->lock)) {
		ret = -ERESTARTSYS;
		goto out_rpm_put;
	}

	ret = sb_regs_show(rt->port, retimer_sb_regs, ARRAY_SIZE(retimer_sb_regs),
			   USB4_SB_TARGET_RETIMER, rt->index, s);

	mutex_unlock(&tb->lock);
out_rpm_put:
	pm_runtime_mark_last_busy(&rt->dev);
	pm_runtime_put_autosuspend(&rt->dev);

	return ret;
}
DEBUGFS_ATTR_RW(retimer_sb_regs);

/**
 * tb_retimer_debugfs_init() - Add debugfs directory for retimer
 * @rt: Pointer to retimer structure
 *
 * Adds and populates retimer debugfs directory.
 */
void tb_retimer_debugfs_init(struct tb_retimer *rt)
{
	struct dentry *debugfs_dir;

	debugfs_dir = debugfs_create_dir(dev_name(&rt->dev), tb_debugfs_root);
	debugfs_create_file("sb_regs", DEBUGFS_MODE, debugfs_dir, rt,
			    &retimer_sb_regs_fops);
	margining_retimer_init(rt, debugfs_dir);
}

/**
 * tb_retimer_debugfs_remove() - Remove retimer debugfs directory
 * @rt: Pointer to retimer structure
 *
 * Removes the retimer debugfs directory along with its contents.
 */
void tb_retimer_debugfs_remove(struct tb_retimer *rt)
{
	debugfs_lookup_and_remove(dev_name(&rt->dev), tb_debugfs_root);
	margining_retimer_remove(rt);
}

void tb_debugfs_init(void)
{
	tb_debugfs_root = debugfs_create_dir("thunderbolt", NULL);
}

void tb_debugfs_exit(void)
{
	debugfs_remove_recursive(tb_debugfs_root);
}<|MERGE_RESOLUTION|>--- conflicted
+++ resolved
@@ -323,27 +323,17 @@
 
 	if (mutex_lock_interruptible(&tb->lock)) {
 		ret = -ERESTARTSYS;
-<<<<<<< HEAD
-		goto out_rpm_put;
-=======
 		goto out;
->>>>>>> aa4674c5
 	}
 
 	ret = sb_regs_write(port, port_sb_regs, ARRAY_SIZE(port_sb_regs),
 			    USB4_SB_TARGET_ROUTER, 0, buf, count, ppos);
 
 	mutex_unlock(&tb->lock);
-<<<<<<< HEAD
-out_rpm_put:
-	pm_runtime_mark_last_busy(&sw->dev);
-	pm_runtime_put_autosuspend(&sw->dev);
-=======
 out:
 	pm_runtime_mark_last_busy(&sw->dev);
 	pm_runtime_put_autosuspend(&sw->dev);
 	free_page((unsigned long)buf);
->>>>>>> aa4674c5
 
 	return ret < 0 ? ret : count;
 }
@@ -366,27 +356,17 @@
 
 	if (mutex_lock_interruptible(&tb->lock)) {
 		ret = -ERESTARTSYS;
-<<<<<<< HEAD
-		goto out_rpm_put;
-=======
 		goto out;
->>>>>>> aa4674c5
 	}
 
 	ret = sb_regs_write(rt->port, retimer_sb_regs, ARRAY_SIZE(retimer_sb_regs),
 			    USB4_SB_TARGET_RETIMER, rt->index, buf, count, ppos);
 
 	mutex_unlock(&tb->lock);
-<<<<<<< HEAD
-out_rpm_put:
-	pm_runtime_mark_last_busy(&rt->dev);
-	pm_runtime_put_autosuspend(&rt->dev);
-=======
 out:
 	pm_runtime_mark_last_busy(&rt->dev);
 	pm_runtime_put_autosuspend(&rt->dev);
 	free_page((unsigned long)buf);
->>>>>>> aa4674c5
 
 	return ret < 0 ? ret : count;
 }
