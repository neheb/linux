--- conflicted
+++ resolved
@@ -2914,12 +2914,8 @@
 
 	rc = _hl_interrupt_wait_ioctl(hdev, hpriv->ctx,
 				args->in.interrupt_timeout_us, args->in.addr,
-<<<<<<< HEAD
-				args->in.target, interrupt_offset, &status);
-=======
 				args->in.target, interrupt_offset, &status,
 				&timestamp);
->>>>>>> 536de747
 
 	if (rc) {
 		if (rc != -EINTR)
@@ -2931,14 +2927,11 @@
 
 	memset(args, 0, sizeof(*args));
 
-<<<<<<< HEAD
-=======
 	if (timestamp) {
 		args->out.timestamp_nsec = timestamp;
 		args->out.flags |= HL_WAIT_CS_STATUS_FLAG_TIMESTAMP_VLD;
 	}
 
->>>>>>> 536de747
 	switch (status) {
 	case CS_WAIT_STATUS_COMPLETED:
 		args->out.status = HL_WAIT_CS_STATUS_COMPLETED;
