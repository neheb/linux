// SPDX-License-Identifier: GPL-2.0-or-later
/*
 * Generic pwmlib implementation
 *
 * Copyright (C) 2011 Sascha Hauer <s.hauer@pengutronix.de>
 * Copyright (C) 2011-2012 Avionic Design GmbH
 */

#define DEFAULT_SYMBOL_NAMESPACE PWM

#include <linux/acpi.h>
#include <linux/module.h>
#include <linux/idr.h>
#include <linux/of.h>
#include <linux/pwm.h>
#include <linux/list.h>
#include <linux/mutex.h>
#include <linux/err.h>
#include <linux/slab.h>
#include <linux/device.h>
#include <linux/debugfs.h>
#include <linux/seq_file.h>

#include <dt-bindings/pwm/pwm.h>

#define CREATE_TRACE_POINTS
#include <trace/events/pwm.h>

/* protects access to pwm_chips */
static DEFINE_MUTEX(pwm_lock);

static DEFINE_IDR(pwm_chips);

static void pwmchip_lock(struct pwm_chip *chip)
{
	if (chip->atomic)
		spin_lock(&chip->atomic_lock);
	else
		mutex_lock(&chip->nonatomic_lock);
}

static void pwmchip_unlock(struct pwm_chip *chip)
{
	if (chip->atomic)
		spin_unlock(&chip->atomic_lock);
	else
		mutex_unlock(&chip->nonatomic_lock);
}

DEFINE_GUARD(pwmchip, struct pwm_chip *, pwmchip_lock(_T), pwmchip_unlock(_T))

static bool pwm_wf_valid(const struct pwm_waveform *wf)
{
	/*
	 * For now restrict waveforms to period_length_ns <= S64_MAX to provide
	 * some space for future extensions. One possibility is to simplify
	 * representing waveforms with inverted polarity using negative values
	 * somehow.
	 */
	if (wf->period_length_ns > S64_MAX)
		return false;

	if (wf->duty_length_ns > wf->period_length_ns)
		return false;

	/*
	 * .duty_offset_ns is supposed to be smaller than .period_length_ns, apart
	 * from the corner case .duty_offset_ns == 0 && .period_length_ns == 0.
	 */
	if (wf->duty_offset_ns && wf->duty_offset_ns >= wf->period_length_ns)
		return false;

	return true;
}

static void pwm_wf2state(const struct pwm_waveform *wf, struct pwm_state *state)
{
	if (wf->period_length_ns) {
		if (wf->duty_length_ns + wf->duty_offset_ns < wf->period_length_ns)
			*state = (struct pwm_state){
				.enabled = true,
				.polarity = PWM_POLARITY_NORMAL,
				.period = wf->period_length_ns,
				.duty_cycle = wf->duty_length_ns,
			};
		else
			*state = (struct pwm_state){
				.enabled = true,
				.polarity = PWM_POLARITY_INVERSED,
				.period = wf->period_length_ns,
				.duty_cycle = wf->period_length_ns - wf->duty_length_ns,
			};
	} else {
		*state = (struct pwm_state){
			.enabled = false,
		};
	}
}

static void pwm_state2wf(const struct pwm_state *state, struct pwm_waveform *wf)
{
	if (state->enabled) {
		if (state->polarity == PWM_POLARITY_NORMAL)
			*wf = (struct pwm_waveform){
				.period_length_ns = state->period,
				.duty_length_ns = state->duty_cycle,
				.duty_offset_ns = 0,
			};
		else
			*wf = (struct pwm_waveform){
				.period_length_ns = state->period,
				.duty_length_ns = state->period - state->duty_cycle,
				.duty_offset_ns = state->duty_cycle,
			};
	} else {
		*wf = (struct pwm_waveform){
			.period_length_ns = 0,
		};
	}
}

static int pwmwfcmp(const struct pwm_waveform *a, const struct pwm_waveform *b)
{
	if (a->period_length_ns > b->period_length_ns)
		return 1;

	if (a->period_length_ns < b->period_length_ns)
		return -1;

	if (a->duty_length_ns > b->duty_length_ns)
		return 1;

	if (a->duty_length_ns < b->duty_length_ns)
		return -1;

	if (a->duty_offset_ns > b->duty_offset_ns)
		return 1;

	if (a->duty_offset_ns < b->duty_offset_ns)
		return -1;

	return 0;
}

static bool pwm_check_rounding(const struct pwm_waveform *wf,
			       const struct pwm_waveform *wf_rounded)
{
	if (!wf->period_length_ns)
		return true;

	if (wf->period_length_ns < wf_rounded->period_length_ns)
		return false;

	if (wf->duty_length_ns < wf_rounded->duty_length_ns)
		return false;

	if (wf->duty_offset_ns < wf_rounded->duty_offset_ns)
		return false;

	return true;
}

static int __pwm_round_waveform_tohw(struct pwm_chip *chip, struct pwm_device *pwm,
				     const struct pwm_waveform *wf, void *wfhw)
{
	const struct pwm_ops *ops = chip->ops;
	int ret;

	ret = ops->round_waveform_tohw(chip, pwm, wf, wfhw);
	trace_pwm_round_waveform_tohw(pwm, wf, wfhw, ret);

	return ret;
}

static int __pwm_round_waveform_fromhw(struct pwm_chip *chip, struct pwm_device *pwm,
				       const void *wfhw, struct pwm_waveform *wf)
{
	const struct pwm_ops *ops = chip->ops;
	int ret;

	ret = ops->round_waveform_fromhw(chip, pwm, wfhw, wf);
	trace_pwm_round_waveform_fromhw(pwm, wfhw, wf, ret);

	return ret;
}

static int __pwm_read_waveform(struct pwm_chip *chip, struct pwm_device *pwm, void *wfhw)
{
	const struct pwm_ops *ops = chip->ops;
	int ret;

	ret = ops->read_waveform(chip, pwm, wfhw);
	trace_pwm_read_waveform(pwm, wfhw, ret);

	return ret;
}

static int __pwm_write_waveform(struct pwm_chip *chip, struct pwm_device *pwm, const void *wfhw)
{
	const struct pwm_ops *ops = chip->ops;
	int ret;

	ret = ops->write_waveform(chip, pwm, wfhw);
	trace_pwm_write_waveform(pwm, wfhw, ret);

	return ret;
}

#define WFHWSIZE 20

/**
 * pwm_round_waveform_might_sleep - Query hardware capabilities
 * Cannot be used in atomic context.
 * @pwm: PWM device
 * @wf: waveform to round and output parameter
 *
 * Typically a given waveform cannot be implemented exactly by hardware, e.g.
 * because hardware only supports coarse period resolution or no duty_offset.
 * This function returns the actually implemented waveform if you pass wf to
 * pwm_set_waveform_might_sleep now.
 *
 * Note however that the world doesn't stop turning when you call it, so when
 * doing
 *
 * 	pwm_round_waveform_might_sleep(mypwm, &wf);
 * 	pwm_set_waveform_might_sleep(mypwm, &wf, true);
 *
 * the latter might fail, e.g. because an input clock changed its rate between
 * these two calls and the waveform determined by
 * pwm_round_waveform_might_sleep() cannot be implemented any more.
 *
 * Returns 0 on success, 1 if there is no valid hardware configuration matching
 * the input waveform under the PWM rounding rules or a negative errno.
 */
int pwm_round_waveform_might_sleep(struct pwm_device *pwm, struct pwm_waveform *wf)
{
	struct pwm_chip *chip = pwm->chip;
	const struct pwm_ops *ops = chip->ops;
	struct pwm_waveform wf_req = *wf;
	char wfhw[WFHWSIZE];
	int ret_tohw, ret_fromhw;

	BUG_ON(WFHWSIZE < ops->sizeof_wfhw);

	if (!pwm_wf_valid(wf))
		return -EINVAL;

	guard(pwmchip)(chip);

	if (!chip->operational)
		return -ENODEV;

	ret_tohw = __pwm_round_waveform_tohw(chip, pwm, wf, wfhw);
	if (ret_tohw < 0)
		return ret_tohw;

	if (IS_ENABLED(CONFIG_PWM_DEBUG) && ret_tohw > 1)
		dev_err(&chip->dev, "Unexpected return value from __pwm_round_waveform_tohw: requested %llu/%llu [+%llu], return value %d\n",
			wf_req.duty_length_ns, wf_req.period_length_ns, wf_req.duty_offset_ns, ret_tohw);

	ret_fromhw = __pwm_round_waveform_fromhw(chip, pwm, wfhw, wf);
	if (ret_fromhw < 0)
		return ret_fromhw;

	if (IS_ENABLED(CONFIG_PWM_DEBUG) && ret_fromhw > 0)
		dev_err(&chip->dev, "Unexpected return value from __pwm_round_waveform_fromhw: requested %llu/%llu [+%llu], return value %d\n",
			wf_req.duty_length_ns, wf_req.period_length_ns, wf_req.duty_offset_ns, ret_tohw);

	if (IS_ENABLED(CONFIG_PWM_DEBUG) &&
	    ret_tohw == 0 && !pwm_check_rounding(&wf_req, wf))
		dev_err(&chip->dev, "Wrong rounding: requested %llu/%llu [+%llu], result %llu/%llu [+%llu]\n",
			wf_req.duty_length_ns, wf_req.period_length_ns, wf_req.duty_offset_ns,
			wf->duty_length_ns, wf->period_length_ns, wf->duty_offset_ns);

	return ret_tohw;
}
EXPORT_SYMBOL_GPL(pwm_round_waveform_might_sleep);

/**
 * pwm_get_waveform_might_sleep - Query hardware about current configuration
 * Cannot be used in atomic context.
 * @pwm: PWM device
 * @wf: output parameter
 *
 * Stores the current configuration of the PWM in @wf. Note this is the
 * equivalent of pwm_get_state_hw() (and not pwm_get_state()) for pwm_waveform.
 */
int pwm_get_waveform_might_sleep(struct pwm_device *pwm, struct pwm_waveform *wf)
{
	struct pwm_chip *chip = pwm->chip;
	const struct pwm_ops *ops = chip->ops;
	char wfhw[WFHWSIZE];
	int err;

	BUG_ON(WFHWSIZE < ops->sizeof_wfhw);

	guard(pwmchip)(chip);

	if (!chip->operational)
		return -ENODEV;

	err = __pwm_read_waveform(chip, pwm, &wfhw);
	if (err)
		return err;

	return __pwm_round_waveform_fromhw(chip, pwm, &wfhw, wf);
}
EXPORT_SYMBOL_GPL(pwm_get_waveform_might_sleep);

/* Called with the pwmchip lock held */
static int __pwm_set_waveform(struct pwm_device *pwm,
			      const struct pwm_waveform *wf,
			      bool exact)
{
	struct pwm_chip *chip = pwm->chip;
	const struct pwm_ops *ops = chip->ops;
	char wfhw[WFHWSIZE];
	struct pwm_waveform wf_rounded;
	int err;

	BUG_ON(WFHWSIZE < ops->sizeof_wfhw);

	if (!pwm_wf_valid(wf))
		return -EINVAL;

	err = __pwm_round_waveform_tohw(chip, pwm, wf, &wfhw);
	if (err)
		return err;

	if ((IS_ENABLED(CONFIG_PWM_DEBUG) || exact) && wf->period_length_ns) {
		err = __pwm_round_waveform_fromhw(chip, pwm, &wfhw, &wf_rounded);
		if (err)
			return err;

		if (IS_ENABLED(CONFIG_PWM_DEBUG) && !pwm_check_rounding(wf, &wf_rounded))
			dev_err(&chip->dev, "Wrong rounding: requested %llu/%llu [+%llu], result %llu/%llu [+%llu]\n",
				wf->duty_length_ns, wf->period_length_ns, wf->duty_offset_ns,
				wf_rounded.duty_length_ns, wf_rounded.period_length_ns, wf_rounded.duty_offset_ns);

		if (exact && pwmwfcmp(wf, &wf_rounded)) {
			dev_dbg(&chip->dev, "Requested no rounding, but %llu/%llu [+%llu] -> %llu/%llu [+%llu]\n",
				wf->duty_length_ns, wf->period_length_ns, wf->duty_offset_ns,
				wf_rounded.duty_length_ns, wf_rounded.period_length_ns, wf_rounded.duty_offset_ns);

			return 1;
		}
	}

	err = __pwm_write_waveform(chip, pwm, &wfhw);
	if (err)
		return err;

	/* update .state */
	pwm_wf2state(wf, &pwm->state);

	if (IS_ENABLED(CONFIG_PWM_DEBUG) && ops->read_waveform && wf->period_length_ns) {
		struct pwm_waveform wf_set;

		err = __pwm_read_waveform(chip, pwm, &wfhw);
		if (err)
			/* maybe ignore? */
			return err;

		err = __pwm_round_waveform_fromhw(chip, pwm, &wfhw, &wf_set);
		if (err)
			/* maybe ignore? */
			return err;

		if (pwmwfcmp(&wf_set, &wf_rounded) != 0)
			dev_err(&chip->dev,
				"Unexpected setting: requested %llu/%llu [+%llu], expected %llu/%llu [+%llu], set %llu/%llu [+%llu]\n",
				wf->duty_length_ns, wf->period_length_ns, wf->duty_offset_ns,
				wf_rounded.duty_length_ns, wf_rounded.period_length_ns, wf_rounded.duty_offset_ns,
				wf_set.duty_length_ns, wf_set.period_length_ns, wf_set.duty_offset_ns);
	}
	return 0;
}

/**
 * pwm_set_waveform_might_sleep - Apply a new waveform
 * Cannot be used in atomic context.
 * @pwm: PWM device
 * @wf: The waveform to apply
 * @exact: If true no rounding is allowed
 *
 * Typically a requested waveform cannot be implemented exactly, e.g. because
 * you requested .period_length_ns = 100 ns, but the hardware can only set
 * periods that are a multiple of 8.5 ns. With that hardware passing exact =
 * true results in pwm_set_waveform_might_sleep() failing and returning 1. If
 * exact = false you get a period of 93.5 ns (i.e. the biggest period not bigger
 * than the requested value).
 * Note that even with exact = true, some rounding by less than 1 is
 * possible/needed. In the above example requesting .period_length_ns = 94 and
 * exact = true, you get the hardware configured with period = 93.5 ns.
 */
int pwm_set_waveform_might_sleep(struct pwm_device *pwm,
				 const struct pwm_waveform *wf, bool exact)
{
	struct pwm_chip *chip = pwm->chip;
	int err;

	might_sleep();

	guard(pwmchip)(chip);

	if (!chip->operational)
		return -ENODEV;

	if (IS_ENABLED(CONFIG_PWM_DEBUG) && chip->atomic) {
		/*
		 * Catch any drivers that have been marked as atomic but
		 * that will sleep anyway.
		 */
		non_block_start();
		err = __pwm_set_waveform(pwm, wf, exact);
		non_block_end();
	} else {
		err = __pwm_set_waveform(pwm, wf, exact);
	}

	return err;
}
EXPORT_SYMBOL_GPL(pwm_set_waveform_might_sleep);

static void pwm_apply_debug(struct pwm_device *pwm,
			    const struct pwm_state *state)
{
	struct pwm_state *last = &pwm->last;
	struct pwm_chip *chip = pwm->chip;
	struct pwm_state s1 = { 0 }, s2 = { 0 };
	int err;

	if (!IS_ENABLED(CONFIG_PWM_DEBUG))
		return;

	/* No reasonable diagnosis possible without .get_state() */
	if (!chip->ops->get_state)
		return;

	/*
	 * *state was just applied. Read out the hardware state and do some
	 * checks.
	 */

	err = chip->ops->get_state(chip, pwm, &s1);
	trace_pwm_get(pwm, &s1, err);
	if (err)
		/* If that failed there isn't much to debug */
		return;

	/*
	 * The lowlevel driver either ignored .polarity (which is a bug) or as
	 * best effort inverted .polarity and fixed .duty_cycle respectively.
	 * Undo this inversion and fixup for further tests.
	 */
	if (s1.enabled && s1.polarity != state->polarity) {
		s2.polarity = state->polarity;
		s2.duty_cycle = s1.period - s1.duty_cycle;
		s2.period = s1.period;
		s2.enabled = s1.enabled;
	} else {
		s2 = s1;
	}

	if (s2.polarity != state->polarity &&
	    state->duty_cycle < state->period)
		dev_warn(pwmchip_parent(chip), ".apply ignored .polarity\n");

	if (state->enabled && s2.enabled &&
	    last->polarity == state->polarity &&
	    last->period > s2.period &&
	    last->period <= state->period)
		dev_warn(pwmchip_parent(chip),
			 ".apply didn't pick the best available period (requested: %llu, applied: %llu, possible: %llu)\n",
			 state->period, s2.period, last->period);

	/*
	 * Rounding period up is fine only if duty_cycle is 0 then, because a
	 * flat line doesn't have a characteristic period.
	 */
	if (state->enabled && s2.enabled && state->period < s2.period && s2.duty_cycle)
		dev_warn(pwmchip_parent(chip),
			 ".apply is supposed to round down period (requested: %llu, applied: %llu)\n",
			 state->period, s2.period);

	if (state->enabled &&
	    last->polarity == state->polarity &&
	    last->period == s2.period &&
	    last->duty_cycle > s2.duty_cycle &&
	    last->duty_cycle <= state->duty_cycle)
		dev_warn(pwmchip_parent(chip),
			 ".apply didn't pick the best available duty cycle (requested: %llu/%llu, applied: %llu/%llu, possible: %llu/%llu)\n",
			 state->duty_cycle, state->period,
			 s2.duty_cycle, s2.period,
			 last->duty_cycle, last->period);

	if (state->enabled && s2.enabled && state->duty_cycle < s2.duty_cycle)
		dev_warn(pwmchip_parent(chip),
			 ".apply is supposed to round down duty_cycle (requested: %llu/%llu, applied: %llu/%llu)\n",
			 state->duty_cycle, state->period,
			 s2.duty_cycle, s2.period);

	if (!state->enabled && s2.enabled && s2.duty_cycle > 0)
		dev_warn(pwmchip_parent(chip),
			 "requested disabled, but yielded enabled with duty > 0\n");

	/* reapply the state that the driver reported being configured. */
	err = chip->ops->apply(chip, pwm, &s1);
	trace_pwm_apply(pwm, &s1, err);
	if (err) {
		*last = s1;
		dev_err(pwmchip_parent(chip), "failed to reapply current setting\n");
		return;
	}

	*last = (struct pwm_state){ 0 };
	err = chip->ops->get_state(chip, pwm, last);
	trace_pwm_get(pwm, last, err);
	if (err)
		return;

	/* reapplication of the current state should give an exact match */
	if (s1.enabled != last->enabled ||
	    s1.polarity != last->polarity ||
	    (s1.enabled && s1.period != last->period) ||
	    (s1.enabled && s1.duty_cycle != last->duty_cycle)) {
		dev_err(pwmchip_parent(chip),
			".apply is not idempotent (ena=%d pol=%d %llu/%llu) -> (ena=%d pol=%d %llu/%llu)\n",
			s1.enabled, s1.polarity, s1.duty_cycle, s1.period,
			last->enabled, last->polarity, last->duty_cycle,
			last->period);
	}
}

static bool pwm_state_valid(const struct pwm_state *state)
{
	/*
	 * For a disabled state all other state description is irrelevant and
	 * and supposed to be ignored. So also ignore any strange values and
	 * consider the state ok.
	 */
	if (state->enabled)
		return true;

	if (!state->period)
		return false;

	if (state->duty_cycle > state->period)
		return false;

	return true;
}

/**
 * __pwm_apply() - atomically apply a new state to a PWM device
 * @pwm: PWM device
 * @state: new state to apply
 */
static int __pwm_apply(struct pwm_device *pwm, const struct pwm_state *state)
{
	struct pwm_chip *chip;
	const struct pwm_ops *ops;
	int err;

	if (!pwm || !state)
		return -EINVAL;

	if (!pwm_state_valid(state)) {
		/*
		 * Allow to transition from one invalid state to another.
		 * This ensures that you can e.g. change the polarity while
		 * the period is zero. (This happens on stm32 when the hardware
		 * is in its poweron default state.) This greatly simplifies
		 * working with the sysfs API where you can only change one
		 * parameter at a time.
		 */
		if (!pwm_state_valid(&pwm->state)) {
			pwm->state = *state;
			return 0;
		}

		return -EINVAL;
	}

	chip = pwm->chip;
	ops = chip->ops;

	if (state->period == pwm->state.period &&
	    state->duty_cycle == pwm->state.duty_cycle &&
	    state->polarity == pwm->state.polarity &&
	    state->enabled == pwm->state.enabled &&
	    state->usage_power == pwm->state.usage_power)
		return 0;

	if (ops->write_waveform) {
		struct pwm_waveform wf;
		char wfhw[WFHWSIZE];

		BUG_ON(WFHWSIZE < ops->sizeof_wfhw);

		pwm_state2wf(state, &wf);

		/*
		 * The rounding is wrong here for states with inverted polarity.
		 * While .apply() rounds down duty_cycle (which represents the
		 * time from the start of the period to the inner edge),
		 * .round_waveform_tohw() rounds down the time the PWM is high.
		 * Can be fixed if the need arises, until reported otherwise
		 * let's assume that consumers don't care.
		 */

		err = __pwm_round_waveform_tohw(chip, pwm, &wf, &wfhw);
		if (err) {
			if (err > 0)
				/*
				 * This signals an invalid request, typically
				 * the requested period (or duty_offset) is
				 * smaller than possible with the hardware.
				 */
				return -EINVAL;

			return err;
		}

		if (IS_ENABLED(CONFIG_PWM_DEBUG)) {
			struct pwm_waveform wf_rounded;

			err = __pwm_round_waveform_fromhw(chip, pwm, &wfhw, &wf_rounded);
			if (err)
				return err;

			if (!pwm_check_rounding(&wf, &wf_rounded))
				dev_err(&chip->dev, "Wrong rounding: requested %llu/%llu [+%llu], result %llu/%llu [+%llu]\n",
					wf.duty_length_ns, wf.period_length_ns, wf.duty_offset_ns,
					wf_rounded.duty_length_ns, wf_rounded.period_length_ns, wf_rounded.duty_offset_ns);
		}

		err = __pwm_write_waveform(chip, pwm, &wfhw);
		if (err)
			return err;

		pwm->state = *state;

	} else {
		err = ops->apply(chip, pwm, state);
		trace_pwm_apply(pwm, state, err);
		if (err)
			return err;

		pwm->state = *state;

		/*
		 * only do this after pwm->state was applied as some
		 * implementations of .get_state() depend on this
		 */
		pwm_apply_debug(pwm, state);
	}

	return 0;
}

/**
 * pwm_apply_might_sleep() - atomically apply a new state to a PWM device
 * Cannot be used in atomic context.
 * @pwm: PWM device
 * @state: new state to apply
 */
int pwm_apply_might_sleep(struct pwm_device *pwm, const struct pwm_state *state)
{
	int err;
	struct pwm_chip *chip = pwm->chip;

	/*
	 * Some lowlevel driver's implementations of .apply() make use of
	 * mutexes, also with some drivers only returning when the new
	 * configuration is active calling pwm_apply_might_sleep() from atomic context
	 * is a bad idea. So make it explicit that calling this function might
	 * sleep.
	 */
	might_sleep();

	guard(pwmchip)(chip);

	if (!chip->operational)
		return -ENODEV;

	if (IS_ENABLED(CONFIG_PWM_DEBUG) && chip->atomic) {
		/*
		 * Catch any drivers that have been marked as atomic but
		 * that will sleep anyway.
		 */
		non_block_start();
		err = __pwm_apply(pwm, state);
		non_block_end();
	} else {
		err = __pwm_apply(pwm, state);
	}

	return err;
}
EXPORT_SYMBOL_GPL(pwm_apply_might_sleep);

/**
 * pwm_apply_atomic() - apply a new state to a PWM device from atomic context
 * Not all PWM devices support this function, check with pwm_might_sleep().
 * @pwm: PWM device
 * @state: new state to apply
 */
int pwm_apply_atomic(struct pwm_device *pwm, const struct pwm_state *state)
{
	struct pwm_chip *chip = pwm->chip;

	WARN_ONCE(!chip->atomic,
		  "sleeping PWM driver used in atomic context\n");

	guard(pwmchip)(chip);

	if (!chip->operational)
		return -ENODEV;

	return __pwm_apply(pwm, state);
}
EXPORT_SYMBOL_GPL(pwm_apply_atomic);

static int pwm_get_state_hw(struct pwm_device *pwm, struct pwm_state *state)
{
	struct pwm_chip *chip = pwm->chip;
	const struct pwm_ops *ops = chip->ops;
	int ret = -EOPNOTSUPP;

	if (ops->read_waveform) {
		char wfhw[WFHWSIZE];
		struct pwm_waveform wf;

		BUG_ON(WFHWSIZE < ops->sizeof_wfhw);

		scoped_guard(pwmchip, chip) {

			ret = __pwm_read_waveform(chip, pwm, &wfhw);
			if (ret)
				return ret;

			ret = __pwm_round_waveform_fromhw(chip, pwm, &wfhw, &wf);
			if (ret)
				return ret;
		}

		pwm_wf2state(&wf, state);

	} else if (ops->get_state) {
		scoped_guard(pwmchip, chip)
			ret = ops->get_state(chip, pwm, state);

		trace_pwm_get(pwm, state, ret);
	}

	return ret;
}

/**
 * pwm_get_state_hw() - get the current PWM state from hardware
 * @pwm: PWM device
 * @state: state to fill with the current PWM state
 *
 * Similar to pwm_get_state() but reads the current PWM state from hardware
 * instead of the requested state.
 *
 * Returns: 0 on success or a negative error code on failure.
 * Context: May sleep.
 */
int pwm_get_state_hw(struct pwm_device *pwm, struct pwm_state *state)
{
	struct pwm_chip *chip = pwm->chip;
	const struct pwm_ops *ops = chip->ops;
	int ret = -EOPNOTSUPP;

	might_sleep();

	guard(pwmchip)(chip);

	if (!chip->operational)
		return -ENODEV;

	if (ops->read_waveform) {
		char wfhw[WFHWSIZE];
		struct pwm_waveform wf;

		BUG_ON(WFHWSIZE < ops->sizeof_wfhw);

		ret = __pwm_read_waveform(chip, pwm, &wfhw);
		if (ret)
			return ret;

		ret = __pwm_round_waveform_fromhw(chip, pwm, &wfhw, &wf);
		if (ret)
			return ret;

		pwm_wf2state(&wf, state);

	} else if (ops->get_state) {
		ret = ops->get_state(chip, pwm, state);
		trace_pwm_get(pwm, state, ret);
	}

	return ret;
}
EXPORT_SYMBOL_GPL(pwm_get_state_hw);

/**
 * pwm_adjust_config() - adjust the current PWM config to the PWM arguments
 * @pwm: PWM device
 *
 * This function will adjust the PWM config to the PWM arguments provided
 * by the DT or PWM lookup table. This is particularly useful to adapt
 * the bootloader config to the Linux one.
 */
int pwm_adjust_config(struct pwm_device *pwm)
{
	struct pwm_state state;
	struct pwm_args pargs;

	pwm_get_args(pwm, &pargs);
	pwm_get_state(pwm, &state);

	/*
	 * If the current period is zero it means that either the PWM driver
	 * does not support initial state retrieval or the PWM has not yet
	 * been configured.
	 *
	 * In either case, we setup the new period and polarity, and assign a
	 * duty cycle of 0.
	 */
	if (!state.period) {
		state.duty_cycle = 0;
		state.period = pargs.period;
		state.polarity = pargs.polarity;

		return pwm_apply_might_sleep(pwm, &state);
	}

	/*
	 * Adjust the PWM duty cycle/period based on the period value provided
	 * in PWM args.
	 */
	if (pargs.period != state.period) {
		u64 dutycycle = (u64)state.duty_cycle * pargs.period;

		do_div(dutycycle, state.period);
		state.duty_cycle = dutycycle;
		state.period = pargs.period;
	}

	/*
	 * If the polarity changed, we should also change the duty cycle.
	 */
	if (pargs.polarity != state.polarity) {
		state.polarity = pargs.polarity;
		state.duty_cycle = state.period - state.duty_cycle;
	}

	return pwm_apply_might_sleep(pwm, &state);
}
EXPORT_SYMBOL_GPL(pwm_adjust_config);

/**
 * pwm_capture() - capture and report a PWM signal
 * @pwm: PWM device
 * @result: structure to fill with capture result
 * @timeout: time to wait, in milliseconds, before giving up on capture
 *
 * Returns: 0 on success or a negative error code on failure.
 */
static int pwm_capture(struct pwm_device *pwm, struct pwm_capture *result,
		       unsigned long timeout)
{
	struct pwm_chip *chip = pwm->chip;
	const struct pwm_ops *ops = chip->ops;

	if (!ops->capture)
		return -ENOSYS;

	/*
	 * Holding the pwm_lock is probably not needed. If you use pwm_capture()
	 * and you're interested to speed it up, please convince yourself it's
	 * really not needed, test and then suggest a patch on the mailing list.
	 */
	guard(mutex)(&pwm_lock);

	guard(pwmchip)(chip);

	if (!chip->operational)
		return -ENODEV;

	return ops->capture(chip, pwm, result, timeout);
}

static struct pwm_chip *pwmchip_find_by_name(const char *name)
{
	struct pwm_chip *chip;
	unsigned long id, tmp;

	if (!name)
		return NULL;

	guard(mutex)(&pwm_lock);

	idr_for_each_entry_ul(&pwm_chips, chip, tmp, id) {
		if (device_match_name(pwmchip_parent(chip), name))
			return chip;
	}

	return NULL;
}

static int pwm_device_request(struct pwm_device *pwm, const char *label)
{
	int err;
	struct pwm_chip *chip = pwm->chip;
	const struct pwm_ops *ops = chip->ops;

	if (test_bit(PWMF_REQUESTED, &pwm->flags))
		return -EBUSY;

	/*
	 * This function is called while holding pwm_lock. As .operational only
	 * changes while holding this lock, checking it here without holding the
	 * chip lock is fine.
	 */
	if (!chip->operational)
		return -ENODEV;

	if (!try_module_get(chip->owner))
		return -ENODEV;

	if (!get_device(&chip->dev)) {
		err = -ENODEV;
		goto err_get_device;
	}

	if (ops->request) {
		err = ops->request(chip, pwm);
		if (err) {
			put_device(&chip->dev);
err_get_device:
			module_put(chip->owner);
			return err;
		}
	}

	if (ops->read_waveform || ops->get_state) {
		/*
		 * Zero-initialize state because most drivers are unaware of
		 * .usage_power. The other members of state are supposed to be
		 * set by lowlevel drivers. We still initialize the whole
		 * structure for simplicity even though this might paper over
		 * faulty implementations of .get_state().
		 */
		struct pwm_state state = { 0, };

		err = pwm_get_state_hw(pwm, &state);
		if (!err)
			pwm->state = state;

		if (IS_ENABLED(CONFIG_PWM_DEBUG))
			pwm->last = pwm->state;
	}

	set_bit(PWMF_REQUESTED, &pwm->flags);
	pwm->label = label;

	return 0;
}

/**
 * pwm_request_from_chip() - request a PWM device relative to a PWM chip
 * @chip: PWM chip
 * @index: per-chip index of the PWM to request
 * @label: a literal description string of this PWM
 *
 * Returns: A pointer to the PWM device at the given index of the given PWM
 * chip. A negative error code is returned if the index is not valid for the
 * specified PWM chip or if the PWM device cannot be requested.
 */
static struct pwm_device *pwm_request_from_chip(struct pwm_chip *chip,
						unsigned int index,
						const char *label)
{
	struct pwm_device *pwm;
	int err;

	if (!chip || index >= chip->npwm)
		return ERR_PTR(-EINVAL);

	guard(mutex)(&pwm_lock);

	pwm = &chip->pwms[index];

	err = pwm_device_request(pwm, label);
	if (err < 0)
		return ERR_PTR(err);

	return pwm;
}

struct pwm_device *
of_pwm_xlate_with_flags(struct pwm_chip *chip, const struct of_phandle_args *args)
{
	struct pwm_device *pwm;

	/* period in the second cell and flags in the third cell are optional */
	if (args->args_count < 1)
		return ERR_PTR(-EINVAL);

	pwm = pwm_request_from_chip(chip, args->args[0], NULL);
	if (IS_ERR(pwm))
		return pwm;

	if (args->args_count > 1)
		pwm->args.period = args->args[1];

	pwm->args.polarity = PWM_POLARITY_NORMAL;
	if (args->args_count > 2 && args->args[2] & PWM_POLARITY_INVERTED)
		pwm->args.polarity = PWM_POLARITY_INVERSED;

	return pwm;
}
EXPORT_SYMBOL_GPL(of_pwm_xlate_with_flags);

struct pwm_device *
of_pwm_single_xlate(struct pwm_chip *chip, const struct of_phandle_args *args)
{
	struct pwm_device *pwm;

	pwm = pwm_request_from_chip(chip, 0, NULL);
	if (IS_ERR(pwm))
		return pwm;

	if (args->args_count > 0)
		pwm->args.period = args->args[0];

	pwm->args.polarity = PWM_POLARITY_NORMAL;
	if (args->args_count > 1 && args->args[1] & PWM_POLARITY_INVERTED)
		pwm->args.polarity = PWM_POLARITY_INVERSED;

	return pwm;
}
EXPORT_SYMBOL_GPL(of_pwm_single_xlate);

struct pwm_export {
	struct device pwm_dev;
	struct pwm_device *pwm;
	struct mutex lock;
	struct pwm_state suspend;
};

static inline struct pwm_chip *pwmchip_from_dev(struct device *pwmchip_dev)
{
	return container_of(pwmchip_dev, struct pwm_chip, dev);
}

static inline struct pwm_export *pwmexport_from_dev(struct device *pwm_dev)
{
	return container_of(pwm_dev, struct pwm_export, pwm_dev);
}

static inline struct pwm_device *pwm_from_dev(struct device *pwm_dev)
{
	struct pwm_export *export = pwmexport_from_dev(pwm_dev);

	return export->pwm;
}

static ssize_t period_show(struct device *pwm_dev,
			   struct device_attribute *attr,
			   char *buf)
{
	const struct pwm_device *pwm = pwm_from_dev(pwm_dev);
	struct pwm_state state;

	pwm_get_state(pwm, &state);

	return sysfs_emit(buf, "%llu\n", state.period);
}

static ssize_t period_store(struct device *pwm_dev,
			    struct device_attribute *attr,
			    const char *buf, size_t size)
{
	struct pwm_export *export = pwmexport_from_dev(pwm_dev);
	struct pwm_device *pwm = export->pwm;
	struct pwm_state state;
	u64 val;
	int ret;

	ret = kstrtou64(buf, 0, &val);
	if (ret)
		return ret;

	guard(mutex)(&export->lock);

	pwm_get_state(pwm, &state);
	state.period = val;
	ret = pwm_apply_might_sleep(pwm, &state);

	return ret ? : size;
}

static ssize_t duty_cycle_show(struct device *pwm_dev,
			       struct device_attribute *attr,
			       char *buf)
{
	const struct pwm_device *pwm = pwm_from_dev(pwm_dev);
	struct pwm_state state;

	pwm_get_state(pwm, &state);

	return sysfs_emit(buf, "%llu\n", state.duty_cycle);
}

static ssize_t duty_cycle_store(struct device *pwm_dev,
				struct device_attribute *attr,
				const char *buf, size_t size)
{
	struct pwm_export *export = pwmexport_from_dev(pwm_dev);
	struct pwm_device *pwm = export->pwm;
	struct pwm_state state;
	u64 val;
	int ret;

	ret = kstrtou64(buf, 0, &val);
	if (ret)
		return ret;

	guard(mutex)(&export->lock);

	pwm_get_state(pwm, &state);
	state.duty_cycle = val;
	ret = pwm_apply_might_sleep(pwm, &state);

	return ret ? : size;
}

static ssize_t enable_show(struct device *pwm_dev,
			   struct device_attribute *attr,
			   char *buf)
{
	const struct pwm_device *pwm = pwm_from_dev(pwm_dev);
	struct pwm_state state;

	pwm_get_state(pwm, &state);

	return sysfs_emit(buf, "%d\n", state.enabled);
}

static ssize_t enable_store(struct device *pwm_dev,
			    struct device_attribute *attr,
			    const char *buf, size_t size)
{
	struct pwm_export *export = pwmexport_from_dev(pwm_dev);
	struct pwm_device *pwm = export->pwm;
	struct pwm_state state;
	int val, ret;

	ret = kstrtoint(buf, 0, &val);
	if (ret)
		return ret;

	guard(mutex)(&export->lock);

	pwm_get_state(pwm, &state);

	switch (val) {
	case 0:
		state.enabled = false;
		break;
	case 1:
		state.enabled = true;
		break;
	default:
		return -EINVAL;
	}

	ret = pwm_apply_might_sleep(pwm, &state);

	return ret ? : size;
}

static ssize_t polarity_show(struct device *pwm_dev,
			     struct device_attribute *attr,
			     char *buf)
{
	const struct pwm_device *pwm = pwm_from_dev(pwm_dev);
	const char *polarity = "unknown";
	struct pwm_state state;

	pwm_get_state(pwm, &state);

	switch (state.polarity) {
	case PWM_POLARITY_NORMAL:
		polarity = "normal";
		break;

	case PWM_POLARITY_INVERSED:
		polarity = "inversed";
		break;
	}

	return sysfs_emit(buf, "%s\n", polarity);
}

static ssize_t polarity_store(struct device *pwm_dev,
			      struct device_attribute *attr,
			      const char *buf, size_t size)
{
	struct pwm_export *export = pwmexport_from_dev(pwm_dev);
	struct pwm_device *pwm = export->pwm;
	enum pwm_polarity polarity;
	struct pwm_state state;
	int ret;

	if (sysfs_streq(buf, "normal"))
		polarity = PWM_POLARITY_NORMAL;
	else if (sysfs_streq(buf, "inversed"))
		polarity = PWM_POLARITY_INVERSED;
	else
		return -EINVAL;

	guard(mutex)(&export->lock);

	pwm_get_state(pwm, &state);
	state.polarity = polarity;
	ret = pwm_apply_might_sleep(pwm, &state);

	return ret ? : size;
}

static ssize_t capture_show(struct device *pwm_dev,
			    struct device_attribute *attr,
			    char *buf)
{
	struct pwm_device *pwm = pwm_from_dev(pwm_dev);
	struct pwm_capture result;
	int ret;

	ret = pwm_capture(pwm, &result, jiffies_to_msecs(HZ));
	if (ret)
		return ret;

	return sysfs_emit(buf, "%u %u\n", result.period, result.duty_cycle);
}

static DEVICE_ATTR_RW(period);
static DEVICE_ATTR_RW(duty_cycle);
static DEVICE_ATTR_RW(enable);
static DEVICE_ATTR_RW(polarity);
static DEVICE_ATTR_RO(capture);

static struct attribute *pwm_attrs[] = {
	&dev_attr_period.attr,
	&dev_attr_duty_cycle.attr,
	&dev_attr_enable.attr,
	&dev_attr_polarity.attr,
	&dev_attr_capture.attr,
	NULL
};
ATTRIBUTE_GROUPS(pwm);

static void pwm_export_release(struct device *pwm_dev)
{
	struct pwm_export *export = pwmexport_from_dev(pwm_dev);

	kfree(export);
}

static int pwm_export_child(struct device *pwmchip_dev, struct pwm_device *pwm)
{
	struct pwm_export *export;
	char *pwm_prop[2];
	int ret;

	if (test_and_set_bit(PWMF_EXPORTED, &pwm->flags))
		return -EBUSY;

	export = kzalloc(sizeof(*export), GFP_KERNEL);
	if (!export) {
		clear_bit(PWMF_EXPORTED, &pwm->flags);
		return -ENOMEM;
	}

	export->pwm = pwm;
	mutex_init(&export->lock);

	export->pwm_dev.release = pwm_export_release;
	export->pwm_dev.parent = pwmchip_dev;
	export->pwm_dev.devt = MKDEV(0, 0);
	export->pwm_dev.groups = pwm_groups;
	dev_set_name(&export->pwm_dev, "pwm%u", pwm->hwpwm);

	ret = device_register(&export->pwm_dev);
	if (ret) {
		clear_bit(PWMF_EXPORTED, &pwm->flags);
		put_device(&export->pwm_dev);
		export = NULL;
		return ret;
	}
	pwm_prop[0] = kasprintf(GFP_KERNEL, "EXPORT=pwm%u", pwm->hwpwm);
	pwm_prop[1] = NULL;
	kobject_uevent_env(&pwmchip_dev->kobj, KOBJ_CHANGE, pwm_prop);
	kfree(pwm_prop[0]);

	return 0;
}

static int pwm_unexport_match(struct device *pwm_dev, void *data)
{
	return pwm_from_dev(pwm_dev) == data;
}

static int pwm_unexport_child(struct device *pwmchip_dev, struct pwm_device *pwm)
{
	struct device *pwm_dev;
	char *pwm_prop[2];

	if (!test_and_clear_bit(PWMF_EXPORTED, &pwm->flags))
		return -ENODEV;

	pwm_dev = device_find_child(pwmchip_dev, pwm, pwm_unexport_match);
	if (!pwm_dev)
		return -ENODEV;

	pwm_prop[0] = kasprintf(GFP_KERNEL, "UNEXPORT=pwm%u", pwm->hwpwm);
	pwm_prop[1] = NULL;
	kobject_uevent_env(&pwmchip_dev->kobj, KOBJ_CHANGE, pwm_prop);
	kfree(pwm_prop[0]);

	/* for device_find_child() */
	put_device(pwm_dev);
	device_unregister(pwm_dev);
	pwm_put(pwm);

	return 0;
}

static ssize_t export_store(struct device *pwmchip_dev,
			    struct device_attribute *attr,
			    const char *buf, size_t len)
{
	struct pwm_chip *chip = pwmchip_from_dev(pwmchip_dev);
	struct pwm_device *pwm;
	unsigned int hwpwm;
	int ret;

	ret = kstrtouint(buf, 0, &hwpwm);
	if (ret < 0)
		return ret;

	if (hwpwm >= chip->npwm)
		return -ENODEV;

	pwm = pwm_request_from_chip(chip, hwpwm, "sysfs");
	if (IS_ERR(pwm))
		return PTR_ERR(pwm);

	ret = pwm_export_child(pwmchip_dev, pwm);
	if (ret < 0)
		pwm_put(pwm);

	return ret ? : len;
}
static DEVICE_ATTR_WO(export);

static ssize_t unexport_store(struct device *pwmchip_dev,
			      struct device_attribute *attr,
			      const char *buf, size_t len)
{
	struct pwm_chip *chip = pwmchip_from_dev(pwmchip_dev);
	unsigned int hwpwm;
	int ret;

	ret = kstrtouint(buf, 0, &hwpwm);
	if (ret < 0)
		return ret;

	if (hwpwm >= chip->npwm)
		return -ENODEV;

	ret = pwm_unexport_child(pwmchip_dev, &chip->pwms[hwpwm]);

	return ret ? : len;
}
static DEVICE_ATTR_WO(unexport);

static ssize_t npwm_show(struct device *pwmchip_dev, struct device_attribute *attr,
			 char *buf)
{
	const struct pwm_chip *chip = pwmchip_from_dev(pwmchip_dev);

	return sysfs_emit(buf, "%u\n", chip->npwm);
}
static DEVICE_ATTR_RO(npwm);

static struct attribute *pwm_chip_attrs[] = {
	&dev_attr_export.attr,
	&dev_attr_unexport.attr,
	&dev_attr_npwm.attr,
	NULL,
};
ATTRIBUTE_GROUPS(pwm_chip);

/* takes export->lock on success */
static struct pwm_export *pwm_class_get_state(struct device *pwmchip_dev,
					      struct pwm_device *pwm,
					      struct pwm_state *state)
{
	struct device *pwm_dev;
	struct pwm_export *export;

	if (!test_bit(PWMF_EXPORTED, &pwm->flags))
		return NULL;

	pwm_dev = device_find_child(pwmchip_dev, pwm, pwm_unexport_match);
	if (!pwm_dev)
		return NULL;

	export = pwmexport_from_dev(pwm_dev);
	put_device(pwm_dev);	/* for device_find_child() */

	mutex_lock(&export->lock);
	pwm_get_state(pwm, state);

	return export;
}

static int pwm_class_apply_state(struct pwm_export *export,
				 struct pwm_device *pwm,
				 struct pwm_state *state)
{
	int ret = pwm_apply_might_sleep(pwm, state);

	/* release lock taken in pwm_class_get_state */
	mutex_unlock(&export->lock);

	return ret;
}

static int pwm_class_resume_npwm(struct device *pwmchip_dev, unsigned int npwm)
{
	struct pwm_chip *chip = pwmchip_from_dev(pwmchip_dev);
	unsigned int i;
	int ret = 0;

	for (i = 0; i < npwm; i++) {
		struct pwm_device *pwm = &chip->pwms[i];
		struct pwm_state state;
		struct pwm_export *export;

		export = pwm_class_get_state(pwmchip_dev, pwm, &state);
		if (!export)
			continue;

		/* If pwmchip was not enabled before suspend, do nothing. */
		if (!export->suspend.enabled) {
			/* release lock taken in pwm_class_get_state */
			mutex_unlock(&export->lock);
			continue;
		}

		state.enabled = export->suspend.enabled;
		ret = pwm_class_apply_state(export, pwm, &state);
		if (ret < 0)
			break;
	}

	return ret;
}

static int pwm_class_suspend(struct device *pwmchip_dev)
{
	struct pwm_chip *chip = pwmchip_from_dev(pwmchip_dev);
	unsigned int i;
	int ret = 0;

	for (i = 0; i < chip->npwm; i++) {
		struct pwm_device *pwm = &chip->pwms[i];
		struct pwm_state state;
		struct pwm_export *export;

		export = pwm_class_get_state(pwmchip_dev, pwm, &state);
		if (!export)
			continue;

		/*
		 * If pwmchip was not enabled before suspend, save
		 * state for resume time and do nothing else.
		 */
		export->suspend = state;
		if (!state.enabled) {
			/* release lock taken in pwm_class_get_state */
			mutex_unlock(&export->lock);
			continue;
		}

		state.enabled = false;
		ret = pwm_class_apply_state(export, pwm, &state);
		if (ret < 0) {
			/*
			 * roll back the PWM devices that were disabled by
			 * this suspend function.
			 */
			pwm_class_resume_npwm(pwmchip_dev, i);
			break;
		}
	}

	return ret;
}

static int pwm_class_resume(struct device *pwmchip_dev)
{
	struct pwm_chip *chip = pwmchip_from_dev(pwmchip_dev);

	return pwm_class_resume_npwm(pwmchip_dev, chip->npwm);
}

static DEFINE_SIMPLE_DEV_PM_OPS(pwm_class_pm_ops, pwm_class_suspend, pwm_class_resume);

static struct class pwm_class = {
	.name = "pwm",
	.dev_groups = pwm_chip_groups,
	.pm = pm_sleep_ptr(&pwm_class_pm_ops),
};

static void pwmchip_sysfs_unexport(struct pwm_chip *chip)
{
	unsigned int i;

	for (i = 0; i < chip->npwm; i++) {
		struct pwm_device *pwm = &chip->pwms[i];

		if (test_bit(PWMF_EXPORTED, &pwm->flags))
			pwm_unexport_child(&chip->dev, pwm);
	}
}

#define PWMCHIP_ALIGN ARCH_DMA_MINALIGN

static void *pwmchip_priv(struct pwm_chip *chip)
{
	return (void *)chip + ALIGN(struct_size(chip, pwms, chip->npwm), PWMCHIP_ALIGN);
}

/* This is the counterpart to pwmchip_alloc() */
void pwmchip_put(struct pwm_chip *chip)
{
	put_device(&chip->dev);
}
EXPORT_SYMBOL_GPL(pwmchip_put);

static void pwmchip_release(struct device *pwmchip_dev)
{
	struct pwm_chip *chip = pwmchip_from_dev(pwmchip_dev);

	kfree(chip);
}

struct pwm_chip *pwmchip_alloc(struct device *parent, unsigned int npwm, size_t sizeof_priv)
{
	struct pwm_chip *chip;
	struct device *pwmchip_dev;
	size_t alloc_size;
	unsigned int i;

	alloc_size = size_add(ALIGN(struct_size(chip, pwms, npwm), PWMCHIP_ALIGN),
			      sizeof_priv);

	chip = kzalloc(alloc_size, GFP_KERNEL);
	if (!chip)
		return ERR_PTR(-ENOMEM);

	chip->npwm = npwm;
	chip->uses_pwmchip_alloc = true;
	chip->operational = false;

	pwmchip_dev = &chip->dev;
	device_initialize(pwmchip_dev);
	pwmchip_dev->class = &pwm_class;
	pwmchip_dev->parent = parent;
	pwmchip_dev->release = pwmchip_release;

	pwmchip_set_drvdata(chip, pwmchip_priv(chip));

	for (i = 0; i < chip->npwm; i++) {
		struct pwm_device *pwm = &chip->pwms[i];
		pwm->chip = chip;
		pwm->hwpwm = i;
	}

	return chip;
}
EXPORT_SYMBOL_GPL(pwmchip_alloc);

static void devm_pwmchip_put(void *data)
{
	struct pwm_chip *chip = data;

	pwmchip_put(chip);
}

struct pwm_chip *devm_pwmchip_alloc(struct device *parent, unsigned int npwm, size_t sizeof_priv)
{
	struct pwm_chip *chip;
	int ret;

	chip = pwmchip_alloc(parent, npwm, sizeof_priv);
	if (IS_ERR(chip))
		return chip;

	ret = devm_add_action_or_reset(parent, devm_pwmchip_put, chip);
	if (ret)
		return ERR_PTR(ret);

	return chip;
}
EXPORT_SYMBOL_GPL(devm_pwmchip_alloc);

static void of_pwmchip_add(struct pwm_chip *chip)
{
	if (!pwmchip_parent(chip) || !pwmchip_parent(chip)->of_node)
		return;

	if (!chip->of_xlate)
		chip->of_xlate = of_pwm_xlate_with_flags;

	of_node_get(pwmchip_parent(chip)->of_node);
}

static void of_pwmchip_remove(struct pwm_chip *chip)
{
	if (pwmchip_parent(chip))
		of_node_put(pwmchip_parent(chip)->of_node);
}

static bool pwm_ops_check(const struct pwm_chip *chip)
{
	const struct pwm_ops *ops = chip->ops;

	if (ops->write_waveform) {
		if (!ops->round_waveform_tohw ||
		    !ops->round_waveform_fromhw ||
		    !ops->write_waveform)
			return false;
<<<<<<< HEAD

		if (WFHWSIZE < ops->sizeof_wfhw) {
			dev_warn(pwmchip_parent(chip), "WFHWSIZE < %zu\n", ops->sizeof_wfhw);
			return false;
		}
	} else {
		if (!ops->apply)
			return false;

		if (IS_ENABLED(CONFIG_PWM_DEBUG) && !ops->get_state)
			dev_warn(pwmchip_parent(chip),
				 "Please implement the .get_state() callback\n");
	}

=======

		if (WFHWSIZE < ops->sizeof_wfhw) {
			dev_warn(pwmchip_parent(chip), "WFHWSIZE < %zu\n", ops->sizeof_wfhw);
			return false;
		}
	} else {
		if (!ops->apply)
			return false;

		if (IS_ENABLED(CONFIG_PWM_DEBUG) && !ops->get_state)
			dev_warn(pwmchip_parent(chip),
				 "Please implement the .get_state() callback\n");
	}

>>>>>>> b2eaa117
	return true;
}

static struct device_link *pwm_device_link_add(struct device *dev,
					       struct pwm_device *pwm)
{
	struct device_link *dl;

	if (!dev) {
		/*
		 * No device for the PWM consumer has been provided. It may
		 * impact the PM sequence ordering: the PWM supplier may get
		 * suspended before the consumer.
		 */
		dev_warn(pwmchip_parent(pwm->chip),
			 "No consumer device specified to create a link to\n");
		return NULL;
	}

	dl = device_link_add(dev, pwmchip_parent(pwm->chip), DL_FLAG_AUTOREMOVE_CONSUMER);
	if (!dl) {
		dev_err(dev, "failed to create device link to %s\n",
			dev_name(pwmchip_parent(pwm->chip)));
		return ERR_PTR(-EINVAL);
	}

	return dl;
}

static struct pwm_chip *fwnode_to_pwmchip(struct fwnode_handle *fwnode)
{
	struct pwm_chip *chip;
	unsigned long id, tmp;

	guard(mutex)(&pwm_lock);

	idr_for_each_entry_ul(&pwm_chips, chip, tmp, id)
		if (pwmchip_parent(chip) && device_match_fwnode(pwmchip_parent(chip), fwnode))
			return chip;

	return ERR_PTR(-EPROBE_DEFER);
}

/**
 * of_pwm_get() - request a PWM via the PWM framework
 * @dev: device for PWM consumer
 * @np: device node to get the PWM from
 * @con_id: consumer name
 *
 * Returns the PWM device parsed from the phandle and index specified in the
 * "pwms" property of a device tree node or a negative error-code on failure.
 * Values parsed from the device tree are stored in the returned PWM device
 * object.
 *
 * If con_id is NULL, the first PWM device listed in the "pwms" property will
 * be requested. Otherwise the "pwm-names" property is used to do a reverse
 * lookup of the PWM index. This also means that the "pwm-names" property
 * becomes mandatory for devices that look up the PWM device via the con_id
 * parameter.
 *
 * Returns: A pointer to the requested PWM device or an ERR_PTR()-encoded
 * error code on failure.
 */
static struct pwm_device *of_pwm_get(struct device *dev, struct device_node *np,
				     const char *con_id)
{
	struct pwm_device *pwm = NULL;
	struct of_phandle_args args;
	struct device_link *dl;
	struct pwm_chip *chip;
	int index = 0;
	int err;

	if (con_id) {
		index = of_property_match_string(np, "pwm-names", con_id);
		if (index < 0)
			return ERR_PTR(index);
	}

	err = of_parse_phandle_with_args(np, "pwms", "#pwm-cells", index,
					 &args);
	if (err) {
		pr_err("%s(): can't parse \"pwms\" property\n", __func__);
		return ERR_PTR(err);
	}

	chip = fwnode_to_pwmchip(of_fwnode_handle(args.np));
	if (IS_ERR(chip)) {
		if (PTR_ERR(chip) != -EPROBE_DEFER)
			pr_err("%s(): PWM chip not found\n", __func__);

		pwm = ERR_CAST(chip);
		goto put;
	}

	pwm = chip->of_xlate(chip, &args);
	if (IS_ERR(pwm))
		goto put;

	dl = pwm_device_link_add(dev, pwm);
	if (IS_ERR(dl)) {
		/* of_xlate ended up calling pwm_request_from_chip() */
		pwm_put(pwm);
		pwm = ERR_CAST(dl);
		goto put;
	}

	/*
	 * If a consumer name was not given, try to look it up from the
	 * "pwm-names" property if it exists. Otherwise use the name of
	 * the user device node.
	 */
	if (!con_id) {
		err = of_property_read_string_index(np, "pwm-names", index,
						    &con_id);
		if (err < 0)
			con_id = np->name;
	}

	pwm->label = con_id;

put:
	of_node_put(args.np);

	return pwm;
}

/**
 * acpi_pwm_get() - request a PWM via parsing "pwms" property in ACPI
 * @fwnode: firmware node to get the "pwms" property from
 *
 * Returns the PWM device parsed from the fwnode and index specified in the
 * "pwms" property or a negative error-code on failure.
 * Values parsed from the device tree are stored in the returned PWM device
 * object.
 *
 * This is analogous to of_pwm_get() except con_id is not yet supported.
 * ACPI entries must look like
 * Package () {"pwms", Package ()
 *     { <PWM device reference>, <PWM index>, <PWM period> [, <PWM flags>]}}
 *
 * Returns: A pointer to the requested PWM device or an ERR_PTR()-encoded
 * error code on failure.
 */
static struct pwm_device *acpi_pwm_get(const struct fwnode_handle *fwnode)
{
	struct pwm_device *pwm;
	struct fwnode_reference_args args;
	struct pwm_chip *chip;
	int ret;

	memset(&args, 0, sizeof(args));

	ret = __acpi_node_get_property_reference(fwnode, "pwms", 0, 3, &args);
	if (ret < 0)
		return ERR_PTR(ret);

	if (args.nargs < 2)
		return ERR_PTR(-EPROTO);

	chip = fwnode_to_pwmchip(args.fwnode);
	if (IS_ERR(chip))
		return ERR_CAST(chip);

	pwm = pwm_request_from_chip(chip, args.args[0], NULL);
	if (IS_ERR(pwm))
		return pwm;

	pwm->args.period = args.args[1];
	pwm->args.polarity = PWM_POLARITY_NORMAL;

	if (args.nargs > 2 && args.args[2] & PWM_POLARITY_INVERTED)
		pwm->args.polarity = PWM_POLARITY_INVERSED;

	return pwm;
}

static DEFINE_MUTEX(pwm_lookup_lock);
static LIST_HEAD(pwm_lookup_list);

/**
 * pwm_get() - look up and request a PWM device
 * @dev: device for PWM consumer
 * @con_id: consumer name
 *
 * Lookup is first attempted using DT. If the device was not instantiated from
 * a device tree, a PWM chip and a relative index is looked up via a table
 * supplied by board setup code (see pwm_add_table()).
 *
 * Once a PWM chip has been found the specified PWM device will be requested
 * and is ready to be used.
 *
 * Returns: A pointer to the requested PWM device or an ERR_PTR()-encoded
 * error code on failure.
 */
struct pwm_device *pwm_get(struct device *dev, const char *con_id)
{
	const struct fwnode_handle *fwnode = dev ? dev_fwnode(dev) : NULL;
	const char *dev_id = dev ? dev_name(dev) : NULL;
	struct pwm_device *pwm;
	struct pwm_chip *chip;
	struct device_link *dl;
	unsigned int best = 0;
	struct pwm_lookup *p, *chosen = NULL;
	unsigned int match;
	int err;

	/* look up via DT first */
	if (is_of_node(fwnode))
		return of_pwm_get(dev, to_of_node(fwnode), con_id);

	/* then lookup via ACPI */
	if (is_acpi_node(fwnode)) {
		pwm = acpi_pwm_get(fwnode);
		if (!IS_ERR(pwm) || PTR_ERR(pwm) != -ENOENT)
			return pwm;
	}

	/*
	 * We look up the provider in the static table typically provided by
	 * board setup code. We first try to lookup the consumer device by
	 * name. If the consumer device was passed in as NULL or if no match
	 * was found, we try to find the consumer by directly looking it up
	 * by name.
	 *
	 * If a match is found, the provider PWM chip is looked up by name
	 * and a PWM device is requested using the PWM device per-chip index.
	 *
	 * The lookup algorithm was shamelessly taken from the clock
	 * framework:
	 *
	 * We do slightly fuzzy matching here:
	 *  An entry with a NULL ID is assumed to be a wildcard.
	 *  If an entry has a device ID, it must match
	 *  If an entry has a connection ID, it must match
	 * Then we take the most specific entry - with the following order
	 * of precedence: dev+con > dev only > con only.
	 */
	scoped_guard(mutex, &pwm_lookup_lock)
		list_for_each_entry(p, &pwm_lookup_list, list) {
			match = 0;

			if (p->dev_id) {
				if (!dev_id || strcmp(p->dev_id, dev_id))
					continue;

				match += 2;
			}

			if (p->con_id) {
				if (!con_id || strcmp(p->con_id, con_id))
					continue;

				match += 1;
			}

			if (match > best) {
				chosen = p;

				if (match != 3)
					best = match;
				else
					break;
			}
		}

	if (!chosen)
		return ERR_PTR(-ENODEV);

	chip = pwmchip_find_by_name(chosen->provider);

	/*
	 * If the lookup entry specifies a module, load the module and retry
	 * the PWM chip lookup. This can be used to work around driver load
	 * ordering issues if driver's can't be made to properly support the
	 * deferred probe mechanism.
	 */
	if (!chip && chosen->module) {
		err = request_module(chosen->module);
		if (err == 0)
			chip = pwmchip_find_by_name(chosen->provider);
	}

	if (!chip)
		return ERR_PTR(-EPROBE_DEFER);

	pwm = pwm_request_from_chip(chip, chosen->index, con_id ?: dev_id);
	if (IS_ERR(pwm))
		return pwm;

	dl = pwm_device_link_add(dev, pwm);
	if (IS_ERR(dl)) {
		pwm_put(pwm);
		return ERR_CAST(dl);
	}

	pwm->args.period = chosen->period;
	pwm->args.polarity = chosen->polarity;

	return pwm;
}
EXPORT_SYMBOL_GPL(pwm_get);

/**
 * pwm_put() - release a PWM device
 * @pwm: PWM device
 */
void pwm_put(struct pwm_device *pwm)
{
	struct pwm_chip *chip;

	if (!pwm)
		return;

	chip = pwm->chip;

	guard(mutex)(&pwm_lock);

	/*
	 * Trigger a warning if a consumer called pwm_put() twice.
	 * If the chip isn't operational, PWMF_REQUESTED was already cleared in
	 * pwmchip_remove(). So don't warn in this case.
	 */
	if (chip->operational && !test_and_clear_bit(PWMF_REQUESTED, &pwm->flags)) {
		pr_warn("PWM device already freed\n");
		return;
	}

	if (chip->operational && chip->ops->free)
		pwm->chip->ops->free(pwm->chip, pwm);

	pwm->label = NULL;

	put_device(&chip->dev);

	module_put(chip->owner);
}
EXPORT_SYMBOL_GPL(pwm_put);

static void devm_pwm_release(void *pwm)
{
	pwm_put(pwm);
}

/**
 * devm_pwm_get() - resource managed pwm_get()
 * @dev: device for PWM consumer
 * @con_id: consumer name
 *
 * This function performs like pwm_get() but the acquired PWM device will
 * automatically be released on driver detach.
 *
 * Returns: A pointer to the requested PWM device or an ERR_PTR()-encoded
 * error code on failure.
 */
struct pwm_device *devm_pwm_get(struct device *dev, const char *con_id)
{
	struct pwm_device *pwm;
	int ret;

	pwm = pwm_get(dev, con_id);
	if (IS_ERR(pwm))
		return pwm;

	ret = devm_add_action_or_reset(dev, devm_pwm_release, pwm);
	if (ret)
		return ERR_PTR(ret);

	return pwm;
}
EXPORT_SYMBOL_GPL(devm_pwm_get);

/**
 * devm_fwnode_pwm_get() - request a resource managed PWM from firmware node
 * @dev: device for PWM consumer
 * @fwnode: firmware node to get the PWM from
 * @con_id: consumer name
 *
 * Returns the PWM device parsed from the firmware node. See of_pwm_get() and
 * acpi_pwm_get() for a detailed description.
 *
 * Returns: A pointer to the requested PWM device or an ERR_PTR()-encoded
 * error code on failure.
 */
struct pwm_device *devm_fwnode_pwm_get(struct device *dev,
				       struct fwnode_handle *fwnode,
				       const char *con_id)
{
	struct pwm_device *pwm = ERR_PTR(-ENODEV);
	int ret;

	if (is_of_node(fwnode))
		pwm = of_pwm_get(dev, to_of_node(fwnode), con_id);
	else if (is_acpi_node(fwnode))
		pwm = acpi_pwm_get(fwnode);
	if (IS_ERR(pwm))
		return pwm;

	ret = devm_add_action_or_reset(dev, devm_pwm_release, pwm);
	if (ret)
		return ERR_PTR(ret);

	return pwm;
}
EXPORT_SYMBOL_GPL(devm_fwnode_pwm_get);

/**
 * __pwmchip_add() - register a new PWM chip
 * @chip: the PWM chip to add
 * @owner: reference to the module providing the chip.
 *
 * Register a new PWM chip. @owner is supposed to be THIS_MODULE, use the
 * pwmchip_add wrapper to do this right.
 *
 * Returns: 0 on success or a negative error code on failure.
 */
int __pwmchip_add(struct pwm_chip *chip, struct module *owner)
{
	int ret;

	if (!chip || !pwmchip_parent(chip) || !chip->ops || !chip->npwm)
		return -EINVAL;

	/*
	 * a struct pwm_chip must be allocated using (devm_)pwmchip_alloc,
	 * otherwise the embedded struct device might disappear too early
	 * resulting in memory corruption.
	 * Catch drivers that were not converted appropriately.
	 */
	if (!chip->uses_pwmchip_alloc)
		return -EINVAL;

	if (!pwm_ops_check(chip))
		return -EINVAL;

	chip->owner = owner;

	if (chip->atomic)
		spin_lock_init(&chip->atomic_lock);
	else
		mutex_init(&chip->nonatomic_lock);

	guard(mutex)(&pwm_lock);

	ret = idr_alloc(&pwm_chips, chip, 0, 0, GFP_KERNEL);
	if (ret < 0)
		return ret;

	chip->id = ret;

	dev_set_name(&chip->dev, "pwmchip%u", chip->id);

	if (IS_ENABLED(CONFIG_OF))
		of_pwmchip_add(chip);

	scoped_guard(pwmchip, chip)
		chip->operational = true;

	ret = device_add(&chip->dev);
	if (ret)
		goto err_device_add;

	return 0;

err_device_add:
	scoped_guard(pwmchip, chip)
		chip->operational = false;

	if (IS_ENABLED(CONFIG_OF))
		of_pwmchip_remove(chip);

	idr_remove(&pwm_chips, chip->id);

	return ret;
}
EXPORT_SYMBOL_GPL(__pwmchip_add);

/**
 * pwmchip_remove() - remove a PWM chip
 * @chip: the PWM chip to remove
 *
 * Removes a PWM chip.
 */
void pwmchip_remove(struct pwm_chip *chip)
{
	pwmchip_sysfs_unexport(chip);

	scoped_guard(mutex, &pwm_lock) {
		unsigned int i;

		scoped_guard(pwmchip, chip)
			chip->operational = false;

		for (i = 0; i < chip->npwm; ++i) {
			struct pwm_device *pwm = &chip->pwms[i];

			if (test_and_clear_bit(PWMF_REQUESTED, &pwm->flags)) {
				dev_warn(&chip->dev, "Freeing requested PWM #%u\n", i);
				if (pwm->chip->ops->free)
					pwm->chip->ops->free(pwm->chip, pwm);
			}
		}

		if (IS_ENABLED(CONFIG_OF))
			of_pwmchip_remove(chip);

		idr_remove(&pwm_chips, chip->id);
	}

	device_del(&chip->dev);
}
EXPORT_SYMBOL_GPL(pwmchip_remove);

static void devm_pwmchip_remove(void *data)
{
	struct pwm_chip *chip = data;

	pwmchip_remove(chip);
}

int __devm_pwmchip_add(struct device *dev, struct pwm_chip *chip, struct module *owner)
{
	int ret;

	ret = __pwmchip_add(chip, owner);
	if (ret)
		return ret;

	return devm_add_action_or_reset(dev, devm_pwmchip_remove, chip);
}
EXPORT_SYMBOL_GPL(__devm_pwmchip_add);

/**
 * pwm_add_table() - register PWM device consumers
 * @table: array of consumers to register
 * @num: number of consumers in table
 */
void pwm_add_table(struct pwm_lookup *table, size_t num)
{
	guard(mutex)(&pwm_lookup_lock);

	while (num--) {
		list_add_tail(&table->list, &pwm_lookup_list);
		table++;
	}
}

/**
 * pwm_remove_table() - unregister PWM device consumers
 * @table: array of consumers to unregister
 * @num: number of consumers in table
 */
void pwm_remove_table(struct pwm_lookup *table, size_t num)
{
	guard(mutex)(&pwm_lookup_lock);

	while (num--) {
		list_del(&table->list);
		table++;
	}
}

static void pwm_dbg_show(struct pwm_chip *chip, struct seq_file *s)
{
	unsigned int i;

	for (i = 0; i < chip->npwm; i++) {
		struct pwm_device *pwm = &chip->pwms[i];
		struct pwm_state state;

		pwm_get_state(pwm, &state);

		seq_printf(s, " pwm-%-3d (%-20.20s):", i, pwm->label);

		if (test_bit(PWMF_REQUESTED, &pwm->flags))
			seq_puts(s, " requested");

		if (state.enabled)
			seq_puts(s, " enabled");

		seq_printf(s, " period: %llu ns", state.period);
		seq_printf(s, " duty: %llu ns", state.duty_cycle);
		seq_printf(s, " polarity: %s",
			   state.polarity ? "inverse" : "normal");

		if (state.usage_power)
			seq_puts(s, " usage_power");

		seq_puts(s, "\n");
	}
}

static void *pwm_seq_start(struct seq_file *s, loff_t *pos)
{
	unsigned long id = *pos;
	void *ret;

	mutex_lock(&pwm_lock);
	s->private = "";

	ret = idr_get_next_ul(&pwm_chips, &id);
	*pos = id;
	return ret;
}

static void *pwm_seq_next(struct seq_file *s, void *v, loff_t *pos)
{
	unsigned long id = *pos + 1;
	void *ret;

	s->private = "\n";

	ret = idr_get_next_ul(&pwm_chips, &id);
	*pos = id;
	return ret;
}

static void pwm_seq_stop(struct seq_file *s, void *v)
{
	mutex_unlock(&pwm_lock);
}

static int pwm_seq_show(struct seq_file *s, void *v)
{
	struct pwm_chip *chip = v;

	seq_printf(s, "%s%d: %s/%s, %d PWM device%s\n",
		   (char *)s->private, chip->id,
		   pwmchip_parent(chip)->bus ? pwmchip_parent(chip)->bus->name : "no-bus",
		   dev_name(pwmchip_parent(chip)), chip->npwm,
		   (chip->npwm != 1) ? "s" : "");

	pwm_dbg_show(chip, s);

	return 0;
}

static const struct seq_operations pwm_debugfs_sops = {
	.start = pwm_seq_start,
	.next = pwm_seq_next,
	.stop = pwm_seq_stop,
	.show = pwm_seq_show,
};

DEFINE_SEQ_ATTRIBUTE(pwm_debugfs);

static int __init pwm_init(void)
{
	int ret;

	ret = class_register(&pwm_class);
	if (ret) {
		pr_err("Failed to initialize PWM class (%pe)\n", ERR_PTR(ret));
		return ret;
	}

	if (IS_ENABLED(CONFIG_DEBUG_FS))
		debugfs_create_file("pwm", 0444, NULL, NULL, &pwm_debugfs_fops);

	return 0;
}
subsys_initcall(pwm_init);<|MERGE_RESOLUTION|>--- conflicted
+++ resolved
@@ -722,41 +722,6 @@
 }
 EXPORT_SYMBOL_GPL(pwm_apply_atomic);
 
-static int pwm_get_state_hw(struct pwm_device *pwm, struct pwm_state *state)
-{
-	struct pwm_chip *chip = pwm->chip;
-	const struct pwm_ops *ops = chip->ops;
-	int ret = -EOPNOTSUPP;
-
-	if (ops->read_waveform) {
-		char wfhw[WFHWSIZE];
-		struct pwm_waveform wf;
-
-		BUG_ON(WFHWSIZE < ops->sizeof_wfhw);
-
-		scoped_guard(pwmchip, chip) {
-
-			ret = __pwm_read_waveform(chip, pwm, &wfhw);
-			if (ret)
-				return ret;
-
-			ret = __pwm_round_waveform_fromhw(chip, pwm, &wfhw, &wf);
-			if (ret)
-				return ret;
-		}
-
-		pwm_wf2state(&wf, state);
-
-	} else if (ops->get_state) {
-		scoped_guard(pwmchip, chip)
-			ret = ops->get_state(chip, pwm, state);
-
-		trace_pwm_get(pwm, state, ret);
-	}
-
-	return ret;
-}
-
 /**
  * pwm_get_state_hw() - get the current PWM state from hardware
  * @pwm: PWM device
@@ -1649,7 +1614,6 @@
 		    !ops->round_waveform_fromhw ||
 		    !ops->write_waveform)
 			return false;
-<<<<<<< HEAD
 
 		if (WFHWSIZE < ops->sizeof_wfhw) {
 			dev_warn(pwmchip_parent(chip), "WFHWSIZE < %zu\n", ops->sizeof_wfhw);
@@ -1664,22 +1628,6 @@
 				 "Please implement the .get_state() callback\n");
 	}
 
-=======
-
-		if (WFHWSIZE < ops->sizeof_wfhw) {
-			dev_warn(pwmchip_parent(chip), "WFHWSIZE < %zu\n", ops->sizeof_wfhw);
-			return false;
-		}
-	} else {
-		if (!ops->apply)
-			return false;
-
-		if (IS_ENABLED(CONFIG_PWM_DEBUG) && !ops->get_state)
-			dev_warn(pwmchip_parent(chip),
-				 "Please implement the .get_state() callback\n");
-	}
-
->>>>>>> b2eaa117
 	return true;
 }
 
