// SPDX-License-Identifier: GPL-2.0
/*
 * Primary to Sideband (P2SB) bridge access support
 *
 * Copyright (c) 2017, 2021-2022 Intel Corporation.
 *
 * Authors: Andy Shevchenko <andriy.shevchenko@linux.intel.com>
 *	    Jonathan Yong <jonathan.yong@intel.com>
 */

#include <linux/bits.h>
#include <linux/export.h>
#include <linux/pci.h>
#include <linux/platform_data/x86/p2sb.h>

#include <asm/cpu_device_id.h>
#include <asm/intel-family.h>

#define P2SBC			0xe0
#define P2SBC_HIDE		BIT(8)

#define P2SB_DEVFN_DEFAULT	PCI_DEVFN(31, 1)
#define P2SB_DEVFN_GOLDMONT	PCI_DEVFN(13, 0)
#define SPI_DEVFN_GOLDMONT	PCI_DEVFN(13, 2)

static const struct x86_cpu_id p2sb_cpu_ids[] = {
	X86_MATCH_INTEL_FAM6_MODEL(ATOM_GOLDMONT, P2SB_DEVFN_GOLDMONT),
	{}
};

/*
 * Cache BAR0 of P2SB device functions 0 to 7.
 * TODO: The constant 8 is the number of functions that PCI specification
 *       defines. Same definitions exist tree-wide. Unify this definition and
 *       the other definitions then move to include/uapi/linux/pci.h.
 */
#define NR_P2SB_RES_CACHE 8

struct p2sb_res_cache {
	u32 bus_dev_id;
	struct resource res;
};

static struct p2sb_res_cache p2sb_resources[NR_P2SB_RES_CACHE];

<<<<<<< HEAD
static int p2sb_get_devfn(unsigned int *devfn)
=======
static void p2sb_get_devfn(unsigned int *devfn)
>>>>>>> 0c383648
{
	unsigned int fn = P2SB_DEVFN_DEFAULT;
	const struct x86_cpu_id *id;

	id = x86_match_cpu(p2sb_cpu_ids);
	if (id)
		fn = (unsigned int)id->driver_data;

	*devfn = fn;
}

static bool p2sb_valid_resource(const struct resource *res)
{
	return res->flags & ~IORESOURCE_UNSET;
}

static bool p2sb_valid_resource(struct resource *res)
{
	if (res->flags)
		return true;

	return false;
}

/* Copy resource from the first BAR of the device in question */
static void p2sb_read_bar0(struct pci_dev *pdev, struct resource *mem)
{
	struct resource *bar0 = pci_resource_n(pdev, 0);

	/* Make sure we have no dangling pointers in the output */
	memset(mem, 0, sizeof(*mem));

	/*
	 * We copy only selected fields from the original resource.
	 * Because a PCI device will be removed soon, we may not use
	 * any allocated data, hence we may not copy any pointers.
	 */
	mem->start = bar0->start;
	mem->end = bar0->end;
	mem->flags = bar0->flags;
	mem->desc = bar0->desc;
}

static void p2sb_scan_and_cache_devfn(struct pci_bus *bus, unsigned int devfn)
{
	struct p2sb_res_cache *cache = &p2sb_resources[PCI_FUNC(devfn)];
	struct pci_dev *pdev;

	pdev = pci_scan_single_device(bus, devfn);
	if (!pdev)
		return;

	p2sb_read_bar0(pdev, &cache->res);
	cache->bus_dev_id = bus->dev.id;

	pci_stop_and_remove_bus_device(pdev);
}

static int p2sb_scan_and_cache(struct pci_bus *bus, unsigned int devfn)
{
	/* Scan the P2SB device and cache its BAR0 */
	p2sb_scan_and_cache_devfn(bus, devfn);

	/* On Goldmont p2sb_bar() also gets called for the SPI controller */
	if (devfn == P2SB_DEVFN_GOLDMONT)
		p2sb_scan_and_cache_devfn(bus, SPI_DEVFN_GOLDMONT);

	if (!p2sb_valid_resource(&p2sb_resources[PCI_FUNC(devfn)].res))
		return -ENOENT;

	return 0;
}

static struct pci_bus *p2sb_get_bus(struct pci_bus *bus)
{
	static struct pci_bus *p2sb_bus;

	bus = bus ?: p2sb_bus;
	if (bus)
		return bus;

	/* Assume P2SB is on the bus 0 in domain 0 */
	p2sb_bus = pci_find_bus(0, 0);
	return p2sb_bus;
}

static int p2sb_cache_resources(void)
{
	unsigned int devfn_p2sb;
	u32 value = P2SBC_HIDE;
	struct pci_bus *bus;
	u16 class;
	int ret;

	/* Get devfn for P2SB device itself */
	p2sb_get_devfn(&devfn_p2sb);

	bus = p2sb_get_bus(NULL);
	if (!bus)
		return -ENODEV;

<<<<<<< HEAD
	bus = p2sb_get_bus(NULL);
	if (!bus)
		return -ENODEV;

=======
>>>>>>> 0c383648
	/*
	 * When a device with same devfn exists and its device class is not
	 * PCI_CLASS_MEMORY_OTHER for P2SB, do not touch it.
	 */
	pci_bus_read_config_word(bus, devfn_p2sb, PCI_CLASS_DEVICE, &class);
	if (!PCI_POSSIBLE_ERROR(class) && class != PCI_CLASS_MEMORY_OTHER)
		return -ENODEV;

	/*
	 * Prevent concurrent PCI bus scan from seeing the P2SB device and
	 * removing via sysfs while it is temporarily exposed.
	 */
	pci_lock_rescan_remove();

	/*
	 * The BIOS prevents the P2SB device from being enumerated by the PCI
	 * subsystem, so we need to unhide and hide it back to lookup the BAR.
	 * Unhide the P2SB device here, if needed.
	 */
	pci_bus_read_config_dword(bus, devfn_p2sb, P2SBC, &value);
	if (value & P2SBC_HIDE)
		pci_bus_write_config_dword(bus, devfn_p2sb, P2SBC, 0);

	ret = p2sb_scan_and_cache(bus, devfn_p2sb);

	/* Hide the P2SB device, if it was hidden */
	if (value & P2SBC_HIDE)
		pci_bus_write_config_dword(bus, devfn_p2sb, P2SBC, P2SBC_HIDE);

	pci_unlock_rescan_remove();

	return ret;
}
<<<<<<< HEAD

/**
 * p2sb_bar - Get Primary to Sideband (P2SB) bridge device BAR
 * @bus: PCI bus to communicate with
 * @devfn: PCI slot and function to communicate with
 * @mem: memory resource to be filled in
 *
 * If @bus is NULL, the bus 0 in domain 0 will be used.
 * If @devfn is 0, it will be replaced by devfn of the P2SB device.
 *
 * Caller must provide a valid pointer to @mem.
 *
 * Return:
 * 0 on success or appropriate errno value on error.
 */
int p2sb_bar(struct pci_bus *bus, unsigned int devfn, struct resource *mem)
{
	struct p2sb_res_cache *cache;
	int ret;

	bus = p2sb_get_bus(bus);
	if (!bus)
		return -ENODEV;

	if (!devfn) {
		ret = p2sb_get_devfn(&devfn);
		if (ret)
			return ret;
	}

=======

/**
 * p2sb_bar - Get Primary to Sideband (P2SB) bridge device BAR
 * @bus: PCI bus to communicate with
 * @devfn: PCI slot and function to communicate with
 * @mem: memory resource to be filled in
 *
 * If @bus is NULL, the bus 0 in domain 0 will be used.
 * If @devfn is 0, it will be replaced by devfn of the P2SB device.
 *
 * Caller must provide a valid pointer to @mem.
 *
 * Return:
 * 0 on success or appropriate errno value on error.
 */
int p2sb_bar(struct pci_bus *bus, unsigned int devfn, struct resource *mem)
{
	struct p2sb_res_cache *cache;

	bus = p2sb_get_bus(bus);
	if (!bus)
		return -ENODEV;

	if (!devfn)
		p2sb_get_devfn(&devfn);

>>>>>>> 0c383648
	cache = &p2sb_resources[PCI_FUNC(devfn)];
	if (cache->bus_dev_id != bus->dev.id)
		return -ENODEV;

	if (!p2sb_valid_resource(&cache->res))
		return -ENOENT;

	memcpy(mem, &cache->res, sizeof(*mem));
<<<<<<< HEAD
	return 0;
}
EXPORT_SYMBOL_GPL(p2sb_bar);

static int __init p2sb_fs_init(void)
{
	p2sb_cache_resources();
	return 0;
}

/*
 * pci_rescan_remove_lock to avoid access to unhidden P2SB devices can
 * not be locked in sysfs pci bus rescan path because of deadlock. To
 * avoid the deadlock, access to P2SB devices with the lock at an early
 * step in kernel initialization and cache required resources. This
 * should happen after subsys_initcall which initializes PCI subsystem
 * and before device_initcall which requires P2SB resources.
 */
fs_initcall(p2sb_fs_init);
=======
	return 0;
}
EXPORT_SYMBOL_GPL(p2sb_bar);

static int __init p2sb_fs_init(void)
{
	return p2sb_cache_resources();
}

/*
 * pci_rescan_remove_lock() can not be locked in sysfs PCI bus rescan path
 * because of deadlock. To avoid the deadlock, access P2SB devices with the lock
 * at an early step in kernel initialization and cache required resources.
 *
 * We want to run as early as possible. If the P2SB was assigned a bad BAR,
 * we'll need to wait on pcibios_assign_resources() to fix it. So, our list of
 * initcall dependencies looks something like this:
 *
 * ...
 * subsys_initcall (pci_subsys_init)
 * fs_initcall     (pcibios_assign_resources)
 */
fs_initcall_sync(p2sb_fs_init);
>>>>>>> 0c383648
<|MERGE_RESOLUTION|>--- conflicted
+++ resolved
@@ -43,11 +43,7 @@
 
 static struct p2sb_res_cache p2sb_resources[NR_P2SB_RES_CACHE];
 
-<<<<<<< HEAD
-static int p2sb_get_devfn(unsigned int *devfn)
-=======
 static void p2sb_get_devfn(unsigned int *devfn)
->>>>>>> 0c383648
 {
 	unsigned int fn = P2SB_DEVFN_DEFAULT;
 	const struct x86_cpu_id *id;
@@ -62,14 +58,6 @@
 static bool p2sb_valid_resource(const struct resource *res)
 {
 	return res->flags & ~IORESOURCE_UNSET;
-}
-
-static bool p2sb_valid_resource(struct resource *res)
-{
-	if (res->flags)
-		return true;
-
-	return false;
 }
 
 /* Copy resource from the first BAR of the device in question */
@@ -149,13 +137,6 @@
 	if (!bus)
 		return -ENODEV;
 
-<<<<<<< HEAD
-	bus = p2sb_get_bus(NULL);
-	if (!bus)
-		return -ENODEV;
-
-=======
->>>>>>> 0c383648
 	/*
 	 * When a device with same devfn exists and its device class is not
 	 * PCI_CLASS_MEMORY_OTHER for P2SB, do not touch it.
@@ -189,7 +170,6 @@
 
 	return ret;
 }
-<<<<<<< HEAD
 
 /**
  * p2sb_bar - Get Primary to Sideband (P2SB) bridge device BAR
@@ -208,46 +188,14 @@
 int p2sb_bar(struct pci_bus *bus, unsigned int devfn, struct resource *mem)
 {
 	struct p2sb_res_cache *cache;
-	int ret;
 
 	bus = p2sb_get_bus(bus);
 	if (!bus)
 		return -ENODEV;
 
-	if (!devfn) {
-		ret = p2sb_get_devfn(&devfn);
-		if (ret)
-			return ret;
-	}
-
-=======
-
-/**
- * p2sb_bar - Get Primary to Sideband (P2SB) bridge device BAR
- * @bus: PCI bus to communicate with
- * @devfn: PCI slot and function to communicate with
- * @mem: memory resource to be filled in
- *
- * If @bus is NULL, the bus 0 in domain 0 will be used.
- * If @devfn is 0, it will be replaced by devfn of the P2SB device.
- *
- * Caller must provide a valid pointer to @mem.
- *
- * Return:
- * 0 on success or appropriate errno value on error.
- */
-int p2sb_bar(struct pci_bus *bus, unsigned int devfn, struct resource *mem)
-{
-	struct p2sb_res_cache *cache;
-
-	bus = p2sb_get_bus(bus);
-	if (!bus)
-		return -ENODEV;
-
 	if (!devfn)
 		p2sb_get_devfn(&devfn);
 
->>>>>>> 0c383648
 	cache = &p2sb_resources[PCI_FUNC(devfn)];
 	if (cache->bus_dev_id != bus->dev.id)
 		return -ENODEV;
@@ -256,27 +204,6 @@
 		return -ENOENT;
 
 	memcpy(mem, &cache->res, sizeof(*mem));
-<<<<<<< HEAD
-	return 0;
-}
-EXPORT_SYMBOL_GPL(p2sb_bar);
-
-static int __init p2sb_fs_init(void)
-{
-	p2sb_cache_resources();
-	return 0;
-}
-
-/*
- * pci_rescan_remove_lock to avoid access to unhidden P2SB devices can
- * not be locked in sysfs pci bus rescan path because of deadlock. To
- * avoid the deadlock, access to P2SB devices with the lock at an early
- * step in kernel initialization and cache required resources. This
- * should happen after subsys_initcall which initializes PCI subsystem
- * and before device_initcall which requires P2SB resources.
- */
-fs_initcall(p2sb_fs_init);
-=======
 	return 0;
 }
 EXPORT_SYMBOL_GPL(p2sb_bar);
@@ -299,5 +226,4 @@
  * subsys_initcall (pci_subsys_init)
  * fs_initcall     (pcibios_assign_resources)
  */
-fs_initcall_sync(p2sb_fs_init);
->>>>>>> 0c383648
+fs_initcall_sync(p2sb_fs_init);