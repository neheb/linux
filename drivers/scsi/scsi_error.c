// SPDX-License-Identifier: GPL-2.0-only
/*
 *  scsi_error.c Copyright (C) 1997 Eric Youngdale
 *
 *  SCSI error/timeout handling
 *      Initial versions: Eric Youngdale.  Based upon conversations with
 *                        Leonard Zubkoff and David Miller at Linux Expo,
 *                        ideas originating from all over the place.
 *
 *	Restructured scsi_unjam_host and associated functions.
 *	September 04, 2002 Mike Anderson (andmike@us.ibm.com)
 *
 *	Forward port of Russell King's (rmk@arm.linux.org.uk) changes and
 *	minor cleanups.
 *	September 30, 2002 Mike Anderson (andmike@us.ibm.com)
 */

#include <linux/module.h>
#include <linux/sched.h>
#include <linux/gfp.h>
#include <linux/timer.h>
#include <linux/string.h>
#include <linux/kernel.h>
#include <linux/freezer.h>
#include <linux/kthread.h>
#include <linux/interrupt.h>
#include <linux/blkdev.h>
#include <linux/delay.h>
#include <linux/jiffies.h>

#include <scsi/scsi.h>
#include <scsi/scsi_cmnd.h>
#include <scsi/scsi_dbg.h>
#include <scsi/scsi_device.h>
#include <scsi/scsi_driver.h>
#include <scsi/scsi_eh.h>
#include <scsi/scsi_common.h>
#include <scsi/scsi_transport.h>
#include <scsi/scsi_host.h>
#include <scsi/scsi_ioctl.h>
#include <scsi/scsi_dh.h>
#include <scsi/scsi_devinfo.h>
#include <scsi/sg.h>

#include "scsi_priv.h"
#include "scsi_logging.h"
#include "scsi_transport_api.h"

#include <trace/events/scsi.h>

#include <asm/unaligned.h>

/*
 * These should *probably* be handled by the host itself.
 * Since it is allowed to sleep, it probably should.
 */
#define BUS_RESET_SETTLE_TIME   (10)
#define HOST_RESET_SETTLE_TIME  (10)

static int scsi_eh_try_stu(struct scsi_cmnd *scmd);
static enum scsi_disposition scsi_try_to_abort_cmd(struct scsi_host_template *,
						   struct scsi_cmnd *);

void scsi_eh_wakeup(struct Scsi_Host *shost)
{
	lockdep_assert_held(shost->host_lock);

	if (scsi_host_busy(shost) == shost->host_failed) {
		trace_scsi_eh_wakeup(shost);
		wake_up_process(shost->ehandler);
		SCSI_LOG_ERROR_RECOVERY(5, shost_printk(KERN_INFO, shost,
			"Waking error handler thread\n"));
	}
}

/**
 * scsi_schedule_eh - schedule EH for SCSI host
 * @shost:	SCSI host to invoke error handling on.
 *
 * Schedule SCSI EH without scmd.
 */
void scsi_schedule_eh(struct Scsi_Host *shost)
{
	unsigned long flags;

	spin_lock_irqsave(shost->host_lock, flags);

	if (scsi_host_set_state(shost, SHOST_RECOVERY) == 0 ||
	    scsi_host_set_state(shost, SHOST_CANCEL_RECOVERY) == 0) {
		shost->host_eh_scheduled++;
		scsi_eh_wakeup(shost);
	}

	spin_unlock_irqrestore(shost->host_lock, flags);
}
EXPORT_SYMBOL_GPL(scsi_schedule_eh);

static int scsi_host_eh_past_deadline(struct Scsi_Host *shost)
{
	if (!shost->last_reset || shost->eh_deadline == -1)
		return 0;

	/*
	 * 32bit accesses are guaranteed to be atomic
	 * (on all supported architectures), so instead
	 * of using a spinlock we can as well double check
	 * if eh_deadline has been set to 'off' during the
	 * time_before call.
	 */
	if (time_before(jiffies, shost->last_reset + shost->eh_deadline) &&
	    shost->eh_deadline > -1)
		return 0;

	return 1;
}

static bool scsi_cmd_retry_allowed(struct scsi_cmnd *cmd)
{
	if (cmd->allowed == SCSI_CMD_RETRIES_NO_LIMIT)
		return true;

	return ++cmd->retries <= cmd->allowed;
}

static bool scsi_eh_should_retry_cmd(struct scsi_cmnd *cmd)
{
	struct scsi_device *sdev = cmd->device;
	struct Scsi_Host *host = sdev->host;

	if (host->hostt->eh_should_retry_cmd)
		return  host->hostt->eh_should_retry_cmd(cmd);

	return true;
}

/**
 * scmd_eh_abort_handler - Handle command aborts
 * @work:	command to be aborted.
 *
 * Note: this function must be called only for a command that has timed out.
 * Because the block layer marks a request as complete before it calls
 * scsi_times_out(), a .scsi_done() call from the LLD for a command that has
 * timed out do not have any effect. Hence it is safe to call
 * scsi_finish_command() from this function.
 */
void
scmd_eh_abort_handler(struct work_struct *work)
{
	struct scsi_cmnd *scmd =
		container_of(work, struct scsi_cmnd, abort_work.work);
	struct scsi_device *sdev = scmd->device;
	struct Scsi_Host *shost = sdev->host;
	enum scsi_disposition rtn;
	unsigned long flags;

	if (scsi_host_eh_past_deadline(shost)) {
		SCSI_LOG_ERROR_RECOVERY(3,
			scmd_printk(KERN_INFO, scmd,
				    "eh timeout, not aborting\n"));
		goto out;
	}

	SCSI_LOG_ERROR_RECOVERY(3,
			scmd_printk(KERN_INFO, scmd,
				    "aborting command\n"));
	rtn = scsi_try_to_abort_cmd(shost->hostt, scmd);
	if (rtn != SUCCESS) {
		SCSI_LOG_ERROR_RECOVERY(3,
			scmd_printk(KERN_INFO, scmd,
				    "cmd abort %s\n",
				    (rtn == FAST_IO_FAIL) ?
				    "not send" : "failed"));
		goto out;
	}
	set_host_byte(scmd, DID_TIME_OUT);
	if (scsi_host_eh_past_deadline(shost)) {
		SCSI_LOG_ERROR_RECOVERY(3,
			scmd_printk(KERN_INFO, scmd,
				    "eh timeout, not retrying "
				    "aborted command\n"));
		goto out;
	}

	spin_lock_irqsave(shost->host_lock, flags);
	list_del_init(&scmd->eh_entry);

	/*
	 * If the abort succeeds, and there is no further
	 * EH action, clear the ->last_reset time.
	 */
	if (list_empty(&shost->eh_abort_list) &&
	    list_empty(&shost->eh_cmd_q))
		if (shost->eh_deadline != -1)
			shost->last_reset = 0;

	spin_unlock_irqrestore(shost->host_lock, flags);

	if (!scsi_noretry_cmd(scmd) &&
	    scsi_cmd_retry_allowed(scmd) &&
	    scsi_eh_should_retry_cmd(scmd)) {
		SCSI_LOG_ERROR_RECOVERY(3,
			scmd_printk(KERN_WARNING, scmd,
				    "retry aborted command\n"));
		scsi_queue_insert(scmd, SCSI_MLQUEUE_EH_RETRY);
	} else {
		SCSI_LOG_ERROR_RECOVERY(3,
			scmd_printk(KERN_WARNING, scmd,
				    "finish aborted command\n"));
		scsi_finish_command(scmd);
	}
	return;

out:
	spin_lock_irqsave(shost->host_lock, flags);
	list_del_init(&scmd->eh_entry);
	spin_unlock_irqrestore(shost->host_lock, flags);

	scsi_eh_scmd_add(scmd);
}

/**
 * scsi_abort_command - schedule a command abort
 * @scmd:	scmd to abort.
 *
 * We only need to abort commands after a command timeout
 */
static int
scsi_abort_command(struct scsi_cmnd *scmd)
{
	struct scsi_device *sdev = scmd->device;
	struct Scsi_Host *shost = sdev->host;
	unsigned long flags;

	if (scmd->eh_eflags & SCSI_EH_ABORT_SCHEDULED) {
		/*
		 * Retry after abort failed, escalate to next level.
		 */
		SCSI_LOG_ERROR_RECOVERY(3,
			scmd_printk(KERN_INFO, scmd,
				    "previous abort failed\n"));
		BUG_ON(delayed_work_pending(&scmd->abort_work));
		return FAILED;
	}

	spin_lock_irqsave(shost->host_lock, flags);
	if (shost->eh_deadline != -1 && !shost->last_reset)
		shost->last_reset = jiffies;
	BUG_ON(!list_empty(&scmd->eh_entry));
	list_add_tail(&scmd->eh_entry, &shost->eh_abort_list);
	spin_unlock_irqrestore(shost->host_lock, flags);

	scmd->eh_eflags |= SCSI_EH_ABORT_SCHEDULED;
	SCSI_LOG_ERROR_RECOVERY(3,
		scmd_printk(KERN_INFO, scmd, "abort scheduled\n"));
	queue_delayed_work(shost->tmf_work_q, &scmd->abort_work, HZ / 100);
	return SUCCESS;
}

/**
 * scsi_eh_reset - call into ->eh_action to reset internal counters
 * @scmd:	scmd to run eh on.
 *
 * The scsi driver might be carrying internal state about the
 * devices, so we need to call into the driver to reset the
 * internal state once the error handler is started.
 */
static void scsi_eh_reset(struct scsi_cmnd *scmd)
{
	if (!blk_rq_is_passthrough(scsi_cmd_to_rq(scmd))) {
		struct scsi_driver *sdrv = scsi_cmd_to_driver(scmd);
		if (sdrv->eh_reset)
			sdrv->eh_reset(scmd);
	}
}

static void scsi_eh_inc_host_failed(struct rcu_head *head)
{
	struct scsi_cmnd *scmd = container_of(head, typeof(*scmd), rcu);
	struct Scsi_Host *shost = scmd->device->host;
	unsigned long flags;

	spin_lock_irqsave(shost->host_lock, flags);
	shost->host_failed++;
	scsi_eh_wakeup(shost);
	spin_unlock_irqrestore(shost->host_lock, flags);
}

/**
 * scsi_eh_scmd_add - add scsi cmd to error handling.
 * @scmd:	scmd to run eh on.
 */
void scsi_eh_scmd_add(struct scsi_cmnd *scmd)
{
	struct Scsi_Host *shost = scmd->device->host;
	unsigned long flags;
	int ret;

	WARN_ON_ONCE(!shost->ehandler);

	spin_lock_irqsave(shost->host_lock, flags);
	if (scsi_host_set_state(shost, SHOST_RECOVERY)) {
		ret = scsi_host_set_state(shost, SHOST_CANCEL_RECOVERY);
		WARN_ON_ONCE(ret);
	}
	if (shost->eh_deadline != -1 && !shost->last_reset)
		shost->last_reset = jiffies;

	scsi_eh_reset(scmd);
	list_add_tail(&scmd->eh_entry, &shost->eh_cmd_q);
	spin_unlock_irqrestore(shost->host_lock, flags);
	/*
	 * Ensure that all tasks observe the host state change before the
	 * host_failed change.
	 */
	call_rcu(&scmd->rcu, scsi_eh_inc_host_failed);
}

/**
 * scsi_times_out - Timeout function for normal scsi commands.
 * @req:	request that is timing out.
 *
 * Notes:
 *     We do not need to lock this.  There is the potential for a race
 *     only in that the normal completion handling might run, but if the
 *     normal completion function determines that the timer has already
 *     fired, then it mustn't do anything.
 */
enum blk_eh_timer_return scsi_times_out(struct request *req)
{
	struct scsi_cmnd *scmd = blk_mq_rq_to_pdu(req);
	enum blk_eh_timer_return rtn = BLK_EH_DONE;
	struct Scsi_Host *host = scmd->device->host;

	trace_scsi_dispatch_cmd_timeout(scmd);
	scsi_log_completion(scmd, TIMEOUT_ERROR);

	if (host->eh_deadline != -1 && !host->last_reset)
		host->last_reset = jiffies;

	if (host->hostt->eh_timed_out)
		rtn = host->hostt->eh_timed_out(scmd);

	if (rtn == BLK_EH_DONE) {
		/*
		 * Set the command to complete first in order to prevent a real
		 * completion from releasing the command while error handling
		 * is using it. If the command was already completed, then the
		 * lower level driver beat the timeout handler, and it is safe
		 * to return without escalating error recovery.
		 *
		 * If timeout handling lost the race to a real completion, the
		 * block layer may ignore that due to a fake timeout injection,
		 * so return RESET_TIMER to allow error handling another shot
		 * at this command.
		 */
		if (test_and_set_bit(SCMD_STATE_COMPLETE, &scmd->state))
			return BLK_EH_RESET_TIMER;
		if (scsi_abort_command(scmd) != SUCCESS) {
			set_host_byte(scmd, DID_TIME_OUT);
			scsi_eh_scmd_add(scmd);
		}
	}

	return rtn;
}

/**
 * scsi_block_when_processing_errors - Prevent cmds from being queued.
 * @sdev:	Device on which we are performing recovery.
 *
 * Description:
 *     We block until the host is out of error recovery, and then check to
 *     see whether the host or the device is offline.
 *
 * Return value:
 *     0 when dev was taken offline by error recovery. 1 OK to proceed.
 */
int scsi_block_when_processing_errors(struct scsi_device *sdev)
{
	int online;

	wait_event(sdev->host->host_wait, !scsi_host_in_recovery(sdev->host));

	online = scsi_device_online(sdev);

	return online;
}
EXPORT_SYMBOL(scsi_block_when_processing_errors);

#ifdef CONFIG_SCSI_LOGGING
/**
 * scsi_eh_prt_fail_stats - Log info on failures.
 * @shost:	scsi host being recovered.
 * @work_q:	Queue of scsi cmds to process.
 */
static inline void scsi_eh_prt_fail_stats(struct Scsi_Host *shost,
					  struct list_head *work_q)
{
	struct scsi_cmnd *scmd;
	struct scsi_device *sdev;
	int total_failures = 0;
	int cmd_failed = 0;
	int cmd_cancel = 0;
	int devices_failed = 0;

	shost_for_each_device(sdev, shost) {
		list_for_each_entry(scmd, work_q, eh_entry) {
			if (scmd->device == sdev) {
				++total_failures;
				if (scmd->eh_eflags & SCSI_EH_ABORT_SCHEDULED)
					++cmd_cancel;
				else
					++cmd_failed;
			}
		}

		if (cmd_cancel || cmd_failed) {
			SCSI_LOG_ERROR_RECOVERY(3,
				shost_printk(KERN_INFO, shost,
					    "%s: cmds failed: %d, cancel: %d\n",
					    __func__, cmd_failed,
					    cmd_cancel));
			cmd_cancel = 0;
			cmd_failed = 0;
			++devices_failed;
		}
	}

	SCSI_LOG_ERROR_RECOVERY(2, shost_printk(KERN_INFO, shost,
				   "Total of %d commands on %d"
				   " devices require eh work\n",
				   total_failures, devices_failed));
}
#endif

 /**
 * scsi_report_lun_change - Set flag on all *other* devices on the same target
 *                          to indicate that a UNIT ATTENTION is expected.
 * @sdev:	Device reporting the UNIT ATTENTION
 */
static void scsi_report_lun_change(struct scsi_device *sdev)
{
	sdev->sdev_target->expecting_lun_change = 1;
}

/**
 * scsi_report_sense - Examine scsi sense information and log messages for
 *		       certain conditions, also issue uevents for some of them.
 * @sdev:	Device reporting the sense code
 * @sshdr:	sshdr to be examined
 */
static void scsi_report_sense(struct scsi_device *sdev,
			      struct scsi_sense_hdr *sshdr)
{
	enum scsi_device_event evt_type = SDEV_EVT_MAXBITS;	/* i.e. none */

	if (sshdr->sense_key == UNIT_ATTENTION) {
		if (sshdr->asc == 0x3f && sshdr->ascq == 0x03) {
			evt_type = SDEV_EVT_INQUIRY_CHANGE_REPORTED;
			sdev_printk(KERN_WARNING, sdev,
				    "Inquiry data has changed");
		} else if (sshdr->asc == 0x3f && sshdr->ascq == 0x0e) {
			evt_type = SDEV_EVT_LUN_CHANGE_REPORTED;
			scsi_report_lun_change(sdev);
			sdev_printk(KERN_WARNING, sdev,
				    "Warning! Received an indication that the "
				    "LUN assignments on this target have "
				    "changed. The Linux SCSI layer does not "
				    "automatically remap LUN assignments.\n");
		} else if (sshdr->asc == 0x3f)
			sdev_printk(KERN_WARNING, sdev,
				    "Warning! Received an indication that the "
				    "operating parameters on this target have "
				    "changed. The Linux SCSI layer does not "
				    "automatically adjust these parameters.\n");

		if (sshdr->asc == 0x38 && sshdr->ascq == 0x07) {
			evt_type = SDEV_EVT_SOFT_THRESHOLD_REACHED_REPORTED;
			sdev_printk(KERN_WARNING, sdev,
				    "Warning! Received an indication that the "
				    "LUN reached a thin provisioning soft "
				    "threshold.\n");
		}

		if (sshdr->asc == 0x29) {
			evt_type = SDEV_EVT_POWER_ON_RESET_OCCURRED;
			/*
			 * Do not print message if it is an expected side-effect
			 * of runtime PM.
			 */
			if (!sdev->silence_suspend)
				sdev_printk(KERN_WARNING, sdev,
					    "Power-on or device reset occurred\n");
		}

		if (sshdr->asc == 0x2a && sshdr->ascq == 0x01) {
			evt_type = SDEV_EVT_MODE_PARAMETER_CHANGE_REPORTED;
			sdev_printk(KERN_WARNING, sdev,
				    "Mode parameters changed");
		} else if (sshdr->asc == 0x2a && sshdr->ascq == 0x06) {
			evt_type = SDEV_EVT_ALUA_STATE_CHANGE_REPORTED;
			sdev_printk(KERN_WARNING, sdev,
				    "Asymmetric access state changed");
		} else if (sshdr->asc == 0x2a && sshdr->ascq == 0x09) {
			evt_type = SDEV_EVT_CAPACITY_CHANGE_REPORTED;
			sdev_printk(KERN_WARNING, sdev,
				    "Capacity data has changed");
		} else if (sshdr->asc == 0x2a)
			sdev_printk(KERN_WARNING, sdev,
				    "Parameters changed");
	}

	if (evt_type != SDEV_EVT_MAXBITS) {
		set_bit(evt_type, sdev->pending_events);
		schedule_work(&sdev->event_work);
	}
}

/**
 * scsi_check_sense - Examine scsi cmd sense
 * @scmd:	Cmd to have sense checked.
 *
 * Return value:
 *	SUCCESS or FAILED or NEEDS_RETRY or ADD_TO_MLQUEUE
 *
 * Notes:
 *	When a deferred error is detected the current command has
 *	not been executed and needs retrying.
 */
enum scsi_disposition scsi_check_sense(struct scsi_cmnd *scmd)
{
	struct scsi_device *sdev = scmd->device;
	struct scsi_sense_hdr sshdr;

	if (! scsi_command_normalize_sense(scmd, &sshdr))
		return FAILED;	/* no valid sense data */

	scsi_report_sense(sdev, &sshdr);

	if (scsi_sense_is_deferred(&sshdr))
		return NEEDS_RETRY;

	if (sdev->handler && sdev->handler->check_sense) {
		enum scsi_disposition rc;

		rc = sdev->handler->check_sense(sdev, &sshdr);
		if (rc != SCSI_RETURN_NOT_HANDLED)
			return rc;
		/* handler does not care. Drop down to default handling */
	}

	if (scmd->cmnd[0] == TEST_UNIT_READY &&
	    scmd->submitter != SUBMITTED_BY_SCSI_ERROR_HANDLER)
		/*
		 * nasty: for mid-layer issued TURs, we need to return the
		 * actual sense data without any recovery attempt.  For eh
		 * issued ones, we need to try to recover and interpret
		 */
		return SUCCESS;

	/*
	 * Previous logic looked for FILEMARK, EOM or ILI which are
	 * mainly associated with tapes and returned SUCCESS.
	 */
	if (sshdr.response_code == 0x70) {
		/* fixed format */
		if (scmd->sense_buffer[2] & 0xe0)
			return SUCCESS;
	} else {
		/*
		 * descriptor format: look for "stream commands sense data
		 * descriptor" (see SSC-3). Assume single sense data
		 * descriptor. Ignore ILI from SBC-2 READ LONG and WRITE LONG.
		 */
		if ((sshdr.additional_length > 3) &&
		    (scmd->sense_buffer[8] == 0x4) &&
		    (scmd->sense_buffer[11] & 0xe0))
			return SUCCESS;
	}

	switch (sshdr.sense_key) {
	case NO_SENSE:
		return SUCCESS;
	case RECOVERED_ERROR:
		return /* soft_error */ SUCCESS;

	case ABORTED_COMMAND:
		if (sshdr.asc == 0x10) /* DIF */
			return SUCCESS;

		if (sshdr.asc == 0x44 && sdev->sdev_bflags & BLIST_RETRY_ITF)
			return ADD_TO_MLQUEUE;
		if (sshdr.asc == 0xc1 && sshdr.ascq == 0x01 &&
		    sdev->sdev_bflags & BLIST_RETRY_ASC_C1)
			return ADD_TO_MLQUEUE;

		return NEEDS_RETRY;
	case NOT_READY:
	case UNIT_ATTENTION:
		/*
		 * if we are expecting a cc/ua because of a bus reset that we
		 * performed, treat this just as a retry.  otherwise this is
		 * information that we should pass up to the upper-level driver
		 * so that we can deal with it there.
		 */
		if (scmd->device->expecting_cc_ua) {
			/*
			 * Because some device does not queue unit
			 * attentions correctly, we carefully check
			 * additional sense code and qualifier so as
			 * not to squash media change unit attention.
			 */
			if (sshdr.asc != 0x28 || sshdr.ascq != 0x00) {
				scmd->device->expecting_cc_ua = 0;
				return NEEDS_RETRY;
			}
		}
		/*
		 * we might also expect a cc/ua if another LUN on the target
		 * reported a UA with an ASC/ASCQ of 3F 0E -
		 * REPORTED LUNS DATA HAS CHANGED.
		 */
		if (scmd->device->sdev_target->expecting_lun_change &&
		    sshdr.asc == 0x3f && sshdr.ascq == 0x0e)
			return NEEDS_RETRY;
		/*
		 * if the device is in the process of becoming ready, we
		 * should retry.
		 */
		if ((sshdr.asc == 0x04) && (sshdr.ascq == 0x01))
			return NEEDS_RETRY;
		/*
		 * if the device is not started, we need to wake
		 * the error handler to start the motor
		 */
		if (scmd->device->allow_restart &&
		    (sshdr.asc == 0x04) && (sshdr.ascq == 0x02))
			return FAILED;
		/*
		 * Pass the UA upwards for a determination in the completion
		 * functions.
		 */
		return SUCCESS;

		/* these are not supported */
	case DATA_PROTECT:
		if (sshdr.asc == 0x27 && sshdr.ascq == 0x07) {
			/* Thin provisioning hard threshold reached */
			set_host_byte(scmd, DID_ALLOC_FAILURE);
			return SUCCESS;
		}
		fallthrough;
	case COPY_ABORTED:
	case VOLUME_OVERFLOW:
	case MISCOMPARE:
	case BLANK_CHECK:
		set_host_byte(scmd, DID_TARGET_FAILURE);
		return SUCCESS;

	case MEDIUM_ERROR:
		if (sshdr.asc == 0x11 || /* UNRECOVERED READ ERR */
		    sshdr.asc == 0x13 || /* AMNF DATA FIELD */
		    sshdr.asc == 0x14) { /* RECORD NOT FOUND */
			set_host_byte(scmd, DID_MEDIUM_ERROR);
			return SUCCESS;
		}
		return NEEDS_RETRY;

	case HARDWARE_ERROR:
		if (scmd->device->retry_hwerror)
			return ADD_TO_MLQUEUE;
		else
			set_host_byte(scmd, DID_TARGET_FAILURE);
		fallthrough;

	case ILLEGAL_REQUEST:
		if (sshdr.asc == 0x20 || /* Invalid command operation code */
		    sshdr.asc == 0x21 || /* Logical block address out of range */
		    sshdr.asc == 0x22 || /* Invalid function */
		    sshdr.asc == 0x24 || /* Invalid field in cdb */
		    sshdr.asc == 0x26 || /* Parameter value invalid */
		    sshdr.asc == 0x27) { /* Write protected */
			set_host_byte(scmd, DID_TARGET_FAILURE);
		}
		return SUCCESS;

	default:
		return SUCCESS;
	}
}
EXPORT_SYMBOL_GPL(scsi_check_sense);

static void scsi_handle_queue_ramp_up(struct scsi_device *sdev)
{
	struct scsi_host_template *sht = sdev->host->hostt;
	struct scsi_device *tmp_sdev;

	if (!sht->track_queue_depth ||
	    sdev->queue_depth >= sdev->max_queue_depth)
		return;

	if (time_before(jiffies,
	    sdev->last_queue_ramp_up + sdev->queue_ramp_up_period))
		return;

	if (time_before(jiffies,
	    sdev->last_queue_full_time + sdev->queue_ramp_up_period))
		return;

	/*
	 * Walk all devices of a target and do
	 * ramp up on them.
	 */
	shost_for_each_device(tmp_sdev, sdev->host) {
		if (tmp_sdev->channel != sdev->channel ||
		    tmp_sdev->id != sdev->id ||
		    tmp_sdev->queue_depth == sdev->max_queue_depth)
			continue;

		scsi_change_queue_depth(tmp_sdev, tmp_sdev->queue_depth + 1);
		sdev->last_queue_ramp_up = jiffies;
	}
}

static void scsi_handle_queue_full(struct scsi_device *sdev)
{
	struct scsi_host_template *sht = sdev->host->hostt;
	struct scsi_device *tmp_sdev;

	if (!sht->track_queue_depth)
		return;

	shost_for_each_device(tmp_sdev, sdev->host) {
		if (tmp_sdev->channel != sdev->channel ||
		    tmp_sdev->id != sdev->id)
			continue;
		/*
		 * We do not know the number of commands that were at
		 * the device when we got the queue full so we start
		 * from the highest possible value and work our way down.
		 */
		scsi_track_queue_full(tmp_sdev, tmp_sdev->queue_depth - 1);
	}
}

/**
 * scsi_eh_completed_normally - Disposition a eh cmd on return from LLD.
 * @scmd:	SCSI cmd to examine.
 *
 * Notes:
 *    This is *only* called when we are examining the status of commands
 *    queued during error recovery.  the main difference here is that we
 *    don't allow for the possibility of retries here, and we are a lot
 *    more restrictive about what we consider acceptable.
 */
static enum scsi_disposition scsi_eh_completed_normally(struct scsi_cmnd *scmd)
{
	/*
	 * first check the host byte, to see if there is anything in there
	 * that would indicate what we need to do.
	 */
	if (host_byte(scmd->result) == DID_RESET) {
		/*
		 * rats.  we are already in the error handler, so we now
		 * get to try and figure out what to do next.  if the sense
		 * is valid, we have a pretty good idea of what to do.
		 * if not, we mark it as FAILED.
		 */
		return scsi_check_sense(scmd);
	}
	if (host_byte(scmd->result) != DID_OK)
		return FAILED;

	/*
	 * now, check the status byte to see if this indicates
	 * anything special.
	 */
	switch (get_status_byte(scmd)) {
	case SAM_STAT_GOOD:
		scsi_handle_queue_ramp_up(scmd->device);
		fallthrough;
	case SAM_STAT_COMMAND_TERMINATED:
		return SUCCESS;
	case SAM_STAT_CHECK_CONDITION:
		return scsi_check_sense(scmd);
	case SAM_STAT_CONDITION_MET:
	case SAM_STAT_INTERMEDIATE:
	case SAM_STAT_INTERMEDIATE_CONDITION_MET:
		/*
		 * who knows?  FIXME(eric)
		 */
		return SUCCESS;
	case SAM_STAT_RESERVATION_CONFLICT:
		if (scmd->cmnd[0] == TEST_UNIT_READY)
			/* it is a success, we probed the device and
			 * found it */
			return SUCCESS;
		/* otherwise, we failed to send the command */
		return FAILED;
	case SAM_STAT_TASK_SET_FULL:
		scsi_handle_queue_full(scmd->device);
		fallthrough;
	case SAM_STAT_BUSY:
		return NEEDS_RETRY;
	default:
		return FAILED;
	}
	return FAILED;
}

/**
 * scsi_eh_done - Completion function for error handling.
 * @scmd:	Cmd that is done.
 */
void scsi_eh_done(struct scsi_cmnd *scmd)
{
	struct completion *eh_action;

	SCSI_LOG_ERROR_RECOVERY(3, scmd_printk(KERN_INFO, scmd,
			"%s result: %x\n", __func__, scmd->result));

	eh_action = scmd->device->host->eh_action;
	if (eh_action)
		complete(eh_action);
}

/**
 * scsi_try_host_reset - ask host adapter to reset itself
 * @scmd:	SCSI cmd to send host reset.
 */
static enum scsi_disposition scsi_try_host_reset(struct scsi_cmnd *scmd)
{
	unsigned long flags;
	enum scsi_disposition rtn;
	struct Scsi_Host *host = scmd->device->host;
	struct scsi_host_template *hostt = host->hostt;

	SCSI_LOG_ERROR_RECOVERY(3,
		shost_printk(KERN_INFO, host, "Snd Host RST\n"));

	if (!hostt->eh_host_reset_handler)
		return FAILED;

	rtn = hostt->eh_host_reset_handler(scmd);

	if (rtn == SUCCESS) {
		if (!hostt->skip_settle_delay)
			ssleep(HOST_RESET_SETTLE_TIME);
		spin_lock_irqsave(host->host_lock, flags);
		scsi_report_bus_reset(host, scmd_channel(scmd));
		spin_unlock_irqrestore(host->host_lock, flags);
	}

	return rtn;
}

/**
 * scsi_try_bus_reset - ask host to perform a bus reset
 * @scmd:	SCSI cmd to send bus reset.
 */
static enum scsi_disposition scsi_try_bus_reset(struct scsi_cmnd *scmd)
{
	unsigned long flags;
	enum scsi_disposition rtn;
	struct Scsi_Host *host = scmd->device->host;
	struct scsi_host_template *hostt = host->hostt;

	SCSI_LOG_ERROR_RECOVERY(3, scmd_printk(KERN_INFO, scmd,
		"%s: Snd Bus RST\n", __func__));

	if (!hostt->eh_bus_reset_handler)
		return FAILED;

	rtn = hostt->eh_bus_reset_handler(scmd);

	if (rtn == SUCCESS) {
		if (!hostt->skip_settle_delay)
			ssleep(BUS_RESET_SETTLE_TIME);
		spin_lock_irqsave(host->host_lock, flags);
		scsi_report_bus_reset(host, scmd_channel(scmd));
		spin_unlock_irqrestore(host->host_lock, flags);
	}

	return rtn;
}

static void __scsi_report_device_reset(struct scsi_device *sdev, void *data)
{
	sdev->was_reset = 1;
	sdev->expecting_cc_ua = 1;
}

/**
 * scsi_try_target_reset - Ask host to perform a target reset
 * @scmd:	SCSI cmd used to send a target reset
 *
 * Notes:
 *    There is no timeout for this operation.  if this operation is
 *    unreliable for a given host, then the host itself needs to put a
 *    timer on it, and set the host back to a consistent state prior to
 *    returning.
 */
static enum scsi_disposition scsi_try_target_reset(struct scsi_cmnd *scmd)
{
	unsigned long flags;
	enum scsi_disposition rtn;
	struct Scsi_Host *host = scmd->device->host;
	struct scsi_host_template *hostt = host->hostt;

	if (!hostt->eh_target_reset_handler)
		return FAILED;

	rtn = hostt->eh_target_reset_handler(scmd);
	if (rtn == SUCCESS) {
		spin_lock_irqsave(host->host_lock, flags);
		__starget_for_each_device(scsi_target(scmd->device), NULL,
					  __scsi_report_device_reset);
		spin_unlock_irqrestore(host->host_lock, flags);
	}

	return rtn;
}

/**
 * scsi_try_bus_device_reset - Ask host to perform a BDR on a dev
 * @scmd:	SCSI cmd used to send BDR
 *
 * Notes:
 *    There is no timeout for this operation.  if this operation is
 *    unreliable for a given host, then the host itself needs to put a
 *    timer on it, and set the host back to a consistent state prior to
 *    returning.
 */
static enum scsi_disposition scsi_try_bus_device_reset(struct scsi_cmnd *scmd)
{
	enum scsi_disposition rtn;
	struct scsi_host_template *hostt = scmd->device->host->hostt;

	if (!hostt->eh_device_reset_handler)
		return FAILED;

	rtn = hostt->eh_device_reset_handler(scmd);
	if (rtn == SUCCESS)
		__scsi_report_device_reset(scmd->device, NULL);
	return rtn;
}

/**
 * scsi_try_to_abort_cmd - Ask host to abort a SCSI command
 * @hostt:	SCSI driver host template
 * @scmd:	SCSI cmd used to send a target reset
 *
 * Return value:
 *	SUCCESS, FAILED, or FAST_IO_FAIL
 *
 * Notes:
 *    SUCCESS does not necessarily indicate that the command
 *    has been aborted; it only indicates that the LLDDs
 *    has cleared all references to that command.
 *    LLDDs should return FAILED only if an abort was required
 *    but could not be executed. LLDDs should return FAST_IO_FAIL
 *    if the device is temporarily unavailable (eg due to a
 *    link down on FibreChannel)
 */
static enum scsi_disposition
scsi_try_to_abort_cmd(struct scsi_host_template *hostt, struct scsi_cmnd *scmd)
{
	if (!hostt->eh_abort_handler)
		return FAILED;

	return hostt->eh_abort_handler(scmd);
}

static void scsi_abort_eh_cmnd(struct scsi_cmnd *scmd)
{
	if (scsi_try_to_abort_cmd(scmd->device->host->hostt, scmd) != SUCCESS)
		if (scsi_try_bus_device_reset(scmd) != SUCCESS)
			if (scsi_try_target_reset(scmd) != SUCCESS)
				if (scsi_try_bus_reset(scmd) != SUCCESS)
					scsi_try_host_reset(scmd);
}

/**
 * scsi_eh_prep_cmnd  - Save a scsi command info as part of error recovery
 * @scmd:       SCSI command structure to hijack
 * @ses:        structure to save restore information
 * @cmnd:       CDB to send. Can be NULL if no new cmnd is needed
 * @cmnd_size:  size in bytes of @cmnd (must be <= MAX_COMMAND_SIZE)
 * @sense_bytes: size of sense data to copy. or 0 (if != 0 @cmnd is ignored)
 *
 * This function is used to save a scsi command information before re-execution
 * as part of the error recovery process.  If @sense_bytes is 0 the command
 * sent must be one that does not transfer any data.  If @sense_bytes != 0
 * @cmnd is ignored and this functions sets up a REQUEST_SENSE command
 * and cmnd buffers to read @sense_bytes into @scmd->sense_buffer.
 */
void scsi_eh_prep_cmnd(struct scsi_cmnd *scmd, struct scsi_eh_save *ses,
			unsigned char *cmnd, int cmnd_size, unsigned sense_bytes)
{
	struct scsi_device *sdev = scmd->device;

	/*
	 * We need saved copies of a number of fields - this is because
	 * error handling may need to overwrite these with different values
	 * to run different commands, and once error handling is complete,
	 * we will need to restore these values prior to running the actual
	 * command.
	 */
	ses->cmd_len = scmd->cmd_len;
	ses->data_direction = scmd->sc_data_direction;
	ses->sdb = scmd->sdb;
	ses->result = scmd->result;
	ses->resid_len = scmd->resid_len;
	ses->underflow = scmd->underflow;
	ses->prot_op = scmd->prot_op;
	ses->eh_eflags = scmd->eh_eflags;

	scmd->prot_op = SCSI_PROT_NORMAL;
	scmd->eh_eflags = 0;
	memcpy(ses->cmnd, scmd->cmnd, sizeof(ses->cmnd));
	memset(scmd->cmnd, 0, sizeof(scmd->cmnd));
	memset(&scmd->sdb, 0, sizeof(scmd->sdb));
	scmd->result = 0;
	scmd->resid_len = 0;

	if (sense_bytes) {
		scmd->sdb.length = min_t(unsigned, SCSI_SENSE_BUFFERSIZE,
					 sense_bytes);
		sg_init_one(&ses->sense_sgl, scmd->sense_buffer,
			    scmd->sdb.length);
		scmd->sdb.table.sgl = &ses->sense_sgl;
		scmd->sc_data_direction = DMA_FROM_DEVICE;
		scmd->sdb.table.nents = scmd->sdb.table.orig_nents = 1;
		scmd->cmnd[0] = REQUEST_SENSE;
		scmd->cmnd[4] = scmd->sdb.length;
		scmd->cmd_len = COMMAND_SIZE(scmd->cmnd[0]);
	} else {
		scmd->sc_data_direction = DMA_NONE;
		if (cmnd) {
			BUG_ON(cmnd_size > sizeof(scmd->cmnd));
			memcpy(scmd->cmnd, cmnd, cmnd_size);
			scmd->cmd_len = COMMAND_SIZE(scmd->cmnd[0]);
		}
	}

	scmd->underflow = 0;

	if (sdev->scsi_level <= SCSI_2 && sdev->scsi_level != SCSI_UNKNOWN)
		scmd->cmnd[1] = (scmd->cmnd[1] & 0x1f) |
			(sdev->lun << 5 & 0xe0);

	/*
	 * Zero the sense buffer.  The scsi spec mandates that any
	 * untransferred sense data should be interpreted as being zero.
	 */
	memset(scmd->sense_buffer, 0, SCSI_SENSE_BUFFERSIZE);
}
EXPORT_SYMBOL(scsi_eh_prep_cmnd);

/**
 * scsi_eh_restore_cmnd  - Restore a scsi command info as part of error recovery
 * @scmd:       SCSI command structure to restore
 * @ses:        saved information from a coresponding call to scsi_eh_prep_cmnd
 *
 * Undo any damage done by above scsi_eh_prep_cmnd().
 */
void scsi_eh_restore_cmnd(struct scsi_cmnd* scmd, struct scsi_eh_save *ses)
{
	/*
	 * Restore original data
	 */
	scmd->cmd_len = ses->cmd_len;
	memcpy(scmd->cmnd, ses->cmnd, sizeof(ses->cmnd));
	scmd->sc_data_direction = ses->data_direction;
	scmd->sdb = ses->sdb;
	scmd->result = ses->result;
	scmd->resid_len = ses->resid_len;
	scmd->underflow = ses->underflow;
	scmd->prot_op = ses->prot_op;
	scmd->eh_eflags = ses->eh_eflags;
}
EXPORT_SYMBOL(scsi_eh_restore_cmnd);

/**
 * scsi_send_eh_cmnd  - submit a scsi command as part of error recovery
 * @scmd:       SCSI command structure to hijack
 * @cmnd:       CDB to send
 * @cmnd_size:  size in bytes of @cmnd
 * @timeout:    timeout for this request
 * @sense_bytes: size of sense data to copy or 0
 *
 * This function is used to send a scsi command down to a target device
 * as part of the error recovery process. See also scsi_eh_prep_cmnd() above.
 *
 * Return value:
 *    SUCCESS or FAILED or NEEDS_RETRY
 */
static enum scsi_disposition scsi_send_eh_cmnd(struct scsi_cmnd *scmd,
	unsigned char *cmnd, int cmnd_size, int timeout, unsigned sense_bytes)
{
	struct scsi_device *sdev = scmd->device;
	struct Scsi_Host *shost = sdev->host;
	DECLARE_COMPLETION_ONSTACK(done);
	unsigned long timeleft = timeout, delay;
	struct scsi_eh_save ses;
	const unsigned long stall_for = msecs_to_jiffies(100);
	int rtn;

retry:
	scsi_eh_prep_cmnd(scmd, &ses, cmnd, cmnd_size, sense_bytes);
	shost->eh_action = &done;

	scsi_log_send(scmd);
	scmd->submitter = SUBMITTED_BY_SCSI_ERROR_HANDLER;

	/*
	 * Lock sdev->state_mutex to avoid that scsi_device_quiesce() can
	 * change the SCSI device state after we have examined it and before
	 * .queuecommand() is called.
	 */
	mutex_lock(&sdev->state_mutex);
	while (sdev->sdev_state == SDEV_BLOCK && timeleft > 0) {
		mutex_unlock(&sdev->state_mutex);
		SCSI_LOG_ERROR_RECOVERY(5, sdev_printk(KERN_DEBUG, sdev,
			"%s: state %d <> %d\n", __func__, sdev->sdev_state,
			SDEV_BLOCK));
		delay = min(timeleft, stall_for);
		timeleft -= delay;
		msleep(jiffies_to_msecs(delay));
		mutex_lock(&sdev->state_mutex);
	}
	if (sdev->sdev_state != SDEV_BLOCK)
		rtn = shost->hostt->queuecommand(shost, scmd);
	else
		rtn = FAILED;
	mutex_unlock(&sdev->state_mutex);

	if (rtn) {
		if (timeleft > stall_for) {
			scsi_eh_restore_cmnd(scmd, &ses);

			timeleft -= stall_for;
			msleep(jiffies_to_msecs(stall_for));
			goto retry;
		}
		/* signal not to enter either branch of the if () below */
		timeleft = 0;
		rtn = FAILED;
	} else {
		timeleft = wait_for_completion_timeout(&done, timeout);
		rtn = SUCCESS;
	}

	shost->eh_action = NULL;

	scsi_log_completion(scmd, rtn);

	SCSI_LOG_ERROR_RECOVERY(3, scmd_printk(KERN_INFO, scmd,
			"%s timeleft: %ld\n",
			__func__, timeleft));

	/*
	 * If there is time left scsi_eh_done got called, and we will examine
	 * the actual status codes to see whether the command actually did
	 * complete normally, else if we have a zero return and no time left,
	 * the command must still be pending, so abort it and return FAILED.
	 * If we never actually managed to issue the command, because
	 * ->queuecommand() kept returning non zero, use the rtn = FAILED
	 * value above (so don't execute either branch of the if)
	 */
	if (timeleft) {
		rtn = scsi_eh_completed_normally(scmd);
		SCSI_LOG_ERROR_RECOVERY(3, scmd_printk(KERN_INFO, scmd,
			"%s: scsi_eh_completed_normally %x\n", __func__, rtn));

		switch (rtn) {
		case SUCCESS:
		case NEEDS_RETRY:
		case FAILED:
			break;
		case ADD_TO_MLQUEUE:
			rtn = NEEDS_RETRY;
			break;
		default:
			rtn = FAILED;
			break;
		}
	} else if (rtn != FAILED) {
		scsi_abort_eh_cmnd(scmd);
		rtn = FAILED;
	}

	scsi_eh_restore_cmnd(scmd, &ses);

	return rtn;
}

/**
 * scsi_request_sense - Request sense data from a particular target.
 * @scmd:	SCSI cmd for request sense.
 *
 * Notes:
 *    Some hosts automatically obtain this information, others require
 *    that we obtain it on our own. This function will *not* return until
 *    the command either times out, or it completes.
 */
static enum scsi_disposition scsi_request_sense(struct scsi_cmnd *scmd)
{
	return scsi_send_eh_cmnd(scmd, NULL, 0, scmd->device->eh_timeout, ~0);
}

static enum scsi_disposition
scsi_eh_action(struct scsi_cmnd *scmd, enum scsi_disposition rtn)
{
	if (!blk_rq_is_passthrough(scsi_cmd_to_rq(scmd))) {
		struct scsi_driver *sdrv = scsi_cmd_to_driver(scmd);
		if (sdrv->eh_action)
			rtn = sdrv->eh_action(scmd, rtn);
	}
	return rtn;
}

/**
 * scsi_eh_finish_cmd - Handle a cmd that eh is finished with.
 * @scmd:	Original SCSI cmd that eh has finished.
 * @done_q:	Queue for processed commands.
 *
 * Notes:
 *    We don't want to use the normal command completion while we are are
 *    still handling errors - it may cause other commands to be queued,
 *    and that would disturb what we are doing.  Thus we really want to
 *    keep a list of pending commands for final completion, and once we
 *    are ready to leave error handling we handle completion for real.
 */
void scsi_eh_finish_cmd(struct scsi_cmnd *scmd, struct list_head *done_q)
{
	list_move_tail(&scmd->eh_entry, done_q);
}
EXPORT_SYMBOL(scsi_eh_finish_cmd);

/**
 * scsi_eh_get_sense - Get device sense data.
 * @work_q:	Queue of commands to process.
 * @done_q:	Queue of processed commands.
 *
 * Description:
 *    See if we need to request sense information.  if so, then get it
 *    now, so we have a better idea of what to do.
 *
 * Notes:
 *    This has the unfortunate side effect that if a shost adapter does
 *    not automatically request sense information, we end up shutting
 *    it down before we request it.
 *
 *    All drivers should request sense information internally these days,
 *    so for now all I have to say is tough noogies if you end up in here.
 *
 *    XXX: Long term this code should go away, but that needs an audit of
 *         all LLDDs first.
 */
int scsi_eh_get_sense(struct list_head *work_q,
		      struct list_head *done_q)
{
	struct scsi_cmnd *scmd, *next;
	struct Scsi_Host *shost;
	enum scsi_disposition rtn;

	/*
	 * If SCSI_EH_ABORT_SCHEDULED has been set, it is timeout IO,
	 * should not get sense.
	 */
	list_for_each_entry_safe(scmd, next, work_q, eh_entry) {
		if ((scmd->eh_eflags & SCSI_EH_ABORT_SCHEDULED) ||
		    SCSI_SENSE_VALID(scmd))
			continue;

		shost = scmd->device->host;
		if (scsi_host_eh_past_deadline(shost)) {
			SCSI_LOG_ERROR_RECOVERY(3,
				scmd_printk(KERN_INFO, scmd,
					    "%s: skip request sense, past eh deadline\n",
					     current->comm));
			break;
		}
		if (!scsi_status_is_check_condition(scmd->result))
			/*
			 * don't request sense if there's no check condition
			 * status because the error we're processing isn't one
			 * that has a sense code (and some devices get
			 * confused by sense requests out of the blue)
			 */
			continue;

		SCSI_LOG_ERROR_RECOVERY(2, scmd_printk(KERN_INFO, scmd,
						  "%s: requesting sense\n",
						  current->comm));
		rtn = scsi_request_sense(scmd);
		if (rtn != SUCCESS)
			continue;

		SCSI_LOG_ERROR_RECOVERY(3, scmd_printk(KERN_INFO, scmd,
			"sense requested, result %x\n", scmd->result));
		SCSI_LOG_ERROR_RECOVERY(3, scsi_print_sense(scmd));

		rtn = scsi_decide_disposition(scmd);

		/*
		 * if the result was normal, then just pass it along to the
		 * upper level.
		 */
		if (rtn == SUCCESS)
			/*
			 * We don't want this command reissued, just finished
			 * with the sense data, so set retries to the max
			 * allowed to ensure it won't get reissued. If the user
			 * has requested infinite retries, we also want to
			 * finish this command, so force completion by setting
			 * retries and allowed to the same value.
			 */
			if (scmd->allowed == SCSI_CMD_RETRIES_NO_LIMIT)
				scmd->retries = scmd->allowed = 1;
			else
				scmd->retries = scmd->allowed;
		else if (rtn != NEEDS_RETRY)
			continue;

		scsi_eh_finish_cmd(scmd, done_q);
	}

	return list_empty(work_q);
}
EXPORT_SYMBOL_GPL(scsi_eh_get_sense);

/**
 * scsi_eh_tur - Send TUR to device.
 * @scmd:	&scsi_cmnd to send TUR
 *
 * Return value:
 *    0 - Device is ready. 1 - Device NOT ready.
 */
static int scsi_eh_tur(struct scsi_cmnd *scmd)
{
	static unsigned char tur_command[6] = {TEST_UNIT_READY, 0, 0, 0, 0, 0};
	int retry_cnt = 1;
	enum scsi_disposition rtn;

retry_tur:
	rtn = scsi_send_eh_cmnd(scmd, tur_command, 6,
				scmd->device->eh_timeout, 0);

	SCSI_LOG_ERROR_RECOVERY(3, scmd_printk(KERN_INFO, scmd,
		"%s return: %x\n", __func__, rtn));

	switch (rtn) {
	case NEEDS_RETRY:
		if (retry_cnt--)
			goto retry_tur;
		fallthrough;
	case SUCCESS:
		return 0;
	default:
		return 1;
	}
}

/**
 * scsi_eh_test_devices - check if devices are responding from error recovery.
 * @cmd_list:	scsi commands in error recovery.
 * @work_q:	queue for commands which still need more error recovery
 * @done_q:	queue for commands which are finished
 * @try_stu:	boolean on if a STU command should be tried in addition to TUR.
 *
 * Decription:
 *    Tests if devices are in a working state.  Commands to devices now in
 *    a working state are sent to the done_q while commands to devices which
 *    are still failing to respond are returned to the work_q for more
 *    processing.
 **/
static int scsi_eh_test_devices(struct list_head *cmd_list,
				struct list_head *work_q,
				struct list_head *done_q, int try_stu)
{
	struct scsi_cmnd *scmd, *next;
	struct scsi_device *sdev;
	int finish_cmds;

	while (!list_empty(cmd_list)) {
		scmd = list_entry(cmd_list->next, struct scsi_cmnd, eh_entry);
		sdev = scmd->device;

		if (!try_stu) {
			if (scsi_host_eh_past_deadline(sdev->host)) {
				/* Push items back onto work_q */
				list_splice_init(cmd_list, work_q);
				SCSI_LOG_ERROR_RECOVERY(3,
					sdev_printk(KERN_INFO, sdev,
						    "%s: skip test device, past eh deadline",
						    current->comm));
				break;
			}
		}

		finish_cmds = !scsi_device_online(scmd->device) ||
			(try_stu && !scsi_eh_try_stu(scmd) &&
			 !scsi_eh_tur(scmd)) ||
			!scsi_eh_tur(scmd);

		list_for_each_entry_safe(scmd, next, cmd_list, eh_entry)
			if (scmd->device == sdev) {
				if (finish_cmds &&
				    (try_stu ||
				     scsi_eh_action(scmd, SUCCESS) == SUCCESS))
					scsi_eh_finish_cmd(scmd, done_q);
				else
					list_move_tail(&scmd->eh_entry, work_q);
			}
	}
	return list_empty(work_q);
}

/**
 * scsi_eh_try_stu - Send START_UNIT to device.
 * @scmd:	&scsi_cmnd to send START_UNIT
 *
 * Return value:
 *    0 - Device is ready. 1 - Device NOT ready.
 */
static int scsi_eh_try_stu(struct scsi_cmnd *scmd)
{
	static unsigned char stu_command[6] = {START_STOP, 0, 0, 0, 1, 0};

	if (scmd->device->allow_restart) {
		int i;
		enum scsi_disposition rtn = NEEDS_RETRY;

		for (i = 0; rtn == NEEDS_RETRY && i < 2; i++)
			rtn = scsi_send_eh_cmnd(scmd, stu_command, 6,
						scmd->device->eh_timeout, 0);

		if (rtn == SUCCESS)
			return 0;
	}

	return 1;
}

 /**
 * scsi_eh_stu - send START_UNIT if needed
 * @shost:	&scsi host being recovered.
 * @work_q:	&list_head for pending commands.
 * @done_q:	&list_head for processed commands.
 *
 * Notes:
 *    If commands are failing due to not ready, initializing command required,
 *	try revalidating the device, which will end up sending a start unit.
 */
static int scsi_eh_stu(struct Scsi_Host *shost,
			      struct list_head *work_q,
			      struct list_head *done_q)
{
	struct scsi_cmnd *scmd, *stu_scmd, *next;
	struct scsi_device *sdev;

	shost_for_each_device(sdev, shost) {
		if (scsi_host_eh_past_deadline(shost)) {
			SCSI_LOG_ERROR_RECOVERY(3,
				sdev_printk(KERN_INFO, sdev,
					    "%s: skip START_UNIT, past eh deadline\n",
					    current->comm));
			scsi_device_put(sdev);
			break;
		}
		stu_scmd = NULL;
		list_for_each_entry(scmd, work_q, eh_entry)
			if (scmd->device == sdev && SCSI_SENSE_VALID(scmd) &&
			    scsi_check_sense(scmd) == FAILED ) {
				stu_scmd = scmd;
				break;
			}

		if (!stu_scmd)
			continue;

		SCSI_LOG_ERROR_RECOVERY(3,
			sdev_printk(KERN_INFO, sdev,
				     "%s: Sending START_UNIT\n",
				    current->comm));

		if (!scsi_eh_try_stu(stu_scmd)) {
			if (!scsi_device_online(sdev) ||
			    !scsi_eh_tur(stu_scmd)) {
				list_for_each_entry_safe(scmd, next,
							  work_q, eh_entry) {
					if (scmd->device == sdev &&
					    scsi_eh_action(scmd, SUCCESS) == SUCCESS)
						scsi_eh_finish_cmd(scmd, done_q);
				}
			}
		} else {
			SCSI_LOG_ERROR_RECOVERY(3,
				sdev_printk(KERN_INFO, sdev,
					    "%s: START_UNIT failed\n",
					    current->comm));
		}
	}

	return list_empty(work_q);
}


/**
 * scsi_eh_bus_device_reset - send bdr if needed
 * @shost:	scsi host being recovered.
 * @work_q:	&list_head for pending commands.
 * @done_q:	&list_head for processed commands.
 *
 * Notes:
 *    Try a bus device reset.  Still, look to see whether we have multiple
 *    devices that are jammed or not - if we have multiple devices, it
 *    makes no sense to try bus_device_reset - we really would need to try
 *    a bus_reset instead.
 */
static int scsi_eh_bus_device_reset(struct Scsi_Host *shost,
				    struct list_head *work_q,
				    struct list_head *done_q)
{
	struct scsi_cmnd *scmd, *bdr_scmd, *next;
	struct scsi_device *sdev;
	enum scsi_disposition rtn;

	shost_for_each_device(sdev, shost) {
		if (scsi_host_eh_past_deadline(shost)) {
			SCSI_LOG_ERROR_RECOVERY(3,
				sdev_printk(KERN_INFO, sdev,
					    "%s: skip BDR, past eh deadline\n",
					     current->comm));
			scsi_device_put(sdev);
			break;
		}
		bdr_scmd = NULL;
		list_for_each_entry(scmd, work_q, eh_entry)
			if (scmd->device == sdev) {
				bdr_scmd = scmd;
				break;
			}

		if (!bdr_scmd)
			continue;

		SCSI_LOG_ERROR_RECOVERY(3,
			sdev_printk(KERN_INFO, sdev,
				     "%s: Sending BDR\n", current->comm));
		rtn = scsi_try_bus_device_reset(bdr_scmd);
		if (rtn == SUCCESS || rtn == FAST_IO_FAIL) {
			if (!scsi_device_online(sdev) ||
			    rtn == FAST_IO_FAIL ||
			    !scsi_eh_tur(bdr_scmd)) {
				list_for_each_entry_safe(scmd, next,
							 work_q, eh_entry) {
					if (scmd->device == sdev &&
					    scsi_eh_action(scmd, rtn) != FAILED)
						scsi_eh_finish_cmd(scmd,
								   done_q);
				}
			}
		} else {
			SCSI_LOG_ERROR_RECOVERY(3,
				sdev_printk(KERN_INFO, sdev,
					    "%s: BDR failed\n", current->comm));
		}
	}

	return list_empty(work_q);
}

/**
 * scsi_eh_target_reset - send target reset if needed
 * @shost:	scsi host being recovered.
 * @work_q:	&list_head for pending commands.
 * @done_q:	&list_head for processed commands.
 *
 * Notes:
 *    Try a target reset.
 */
static int scsi_eh_target_reset(struct Scsi_Host *shost,
				struct list_head *work_q,
				struct list_head *done_q)
{
	LIST_HEAD(tmp_list);
	LIST_HEAD(check_list);

	list_splice_init(work_q, &tmp_list);

	while (!list_empty(&tmp_list)) {
		struct scsi_cmnd *next, *scmd;
		enum scsi_disposition rtn;
		unsigned int id;

		if (scsi_host_eh_past_deadline(shost)) {
			/* push back on work queue for further processing */
			list_splice_init(&check_list, work_q);
			list_splice_init(&tmp_list, work_q);
			SCSI_LOG_ERROR_RECOVERY(3,
				shost_printk(KERN_INFO, shost,
					    "%s: Skip target reset, past eh deadline\n",
					     current->comm));
			return list_empty(work_q);
		}

		scmd = list_entry(tmp_list.next, struct scsi_cmnd, eh_entry);
		id = scmd_id(scmd);

		SCSI_LOG_ERROR_RECOVERY(3,
			shost_printk(KERN_INFO, shost,
				     "%s: Sending target reset to target %d\n",
				     current->comm, id));
		rtn = scsi_try_target_reset(scmd);
		if (rtn != SUCCESS && rtn != FAST_IO_FAIL)
			SCSI_LOG_ERROR_RECOVERY(3,
				shost_printk(KERN_INFO, shost,
					     "%s: Target reset failed"
					     " target: %d\n",
					     current->comm, id));
		list_for_each_entry_safe(scmd, next, &tmp_list, eh_entry) {
			if (scmd_id(scmd) != id)
				continue;

			if (rtn == SUCCESS)
				list_move_tail(&scmd->eh_entry, &check_list);
			else if (rtn == FAST_IO_FAIL)
				scsi_eh_finish_cmd(scmd, done_q);
			else
				/* push back on work queue for further processing */
				list_move(&scmd->eh_entry, work_q);
		}
	}

	return scsi_eh_test_devices(&check_list, work_q, done_q, 0);
}

/**
 * scsi_eh_bus_reset - send a bus reset
 * @shost:	&scsi host being recovered.
 * @work_q:	&list_head for pending commands.
 * @done_q:	&list_head for processed commands.
 */
static int scsi_eh_bus_reset(struct Scsi_Host *shost,
			     struct list_head *work_q,
			     struct list_head *done_q)
{
	struct scsi_cmnd *scmd, *chan_scmd, *next;
	LIST_HEAD(check_list);
	unsigned int channel;
	enum scsi_disposition rtn;

	/*
	 * we really want to loop over the various channels, and do this on
	 * a channel by channel basis.  we should also check to see if any
	 * of the failed commands are on soft_reset devices, and if so, skip
	 * the reset.
	 */

	for (channel = 0; channel <= shost->max_channel; channel++) {
		if (scsi_host_eh_past_deadline(shost)) {
			list_splice_init(&check_list, work_q);
			SCSI_LOG_ERROR_RECOVERY(3,
				shost_printk(KERN_INFO, shost,
					    "%s: skip BRST, past eh deadline\n",
					     current->comm));
			return list_empty(work_q);
		}

		chan_scmd = NULL;
		list_for_each_entry(scmd, work_q, eh_entry) {
			if (channel == scmd_channel(scmd)) {
				chan_scmd = scmd;
				break;
				/*
				 * FIXME add back in some support for
				 * soft_reset devices.
				 */
			}
		}

		if (!chan_scmd)
			continue;
		SCSI_LOG_ERROR_RECOVERY(3,
			shost_printk(KERN_INFO, shost,
				     "%s: Sending BRST chan: %d\n",
				     current->comm, channel));
		rtn = scsi_try_bus_reset(chan_scmd);
		if (rtn == SUCCESS || rtn == FAST_IO_FAIL) {
			list_for_each_entry_safe(scmd, next, work_q, eh_entry) {
				if (channel == scmd_channel(scmd)) {
					if (rtn == FAST_IO_FAIL)
						scsi_eh_finish_cmd(scmd,
								   done_q);
					else
						list_move_tail(&scmd->eh_entry,
							       &check_list);
				}
			}
		} else {
			SCSI_LOG_ERROR_RECOVERY(3,
				shost_printk(KERN_INFO, shost,
					     "%s: BRST failed chan: %d\n",
					     current->comm, channel));
		}
	}
	return scsi_eh_test_devices(&check_list, work_q, done_q, 0);
}

/**
 * scsi_eh_host_reset - send a host reset
 * @shost:	host to be reset.
 * @work_q:	&list_head for pending commands.
 * @done_q:	&list_head for processed commands.
 */
static int scsi_eh_host_reset(struct Scsi_Host *shost,
			      struct list_head *work_q,
			      struct list_head *done_q)
{
	struct scsi_cmnd *scmd, *next;
	LIST_HEAD(check_list);
	enum scsi_disposition rtn;

	if (!list_empty(work_q)) {
		scmd = list_entry(work_q->next,
				  struct scsi_cmnd, eh_entry);

		SCSI_LOG_ERROR_RECOVERY(3,
			shost_printk(KERN_INFO, shost,
				     "%s: Sending HRST\n",
				     current->comm));

		rtn = scsi_try_host_reset(scmd);
		if (rtn == SUCCESS) {
			list_splice_init(work_q, &check_list);
		} else if (rtn == FAST_IO_FAIL) {
			list_for_each_entry_safe(scmd, next, work_q, eh_entry) {
					scsi_eh_finish_cmd(scmd, done_q);
			}
		} else {
			SCSI_LOG_ERROR_RECOVERY(3,
				shost_printk(KERN_INFO, shost,
					     "%s: HRST failed\n",
					     current->comm));
		}
	}
	return scsi_eh_test_devices(&check_list, work_q, done_q, 1);
}

/**
 * scsi_eh_offline_sdevs - offline scsi devices that fail to recover
 * @work_q:	&list_head for pending commands.
 * @done_q:	&list_head for processed commands.
 */
static void scsi_eh_offline_sdevs(struct list_head *work_q,
				  struct list_head *done_q)
{
	struct scsi_cmnd *scmd, *next;
	struct scsi_device *sdev;

	list_for_each_entry_safe(scmd, next, work_q, eh_entry) {
		sdev_printk(KERN_INFO, scmd->device, "Device offlined - "
			    "not ready after error recovery\n");
		sdev = scmd->device;

		mutex_lock(&sdev->state_mutex);
		scsi_device_set_state(sdev, SDEV_OFFLINE);
		mutex_unlock(&sdev->state_mutex);

		scsi_eh_finish_cmd(scmd, done_q);
	}
	return;
}

/**
 * scsi_noretry_cmd - determine if command should be failed fast
 * @scmd:	SCSI cmd to examine.
 */
int scsi_noretry_cmd(struct scsi_cmnd *scmd)
{
	struct request *req = scsi_cmd_to_rq(scmd);

	switch (host_byte(scmd->result)) {
	case DID_OK:
		break;
	case DID_TIME_OUT:
		goto check_type;
	case DID_BUS_BUSY:
		return req->cmd_flags & REQ_FAILFAST_TRANSPORT;
	case DID_PARITY:
		return req->cmd_flags & REQ_FAILFAST_DEV;
	case DID_ERROR:
		if (get_status_byte(scmd) == SAM_STAT_RESERVATION_CONFLICT)
			return 0;
		fallthrough;
	case DID_SOFT_ERROR:
		return req->cmd_flags & REQ_FAILFAST_DRIVER;
	}

	if (!scsi_status_is_check_condition(scmd->result))
		return 0;

check_type:
	/*
	 * assume caller has checked sense and determined
	 * the check condition was retryable.
	 */
	if (req->cmd_flags & REQ_FAILFAST_DEV || blk_rq_is_passthrough(req))
		return 1;

	return 0;
}

/**
 * scsi_decide_disposition - Disposition a cmd on return from LLD.
 * @scmd:	SCSI cmd to examine.
 *
 * Notes:
 *    This is *only* called when we are examining the status after sending
 *    out the actual data command.  any commands that are queued for error
 *    recovery (e.g. test_unit_ready) do *not* come through here.
 *
 *    When this routine returns failed, it means the error handler thread
 *    is woken.  In cases where the error code indicates an error that
 *    doesn't require the error handler read (i.e. we don't need to
 *    abort/reset), this function should return SUCCESS.
 */
enum scsi_disposition scsi_decide_disposition(struct scsi_cmnd *scmd)
{
	enum scsi_disposition rtn;

	/*
	 * if the device is offline, then we clearly just pass the result back
	 * up to the top level.
	 */
	if (!scsi_device_online(scmd->device)) {
		SCSI_LOG_ERROR_RECOVERY(5, scmd_printk(KERN_INFO, scmd,
			"%s: device offline - report as SUCCESS\n", __func__));
		return SUCCESS;
	}

	/*
	 * first check the host byte, to see if there is anything in there
	 * that would indicate what we need to do.
	 */
	switch (host_byte(scmd->result)) {
	case DID_PASSTHROUGH:
		/*
		 * no matter what, pass this through to the upper layer.
		 * nuke this special code so that it looks like we are saying
		 * did_ok.
		 */
		scmd->result &= 0xff00ffff;
		return SUCCESS;
	case DID_OK:
		/*
		 * looks good.  drop through, and check the next byte.
		 */
		break;
	case DID_ABORT:
		if (scmd->eh_eflags & SCSI_EH_ABORT_SCHEDULED) {
			set_host_byte(scmd, DID_TIME_OUT);
			return SUCCESS;
		}
		fallthrough;
	case DID_NO_CONNECT:
	case DID_BAD_TARGET:
		/*
		 * note - this means that we just report the status back
		 * to the top level driver, not that we actually think
		 * that it indicates SUCCESS.
		 */
		return SUCCESS;
	case DID_SOFT_ERROR:
		/*
		 * when the low level driver returns did_soft_error,
		 * it is responsible for keeping an internal retry counter
		 * in order to avoid endless loops (db)
		 */
		goto maybe_retry;
	case DID_IMM_RETRY:
		return NEEDS_RETRY;

	case DID_REQUEUE:
		return ADD_TO_MLQUEUE;
	case DID_TRANSPORT_DISRUPTED:
		/*
		 * LLD/transport was disrupted during processing of the IO.
		 * The transport class is now blocked/blocking,
		 * and the transport will decide what to do with the IO
		 * based on its timers and recovery capablilities if
		 * there are enough retries.
		 */
		goto maybe_retry;
	case DID_TRANSPORT_FAILFAST:
		/*
		 * The transport decided to failfast the IO (most likely
		 * the fast io fail tmo fired), so send IO directly upwards.
		 */
		return SUCCESS;
	case DID_TRANSPORT_MARGINAL:
		/*
		 * caller has decided not to do retries on
		 * abort success, so send IO directly upwards
		 */
		return SUCCESS;
	case DID_ERROR:
		if (get_status_byte(scmd) == SAM_STAT_RESERVATION_CONFLICT)
			/*
			 * execute reservation conflict processing code
			 * lower down
			 */
			break;
		fallthrough;
	case DID_BUS_BUSY:
	case DID_PARITY:
		goto maybe_retry;
	case DID_TIME_OUT:
		/*
		 * when we scan the bus, we get timeout messages for
		 * these commands if there is no device available.
		 * other hosts report did_no_connect for the same thing.
		 */
		if ((scmd->cmnd[0] == TEST_UNIT_READY ||
		     scmd->cmnd[0] == INQUIRY)) {
			return SUCCESS;
		} else {
			return FAILED;
		}
	case DID_RESET:
		return SUCCESS;
	default:
		return FAILED;
	}

	/*
	 * check the status byte to see if this indicates anything special.
	 */
	switch (get_status_byte(scmd)) {
	case SAM_STAT_TASK_SET_FULL:
		scsi_handle_queue_full(scmd->device);
		/*
		 * the case of trying to send too many commands to a
		 * tagged queueing device.
		 */
		fallthrough;
	case SAM_STAT_BUSY:
		/*
		 * device can't talk to us at the moment.  Should only
		 * occur (SAM-3) when the task queue is empty, so will cause
		 * the empty queue handling to trigger a stall in the
		 * device.
		 */
		return ADD_TO_MLQUEUE;
	case SAM_STAT_GOOD:
		if (scmd->cmnd[0] == REPORT_LUNS)
			scmd->device->sdev_target->expecting_lun_change = 0;
		scsi_handle_queue_ramp_up(scmd->device);
		fallthrough;
	case SAM_STAT_COMMAND_TERMINATED:
		return SUCCESS;
	case SAM_STAT_TASK_ABORTED:
		goto maybe_retry;
	case SAM_STAT_CHECK_CONDITION:
		rtn = scsi_check_sense(scmd);
		if (rtn == NEEDS_RETRY)
			goto maybe_retry;
		/* if rtn == FAILED, we have no sense information;
		 * returning FAILED will wake the error handler thread
		 * to collect the sense and redo the decide
		 * disposition */
		return rtn;
	case SAM_STAT_CONDITION_MET:
	case SAM_STAT_INTERMEDIATE:
	case SAM_STAT_INTERMEDIATE_CONDITION_MET:
	case SAM_STAT_ACA_ACTIVE:
		/*
		 * who knows?  FIXME(eric)
		 */
		return SUCCESS;

	case SAM_STAT_RESERVATION_CONFLICT:
		sdev_printk(KERN_INFO, scmd->device,
			    "reservation conflict\n");
		set_host_byte(scmd, DID_NEXUS_FAILURE);
		return SUCCESS; /* causes immediate i/o error */
	}
	return FAILED;

maybe_retry:

	/* we requeue for retry because the error was retryable, and
	 * the request was not marked fast fail.  Note that above,
	 * even if the request is marked fast fail, we still requeue
	 * for queue congestion conditions (QUEUE_FULL or BUSY) */
	if (scsi_cmd_retry_allowed(scmd) && !scsi_noretry_cmd(scmd)) {
		return NEEDS_RETRY;
	} else {
		/*
		 * no more retries - report this one back to upper level.
		 */
		return SUCCESS;
	}
}

static void eh_lock_door_done(struct request *req, blk_status_t status)
{
	blk_mq_free_request(req);
}

/**
 * scsi_eh_lock_door - Prevent medium removal for the specified device
 * @sdev:	SCSI device to prevent medium removal
 *
 * Locking:
 * 	We must be called from process context.
 *
 * Notes:
 * 	We queue up an asynchronous "ALLOW MEDIUM REMOVAL" request on the
 * 	head of the devices request queue, and continue.
 */
static void scsi_eh_lock_door(struct scsi_device *sdev)
{
	struct scsi_cmnd *scmd;
	struct request *req;

	req = scsi_alloc_request(sdev->request_queue, REQ_OP_DRV_IN, 0);
	if (IS_ERR(req))
		return;
	scmd = blk_mq_rq_to_pdu(req);

	scmd->cmnd[0] = ALLOW_MEDIUM_REMOVAL;
	scmd->cmnd[1] = 0;
	scmd->cmnd[2] = 0;
	scmd->cmnd[3] = 0;
	scmd->cmnd[4] = SCSI_REMOVAL_PREVENT;
	scmd->cmnd[5] = 0;
	scmd->cmd_len = COMMAND_SIZE(scmd->cmnd[0]);
<<<<<<< HEAD

	req->rq_flags |= RQF_QUIET;
	req->timeout = 10 * HZ;
	scmd->allowed = 5;
=======
	scmd->allowed = 5;

	req->rq_flags |= RQF_QUIET;
	req->timeout = 10 * HZ;
	req->end_io = eh_lock_door_done;
>>>>>>> 88084a3d

	blk_execute_rq_nowait(req, true);
}

/**
 * scsi_restart_operations - restart io operations to the specified host.
 * @shost:	Host we are restarting.
 *
 * Notes:
 *    When we entered the error handler, we blocked all further i/o to
 *    this device.  we need to 'reverse' this process.
 */
static void scsi_restart_operations(struct Scsi_Host *shost)
{
	struct scsi_device *sdev;
	unsigned long flags;

	/*
	 * If the door was locked, we need to insert a door lock request
	 * onto the head of the SCSI request queue for the device.  There
	 * is no point trying to lock the door of an off-line device.
	 */
	shost_for_each_device(sdev, shost) {
		if (scsi_device_online(sdev) && sdev->was_reset && sdev->locked) {
			scsi_eh_lock_door(sdev);
			sdev->was_reset = 0;
		}
	}

	/*
	 * next free up anything directly waiting upon the host.  this
	 * will be requests for character device operations, and also for
	 * ioctls to queued block devices.
	 */
	SCSI_LOG_ERROR_RECOVERY(3,
		shost_printk(KERN_INFO, shost, "waking up host to restart\n"));

	spin_lock_irqsave(shost->host_lock, flags);
	if (scsi_host_set_state(shost, SHOST_RUNNING))
		if (scsi_host_set_state(shost, SHOST_CANCEL))
			BUG_ON(scsi_host_set_state(shost, SHOST_DEL));
	spin_unlock_irqrestore(shost->host_lock, flags);

	wake_up(&shost->host_wait);

	/*
	 * finally we need to re-initiate requests that may be pending.  we will
	 * have had everything blocked while error handling is taking place, and
	 * now that error recovery is done, we will need to ensure that these
	 * requests are started.
	 */
	scsi_run_host_queues(shost);

	/*
	 * if eh is active and host_eh_scheduled is pending we need to re-run
	 * recovery.  we do this check after scsi_run_host_queues() to allow
	 * everything pent up since the last eh run a chance to make forward
	 * progress before we sync again.  Either we'll immediately re-run
	 * recovery or scsi_device_unbusy() will wake us again when these
	 * pending commands complete.
	 */
	spin_lock_irqsave(shost->host_lock, flags);
	if (shost->host_eh_scheduled)
		if (scsi_host_set_state(shost, SHOST_RECOVERY))
			WARN_ON(scsi_host_set_state(shost, SHOST_CANCEL_RECOVERY));
	spin_unlock_irqrestore(shost->host_lock, flags);
}

/**
 * scsi_eh_ready_devs - check device ready state and recover if not.
 * @shost:	host to be recovered.
 * @work_q:	&list_head for pending commands.
 * @done_q:	&list_head for processed commands.
 */
void scsi_eh_ready_devs(struct Scsi_Host *shost,
			struct list_head *work_q,
			struct list_head *done_q)
{
	if (!scsi_eh_stu(shost, work_q, done_q))
		if (!scsi_eh_bus_device_reset(shost, work_q, done_q))
			if (!scsi_eh_target_reset(shost, work_q, done_q))
				if (!scsi_eh_bus_reset(shost, work_q, done_q))
					if (!scsi_eh_host_reset(shost, work_q, done_q))
						scsi_eh_offline_sdevs(work_q,
								      done_q);
}
EXPORT_SYMBOL_GPL(scsi_eh_ready_devs);

/**
 * scsi_eh_flush_done_q - finish processed commands or retry them.
 * @done_q:	list_head of processed commands.
 */
void scsi_eh_flush_done_q(struct list_head *done_q)
{
	struct scsi_cmnd *scmd, *next;

	list_for_each_entry_safe(scmd, next, done_q, eh_entry) {
		list_del_init(&scmd->eh_entry);
		if (scsi_device_online(scmd->device) &&
		    !scsi_noretry_cmd(scmd) && scsi_cmd_retry_allowed(scmd) &&
			scsi_eh_should_retry_cmd(scmd)) {
			SCSI_LOG_ERROR_RECOVERY(3,
				scmd_printk(KERN_INFO, scmd,
					     "%s: flush retry cmd\n",
					     current->comm));
				scsi_queue_insert(scmd, SCSI_MLQUEUE_EH_RETRY);
		} else {
			/*
			 * If just we got sense for the device (called
			 * scsi_eh_get_sense), scmd->result is already
			 * set, do not set DID_TIME_OUT.
			 */
			if (!scmd->result)
				scmd->result |= (DID_TIME_OUT << 16);
			SCSI_LOG_ERROR_RECOVERY(3,
				scmd_printk(KERN_INFO, scmd,
					     "%s: flush finish cmd\n",
					     current->comm));
			scsi_finish_command(scmd);
		}
	}
}
EXPORT_SYMBOL(scsi_eh_flush_done_q);

/**
 * scsi_unjam_host - Attempt to fix a host which has a cmd that failed.
 * @shost:	Host to unjam.
 *
 * Notes:
 *    When we come in here, we *know* that all commands on the bus have
 *    either completed, failed or timed out.  we also know that no further
 *    commands are being sent to the host, so things are relatively quiet
 *    and we have freedom to fiddle with things as we wish.
 *
 *    This is only the *default* implementation.  it is possible for
 *    individual drivers to supply their own version of this function, and
 *    if the maintainer wishes to do this, it is strongly suggested that
 *    this function be taken as a template and modified.  this function
 *    was designed to correctly handle problems for about 95% of the
 *    different cases out there, and it should always provide at least a
 *    reasonable amount of error recovery.
 *
 *    Any command marked 'failed' or 'timeout' must eventually have
 *    scsi_finish_cmd() called for it.  we do all of the retry stuff
 *    here, so when we restart the host after we return it should have an
 *    empty queue.
 */
static void scsi_unjam_host(struct Scsi_Host *shost)
{
	unsigned long flags;
	LIST_HEAD(eh_work_q);
	LIST_HEAD(eh_done_q);

	spin_lock_irqsave(shost->host_lock, flags);
	list_splice_init(&shost->eh_cmd_q, &eh_work_q);
	spin_unlock_irqrestore(shost->host_lock, flags);

	SCSI_LOG_ERROR_RECOVERY(1, scsi_eh_prt_fail_stats(shost, &eh_work_q));

	if (!scsi_eh_get_sense(&eh_work_q, &eh_done_q))
		scsi_eh_ready_devs(shost, &eh_work_q, &eh_done_q);

	spin_lock_irqsave(shost->host_lock, flags);
	if (shost->eh_deadline != -1)
		shost->last_reset = 0;
	spin_unlock_irqrestore(shost->host_lock, flags);
	scsi_eh_flush_done_q(&eh_done_q);
}

/**
 * scsi_error_handler - SCSI error handler thread
 * @data:	Host for which we are running.
 *
 * Notes:
 *    This is the main error handling loop.  This is run as a kernel thread
 *    for every SCSI host and handles all error handling activity.
 */
int scsi_error_handler(void *data)
{
	struct Scsi_Host *shost = data;

	/*
	 * We use TASK_INTERRUPTIBLE so that the thread is not
	 * counted against the load average as a running process.
	 * We never actually get interrupted because kthread_run
	 * disables signal delivery for the created thread.
	 */
	while (true) {
		/*
		 * The sequence in kthread_stop() sets the stop flag first
		 * then wakes the process.  To avoid missed wakeups, the task
		 * should always be in a non running state before the stop
		 * flag is checked
		 */
		set_current_state(TASK_INTERRUPTIBLE);
		if (kthread_should_stop())
			break;

		if ((shost->host_failed == 0 && shost->host_eh_scheduled == 0) ||
		    shost->host_failed != scsi_host_busy(shost)) {
			SCSI_LOG_ERROR_RECOVERY(1,
				shost_printk(KERN_INFO, shost,
					     "scsi_eh_%d: sleeping\n",
					     shost->host_no));
			schedule();
			continue;
		}

		__set_current_state(TASK_RUNNING);
		SCSI_LOG_ERROR_RECOVERY(1,
			shost_printk(KERN_INFO, shost,
				     "scsi_eh_%d: waking up %d/%d/%d\n",
				     shost->host_no, shost->host_eh_scheduled,
				     shost->host_failed,
				     scsi_host_busy(shost)));

		/*
		 * We have a host that is failing for some reason.  Figure out
		 * what we need to do to get it up and online again (if we can).
		 * If we fail, we end up taking the thing offline.
		 */
		if (!shost->eh_noresume && scsi_autopm_get_host(shost) != 0) {
			SCSI_LOG_ERROR_RECOVERY(1,
				shost_printk(KERN_ERR, shost,
					     "scsi_eh_%d: unable to autoresume\n",
					     shost->host_no));
			continue;
		}

		if (shost->transportt->eh_strategy_handler)
			shost->transportt->eh_strategy_handler(shost);
		else
			scsi_unjam_host(shost);

		/* All scmds have been handled */
		shost->host_failed = 0;

		/*
		 * Note - if the above fails completely, the action is to take
		 * individual devices offline and flush the queue of any
		 * outstanding requests that may have been pending.  When we
		 * restart, we restart any I/O to any other devices on the bus
		 * which are still online.
		 */
		scsi_restart_operations(shost);
		if (!shost->eh_noresume)
			scsi_autopm_put_host(shost);
	}
	__set_current_state(TASK_RUNNING);

	SCSI_LOG_ERROR_RECOVERY(1,
		shost_printk(KERN_INFO, shost,
			     "Error handler scsi_eh_%d exiting\n",
			     shost->host_no));
	shost->ehandler = NULL;
	return 0;
}

/*
 * Function:    scsi_report_bus_reset()
 *
 * Purpose:     Utility function used by low-level drivers to report that
 *		they have observed a bus reset on the bus being handled.
 *
 * Arguments:   shost       - Host in question
 *		channel     - channel on which reset was observed.
 *
 * Returns:     Nothing
 *
 * Lock status: Host lock must be held.
 *
 * Notes:       This only needs to be called if the reset is one which
 *		originates from an unknown location.  Resets originated
 *		by the mid-level itself don't need to call this, but there
 *		should be no harm.
 *
 *		The main purpose of this is to make sure that a CHECK_CONDITION
 *		is properly treated.
 */
void scsi_report_bus_reset(struct Scsi_Host *shost, int channel)
{
	struct scsi_device *sdev;

	__shost_for_each_device(sdev, shost) {
		if (channel == sdev_channel(sdev))
			__scsi_report_device_reset(sdev, NULL);
	}
}
EXPORT_SYMBOL(scsi_report_bus_reset);

/*
 * Function:    scsi_report_device_reset()
 *
 * Purpose:     Utility function used by low-level drivers to report that
 *		they have observed a device reset on the device being handled.
 *
 * Arguments:   shost       - Host in question
 *		channel     - channel on which reset was observed
 *		target	    - target on which reset was observed
 *
 * Returns:     Nothing
 *
 * Lock status: Host lock must be held
 *
 * Notes:       This only needs to be called if the reset is one which
 *		originates from an unknown location.  Resets originated
 *		by the mid-level itself don't need to call this, but there
 *		should be no harm.
 *
 *		The main purpose of this is to make sure that a CHECK_CONDITION
 *		is properly treated.
 */
void scsi_report_device_reset(struct Scsi_Host *shost, int channel, int target)
{
	struct scsi_device *sdev;

	__shost_for_each_device(sdev, shost) {
		if (channel == sdev_channel(sdev) &&
		    target == sdev_id(sdev))
			__scsi_report_device_reset(sdev, NULL);
	}
}
EXPORT_SYMBOL(scsi_report_device_reset);

/**
 * scsi_ioctl_reset: explicitly reset a host/bus/target/device
 * @dev:	scsi_device to operate on
 * @arg:	reset type (see sg.h)
 */
int
scsi_ioctl_reset(struct scsi_device *dev, int __user *arg)
{
	struct scsi_cmnd *scmd;
	struct Scsi_Host *shost = dev->host;
	struct request *rq;
	unsigned long flags;
	int error = 0, val;
	enum scsi_disposition rtn;

	if (!capable(CAP_SYS_ADMIN) || !capable(CAP_SYS_RAWIO))
		return -EACCES;

	error = get_user(val, arg);
	if (error)
		return error;

	if (scsi_autopm_get_host(shost) < 0)
		return -EIO;

	error = -EIO;
	rq = kzalloc(sizeof(struct request) + sizeof(struct scsi_cmnd) +
			shost->hostt->cmd_size, GFP_KERNEL);
	if (!rq)
		goto out_put_autopm_host;
	blk_rq_init(NULL, rq);

	scmd = (struct scsi_cmnd *)(rq + 1);
	scsi_init_command(dev, scmd);

	scmd->submitter = SUBMITTED_BY_SCSI_RESET_IOCTL;
	memset(&scmd->sdb, 0, sizeof(scmd->sdb));

	scmd->cmd_len			= 0;

	scmd->sc_data_direction		= DMA_BIDIRECTIONAL;

	spin_lock_irqsave(shost->host_lock, flags);
	shost->tmf_in_progress = 1;
	spin_unlock_irqrestore(shost->host_lock, flags);

	switch (val & ~SG_SCSI_RESET_NO_ESCALATE) {
	case SG_SCSI_RESET_NOTHING:
		rtn = SUCCESS;
		break;
	case SG_SCSI_RESET_DEVICE:
		rtn = scsi_try_bus_device_reset(scmd);
		if (rtn == SUCCESS || (val & SG_SCSI_RESET_NO_ESCALATE))
			break;
		fallthrough;
	case SG_SCSI_RESET_TARGET:
		rtn = scsi_try_target_reset(scmd);
		if (rtn == SUCCESS || (val & SG_SCSI_RESET_NO_ESCALATE))
			break;
		fallthrough;
	case SG_SCSI_RESET_BUS:
		rtn = scsi_try_bus_reset(scmd);
		if (rtn == SUCCESS || (val & SG_SCSI_RESET_NO_ESCALATE))
			break;
		fallthrough;
	case SG_SCSI_RESET_HOST:
		rtn = scsi_try_host_reset(scmd);
		if (rtn == SUCCESS)
			break;
		fallthrough;
	default:
		rtn = FAILED;
		break;
	}

	error = (rtn == SUCCESS) ? 0 : -EIO;

	spin_lock_irqsave(shost->host_lock, flags);
	shost->tmf_in_progress = 0;
	spin_unlock_irqrestore(shost->host_lock, flags);

	/*
	 * be sure to wake up anyone who was sleeping or had their queue
	 * suspended while we performed the TMF.
	 */
	SCSI_LOG_ERROR_RECOVERY(3,
		shost_printk(KERN_INFO, shost,
			     "waking up host to restart after TMF\n"));

	wake_up(&shost->host_wait);
	scsi_run_host_queues(shost);

	kfree(rq);

out_put_autopm_host:
	scsi_autopm_put_host(shost);
	return error;
}

bool scsi_command_normalize_sense(const struct scsi_cmnd *cmd,
				  struct scsi_sense_hdr *sshdr)
{
	return scsi_normalize_sense(cmd->sense_buffer,
			SCSI_SENSE_BUFFERSIZE, sshdr);
}
EXPORT_SYMBOL(scsi_command_normalize_sense);

/**
 * scsi_get_sense_info_fld - get information field from sense data (either fixed or descriptor format)
 * @sense_buffer:	byte array of sense data
 * @sb_len:		number of valid bytes in sense_buffer
 * @info_out:		pointer to 64 integer where 8 or 4 byte information
 *			field will be placed if found.
 *
 * Return value:
 *	true if information field found, false if not found.
 */
bool scsi_get_sense_info_fld(const u8 *sense_buffer, int sb_len,
			     u64 *info_out)
{
	const u8 * ucp;

	if (sb_len < 7)
		return false;
	switch (sense_buffer[0] & 0x7f) {
	case 0x70:
	case 0x71:
		if (sense_buffer[0] & 0x80) {
			*info_out = get_unaligned_be32(&sense_buffer[3]);
			return true;
		}
		return false;
	case 0x72:
	case 0x73:
		ucp = scsi_sense_desc_find(sense_buffer, sb_len,
					   0 /* info desc */);
		if (ucp && (0xa == ucp[1])) {
			*info_out = get_unaligned_be64(&ucp[4]);
			return true;
		}
		return false;
	default:
		return false;
	}
}
EXPORT_SYMBOL(scsi_get_sense_info_fld);<|MERGE_RESOLUTION|>--- conflicted
+++ resolved
@@ -2039,18 +2039,11 @@
 	scmd->cmnd[4] = SCSI_REMOVAL_PREVENT;
 	scmd->cmnd[5] = 0;
 	scmd->cmd_len = COMMAND_SIZE(scmd->cmnd[0]);
-<<<<<<< HEAD
-
-	req->rq_flags |= RQF_QUIET;
-	req->timeout = 10 * HZ;
-	scmd->allowed = 5;
-=======
 	scmd->allowed = 5;
 
 	req->rq_flags |= RQF_QUIET;
 	req->timeout = 10 * HZ;
 	req->end_io = eh_lock_door_done;
->>>>>>> 88084a3d
 
 	blk_execute_rq_nowait(req, true);
 }
