--- conflicted
+++ resolved
@@ -261,11 +261,7 @@
 config XEN_PRIVCMD
 	tristate "Xen hypercall passthrough driver"
 	depends on XEN
-<<<<<<< HEAD
-	imply CONFIG_XEN_PCIDEV_BACKEND
-=======
 	imply XEN_PCIDEV_BACKEND
->>>>>>> 9372b6c4
 	default m
 	help
 	  The hypercall passthrough driver allows privileged user programs to
