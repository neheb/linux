--- conflicted
+++ resolved
@@ -1145,25 +1145,15 @@
 	int err = 0;
 
 	if (mlx5_tc_ct_entry_in_ct_table(entry)) {
-<<<<<<< HEAD
-		err = mlx5_tc_ct_entry_replace_rule(ct_priv, flow_rule, entry, false,
-						    zone_restore_id);
-=======
 		err = mlx5_tc_ct_entry_update_rule(ct_priv, flow_rule, entry, false,
 						   zone_restore_id);
->>>>>>> 3d4d0fa4
 		if (err)
 			return err;
 	}
 
 	if (mlx5_tc_ct_entry_in_ct_nat_table(entry)) {
-<<<<<<< HEAD
-		err = mlx5_tc_ct_entry_replace_rule(ct_priv, flow_rule, entry, true,
-						    zone_restore_id);
-=======
 		err = mlx5_tc_ct_entry_update_rule(ct_priv, flow_rule, entry, true,
 						   zone_restore_id);
->>>>>>> 3d4d0fa4
 		if (err && mlx5_tc_ct_entry_in_ct_table(entry))
 			mlx5_tc_ct_entry_del_rule(ct_priv, entry, false);
 	}
