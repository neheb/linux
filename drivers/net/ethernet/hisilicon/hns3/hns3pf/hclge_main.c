// SPDX-License-Identifier: GPL-2.0+
// Copyright (c) 2016-2017 Hisilicon Limited.

#include <linux/acpi.h>
#include <linux/device.h>
#include <linux/etherdevice.h>
#include <linux/init.h>
#include <linux/interrupt.h>
#include <linux/kernel.h>
#include <linux/module.h>
#include <linux/netdevice.h>
#include <linux/pci.h>
#include <linux/platform_device.h>
#include <linux/if_vlan.h>
#include <linux/crash_dump.h>

#include <net/rtnetlink.h>

#include "hclge_cmd.h"
#include "hclge_dcb.h"
#include "hclge_main.h"
#include "hclge_mbx.h"
#include "hclge_mdio.h"
#include "hclge_regs.h"
#include "hclge_tm.h"
#include "hclge_err.h"
#include "hnae3.h"
#include "hclge_devlink.h"
#include "hclge_comm_cmd.h"

#include "hclge_trace.h"

#define HCLGE_NAME			"hclge"

#define HCLGE_BUF_SIZE_UNIT	256U
#define HCLGE_BUF_MUL_BY	2
#define HCLGE_BUF_DIV_BY	2
#define NEED_RESERVE_TC_NUM	2
#define BUF_MAX_PERCENT		100
#define BUF_RESERVE_PERCENT	90

#define HCLGE_RESET_MAX_FAIL_CNT	5
#define HCLGE_RESET_SYNC_TIME		100
#define HCLGE_PF_RESET_SYNC_TIME	20
#define HCLGE_PF_RESET_SYNC_CNT		1500

#define HCLGE_LINK_STATUS_MS	10

static int hclge_set_mac_mtu(struct hclge_dev *hdev, int new_mps);
static int hclge_init_vlan_config(struct hclge_dev *hdev);
static void hclge_sync_vlan_filter(struct hclge_dev *hdev);
static int hclge_reset_ae_dev(struct hnae3_ae_dev *ae_dev);
static bool hclge_get_hw_reset_stat(struct hnae3_handle *handle);
static void hclge_rfs_filter_expire(struct hclge_dev *hdev);
static int hclge_clear_arfs_rules(struct hclge_dev *hdev);
static enum hnae3_reset_type hclge_get_reset_level(struct hnae3_ae_dev *ae_dev,
						   unsigned long *addr);
static int hclge_set_default_loopback(struct hclge_dev *hdev);

static void hclge_sync_mac_table(struct hclge_dev *hdev);
static void hclge_restore_hw_table(struct hclge_dev *hdev);
static void hclge_sync_promisc_mode(struct hclge_dev *hdev);
static void hclge_sync_fd_table(struct hclge_dev *hdev);
static void hclge_update_fec_stats(struct hclge_dev *hdev);
static int hclge_mac_link_status_wait(struct hclge_dev *hdev, int link_ret,
				      int wait_cnt);
static int hclge_update_port_info(struct hclge_dev *hdev);

static struct hnae3_ae_algo ae_algo;

static struct workqueue_struct *hclge_wq;

static const struct pci_device_id ae_algo_pci_tbl[] = {
	{PCI_VDEVICE(HUAWEI, HNAE3_DEV_ID_GE), 0},
	{PCI_VDEVICE(HUAWEI, HNAE3_DEV_ID_25GE), 0},
	{PCI_VDEVICE(HUAWEI, HNAE3_DEV_ID_25GE_RDMA), 0},
	{PCI_VDEVICE(HUAWEI, HNAE3_DEV_ID_25GE_RDMA_MACSEC), 0},
	{PCI_VDEVICE(HUAWEI, HNAE3_DEV_ID_50GE_RDMA), 0},
	{PCI_VDEVICE(HUAWEI, HNAE3_DEV_ID_50GE_RDMA_MACSEC), 0},
	{PCI_VDEVICE(HUAWEI, HNAE3_DEV_ID_100G_RDMA_MACSEC), 0},
	{PCI_VDEVICE(HUAWEI, HNAE3_DEV_ID_200G_RDMA), 0},
	/* required last entry */
	{0, }
};

MODULE_DEVICE_TABLE(pci, ae_algo_pci_tbl);

static const char hns3_nic_test_strs[][ETH_GSTRING_LEN] = {
	"External Loopback test",
	"App      Loopback test",
	"Serdes   serial Loopback test",
	"Serdes   parallel Loopback test",
	"Phy      Loopback test"
};

static const struct hclge_comm_stats_str g_mac_stats_string[] = {
	{"mac_tx_mac_pause_num", HCLGE_MAC_STATS_MAX_NUM_V1,
		HCLGE_MAC_STATS_FIELD_OFF(mac_tx_mac_pause_num)},
	{"mac_rx_mac_pause_num", HCLGE_MAC_STATS_MAX_NUM_V1,
		HCLGE_MAC_STATS_FIELD_OFF(mac_rx_mac_pause_num)},
	{"mac_tx_pause_xoff_time", HCLGE_MAC_STATS_MAX_NUM_V2,
		HCLGE_MAC_STATS_FIELD_OFF(mac_tx_pause_xoff_time)},
	{"mac_rx_pause_xoff_time", HCLGE_MAC_STATS_MAX_NUM_V2,
		HCLGE_MAC_STATS_FIELD_OFF(mac_rx_pause_xoff_time)},
	{"mac_tx_control_pkt_num", HCLGE_MAC_STATS_MAX_NUM_V1,
		HCLGE_MAC_STATS_FIELD_OFF(mac_tx_ctrl_pkt_num)},
	{"mac_rx_control_pkt_num", HCLGE_MAC_STATS_MAX_NUM_V1,
		HCLGE_MAC_STATS_FIELD_OFF(mac_rx_ctrl_pkt_num)},
	{"mac_tx_pfc_pkt_num", HCLGE_MAC_STATS_MAX_NUM_V1,
		HCLGE_MAC_STATS_FIELD_OFF(mac_tx_pfc_pause_pkt_num)},
	{"mac_tx_pfc_pri0_pkt_num", HCLGE_MAC_STATS_MAX_NUM_V1,
		HCLGE_MAC_STATS_FIELD_OFF(mac_tx_pfc_pri0_pkt_num)},
	{"mac_tx_pfc_pri1_pkt_num", HCLGE_MAC_STATS_MAX_NUM_V1,
		HCLGE_MAC_STATS_FIELD_OFF(mac_tx_pfc_pri1_pkt_num)},
	{"mac_tx_pfc_pri2_pkt_num", HCLGE_MAC_STATS_MAX_NUM_V1,
		HCLGE_MAC_STATS_FIELD_OFF(mac_tx_pfc_pri2_pkt_num)},
	{"mac_tx_pfc_pri3_pkt_num", HCLGE_MAC_STATS_MAX_NUM_V1,
		HCLGE_MAC_STATS_FIELD_OFF(mac_tx_pfc_pri3_pkt_num)},
	{"mac_tx_pfc_pri4_pkt_num", HCLGE_MAC_STATS_MAX_NUM_V1,
		HCLGE_MAC_STATS_FIELD_OFF(mac_tx_pfc_pri4_pkt_num)},
	{"mac_tx_pfc_pri5_pkt_num", HCLGE_MAC_STATS_MAX_NUM_V1,
		HCLGE_MAC_STATS_FIELD_OFF(mac_tx_pfc_pri5_pkt_num)},
	{"mac_tx_pfc_pri6_pkt_num", HCLGE_MAC_STATS_MAX_NUM_V1,
		HCLGE_MAC_STATS_FIELD_OFF(mac_tx_pfc_pri6_pkt_num)},
	{"mac_tx_pfc_pri7_pkt_num", HCLGE_MAC_STATS_MAX_NUM_V1,
		HCLGE_MAC_STATS_FIELD_OFF(mac_tx_pfc_pri7_pkt_num)},
	{"mac_tx_pfc_pri0_xoff_time", HCLGE_MAC_STATS_MAX_NUM_V2,
		HCLGE_MAC_STATS_FIELD_OFF(mac_tx_pfc_pri0_xoff_time)},
	{"mac_tx_pfc_pri1_xoff_time", HCLGE_MAC_STATS_MAX_NUM_V2,
		HCLGE_MAC_STATS_FIELD_OFF(mac_tx_pfc_pri1_xoff_time)},
	{"mac_tx_pfc_pri2_xoff_time", HCLGE_MAC_STATS_MAX_NUM_V2,
		HCLGE_MAC_STATS_FIELD_OFF(mac_tx_pfc_pri2_xoff_time)},
	{"mac_tx_pfc_pri3_xoff_time", HCLGE_MAC_STATS_MAX_NUM_V2,
		HCLGE_MAC_STATS_FIELD_OFF(mac_tx_pfc_pri3_xoff_time)},
	{"mac_tx_pfc_pri4_xoff_time", HCLGE_MAC_STATS_MAX_NUM_V2,
		HCLGE_MAC_STATS_FIELD_OFF(mac_tx_pfc_pri4_xoff_time)},
	{"mac_tx_pfc_pri5_xoff_time", HCLGE_MAC_STATS_MAX_NUM_V2,
		HCLGE_MAC_STATS_FIELD_OFF(mac_tx_pfc_pri5_xoff_time)},
	{"mac_tx_pfc_pri6_xoff_time", HCLGE_MAC_STATS_MAX_NUM_V2,
		HCLGE_MAC_STATS_FIELD_OFF(mac_tx_pfc_pri6_xoff_time)},
	{"mac_tx_pfc_pri7_xoff_time", HCLGE_MAC_STATS_MAX_NUM_V2,
		HCLGE_MAC_STATS_FIELD_OFF(mac_tx_pfc_pri7_xoff_time)},
	{"mac_rx_pfc_pkt_num", HCLGE_MAC_STATS_MAX_NUM_V1,
		HCLGE_MAC_STATS_FIELD_OFF(mac_rx_pfc_pause_pkt_num)},
	{"mac_rx_pfc_pri0_pkt_num", HCLGE_MAC_STATS_MAX_NUM_V1,
		HCLGE_MAC_STATS_FIELD_OFF(mac_rx_pfc_pri0_pkt_num)},
	{"mac_rx_pfc_pri1_pkt_num", HCLGE_MAC_STATS_MAX_NUM_V1,
		HCLGE_MAC_STATS_FIELD_OFF(mac_rx_pfc_pri1_pkt_num)},
	{"mac_rx_pfc_pri2_pkt_num", HCLGE_MAC_STATS_MAX_NUM_V1,
		HCLGE_MAC_STATS_FIELD_OFF(mac_rx_pfc_pri2_pkt_num)},
	{"mac_rx_pfc_pri3_pkt_num", HCLGE_MAC_STATS_MAX_NUM_V1,
		HCLGE_MAC_STATS_FIELD_OFF(mac_rx_pfc_pri3_pkt_num)},
	{"mac_rx_pfc_pri4_pkt_num", HCLGE_MAC_STATS_MAX_NUM_V1,
		HCLGE_MAC_STATS_FIELD_OFF(mac_rx_pfc_pri4_pkt_num)},
	{"mac_rx_pfc_pri5_pkt_num", HCLGE_MAC_STATS_MAX_NUM_V1,
		HCLGE_MAC_STATS_FIELD_OFF(mac_rx_pfc_pri5_pkt_num)},
	{"mac_rx_pfc_pri6_pkt_num", HCLGE_MAC_STATS_MAX_NUM_V1,
		HCLGE_MAC_STATS_FIELD_OFF(mac_rx_pfc_pri6_pkt_num)},
	{"mac_rx_pfc_pri7_pkt_num", HCLGE_MAC_STATS_MAX_NUM_V1,
		HCLGE_MAC_STATS_FIELD_OFF(mac_rx_pfc_pri7_pkt_num)},
	{"mac_rx_pfc_pri0_xoff_time", HCLGE_MAC_STATS_MAX_NUM_V2,
		HCLGE_MAC_STATS_FIELD_OFF(mac_rx_pfc_pri0_xoff_time)},
	{"mac_rx_pfc_pri1_xoff_time", HCLGE_MAC_STATS_MAX_NUM_V2,
		HCLGE_MAC_STATS_FIELD_OFF(mac_rx_pfc_pri1_xoff_time)},
	{"mac_rx_pfc_pri2_xoff_time", HCLGE_MAC_STATS_MAX_NUM_V2,
		HCLGE_MAC_STATS_FIELD_OFF(mac_rx_pfc_pri2_xoff_time)},
	{"mac_rx_pfc_pri3_xoff_time", HCLGE_MAC_STATS_MAX_NUM_V2,
		HCLGE_MAC_STATS_FIELD_OFF(mac_rx_pfc_pri3_xoff_time)},
	{"mac_rx_pfc_pri4_xoff_time", HCLGE_MAC_STATS_MAX_NUM_V2,
		HCLGE_MAC_STATS_FIELD_OFF(mac_rx_pfc_pri4_xoff_time)},
	{"mac_rx_pfc_pri5_xoff_time", HCLGE_MAC_STATS_MAX_NUM_V2,
		HCLGE_MAC_STATS_FIELD_OFF(mac_rx_pfc_pri5_xoff_time)},
	{"mac_rx_pfc_pri6_xoff_time", HCLGE_MAC_STATS_MAX_NUM_V2,
		HCLGE_MAC_STATS_FIELD_OFF(mac_rx_pfc_pri6_xoff_time)},
	{"mac_rx_pfc_pri7_xoff_time", HCLGE_MAC_STATS_MAX_NUM_V2,
		HCLGE_MAC_STATS_FIELD_OFF(mac_rx_pfc_pri7_xoff_time)},
	{"mac_tx_total_pkt_num", HCLGE_MAC_STATS_MAX_NUM_V1,
		HCLGE_MAC_STATS_FIELD_OFF(mac_tx_total_pkt_num)},
	{"mac_tx_total_oct_num", HCLGE_MAC_STATS_MAX_NUM_V1,
		HCLGE_MAC_STATS_FIELD_OFF(mac_tx_total_oct_num)},
	{"mac_tx_good_pkt_num", HCLGE_MAC_STATS_MAX_NUM_V1,
		HCLGE_MAC_STATS_FIELD_OFF(mac_tx_good_pkt_num)},
	{"mac_tx_bad_pkt_num", HCLGE_MAC_STATS_MAX_NUM_V1,
		HCLGE_MAC_STATS_FIELD_OFF(mac_tx_bad_pkt_num)},
	{"mac_tx_good_oct_num", HCLGE_MAC_STATS_MAX_NUM_V1,
		HCLGE_MAC_STATS_FIELD_OFF(mac_tx_good_oct_num)},
	{"mac_tx_bad_oct_num", HCLGE_MAC_STATS_MAX_NUM_V1,
		HCLGE_MAC_STATS_FIELD_OFF(mac_tx_bad_oct_num)},
	{"mac_tx_uni_pkt_num", HCLGE_MAC_STATS_MAX_NUM_V1,
		HCLGE_MAC_STATS_FIELD_OFF(mac_tx_uni_pkt_num)},
	{"mac_tx_multi_pkt_num", HCLGE_MAC_STATS_MAX_NUM_V1,
		HCLGE_MAC_STATS_FIELD_OFF(mac_tx_multi_pkt_num)},
	{"mac_tx_broad_pkt_num", HCLGE_MAC_STATS_MAX_NUM_V1,
		HCLGE_MAC_STATS_FIELD_OFF(mac_tx_broad_pkt_num)},
	{"mac_tx_undersize_pkt_num", HCLGE_MAC_STATS_MAX_NUM_V1,
		HCLGE_MAC_STATS_FIELD_OFF(mac_tx_undersize_pkt_num)},
	{"mac_tx_oversize_pkt_num", HCLGE_MAC_STATS_MAX_NUM_V1,
		HCLGE_MAC_STATS_FIELD_OFF(mac_tx_oversize_pkt_num)},
	{"mac_tx_64_oct_pkt_num", HCLGE_MAC_STATS_MAX_NUM_V1,
		HCLGE_MAC_STATS_FIELD_OFF(mac_tx_64_oct_pkt_num)},
	{"mac_tx_65_127_oct_pkt_num", HCLGE_MAC_STATS_MAX_NUM_V1,
		HCLGE_MAC_STATS_FIELD_OFF(mac_tx_65_127_oct_pkt_num)},
	{"mac_tx_128_255_oct_pkt_num", HCLGE_MAC_STATS_MAX_NUM_V1,
		HCLGE_MAC_STATS_FIELD_OFF(mac_tx_128_255_oct_pkt_num)},
	{"mac_tx_256_511_oct_pkt_num", HCLGE_MAC_STATS_MAX_NUM_V1,
		HCLGE_MAC_STATS_FIELD_OFF(mac_tx_256_511_oct_pkt_num)},
	{"mac_tx_512_1023_oct_pkt_num", HCLGE_MAC_STATS_MAX_NUM_V1,
		HCLGE_MAC_STATS_FIELD_OFF(mac_tx_512_1023_oct_pkt_num)},
	{"mac_tx_1024_1518_oct_pkt_num", HCLGE_MAC_STATS_MAX_NUM_V1,
		HCLGE_MAC_STATS_FIELD_OFF(mac_tx_1024_1518_oct_pkt_num)},
	{"mac_tx_1519_2047_oct_pkt_num", HCLGE_MAC_STATS_MAX_NUM_V1,
		HCLGE_MAC_STATS_FIELD_OFF(mac_tx_1519_2047_oct_pkt_num)},
	{"mac_tx_2048_4095_oct_pkt_num", HCLGE_MAC_STATS_MAX_NUM_V1,
		HCLGE_MAC_STATS_FIELD_OFF(mac_tx_2048_4095_oct_pkt_num)},
	{"mac_tx_4096_8191_oct_pkt_num", HCLGE_MAC_STATS_MAX_NUM_V1,
		HCLGE_MAC_STATS_FIELD_OFF(mac_tx_4096_8191_oct_pkt_num)},
	{"mac_tx_8192_9216_oct_pkt_num", HCLGE_MAC_STATS_MAX_NUM_V1,
		HCLGE_MAC_STATS_FIELD_OFF(mac_tx_8192_9216_oct_pkt_num)},
	{"mac_tx_9217_12287_oct_pkt_num", HCLGE_MAC_STATS_MAX_NUM_V1,
		HCLGE_MAC_STATS_FIELD_OFF(mac_tx_9217_12287_oct_pkt_num)},
	{"mac_tx_12288_16383_oct_pkt_num", HCLGE_MAC_STATS_MAX_NUM_V1,
		HCLGE_MAC_STATS_FIELD_OFF(mac_tx_12288_16383_oct_pkt_num)},
	{"mac_tx_1519_max_good_pkt_num", HCLGE_MAC_STATS_MAX_NUM_V1,
		HCLGE_MAC_STATS_FIELD_OFF(mac_tx_1519_max_good_oct_pkt_num)},
	{"mac_tx_1519_max_bad_pkt_num", HCLGE_MAC_STATS_MAX_NUM_V1,
		HCLGE_MAC_STATS_FIELD_OFF(mac_tx_1519_max_bad_oct_pkt_num)},
	{"mac_rx_total_pkt_num", HCLGE_MAC_STATS_MAX_NUM_V1,
		HCLGE_MAC_STATS_FIELD_OFF(mac_rx_total_pkt_num)},
	{"mac_rx_total_oct_num", HCLGE_MAC_STATS_MAX_NUM_V1,
		HCLGE_MAC_STATS_FIELD_OFF(mac_rx_total_oct_num)},
	{"mac_rx_good_pkt_num", HCLGE_MAC_STATS_MAX_NUM_V1,
		HCLGE_MAC_STATS_FIELD_OFF(mac_rx_good_pkt_num)},
	{"mac_rx_bad_pkt_num", HCLGE_MAC_STATS_MAX_NUM_V1,
		HCLGE_MAC_STATS_FIELD_OFF(mac_rx_bad_pkt_num)},
	{"mac_rx_good_oct_num", HCLGE_MAC_STATS_MAX_NUM_V1,
		HCLGE_MAC_STATS_FIELD_OFF(mac_rx_good_oct_num)},
	{"mac_rx_bad_oct_num", HCLGE_MAC_STATS_MAX_NUM_V1,
		HCLGE_MAC_STATS_FIELD_OFF(mac_rx_bad_oct_num)},
	{"mac_rx_uni_pkt_num", HCLGE_MAC_STATS_MAX_NUM_V1,
		HCLGE_MAC_STATS_FIELD_OFF(mac_rx_uni_pkt_num)},
	{"mac_rx_multi_pkt_num", HCLGE_MAC_STATS_MAX_NUM_V1,
		HCLGE_MAC_STATS_FIELD_OFF(mac_rx_multi_pkt_num)},
	{"mac_rx_broad_pkt_num", HCLGE_MAC_STATS_MAX_NUM_V1,
		HCLGE_MAC_STATS_FIELD_OFF(mac_rx_broad_pkt_num)},
	{"mac_rx_undersize_pkt_num", HCLGE_MAC_STATS_MAX_NUM_V1,
		HCLGE_MAC_STATS_FIELD_OFF(mac_rx_undersize_pkt_num)},
	{"mac_rx_oversize_pkt_num", HCLGE_MAC_STATS_MAX_NUM_V1,
		HCLGE_MAC_STATS_FIELD_OFF(mac_rx_oversize_pkt_num)},
	{"mac_rx_64_oct_pkt_num", HCLGE_MAC_STATS_MAX_NUM_V1,
		HCLGE_MAC_STATS_FIELD_OFF(mac_rx_64_oct_pkt_num)},
	{"mac_rx_65_127_oct_pkt_num", HCLGE_MAC_STATS_MAX_NUM_V1,
		HCLGE_MAC_STATS_FIELD_OFF(mac_rx_65_127_oct_pkt_num)},
	{"mac_rx_128_255_oct_pkt_num", HCLGE_MAC_STATS_MAX_NUM_V1,
		HCLGE_MAC_STATS_FIELD_OFF(mac_rx_128_255_oct_pkt_num)},
	{"mac_rx_256_511_oct_pkt_num", HCLGE_MAC_STATS_MAX_NUM_V1,
		HCLGE_MAC_STATS_FIELD_OFF(mac_rx_256_511_oct_pkt_num)},
	{"mac_rx_512_1023_oct_pkt_num", HCLGE_MAC_STATS_MAX_NUM_V1,
		HCLGE_MAC_STATS_FIELD_OFF(mac_rx_512_1023_oct_pkt_num)},
	{"mac_rx_1024_1518_oct_pkt_num", HCLGE_MAC_STATS_MAX_NUM_V1,
		HCLGE_MAC_STATS_FIELD_OFF(mac_rx_1024_1518_oct_pkt_num)},
	{"mac_rx_1519_2047_oct_pkt_num", HCLGE_MAC_STATS_MAX_NUM_V1,
		HCLGE_MAC_STATS_FIELD_OFF(mac_rx_1519_2047_oct_pkt_num)},
	{"mac_rx_2048_4095_oct_pkt_num", HCLGE_MAC_STATS_MAX_NUM_V1,
		HCLGE_MAC_STATS_FIELD_OFF(mac_rx_2048_4095_oct_pkt_num)},
	{"mac_rx_4096_8191_oct_pkt_num", HCLGE_MAC_STATS_MAX_NUM_V1,
		HCLGE_MAC_STATS_FIELD_OFF(mac_rx_4096_8191_oct_pkt_num)},
	{"mac_rx_8192_9216_oct_pkt_num", HCLGE_MAC_STATS_MAX_NUM_V1,
		HCLGE_MAC_STATS_FIELD_OFF(mac_rx_8192_9216_oct_pkt_num)},
	{"mac_rx_9217_12287_oct_pkt_num", HCLGE_MAC_STATS_MAX_NUM_V1,
		HCLGE_MAC_STATS_FIELD_OFF(mac_rx_9217_12287_oct_pkt_num)},
	{"mac_rx_12288_16383_oct_pkt_num", HCLGE_MAC_STATS_MAX_NUM_V1,
		HCLGE_MAC_STATS_FIELD_OFF(mac_rx_12288_16383_oct_pkt_num)},
	{"mac_rx_1519_max_good_pkt_num", HCLGE_MAC_STATS_MAX_NUM_V1,
		HCLGE_MAC_STATS_FIELD_OFF(mac_rx_1519_max_good_oct_pkt_num)},
	{"mac_rx_1519_max_bad_pkt_num", HCLGE_MAC_STATS_MAX_NUM_V1,
		HCLGE_MAC_STATS_FIELD_OFF(mac_rx_1519_max_bad_oct_pkt_num)},

	{"mac_tx_fragment_pkt_num", HCLGE_MAC_STATS_MAX_NUM_V1,
		HCLGE_MAC_STATS_FIELD_OFF(mac_tx_fragment_pkt_num)},
	{"mac_tx_undermin_pkt_num", HCLGE_MAC_STATS_MAX_NUM_V1,
		HCLGE_MAC_STATS_FIELD_OFF(mac_tx_undermin_pkt_num)},
	{"mac_tx_jabber_pkt_num", HCLGE_MAC_STATS_MAX_NUM_V1,
		HCLGE_MAC_STATS_FIELD_OFF(mac_tx_jabber_pkt_num)},
	{"mac_tx_err_all_pkt_num", HCLGE_MAC_STATS_MAX_NUM_V1,
		HCLGE_MAC_STATS_FIELD_OFF(mac_tx_err_all_pkt_num)},
	{"mac_tx_from_app_good_pkt_num", HCLGE_MAC_STATS_MAX_NUM_V1,
		HCLGE_MAC_STATS_FIELD_OFF(mac_tx_from_app_good_pkt_num)},
	{"mac_tx_from_app_bad_pkt_num", HCLGE_MAC_STATS_MAX_NUM_V1,
		HCLGE_MAC_STATS_FIELD_OFF(mac_tx_from_app_bad_pkt_num)},
	{"mac_rx_fragment_pkt_num", HCLGE_MAC_STATS_MAX_NUM_V1,
		HCLGE_MAC_STATS_FIELD_OFF(mac_rx_fragment_pkt_num)},
	{"mac_rx_undermin_pkt_num", HCLGE_MAC_STATS_MAX_NUM_V1,
		HCLGE_MAC_STATS_FIELD_OFF(mac_rx_undermin_pkt_num)},
	{"mac_rx_jabber_pkt_num", HCLGE_MAC_STATS_MAX_NUM_V1,
		HCLGE_MAC_STATS_FIELD_OFF(mac_rx_jabber_pkt_num)},
	{"mac_rx_fcs_err_pkt_num", HCLGE_MAC_STATS_MAX_NUM_V1,
		HCLGE_MAC_STATS_FIELD_OFF(mac_rx_fcs_err_pkt_num)},
	{"mac_rx_send_app_good_pkt_num", HCLGE_MAC_STATS_MAX_NUM_V1,
		HCLGE_MAC_STATS_FIELD_OFF(mac_rx_send_app_good_pkt_num)},
	{"mac_rx_send_app_bad_pkt_num", HCLGE_MAC_STATS_MAX_NUM_V1,
		HCLGE_MAC_STATS_FIELD_OFF(mac_rx_send_app_bad_pkt_num)}
};

static const struct hclge_mac_mgr_tbl_entry_cmd hclge_mgr_table[] = {
	{
		.flags = HCLGE_MAC_MGR_MASK_VLAN_B,
		.ethter_type = cpu_to_le16(ETH_P_LLDP),
		.mac_addr = {0x01, 0x80, 0xc2, 0x00, 0x00, 0x0e},
		.i_port_bitmap = 0x1,
	},
};

static const struct key_info meta_data_key_info[] = {
	{ PACKET_TYPE_ID, 6 },
	{ IP_FRAGEMENT, 1 },
	{ ROCE_TYPE, 1 },
	{ NEXT_KEY, 5 },
	{ VLAN_NUMBER, 2 },
	{ SRC_VPORT, 12 },
	{ DST_VPORT, 12 },
	{ TUNNEL_PACKET, 1 },
};

static const struct key_info tuple_key_info[] = {
	{ OUTER_DST_MAC, 48, KEY_OPT_MAC, -1, -1 },
	{ OUTER_SRC_MAC, 48, KEY_OPT_MAC, -1, -1 },
	{ OUTER_VLAN_TAG_FST, 16, KEY_OPT_LE16, -1, -1 },
	{ OUTER_VLAN_TAG_SEC, 16, KEY_OPT_LE16, -1, -1 },
	{ OUTER_ETH_TYPE, 16, KEY_OPT_LE16, -1, -1 },
	{ OUTER_L2_RSV, 16, KEY_OPT_LE16, -1, -1 },
	{ OUTER_IP_TOS, 8, KEY_OPT_U8, -1, -1 },
	{ OUTER_IP_PROTO, 8, KEY_OPT_U8, -1, -1 },
	{ OUTER_SRC_IP, 32, KEY_OPT_IP, -1, -1 },
	{ OUTER_DST_IP, 32, KEY_OPT_IP, -1, -1 },
	{ OUTER_L3_RSV, 16, KEY_OPT_LE16, -1, -1 },
	{ OUTER_SRC_PORT, 16, KEY_OPT_LE16, -1, -1 },
	{ OUTER_DST_PORT, 16, KEY_OPT_LE16, -1, -1 },
	{ OUTER_L4_RSV, 32, KEY_OPT_LE32, -1, -1 },
	{ OUTER_TUN_VNI, 24, KEY_OPT_VNI, -1, -1 },
	{ OUTER_TUN_FLOW_ID, 8, KEY_OPT_U8, -1, -1 },
	{ INNER_DST_MAC, 48, KEY_OPT_MAC,
	  offsetof(struct hclge_fd_rule, tuples.dst_mac),
	  offsetof(struct hclge_fd_rule, tuples_mask.dst_mac) },
	{ INNER_SRC_MAC, 48, KEY_OPT_MAC,
	  offsetof(struct hclge_fd_rule, tuples.src_mac),
	  offsetof(struct hclge_fd_rule, tuples_mask.src_mac) },
	{ INNER_VLAN_TAG_FST, 16, KEY_OPT_LE16,
	  offsetof(struct hclge_fd_rule, tuples.vlan_tag1),
	  offsetof(struct hclge_fd_rule, tuples_mask.vlan_tag1) },
	{ INNER_VLAN_TAG_SEC, 16, KEY_OPT_LE16, -1, -1 },
	{ INNER_ETH_TYPE, 16, KEY_OPT_LE16,
	  offsetof(struct hclge_fd_rule, tuples.ether_proto),
	  offsetof(struct hclge_fd_rule, tuples_mask.ether_proto) },
	{ INNER_L2_RSV, 16, KEY_OPT_LE16,
	  offsetof(struct hclge_fd_rule, tuples.l2_user_def),
	  offsetof(struct hclge_fd_rule, tuples_mask.l2_user_def) },
	{ INNER_IP_TOS, 8, KEY_OPT_U8,
	  offsetof(struct hclge_fd_rule, tuples.ip_tos),
	  offsetof(struct hclge_fd_rule, tuples_mask.ip_tos) },
	{ INNER_IP_PROTO, 8, KEY_OPT_U8,
	  offsetof(struct hclge_fd_rule, tuples.ip_proto),
	  offsetof(struct hclge_fd_rule, tuples_mask.ip_proto) },
	{ INNER_SRC_IP, 32, KEY_OPT_IP,
	  offsetof(struct hclge_fd_rule, tuples.src_ip),
	  offsetof(struct hclge_fd_rule, tuples_mask.src_ip) },
	{ INNER_DST_IP, 32, KEY_OPT_IP,
	  offsetof(struct hclge_fd_rule, tuples.dst_ip),
	  offsetof(struct hclge_fd_rule, tuples_mask.dst_ip) },
	{ INNER_L3_RSV, 16, KEY_OPT_LE16,
	  offsetof(struct hclge_fd_rule, tuples.l3_user_def),
	  offsetof(struct hclge_fd_rule, tuples_mask.l3_user_def) },
	{ INNER_SRC_PORT, 16, KEY_OPT_LE16,
	  offsetof(struct hclge_fd_rule, tuples.src_port),
	  offsetof(struct hclge_fd_rule, tuples_mask.src_port) },
	{ INNER_DST_PORT, 16, KEY_OPT_LE16,
	  offsetof(struct hclge_fd_rule, tuples.dst_port),
	  offsetof(struct hclge_fd_rule, tuples_mask.dst_port) },
	{ INNER_L4_RSV, 32, KEY_OPT_LE32,
	  offsetof(struct hclge_fd_rule, tuples.l4_user_def),
	  offsetof(struct hclge_fd_rule, tuples_mask.l4_user_def) },
};

/**
 * hclge_cmd_send - send command to command queue
 * @hw: pointer to the hw struct
 * @desc: prefilled descriptor for describing the command
 * @num : the number of descriptors to be sent
 *
 * This is the main send command for command queue, it
 * sends the queue, cleans the queue, etc
 **/
int hclge_cmd_send(struct hclge_hw *hw, struct hclge_desc *desc, int num)
{
	return hclge_comm_cmd_send(&hw->hw, desc, num);
}

static void hclge_trace_cmd_send(struct hclge_comm_hw *hw, struct hclge_desc *desc,
				 int num, bool is_special)
{
	int i;

	trace_hclge_pf_cmd_send(hw, desc, 0, num);

	if (!is_special) {
		for (i = 1; i < num; i++)
			trace_hclge_pf_cmd_send(hw, &desc[i], i, num);
	} else {
		for (i = 1; i < num; i++)
			trace_hclge_pf_special_cmd_send(hw, (__le32 *)&desc[i],
							i, num);
	}
}

static void hclge_trace_cmd_get(struct hclge_comm_hw *hw, struct hclge_desc *desc,
				int num, bool is_special)
{
	int i;

	if (!HCLGE_COMM_SEND_SYNC(le16_to_cpu(desc->flag)))
		return;

	trace_hclge_pf_cmd_get(hw, desc, 0, num);

	if (!is_special) {
		for (i = 1; i < num; i++)
			trace_hclge_pf_cmd_get(hw, &desc[i], i, num);
	} else {
		for (i = 1; i < num; i++)
			trace_hclge_pf_special_cmd_get(hw, (__le32 *)&desc[i],
						       i, num);
	}
}

static const struct hclge_comm_cmq_ops hclge_cmq_ops = {
	.trace_cmd_send = hclge_trace_cmd_send,
	.trace_cmd_get = hclge_trace_cmd_get,
};

static int hclge_mac_update_stats_defective(struct hclge_dev *hdev)
{
#define HCLGE_MAC_CMD_NUM 21

	u64 *data = (u64 *)(&hdev->mac_stats);
	struct hclge_desc desc[HCLGE_MAC_CMD_NUM];
	__le64 *desc_data;
	u32 data_size;
	int ret;
	u32 i;

	hclge_cmd_setup_basic_desc(&desc[0], HCLGE_OPC_STATS_MAC, true);
	ret = hclge_cmd_send(&hdev->hw, desc, HCLGE_MAC_CMD_NUM);
	if (ret) {
		dev_err(&hdev->pdev->dev,
			"Get MAC pkt stats fail, status = %d.\n", ret);

		return ret;
	}

	/* The first desc has a 64-bit header, so data size need to minus 1 */
	data_size = sizeof(desc) / (sizeof(u64)) - 1;

	desc_data = (__le64 *)(&desc[0].data[0]);
	for (i = 0; i < data_size; i++) {
		/* data memory is continuous becase only the first desc has a
		 * header in this command
		 */
		*data += le64_to_cpu(*desc_data);
		data++;
		desc_data++;
	}

	return 0;
}

static int hclge_mac_update_stats_complete(struct hclge_dev *hdev)
{
#define HCLGE_REG_NUM_PER_DESC		4

	u32 reg_num = hdev->ae_dev->dev_specs.mac_stats_num;
	u64 *data = (u64 *)(&hdev->mac_stats);
	struct hclge_desc *desc;
	__le64 *desc_data;
	u32 data_size;
	u32 desc_num;
	int ret;
	u32 i;

	/* The first desc has a 64-bit header, so need to consider it */
	desc_num = reg_num / HCLGE_REG_NUM_PER_DESC + 1;

	/* This may be called inside atomic sections,
	 * so GFP_ATOMIC is more suitalbe here
	 */
	desc = kcalloc(desc_num, sizeof(struct hclge_desc), GFP_ATOMIC);
	if (!desc)
		return -ENOMEM;

	hclge_cmd_setup_basic_desc(&desc[0], HCLGE_OPC_STATS_MAC_ALL, true);
	ret = hclge_cmd_send(&hdev->hw, desc, desc_num);
	if (ret) {
		kfree(desc);
		return ret;
	}

	data_size = min_t(u32, sizeof(hdev->mac_stats) / sizeof(u64), reg_num);

	desc_data = (__le64 *)(&desc[0].data[0]);
	for (i = 0; i < data_size; i++) {
		/* data memory is continuous becase only the first desc has a
		 * header in this command
		 */
		*data += le64_to_cpu(*desc_data);
		data++;
		desc_data++;
	}

	kfree(desc);

	return 0;
}

static int hclge_mac_query_reg_num(struct hclge_dev *hdev, u32 *reg_num)
{
	struct hclge_desc desc;
	int ret;

	/* Driver needs total register number of both valid registers and
	 * reserved registers, but the old firmware only returns number
	 * of valid registers in device V2. To be compatible with these
	 * devices, driver uses a fixed value.
	 */
	if (hdev->ae_dev->dev_version == HNAE3_DEVICE_VERSION_V2) {
		*reg_num = HCLGE_MAC_STATS_MAX_NUM_V1;
		return 0;
	}

	hclge_cmd_setup_basic_desc(&desc, HCLGE_OPC_QUERY_MAC_REG_NUM, true);
	ret = hclge_cmd_send(&hdev->hw, &desc, 1);
	if (ret) {
		dev_err(&hdev->pdev->dev,
			"failed to query mac statistic reg number, ret = %d\n",
			ret);
		return ret;
	}

	*reg_num = le32_to_cpu(desc.data[0]);
	if (*reg_num == 0) {
		dev_err(&hdev->pdev->dev,
			"mac statistic reg number is invalid!\n");
		return -ENODATA;
	}

	return 0;
}

int hclge_mac_update_stats(struct hclge_dev *hdev)
{
	/* The firmware supports the new statistics acquisition method */
	if (hdev->ae_dev->dev_specs.mac_stats_num)
		return hclge_mac_update_stats_complete(hdev);
	else
		return hclge_mac_update_stats_defective(hdev);
}

static int hclge_comm_get_count(struct hclge_dev *hdev,
				const struct hclge_comm_stats_str strs[],
				u32 size)
{
	int count = 0;
	u32 i;

	for (i = 0; i < size; i++)
		if (strs[i].stats_num <= hdev->ae_dev->dev_specs.mac_stats_num)
			count++;

	return count;
}

static u64 *hclge_comm_get_stats(struct hclge_dev *hdev,
				 const struct hclge_comm_stats_str strs[],
				 int size, u64 *data)
{
	u64 *buf = data;
	u32 i;

	for (i = 0; i < size; i++) {
		if (strs[i].stats_num > hdev->ae_dev->dev_specs.mac_stats_num)
			continue;

		*buf = HCLGE_STATS_READ(&hdev->mac_stats, strs[i].offset);
		buf++;
	}

	return buf;
}

static u8 *hclge_comm_get_strings(struct hclge_dev *hdev, u32 stringset,
				  const struct hclge_comm_stats_str strs[],
				  int size, u8 *data)
{
	char *buff = (char *)data;
	u32 i;

	if (stringset != ETH_SS_STATS)
		return buff;

	for (i = 0; i < size; i++) {
		if (strs[i].stats_num > hdev->ae_dev->dev_specs.mac_stats_num)
			continue;

		snprintf(buff, ETH_GSTRING_LEN, "%s", strs[i].desc);
		buff = buff + ETH_GSTRING_LEN;
	}

	return (u8 *)buff;
}

static void hclge_update_stats_for_all(struct hclge_dev *hdev)
{
	struct hnae3_handle *handle;
	int status;

	handle = &hdev->vport[0].nic;
	if (handle->client) {
		status = hclge_comm_tqps_update_stats(handle, &hdev->hw.hw);
		if (status) {
			dev_err(&hdev->pdev->dev,
				"Update TQPS stats fail, status = %d.\n",
				status);
		}
	}

	hclge_update_fec_stats(hdev);

	status = hclge_mac_update_stats(hdev);
	if (status)
		dev_err(&hdev->pdev->dev,
			"Update MAC stats fail, status = %d.\n", status);
}

static void hclge_update_stats(struct hnae3_handle *handle)
{
	struct hclge_vport *vport = hclge_get_vport(handle);
	struct hclge_dev *hdev = vport->back;
	int status;

	if (test_and_set_bit(HCLGE_STATE_STATISTICS_UPDATING, &hdev->state))
		return;

	status = hclge_mac_update_stats(hdev);
	if (status)
		dev_err(&hdev->pdev->dev,
			"Update MAC stats fail, status = %d.\n",
			status);

	status = hclge_comm_tqps_update_stats(handle, &hdev->hw.hw);
	if (status)
		dev_err(&hdev->pdev->dev,
			"Update TQPS stats fail, status = %d.\n",
			status);

	clear_bit(HCLGE_STATE_STATISTICS_UPDATING, &hdev->state);
}

static int hclge_get_sset_count(struct hnae3_handle *handle, int stringset)
{
#define HCLGE_LOOPBACK_TEST_FLAGS (HNAE3_SUPPORT_APP_LOOPBACK | \
		HNAE3_SUPPORT_PHY_LOOPBACK | \
		HNAE3_SUPPORT_SERDES_SERIAL_LOOPBACK | \
		HNAE3_SUPPORT_SERDES_PARALLEL_LOOPBACK | \
		HNAE3_SUPPORT_EXTERNAL_LOOPBACK)

	struct hclge_vport *vport = hclge_get_vport(handle);
	struct hclge_dev *hdev = vport->back;
	int count = 0;

	/* Loopback test support rules:
	 * mac: only GE mode support
	 * serdes: all mac mode will support include GE/XGE/LGE/CGE
	 * phy: only support when phy device exist on board
	 */
	if (stringset == ETH_SS_TEST) {
		/* clear loopback bit flags at first */
		handle->flags = (handle->flags & (~HCLGE_LOOPBACK_TEST_FLAGS));
		if (hdev->ae_dev->dev_version >= HNAE3_DEVICE_VERSION_V2 ||
		    hdev->hw.mac.speed == HCLGE_MAC_SPEED_10M ||
		    hdev->hw.mac.speed == HCLGE_MAC_SPEED_100M ||
		    hdev->hw.mac.speed == HCLGE_MAC_SPEED_1G) {
			count += 1;
			handle->flags |= HNAE3_SUPPORT_APP_LOOPBACK;
		}

		if (hdev->ae_dev->dev_specs.hilink_version !=
		    HCLGE_HILINK_H60) {
			count += 1;
			handle->flags |= HNAE3_SUPPORT_SERDES_SERIAL_LOOPBACK;
		}

		count += 1;
		handle->flags |= HNAE3_SUPPORT_SERDES_PARALLEL_LOOPBACK;
		count += 1;
		handle->flags |= HNAE3_SUPPORT_EXTERNAL_LOOPBACK;

		if ((hdev->hw.mac.phydev && hdev->hw.mac.phydev->drv &&
		     hdev->hw.mac.phydev->drv->set_loopback) ||
		    hnae3_dev_phy_imp_supported(hdev)) {
			count += 1;
			handle->flags |= HNAE3_SUPPORT_PHY_LOOPBACK;
		}
	} else if (stringset == ETH_SS_STATS) {
		count = hclge_comm_get_count(hdev, g_mac_stats_string,
					     ARRAY_SIZE(g_mac_stats_string)) +
			hclge_comm_tqps_get_sset_count(handle);
	}

	return count;
}

static void hclge_get_strings(struct hnae3_handle *handle, u32 stringset,
			      u8 *data)
{
	struct hclge_vport *vport = hclge_get_vport(handle);
	struct hclge_dev *hdev = vport->back;
	u8 *p = (char *)data;
	int size;

	if (stringset == ETH_SS_STATS) {
		size = ARRAY_SIZE(g_mac_stats_string);
		p = hclge_comm_get_strings(hdev, stringset, g_mac_stats_string,
					   size, p);
		p = hclge_comm_tqps_get_strings(handle, p);
	} else if (stringset == ETH_SS_TEST) {
		if (handle->flags & HNAE3_SUPPORT_EXTERNAL_LOOPBACK) {
			memcpy(p, hns3_nic_test_strs[HNAE3_LOOP_EXTERNAL],
			       ETH_GSTRING_LEN);
			p += ETH_GSTRING_LEN;
		}
		if (handle->flags & HNAE3_SUPPORT_APP_LOOPBACK) {
			memcpy(p, hns3_nic_test_strs[HNAE3_LOOP_APP],
			       ETH_GSTRING_LEN);
			p += ETH_GSTRING_LEN;
		}
		if (handle->flags & HNAE3_SUPPORT_SERDES_SERIAL_LOOPBACK) {
			memcpy(p, hns3_nic_test_strs[HNAE3_LOOP_SERIAL_SERDES],
			       ETH_GSTRING_LEN);
			p += ETH_GSTRING_LEN;
		}
		if (handle->flags & HNAE3_SUPPORT_SERDES_PARALLEL_LOOPBACK) {
			memcpy(p,
			       hns3_nic_test_strs[HNAE3_LOOP_PARALLEL_SERDES],
			       ETH_GSTRING_LEN);
			p += ETH_GSTRING_LEN;
		}
		if (handle->flags & HNAE3_SUPPORT_PHY_LOOPBACK) {
			memcpy(p, hns3_nic_test_strs[HNAE3_LOOP_PHY],
			       ETH_GSTRING_LEN);
			p += ETH_GSTRING_LEN;
		}
	}
}

static void hclge_get_stats(struct hnae3_handle *handle, u64 *data)
{
	struct hclge_vport *vport = hclge_get_vport(handle);
	struct hclge_dev *hdev = vport->back;
	u64 *p;

	p = hclge_comm_get_stats(hdev, g_mac_stats_string,
				 ARRAY_SIZE(g_mac_stats_string), data);
	p = hclge_comm_tqps_get_stats(handle, p);
}

static void hclge_get_mac_stat(struct hnae3_handle *handle,
			       struct hns3_mac_stats *mac_stats)
{
	struct hclge_vport *vport = hclge_get_vport(handle);
	struct hclge_dev *hdev = vport->back;

	hclge_update_stats(handle);

	mac_stats->tx_pause_cnt = hdev->mac_stats.mac_tx_mac_pause_num;
	mac_stats->rx_pause_cnt = hdev->mac_stats.mac_rx_mac_pause_num;
}

static int hclge_parse_func_status(struct hclge_dev *hdev,
				   struct hclge_func_status_cmd *status)
{
#define HCLGE_MAC_ID_MASK	0xF

	if (!(status->pf_state & HCLGE_PF_STATE_DONE))
		return -EINVAL;

	/* Set the pf to main pf */
	if (status->pf_state & HCLGE_PF_STATE_MAIN)
		hdev->flag |= HCLGE_FLAG_MAIN;
	else
		hdev->flag &= ~HCLGE_FLAG_MAIN;

	hdev->hw.mac.mac_id = status->mac_id & HCLGE_MAC_ID_MASK;
	return 0;
}

static int hclge_query_function_status(struct hclge_dev *hdev)
{
#define HCLGE_QUERY_MAX_CNT	5

	struct hclge_func_status_cmd *req;
	struct hclge_desc desc;
	int timeout = 0;
	int ret;

	hclge_cmd_setup_basic_desc(&desc, HCLGE_OPC_QUERY_FUNC_STATUS, true);
	req = (struct hclge_func_status_cmd *)desc.data;

	do {
		ret = hclge_cmd_send(&hdev->hw, &desc, 1);
		if (ret) {
			dev_err(&hdev->pdev->dev,
				"query function status failed %d.\n", ret);
			return ret;
		}

		/* Check pf reset is done */
		if (req->pf_state)
			break;
		usleep_range(1000, 2000);
	} while (timeout++ < HCLGE_QUERY_MAX_CNT);

	return hclge_parse_func_status(hdev, req);
}

static int hclge_query_pf_resource(struct hclge_dev *hdev)
{
	struct hclge_pf_res_cmd *req;
	struct hclge_desc desc;
	int ret;

	hclge_cmd_setup_basic_desc(&desc, HCLGE_OPC_QUERY_PF_RSRC, true);
	ret = hclge_cmd_send(&hdev->hw, &desc, 1);
	if (ret) {
		dev_err(&hdev->pdev->dev,
			"query pf resource failed %d.\n", ret);
		return ret;
	}

	req = (struct hclge_pf_res_cmd *)desc.data;
	hdev->num_tqps = le16_to_cpu(req->tqp_num) +
			 le16_to_cpu(req->ext_tqp_num);
	hdev->pkt_buf_size = le16_to_cpu(req->buf_size) << HCLGE_BUF_UNIT_S;

	if (req->tx_buf_size)
		hdev->tx_buf_size =
			le16_to_cpu(req->tx_buf_size) << HCLGE_BUF_UNIT_S;
	else
		hdev->tx_buf_size = HCLGE_DEFAULT_TX_BUF;

	hdev->tx_buf_size = roundup(hdev->tx_buf_size, HCLGE_BUF_SIZE_UNIT);

	if (req->dv_buf_size)
		hdev->dv_buf_size =
			le16_to_cpu(req->dv_buf_size) << HCLGE_BUF_UNIT_S;
	else
		hdev->dv_buf_size = HCLGE_DEFAULT_DV;

	hdev->dv_buf_size = roundup(hdev->dv_buf_size, HCLGE_BUF_SIZE_UNIT);

	hdev->num_nic_msi = le16_to_cpu(req->msixcap_localid_number_nic);
	if (hdev->num_nic_msi < HNAE3_MIN_VECTOR_NUM) {
		dev_err(&hdev->pdev->dev,
			"only %u msi resources available, not enough for pf(min:2).\n",
			hdev->num_nic_msi);
		return -EINVAL;
	}

	if (hnae3_dev_roce_supported(hdev)) {
		hdev->num_roce_msi =
			le16_to_cpu(req->pf_intr_vector_number_roce);

		/* PF should have NIC vectors and Roce vectors,
		 * NIC vectors are queued before Roce vectors.
		 */
		hdev->num_msi = hdev->num_nic_msi + hdev->num_roce_msi;
	} else {
		hdev->num_msi = hdev->num_nic_msi;
	}

	return 0;
}

static int hclge_parse_speed(u8 speed_cmd, u32 *speed)
{
	switch (speed_cmd) {
	case HCLGE_FW_MAC_SPEED_10M:
		*speed = HCLGE_MAC_SPEED_10M;
		break;
	case HCLGE_FW_MAC_SPEED_100M:
		*speed = HCLGE_MAC_SPEED_100M;
		break;
	case HCLGE_FW_MAC_SPEED_1G:
		*speed = HCLGE_MAC_SPEED_1G;
		break;
	case HCLGE_FW_MAC_SPEED_10G:
		*speed = HCLGE_MAC_SPEED_10G;
		break;
	case HCLGE_FW_MAC_SPEED_25G:
		*speed = HCLGE_MAC_SPEED_25G;
		break;
	case HCLGE_FW_MAC_SPEED_40G:
		*speed = HCLGE_MAC_SPEED_40G;
		break;
	case HCLGE_FW_MAC_SPEED_50G:
		*speed = HCLGE_MAC_SPEED_50G;
		break;
	case HCLGE_FW_MAC_SPEED_100G:
		*speed = HCLGE_MAC_SPEED_100G;
		break;
	case HCLGE_FW_MAC_SPEED_200G:
		*speed = HCLGE_MAC_SPEED_200G;
		break;
	default:
		return -EINVAL;
	}

	return 0;
}

static const struct hclge_speed_bit_map speed_bit_map[] = {
	{HCLGE_MAC_SPEED_10M, HCLGE_SUPPORT_10M_BIT},
	{HCLGE_MAC_SPEED_100M, HCLGE_SUPPORT_100M_BIT},
	{HCLGE_MAC_SPEED_1G, HCLGE_SUPPORT_1G_BIT},
	{HCLGE_MAC_SPEED_10G, HCLGE_SUPPORT_10G_BIT},
	{HCLGE_MAC_SPEED_25G, HCLGE_SUPPORT_25G_BIT},
	{HCLGE_MAC_SPEED_40G, HCLGE_SUPPORT_40G_BIT},
	{HCLGE_MAC_SPEED_50G, HCLGE_SUPPORT_50G_BITS},
	{HCLGE_MAC_SPEED_100G, HCLGE_SUPPORT_100G_BITS},
	{HCLGE_MAC_SPEED_200G, HCLGE_SUPPORT_200G_BITS},
};

static int hclge_get_speed_bit(u32 speed, u32 *speed_bit)
{
	u16 i;

	for (i = 0; i < ARRAY_SIZE(speed_bit_map); i++) {
		if (speed == speed_bit_map[i].speed) {
			*speed_bit = speed_bit_map[i].speed_bit;
			return 0;
		}
	}

	return -EINVAL;
}

static int hclge_check_port_speed(struct hnae3_handle *handle, u32 speed)
{
	struct hclge_vport *vport = hclge_get_vport(handle);
	struct hclge_dev *hdev = vport->back;
	u32 speed_ability = hdev->hw.mac.speed_ability;
	u32 speed_bit = 0;
	int ret;

	ret = hclge_get_speed_bit(speed, &speed_bit);
	if (ret)
		return ret;

	if (speed_bit & speed_ability)
		return 0;

	return -EINVAL;
}

static void hclge_update_fec_support(struct hclge_mac *mac)
{
	linkmode_clear_bit(ETHTOOL_LINK_MODE_FEC_BASER_BIT, mac->supported);
	linkmode_clear_bit(ETHTOOL_LINK_MODE_FEC_RS_BIT, mac->supported);
	linkmode_clear_bit(ETHTOOL_LINK_MODE_FEC_LLRS_BIT, mac->supported);
	linkmode_clear_bit(ETHTOOL_LINK_MODE_FEC_NONE_BIT, mac->supported);

	if (mac->fec_ability & BIT(HNAE3_FEC_BASER))
		linkmode_set_bit(ETHTOOL_LINK_MODE_FEC_BASER_BIT,
				 mac->supported);
	if (mac->fec_ability & BIT(HNAE3_FEC_RS))
		linkmode_set_bit(ETHTOOL_LINK_MODE_FEC_RS_BIT,
				 mac->supported);
	if (mac->fec_ability & BIT(HNAE3_FEC_LLRS))
		linkmode_set_bit(ETHTOOL_LINK_MODE_FEC_LLRS_BIT,
				 mac->supported);
	if (mac->fec_ability & BIT(HNAE3_FEC_NONE))
		linkmode_set_bit(ETHTOOL_LINK_MODE_FEC_NONE_BIT,
				 mac->supported);
}

static const struct hclge_link_mode_bmap hclge_sr_link_mode_bmap[] = {
	{HCLGE_SUPPORT_10G_BIT, ETHTOOL_LINK_MODE_10000baseSR_Full_BIT},
	{HCLGE_SUPPORT_25G_BIT, ETHTOOL_LINK_MODE_25000baseSR_Full_BIT},
	{HCLGE_SUPPORT_40G_BIT, ETHTOOL_LINK_MODE_40000baseSR4_Full_BIT},
	{HCLGE_SUPPORT_50G_R2_BIT, ETHTOOL_LINK_MODE_50000baseSR2_Full_BIT},
	{HCLGE_SUPPORT_50G_R1_BIT, ETHTOOL_LINK_MODE_50000baseSR_Full_BIT},
	{HCLGE_SUPPORT_100G_R4_BIT, ETHTOOL_LINK_MODE_100000baseSR4_Full_BIT},
	{HCLGE_SUPPORT_100G_R2_BIT, ETHTOOL_LINK_MODE_100000baseSR2_Full_BIT},
	{HCLGE_SUPPORT_200G_R4_EXT_BIT,
	 ETHTOOL_LINK_MODE_200000baseSR4_Full_BIT},
	{HCLGE_SUPPORT_200G_R4_BIT, ETHTOOL_LINK_MODE_200000baseSR4_Full_BIT},
};

static const struct hclge_link_mode_bmap hclge_lr_link_mode_bmap[] = {
	{HCLGE_SUPPORT_10G_BIT, ETHTOOL_LINK_MODE_10000baseLR_Full_BIT},
	{HCLGE_SUPPORT_40G_BIT, ETHTOOL_LINK_MODE_40000baseLR4_Full_BIT},
	{HCLGE_SUPPORT_50G_R1_BIT, ETHTOOL_LINK_MODE_50000baseLR_ER_FR_Full_BIT},
	{HCLGE_SUPPORT_100G_R4_BIT,
	 ETHTOOL_LINK_MODE_100000baseLR4_ER4_Full_BIT},
	{HCLGE_SUPPORT_100G_R2_BIT,
	 ETHTOOL_LINK_MODE_100000baseLR2_ER2_FR2_Full_BIT},
	{HCLGE_SUPPORT_200G_R4_EXT_BIT,
	 ETHTOOL_LINK_MODE_200000baseLR4_ER4_FR4_Full_BIT},
	{HCLGE_SUPPORT_200G_R4_BIT,
	 ETHTOOL_LINK_MODE_200000baseLR4_ER4_FR4_Full_BIT},
};

static const struct hclge_link_mode_bmap hclge_cr_link_mode_bmap[] = {
	{HCLGE_SUPPORT_10G_BIT, ETHTOOL_LINK_MODE_10000baseCR_Full_BIT},
	{HCLGE_SUPPORT_25G_BIT, ETHTOOL_LINK_MODE_25000baseCR_Full_BIT},
	{HCLGE_SUPPORT_40G_BIT, ETHTOOL_LINK_MODE_40000baseCR4_Full_BIT},
	{HCLGE_SUPPORT_50G_R2_BIT, ETHTOOL_LINK_MODE_50000baseCR2_Full_BIT},
	{HCLGE_SUPPORT_50G_R1_BIT, ETHTOOL_LINK_MODE_50000baseCR_Full_BIT},
	{HCLGE_SUPPORT_100G_R4_BIT, ETHTOOL_LINK_MODE_100000baseCR4_Full_BIT},
	{HCLGE_SUPPORT_100G_R2_BIT, ETHTOOL_LINK_MODE_100000baseCR2_Full_BIT},
	{HCLGE_SUPPORT_200G_R4_EXT_BIT,
	 ETHTOOL_LINK_MODE_200000baseCR4_Full_BIT},
	{HCLGE_SUPPORT_200G_R4_BIT, ETHTOOL_LINK_MODE_200000baseCR4_Full_BIT},
};

static const struct hclge_link_mode_bmap hclge_kr_link_mode_bmap[] = {
	{HCLGE_SUPPORT_1G_BIT, ETHTOOL_LINK_MODE_1000baseKX_Full_BIT},
	{HCLGE_SUPPORT_10G_BIT, ETHTOOL_LINK_MODE_10000baseKR_Full_BIT},
	{HCLGE_SUPPORT_25G_BIT, ETHTOOL_LINK_MODE_25000baseKR_Full_BIT},
	{HCLGE_SUPPORT_40G_BIT, ETHTOOL_LINK_MODE_40000baseKR4_Full_BIT},
	{HCLGE_SUPPORT_50G_R2_BIT, ETHTOOL_LINK_MODE_50000baseKR2_Full_BIT},
	{HCLGE_SUPPORT_50G_R1_BIT, ETHTOOL_LINK_MODE_50000baseKR_Full_BIT},
	{HCLGE_SUPPORT_100G_R4_BIT, ETHTOOL_LINK_MODE_100000baseKR4_Full_BIT},
	{HCLGE_SUPPORT_100G_R2_BIT, ETHTOOL_LINK_MODE_100000baseKR2_Full_BIT},
	{HCLGE_SUPPORT_200G_R4_EXT_BIT,
	 ETHTOOL_LINK_MODE_200000baseKR4_Full_BIT},
	{HCLGE_SUPPORT_200G_R4_BIT, ETHTOOL_LINK_MODE_200000baseKR4_Full_BIT},
};

static void hclge_convert_setting_sr(u16 speed_ability,
				     unsigned long *link_mode)
{
	int i;

	for (i = 0; i < ARRAY_SIZE(hclge_sr_link_mode_bmap); i++) {
		if (speed_ability & hclge_sr_link_mode_bmap[i].support_bit)
			linkmode_set_bit(hclge_sr_link_mode_bmap[i].link_mode,
					 link_mode);
	}
}

static void hclge_convert_setting_lr(u16 speed_ability,
				     unsigned long *link_mode)
{
	int i;

	for (i = 0; i < ARRAY_SIZE(hclge_lr_link_mode_bmap); i++) {
		if (speed_ability & hclge_lr_link_mode_bmap[i].support_bit)
			linkmode_set_bit(hclge_lr_link_mode_bmap[i].link_mode,
					 link_mode);
	}
}

static void hclge_convert_setting_cr(u16 speed_ability,
				     unsigned long *link_mode)
{
	int i;

	for (i = 0; i < ARRAY_SIZE(hclge_cr_link_mode_bmap); i++) {
		if (speed_ability & hclge_cr_link_mode_bmap[i].support_bit)
			linkmode_set_bit(hclge_cr_link_mode_bmap[i].link_mode,
					 link_mode);
	}
}

static void hclge_convert_setting_kr(u16 speed_ability,
				     unsigned long *link_mode)
{
	int i;

	for (i = 0; i < ARRAY_SIZE(hclge_kr_link_mode_bmap); i++) {
		if (speed_ability & hclge_kr_link_mode_bmap[i].support_bit)
			linkmode_set_bit(hclge_kr_link_mode_bmap[i].link_mode,
					 link_mode);
	}
}

static void hclge_convert_setting_fec(struct hclge_mac *mac)
{
	/* If firmware has reported fec_ability, don't need to convert by speed */
	if (mac->fec_ability)
		goto out;

	switch (mac->speed) {
	case HCLGE_MAC_SPEED_10G:
	case HCLGE_MAC_SPEED_40G:
		mac->fec_ability = BIT(HNAE3_FEC_BASER) | BIT(HNAE3_FEC_AUTO) |
				   BIT(HNAE3_FEC_NONE);
		break;
	case HCLGE_MAC_SPEED_25G:
	case HCLGE_MAC_SPEED_50G:
		mac->fec_ability = BIT(HNAE3_FEC_BASER) | BIT(HNAE3_FEC_RS) |
				   BIT(HNAE3_FEC_AUTO) | BIT(HNAE3_FEC_NONE);
		break;
	case HCLGE_MAC_SPEED_100G:
		mac->fec_ability = BIT(HNAE3_FEC_RS) | BIT(HNAE3_FEC_AUTO) |
				   BIT(HNAE3_FEC_NONE);
		break;
	case HCLGE_MAC_SPEED_200G:
		mac->fec_ability = BIT(HNAE3_FEC_RS) | BIT(HNAE3_FEC_AUTO) |
				   BIT(HNAE3_FEC_LLRS);
		break;
	default:
		mac->fec_ability = 0;
		break;
	}

out:
	hclge_update_fec_support(mac);
}

static void hclge_parse_fiber_link_mode(struct hclge_dev *hdev,
					u16 speed_ability)
{
	struct hclge_mac *mac = &hdev->hw.mac;

	if (speed_ability & HCLGE_SUPPORT_1G_BIT)
		linkmode_set_bit(ETHTOOL_LINK_MODE_1000baseX_Full_BIT,
				 mac->supported);

	hclge_convert_setting_sr(speed_ability, mac->supported);
	hclge_convert_setting_lr(speed_ability, mac->supported);
	hclge_convert_setting_cr(speed_ability, mac->supported);
	if (hnae3_dev_fec_supported(hdev))
		hclge_convert_setting_fec(mac);

	if (hnae3_dev_pause_supported(hdev))
		linkmode_set_bit(ETHTOOL_LINK_MODE_Pause_BIT, mac->supported);

	linkmode_set_bit(ETHTOOL_LINK_MODE_FIBRE_BIT, mac->supported);
	linkmode_set_bit(ETHTOOL_LINK_MODE_FEC_NONE_BIT, mac->supported);
}

static void hclge_parse_backplane_link_mode(struct hclge_dev *hdev,
					    u16 speed_ability)
{
	struct hclge_mac *mac = &hdev->hw.mac;

	hclge_convert_setting_kr(speed_ability, mac->supported);
	if (hnae3_dev_fec_supported(hdev))
		hclge_convert_setting_fec(mac);

	if (hnae3_dev_pause_supported(hdev))
		linkmode_set_bit(ETHTOOL_LINK_MODE_Pause_BIT, mac->supported);

	linkmode_set_bit(ETHTOOL_LINK_MODE_Backplane_BIT, mac->supported);
	linkmode_set_bit(ETHTOOL_LINK_MODE_FEC_NONE_BIT, mac->supported);
}

static void hclge_parse_copper_link_mode(struct hclge_dev *hdev,
					 u16 speed_ability)
{
	unsigned long *supported = hdev->hw.mac.supported;

	/* default to support all speed for GE port */
	if (!speed_ability)
		speed_ability = HCLGE_SUPPORT_GE;

	if (speed_ability & HCLGE_SUPPORT_1G_BIT)
		linkmode_set_bit(ETHTOOL_LINK_MODE_1000baseT_Full_BIT,
				 supported);

	if (speed_ability & HCLGE_SUPPORT_100M_BIT) {
		linkmode_set_bit(ETHTOOL_LINK_MODE_100baseT_Full_BIT,
				 supported);
		linkmode_set_bit(ETHTOOL_LINK_MODE_100baseT_Half_BIT,
				 supported);
	}

	if (speed_ability & HCLGE_SUPPORT_10M_BIT) {
		linkmode_set_bit(ETHTOOL_LINK_MODE_10baseT_Full_BIT, supported);
		linkmode_set_bit(ETHTOOL_LINK_MODE_10baseT_Half_BIT, supported);
	}

	if (hnae3_dev_pause_supported(hdev)) {
		linkmode_set_bit(ETHTOOL_LINK_MODE_Pause_BIT, supported);
		linkmode_set_bit(ETHTOOL_LINK_MODE_Asym_Pause_BIT, supported);
	}

	linkmode_set_bit(ETHTOOL_LINK_MODE_Autoneg_BIT, supported);
	linkmode_set_bit(ETHTOOL_LINK_MODE_TP_BIT, supported);
}

static void hclge_parse_link_mode(struct hclge_dev *hdev, u16 speed_ability)
{
	u8 media_type = hdev->hw.mac.media_type;

	if (media_type == HNAE3_MEDIA_TYPE_FIBER)
		hclge_parse_fiber_link_mode(hdev, speed_ability);
	else if (media_type == HNAE3_MEDIA_TYPE_COPPER)
		hclge_parse_copper_link_mode(hdev, speed_ability);
	else if (media_type == HNAE3_MEDIA_TYPE_BACKPLANE)
		hclge_parse_backplane_link_mode(hdev, speed_ability);
}

static u32 hclge_get_max_speed(u16 speed_ability)
{
	if (speed_ability & HCLGE_SUPPORT_200G_BITS)
		return HCLGE_MAC_SPEED_200G;

	if (speed_ability & HCLGE_SUPPORT_100G_BITS)
		return HCLGE_MAC_SPEED_100G;

	if (speed_ability & HCLGE_SUPPORT_50G_BITS)
		return HCLGE_MAC_SPEED_50G;

	if (speed_ability & HCLGE_SUPPORT_40G_BIT)
		return HCLGE_MAC_SPEED_40G;

	if (speed_ability & HCLGE_SUPPORT_25G_BIT)
		return HCLGE_MAC_SPEED_25G;

	if (speed_ability & HCLGE_SUPPORT_10G_BIT)
		return HCLGE_MAC_SPEED_10G;

	if (speed_ability & HCLGE_SUPPORT_1G_BIT)
		return HCLGE_MAC_SPEED_1G;

	if (speed_ability & HCLGE_SUPPORT_100M_BIT)
		return HCLGE_MAC_SPEED_100M;

	if (speed_ability & HCLGE_SUPPORT_10M_BIT)
		return HCLGE_MAC_SPEED_10M;

	return HCLGE_MAC_SPEED_1G;
}

static void hclge_parse_cfg(struct hclge_cfg *cfg, struct hclge_desc *desc)
{
#define HCLGE_TX_SPARE_SIZE_UNIT		4096
#define SPEED_ABILITY_EXT_SHIFT			8

	struct hclge_cfg_param_cmd *req;
	u64 mac_addr_tmp_high;
	u16 speed_ability_ext;
	u64 mac_addr_tmp;
	unsigned int i;

	req = (struct hclge_cfg_param_cmd *)desc[0].data;

	/* get the configuration */
	cfg->tc_num = hnae3_get_field(__le32_to_cpu(req->param[0]),
				      HCLGE_CFG_TC_NUM_M, HCLGE_CFG_TC_NUM_S);
	cfg->tqp_desc_num = hnae3_get_field(__le32_to_cpu(req->param[0]),
					    HCLGE_CFG_TQP_DESC_N_M,
					    HCLGE_CFG_TQP_DESC_N_S);

	cfg->phy_addr = hnae3_get_field(__le32_to_cpu(req->param[1]),
					HCLGE_CFG_PHY_ADDR_M,
					HCLGE_CFG_PHY_ADDR_S);
	cfg->media_type = hnae3_get_field(__le32_to_cpu(req->param[1]),
					  HCLGE_CFG_MEDIA_TP_M,
					  HCLGE_CFG_MEDIA_TP_S);
	cfg->rx_buf_len = hnae3_get_field(__le32_to_cpu(req->param[1]),
					  HCLGE_CFG_RX_BUF_LEN_M,
					  HCLGE_CFG_RX_BUF_LEN_S);
	/* get mac_address */
	mac_addr_tmp = __le32_to_cpu(req->param[2]);
	mac_addr_tmp_high = hnae3_get_field(__le32_to_cpu(req->param[3]),
					    HCLGE_CFG_MAC_ADDR_H_M,
					    HCLGE_CFG_MAC_ADDR_H_S);

	mac_addr_tmp |= (mac_addr_tmp_high << 31) << 1;

	cfg->default_speed = hnae3_get_field(__le32_to_cpu(req->param[3]),
					     HCLGE_CFG_DEFAULT_SPEED_M,
					     HCLGE_CFG_DEFAULT_SPEED_S);
	cfg->vf_rss_size_max = hnae3_get_field(__le32_to_cpu(req->param[3]),
					       HCLGE_CFG_RSS_SIZE_M,
					       HCLGE_CFG_RSS_SIZE_S);

	for (i = 0; i < ETH_ALEN; i++)
		cfg->mac_addr[i] = (mac_addr_tmp >> (8 * i)) & 0xff;

	req = (struct hclge_cfg_param_cmd *)desc[1].data;
	cfg->numa_node_map = __le32_to_cpu(req->param[0]);

	cfg->speed_ability = hnae3_get_field(__le32_to_cpu(req->param[1]),
					     HCLGE_CFG_SPEED_ABILITY_M,
					     HCLGE_CFG_SPEED_ABILITY_S);
	speed_ability_ext = hnae3_get_field(__le32_to_cpu(req->param[1]),
					    HCLGE_CFG_SPEED_ABILITY_EXT_M,
					    HCLGE_CFG_SPEED_ABILITY_EXT_S);
	cfg->speed_ability |= speed_ability_ext << SPEED_ABILITY_EXT_SHIFT;

	cfg->vlan_fliter_cap = hnae3_get_field(__le32_to_cpu(req->param[1]),
					       HCLGE_CFG_VLAN_FLTR_CAP_M,
					       HCLGE_CFG_VLAN_FLTR_CAP_S);

	cfg->umv_space = hnae3_get_field(__le32_to_cpu(req->param[1]),
					 HCLGE_CFG_UMV_TBL_SPACE_M,
					 HCLGE_CFG_UMV_TBL_SPACE_S);

	cfg->pf_rss_size_max = hnae3_get_field(__le32_to_cpu(req->param[2]),
					       HCLGE_CFG_PF_RSS_SIZE_M,
					       HCLGE_CFG_PF_RSS_SIZE_S);

	/* HCLGE_CFG_PF_RSS_SIZE_M is the PF max rss size, which is a
	 * power of 2, instead of reading out directly. This would
	 * be more flexible for future changes and expansions.
	 * When VF max  rss size field is HCLGE_CFG_RSS_SIZE_S,
	 * it does not make sense if PF's field is 0. In this case, PF and VF
	 * has the same max rss size filed: HCLGE_CFG_RSS_SIZE_S.
	 */
	cfg->pf_rss_size_max = cfg->pf_rss_size_max ?
			       1U << cfg->pf_rss_size_max :
			       cfg->vf_rss_size_max;

	/* The unit of the tx spare buffer size queried from configuration
	 * file is HCLGE_TX_SPARE_SIZE_UNIT(4096) bytes, so a conversion is
	 * needed here.
	 */
	cfg->tx_spare_buf_size = hnae3_get_field(__le32_to_cpu(req->param[2]),
						 HCLGE_CFG_TX_SPARE_BUF_SIZE_M,
						 HCLGE_CFG_TX_SPARE_BUF_SIZE_S);
	cfg->tx_spare_buf_size *= HCLGE_TX_SPARE_SIZE_UNIT;
}

/* hclge_get_cfg: query the static parameter from flash
 * @hdev: pointer to struct hclge_dev
 * @hcfg: the config structure to be getted
 */
static int hclge_get_cfg(struct hclge_dev *hdev, struct hclge_cfg *hcfg)
{
	struct hclge_desc desc[HCLGE_PF_CFG_DESC_NUM];
	struct hclge_cfg_param_cmd *req;
	unsigned int i;
	int ret;

	for (i = 0; i < HCLGE_PF_CFG_DESC_NUM; i++) {
		u32 offset = 0;

		req = (struct hclge_cfg_param_cmd *)desc[i].data;
		hclge_cmd_setup_basic_desc(&desc[i], HCLGE_OPC_GET_CFG_PARAM,
					   true);
		hnae3_set_field(offset, HCLGE_CFG_OFFSET_M,
				HCLGE_CFG_OFFSET_S, i * HCLGE_CFG_RD_LEN_BYTES);
		/* Len should be united by 4 bytes when send to hardware */
		hnae3_set_field(offset, HCLGE_CFG_RD_LEN_M, HCLGE_CFG_RD_LEN_S,
				HCLGE_CFG_RD_LEN_BYTES / HCLGE_CFG_RD_LEN_UNIT);
		req->offset = cpu_to_le32(offset);
	}

	ret = hclge_cmd_send(&hdev->hw, desc, HCLGE_PF_CFG_DESC_NUM);
	if (ret) {
		dev_err(&hdev->pdev->dev, "get config failed %d.\n", ret);
		return ret;
	}

	hclge_parse_cfg(hcfg, desc);

	return 0;
}

static void hclge_set_default_dev_specs(struct hclge_dev *hdev)
{
#define HCLGE_MAX_NON_TSO_BD_NUM			8U

	struct hnae3_ae_dev *ae_dev = pci_get_drvdata(hdev->pdev);

	ae_dev->dev_specs.max_non_tso_bd_num = HCLGE_MAX_NON_TSO_BD_NUM;
	ae_dev->dev_specs.rss_ind_tbl_size = HCLGE_RSS_IND_TBL_SIZE;
	ae_dev->dev_specs.rss_key_size = HCLGE_COMM_RSS_KEY_SIZE;
	ae_dev->dev_specs.max_tm_rate = HCLGE_ETHER_MAX_RATE;
	ae_dev->dev_specs.max_int_gl = HCLGE_DEF_MAX_INT_GL;
	ae_dev->dev_specs.max_frm_size = HCLGE_MAC_MAX_FRAME;
	ae_dev->dev_specs.max_qset_num = HCLGE_MAX_QSET_NUM;
	ae_dev->dev_specs.umv_size = HCLGE_DEFAULT_UMV_SPACE_PER_PF;
	ae_dev->dev_specs.tnl_num = 0;
}

static void hclge_parse_dev_specs(struct hclge_dev *hdev,
				  struct hclge_desc *desc)
{
	struct hnae3_ae_dev *ae_dev = pci_get_drvdata(hdev->pdev);
	struct hclge_dev_specs_0_cmd *req0;
	struct hclge_dev_specs_1_cmd *req1;

	req0 = (struct hclge_dev_specs_0_cmd *)desc[0].data;
	req1 = (struct hclge_dev_specs_1_cmd *)desc[1].data;

	ae_dev->dev_specs.max_non_tso_bd_num = req0->max_non_tso_bd_num;
	ae_dev->dev_specs.rss_ind_tbl_size =
		le16_to_cpu(req0->rss_ind_tbl_size);
	ae_dev->dev_specs.int_ql_max = le16_to_cpu(req0->int_ql_max);
	ae_dev->dev_specs.rss_key_size = le16_to_cpu(req0->rss_key_size);
	ae_dev->dev_specs.max_tm_rate = le32_to_cpu(req0->max_tm_rate);
	ae_dev->dev_specs.max_qset_num = le16_to_cpu(req1->max_qset_num);
	ae_dev->dev_specs.max_int_gl = le16_to_cpu(req1->max_int_gl);
	ae_dev->dev_specs.max_frm_size = le16_to_cpu(req1->max_frm_size);
	ae_dev->dev_specs.umv_size = le16_to_cpu(req1->umv_size);
	ae_dev->dev_specs.mc_mac_size = le16_to_cpu(req1->mc_mac_size);
	ae_dev->dev_specs.tnl_num = req1->tnl_num;
	ae_dev->dev_specs.hilink_version = req1->hilink_version;
}

static void hclge_check_dev_specs(struct hclge_dev *hdev)
{
	struct hnae3_dev_specs *dev_specs = &hdev->ae_dev->dev_specs;

	if (!dev_specs->max_non_tso_bd_num)
		dev_specs->max_non_tso_bd_num = HCLGE_MAX_NON_TSO_BD_NUM;
	if (!dev_specs->rss_ind_tbl_size)
		dev_specs->rss_ind_tbl_size = HCLGE_RSS_IND_TBL_SIZE;
	if (!dev_specs->rss_key_size)
		dev_specs->rss_key_size = HCLGE_COMM_RSS_KEY_SIZE;
	if (!dev_specs->max_tm_rate)
		dev_specs->max_tm_rate = HCLGE_ETHER_MAX_RATE;
	if (!dev_specs->max_qset_num)
		dev_specs->max_qset_num = HCLGE_MAX_QSET_NUM;
	if (!dev_specs->max_int_gl)
		dev_specs->max_int_gl = HCLGE_DEF_MAX_INT_GL;
	if (!dev_specs->max_frm_size)
		dev_specs->max_frm_size = HCLGE_MAC_MAX_FRAME;
	if (!dev_specs->umv_size)
		dev_specs->umv_size = HCLGE_DEFAULT_UMV_SPACE_PER_PF;
}

static int hclge_query_mac_stats_num(struct hclge_dev *hdev)
{
	u32 reg_num = 0;
	int ret;

	ret = hclge_mac_query_reg_num(hdev, &reg_num);
	if (ret && ret != -EOPNOTSUPP)
		return ret;

	hdev->ae_dev->dev_specs.mac_stats_num = reg_num;
	return 0;
}

static int hclge_query_dev_specs(struct hclge_dev *hdev)
{
	struct hclge_desc desc[HCLGE_QUERY_DEV_SPECS_BD_NUM];
	int ret;
	int i;

	ret = hclge_query_mac_stats_num(hdev);
	if (ret)
		return ret;

	/* set default specifications as devices lower than version V3 do not
	 * support querying specifications from firmware.
	 */
	if (hdev->ae_dev->dev_version < HNAE3_DEVICE_VERSION_V3) {
		hclge_set_default_dev_specs(hdev);
		return 0;
	}

	for (i = 0; i < HCLGE_QUERY_DEV_SPECS_BD_NUM - 1; i++) {
		hclge_cmd_setup_basic_desc(&desc[i], HCLGE_OPC_QUERY_DEV_SPECS,
					   true);
		desc[i].flag |= cpu_to_le16(HCLGE_COMM_CMD_FLAG_NEXT);
	}
	hclge_cmd_setup_basic_desc(&desc[i], HCLGE_OPC_QUERY_DEV_SPECS, true);

	ret = hclge_cmd_send(&hdev->hw, desc, HCLGE_QUERY_DEV_SPECS_BD_NUM);
	if (ret)
		return ret;

	hclge_parse_dev_specs(hdev, desc);
	hclge_check_dev_specs(hdev);

	return 0;
}

static int hclge_get_cap(struct hclge_dev *hdev)
{
	int ret;

	ret = hclge_query_function_status(hdev);
	if (ret) {
		dev_err(&hdev->pdev->dev,
			"query function status error %d.\n", ret);
		return ret;
	}

	/* get pf resource */
	return hclge_query_pf_resource(hdev);
}

static void hclge_init_kdump_kernel_config(struct hclge_dev *hdev)
{
#define HCLGE_MIN_TX_DESC	64
#define HCLGE_MIN_RX_DESC	64

	if (!is_kdump_kernel())
		return;

	dev_info(&hdev->pdev->dev,
		 "Running kdump kernel. Using minimal resources\n");

	/* minimal queue pairs equals to the number of vports */
	hdev->num_tqps = hdev->num_req_vfs + 1;
	hdev->num_tx_desc = HCLGE_MIN_TX_DESC;
	hdev->num_rx_desc = HCLGE_MIN_RX_DESC;
}

static void hclge_init_tc_config(struct hclge_dev *hdev)
{
	unsigned int i;

	if (hdev->tc_max > HNAE3_MAX_TC ||
	    hdev->tc_max < 1) {
		dev_warn(&hdev->pdev->dev, "TC num = %u.\n",
			 hdev->tc_max);
		hdev->tc_max = 1;
	}

	/* Dev does not support DCB */
	if (!hnae3_dev_dcb_supported(hdev)) {
		hdev->tc_max = 1;
		hdev->pfc_max = 0;
	} else {
		hdev->pfc_max = hdev->tc_max;
	}

	hdev->tm_info.num_tc = 1;

	/* Currently not support uncontiuous tc */
	for (i = 0; i < hdev->tm_info.num_tc; i++)
		hnae3_set_bit(hdev->hw_tc_map, i, 1);

	hdev->tx_sch_mode = HCLGE_FLAG_TC_BASE_SCH_MODE;
}

static int hclge_configure(struct hclge_dev *hdev)
{
	struct hnae3_ae_dev *ae_dev = pci_get_drvdata(hdev->pdev);
	struct hclge_cfg cfg;
	int ret;

	ret = hclge_get_cfg(hdev, &cfg);
	if (ret)
		return ret;

	hdev->base_tqp_pid = 0;
	hdev->vf_rss_size_max = cfg.vf_rss_size_max;
	hdev->pf_rss_size_max = cfg.pf_rss_size_max;
	hdev->rx_buf_len = cfg.rx_buf_len;
	ether_addr_copy(hdev->hw.mac.mac_addr, cfg.mac_addr);
	hdev->hw.mac.media_type = cfg.media_type;
	hdev->hw.mac.phy_addr = cfg.phy_addr;
	hdev->num_tx_desc = cfg.tqp_desc_num;
	hdev->num_rx_desc = cfg.tqp_desc_num;
	hdev->tm_info.num_pg = 1;
	hdev->tc_max = cfg.tc_num;
	hdev->tm_info.hw_pfc_map = 0;
	if (cfg.umv_space)
		hdev->wanted_umv_size = cfg.umv_space;
	else
		hdev->wanted_umv_size = hdev->ae_dev->dev_specs.umv_size;
	hdev->tx_spare_buf_size = cfg.tx_spare_buf_size;
	hdev->gro_en = true;
	if (cfg.vlan_fliter_cap == HCLGE_VLAN_FLTR_CAN_MDF)
		set_bit(HNAE3_DEV_SUPPORT_VLAN_FLTR_MDF_B, ae_dev->caps);

	if (hnae3_ae_dev_fd_supported(hdev->ae_dev)) {
		hdev->fd_en = true;
		hdev->fd_active_type = HCLGE_FD_RULE_NONE;
	}

	ret = hclge_parse_speed(cfg.default_speed, &hdev->hw.mac.speed);
	if (ret) {
		dev_err(&hdev->pdev->dev, "failed to parse speed %u, ret = %d\n",
			cfg.default_speed, ret);
		return ret;
	}
	hdev->hw.mac.req_speed = hdev->hw.mac.speed;
	hdev->hw.mac.req_autoneg = AUTONEG_ENABLE;
	hdev->hw.mac.req_duplex = DUPLEX_FULL;

	hclge_parse_link_mode(hdev, cfg.speed_ability);

	hdev->hw.mac.max_speed = hclge_get_max_speed(cfg.speed_ability);

	hclge_init_tc_config(hdev);
	hclge_init_kdump_kernel_config(hdev);

	return ret;
}

static int hclge_config_tso(struct hclge_dev *hdev, u16 tso_mss_min,
			    u16 tso_mss_max)
{
	struct hclge_cfg_tso_status_cmd *req;
	struct hclge_desc desc;

	hclge_cmd_setup_basic_desc(&desc, HCLGE_OPC_TSO_GENERIC_CONFIG, false);

	req = (struct hclge_cfg_tso_status_cmd *)desc.data;
	req->tso_mss_min = cpu_to_le16(tso_mss_min);
	req->tso_mss_max = cpu_to_le16(tso_mss_max);

	return hclge_cmd_send(&hdev->hw, &desc, 1);
}

static int hclge_config_gro(struct hclge_dev *hdev)
{
	struct hclge_cfg_gro_status_cmd *req;
	struct hclge_desc desc;
	int ret;

	if (!hnae3_ae_dev_gro_supported(hdev->ae_dev))
		return 0;

	hclge_cmd_setup_basic_desc(&desc, HCLGE_OPC_GRO_GENERIC_CONFIG, false);
	req = (struct hclge_cfg_gro_status_cmd *)desc.data;

	req->gro_en = hdev->gro_en ? 1 : 0;

	ret = hclge_cmd_send(&hdev->hw, &desc, 1);
	if (ret)
		dev_err(&hdev->pdev->dev,
			"GRO hardware config cmd failed, ret = %d\n", ret);

	return ret;
}

static int hclge_alloc_tqps(struct hclge_dev *hdev)
{
	struct hnae3_ae_dev *ae_dev = pci_get_drvdata(hdev->pdev);
	struct hclge_comm_tqp *tqp;
	int i;

	hdev->htqp = devm_kcalloc(&hdev->pdev->dev, hdev->num_tqps,
				  sizeof(struct hclge_comm_tqp), GFP_KERNEL);
	if (!hdev->htqp)
		return -ENOMEM;

	tqp = hdev->htqp;

	for (i = 0; i < hdev->num_tqps; i++) {
		tqp->dev = &hdev->pdev->dev;
		tqp->index = i;

		tqp->q.ae_algo = &ae_algo;
		tqp->q.buf_size = hdev->rx_buf_len;
		tqp->q.tx_desc_num = hdev->num_tx_desc;
		tqp->q.rx_desc_num = hdev->num_rx_desc;

		/* need an extended offset to configure queues >=
		 * HCLGE_TQP_MAX_SIZE_DEV_V2
		 */
		if (i < HCLGE_TQP_MAX_SIZE_DEV_V2)
			tqp->q.io_base = hdev->hw.hw.io_base +
					 HCLGE_TQP_REG_OFFSET +
					 i * HCLGE_TQP_REG_SIZE;
		else
			tqp->q.io_base = hdev->hw.hw.io_base +
					 HCLGE_TQP_REG_OFFSET +
					 HCLGE_TQP_EXT_REG_OFFSET +
					 (i - HCLGE_TQP_MAX_SIZE_DEV_V2) *
					 HCLGE_TQP_REG_SIZE;

		/* when device supports tx push and has device memory,
		 * the queue can execute push mode or doorbell mode on
		 * device memory.
		 */
		if (test_bit(HNAE3_DEV_SUPPORT_TX_PUSH_B, ae_dev->caps))
			tqp->q.mem_base = hdev->hw.hw.mem_base +
					  HCLGE_TQP_MEM_OFFSET(hdev, i);

		tqp++;
	}

	return 0;
}

static int hclge_map_tqps_to_func(struct hclge_dev *hdev, u16 func_id,
				  u16 tqp_pid, u16 tqp_vid, bool is_pf)
{
	struct hclge_tqp_map_cmd *req;
	struct hclge_desc desc;
	int ret;

	hclge_cmd_setup_basic_desc(&desc, HCLGE_OPC_SET_TQP_MAP, false);

	req = (struct hclge_tqp_map_cmd *)desc.data;
	req->tqp_id = cpu_to_le16(tqp_pid);
	req->tqp_vf = func_id;
	req->tqp_flag = 1U << HCLGE_TQP_MAP_EN_B;
	if (!is_pf)
		req->tqp_flag |= 1U << HCLGE_TQP_MAP_TYPE_B;
	req->tqp_vid = cpu_to_le16(tqp_vid);

	ret = hclge_cmd_send(&hdev->hw, &desc, 1);
	if (ret)
		dev_err(&hdev->pdev->dev, "TQP map failed %d.\n", ret);

	return ret;
}

static int  hclge_assign_tqp(struct hclge_vport *vport, u16 num_tqps)
{
	struct hnae3_knic_private_info *kinfo = &vport->nic.kinfo;
	struct hclge_dev *hdev = vport->back;
	int i, alloced;

	for (i = 0, alloced = 0; i < hdev->num_tqps &&
	     alloced < num_tqps; i++) {
		if (!hdev->htqp[i].alloced) {
			hdev->htqp[i].q.handle = &vport->nic;
			hdev->htqp[i].q.tqp_index = alloced;
			hdev->htqp[i].q.tx_desc_num = kinfo->num_tx_desc;
			hdev->htqp[i].q.rx_desc_num = kinfo->num_rx_desc;
			kinfo->tqp[alloced] = &hdev->htqp[i].q;
			hdev->htqp[i].alloced = true;
			alloced++;
		}
	}
	vport->alloc_tqps = alloced;
	kinfo->rss_size = min_t(u16, hdev->pf_rss_size_max,
				vport->alloc_tqps / hdev->tm_info.num_tc);

	/* ensure one to one mapping between irq and queue at default */
	kinfo->rss_size = min_t(u16, kinfo->rss_size,
				(hdev->num_nic_msi - 1) / hdev->tm_info.num_tc);

	return 0;
}

static int hclge_knic_setup(struct hclge_vport *vport, u16 num_tqps,
			    u16 num_tx_desc, u16 num_rx_desc)

{
	struct hnae3_handle *nic = &vport->nic;
	struct hnae3_knic_private_info *kinfo = &nic->kinfo;
	struct hclge_dev *hdev = vport->back;
	int ret;

	kinfo->num_tx_desc = num_tx_desc;
	kinfo->num_rx_desc = num_rx_desc;

	kinfo->rx_buf_len = hdev->rx_buf_len;
	kinfo->tx_spare_buf_size = hdev->tx_spare_buf_size;

	kinfo->tqp = devm_kcalloc(&hdev->pdev->dev, num_tqps,
				  sizeof(struct hnae3_queue *), GFP_KERNEL);
	if (!kinfo->tqp)
		return -ENOMEM;

	ret = hclge_assign_tqp(vport, num_tqps);
	if (ret)
		dev_err(&hdev->pdev->dev, "fail to assign TQPs %d.\n", ret);

	return ret;
}

static int hclge_map_tqp_to_vport(struct hclge_dev *hdev,
				  struct hclge_vport *vport)
{
	struct hnae3_handle *nic = &vport->nic;
	struct hnae3_knic_private_info *kinfo;
	u16 i;

	kinfo = &nic->kinfo;
	for (i = 0; i < vport->alloc_tqps; i++) {
		struct hclge_comm_tqp *q =
			container_of(kinfo->tqp[i], struct hclge_comm_tqp, q);
		bool is_pf;
		int ret;

		is_pf = !(vport->vport_id);
		ret = hclge_map_tqps_to_func(hdev, vport->vport_id, q->index,
					     i, is_pf);
		if (ret)
			return ret;
	}

	return 0;
}

static int hclge_map_tqp(struct hclge_dev *hdev)
{
	struct hclge_vport *vport = hdev->vport;
	u16 i, num_vport;

	num_vport = hdev->num_req_vfs + 1;
	for (i = 0; i < num_vport; i++) {
		int ret;

		ret = hclge_map_tqp_to_vport(hdev, vport);
		if (ret)
			return ret;

		vport++;
	}

	return 0;
}

static int hclge_vport_setup(struct hclge_vport *vport, u16 num_tqps)
{
	struct hnae3_handle *nic = &vport->nic;
	struct hclge_dev *hdev = vport->back;
	int ret;

	nic->pdev = hdev->pdev;
	nic->ae_algo = &ae_algo;
	bitmap_copy(nic->numa_node_mask.bits, hdev->numa_node_mask.bits,
		    MAX_NUMNODES);
	nic->kinfo.io_base = hdev->hw.hw.io_base;

	ret = hclge_knic_setup(vport, num_tqps,
			       hdev->num_tx_desc, hdev->num_rx_desc);
	if (ret)
		dev_err(&hdev->pdev->dev, "knic setup failed %d\n", ret);

	return ret;
}

static int hclge_alloc_vport(struct hclge_dev *hdev)
{
	struct pci_dev *pdev = hdev->pdev;
	struct hclge_vport *vport;
	u32 tqp_main_vport;
	u32 tqp_per_vport;
	int num_vport, i;
	int ret;

	/* We need to alloc a vport for main NIC of PF */
	num_vport = hdev->num_req_vfs + 1;

	if (hdev->num_tqps < num_vport) {
		dev_err(&hdev->pdev->dev, "tqps(%u) is less than vports(%d)",
			hdev->num_tqps, num_vport);
		return -EINVAL;
	}

	/* Alloc the same number of TQPs for every vport */
	tqp_per_vport = hdev->num_tqps / num_vport;
	tqp_main_vport = tqp_per_vport + hdev->num_tqps % num_vport;

	vport = devm_kcalloc(&pdev->dev, num_vport, sizeof(struct hclge_vport),
			     GFP_KERNEL);
	if (!vport)
		return -ENOMEM;

	hdev->vport = vport;
	hdev->num_alloc_vport = num_vport;

	if (IS_ENABLED(CONFIG_PCI_IOV))
		hdev->num_alloc_vfs = hdev->num_req_vfs;

	for (i = 0; i < num_vport; i++) {
		vport->back = hdev;
		vport->vport_id = i;
		vport->vf_info.link_state = IFLA_VF_LINK_STATE_AUTO;
		vport->mps = HCLGE_MAC_DEFAULT_FRAME;
		vport->port_base_vlan_cfg.state = HNAE3_PORT_BASE_VLAN_DISABLE;
		vport->port_base_vlan_cfg.tbl_sta = true;
		vport->rxvlan_cfg.rx_vlan_offload_en = true;
		vport->req_vlan_fltr_en = true;
		INIT_LIST_HEAD(&vport->vlan_list);
		INIT_LIST_HEAD(&vport->uc_mac_list);
		INIT_LIST_HEAD(&vport->mc_mac_list);
		spin_lock_init(&vport->mac_list_lock);

		if (i == 0)
			ret = hclge_vport_setup(vport, tqp_main_vport);
		else
			ret = hclge_vport_setup(vport, tqp_per_vport);
		if (ret) {
			dev_err(&pdev->dev,
				"vport setup failed for vport %d, %d\n",
				i, ret);
			return ret;
		}

		vport++;
	}

	return 0;
}

static int  hclge_cmd_alloc_tx_buff(struct hclge_dev *hdev,
				    struct hclge_pkt_buf_alloc *buf_alloc)
{
/* TX buffer size is unit by 128 byte */
#define HCLGE_BUF_SIZE_UNIT_SHIFT	7
#define HCLGE_BUF_SIZE_UPDATE_EN_MSK	BIT(15)
	struct hclge_tx_buff_alloc_cmd *req;
	struct hclge_desc desc;
	int ret;
	u8 i;

	req = (struct hclge_tx_buff_alloc_cmd *)desc.data;

	hclge_cmd_setup_basic_desc(&desc, HCLGE_OPC_TX_BUFF_ALLOC, 0);
	for (i = 0; i < HCLGE_MAX_TC_NUM; i++) {
		u32 buf_size = buf_alloc->priv_buf[i].tx_buf_size;

		req->tx_pkt_buff[i] =
			cpu_to_le16((buf_size >> HCLGE_BUF_SIZE_UNIT_SHIFT) |
				     HCLGE_BUF_SIZE_UPDATE_EN_MSK);
	}

	ret = hclge_cmd_send(&hdev->hw, &desc, 1);
	if (ret)
		dev_err(&hdev->pdev->dev, "tx buffer alloc cmd failed %d.\n",
			ret);

	return ret;
}

static int hclge_tx_buffer_alloc(struct hclge_dev *hdev,
				 struct hclge_pkt_buf_alloc *buf_alloc)
{
	int ret = hclge_cmd_alloc_tx_buff(hdev, buf_alloc);

	if (ret)
		dev_err(&hdev->pdev->dev, "tx buffer alloc failed %d\n", ret);

	return ret;
}

static u32 hclge_get_tc_num(struct hclge_dev *hdev)
{
	unsigned int i;
	u32 cnt = 0;

	for (i = 0; i < HCLGE_MAX_TC_NUM; i++)
		if (hdev->hw_tc_map & BIT(i))
			cnt++;
	return cnt;
}

/* Get the number of pfc enabled TCs, which have private buffer */
static int hclge_get_pfc_priv_num(struct hclge_dev *hdev,
				  struct hclge_pkt_buf_alloc *buf_alloc)
{
	struct hclge_priv_buf *priv;
	unsigned int i;
	int cnt = 0;

	for (i = 0; i < HCLGE_MAX_TC_NUM; i++) {
		priv = &buf_alloc->priv_buf[i];
		if ((hdev->tm_info.hw_pfc_map & BIT(i)) &&
		    priv->enable)
			cnt++;
	}

	return cnt;
}

/* Get the number of pfc disabled TCs, which have private buffer */
static int hclge_get_no_pfc_priv_num(struct hclge_dev *hdev,
				     struct hclge_pkt_buf_alloc *buf_alloc)
{
	struct hclge_priv_buf *priv;
	unsigned int i;
	int cnt = 0;

	for (i = 0; i < HCLGE_MAX_TC_NUM; i++) {
		priv = &buf_alloc->priv_buf[i];
		if (hdev->hw_tc_map & BIT(i) &&
		    !(hdev->tm_info.hw_pfc_map & BIT(i)) &&
		    priv->enable)
			cnt++;
	}

	return cnt;
}

static u32 hclge_get_rx_priv_buff_alloced(struct hclge_pkt_buf_alloc *buf_alloc)
{
	struct hclge_priv_buf *priv;
	u32 rx_priv = 0;
	int i;

	for (i = 0; i < HCLGE_MAX_TC_NUM; i++) {
		priv = &buf_alloc->priv_buf[i];
		if (priv->enable)
			rx_priv += priv->buf_size;
	}
	return rx_priv;
}

static u32 hclge_get_tx_buff_alloced(struct hclge_pkt_buf_alloc *buf_alloc)
{
	u32 i, total_tx_size = 0;

	for (i = 0; i < HCLGE_MAX_TC_NUM; i++)
		total_tx_size += buf_alloc->priv_buf[i].tx_buf_size;

	return total_tx_size;
}

static bool  hclge_is_rx_buf_ok(struct hclge_dev *hdev,
				struct hclge_pkt_buf_alloc *buf_alloc,
				u32 rx_all)
{
	u32 shared_buf_min, shared_buf_tc, shared_std, hi_thrd, lo_thrd;
	u32 tc_num = hclge_get_tc_num(hdev);
	u32 shared_buf, aligned_mps;
	u32 rx_priv;
	int i;

	aligned_mps = roundup(hdev->mps, HCLGE_BUF_SIZE_UNIT);

	if (hnae3_dev_dcb_supported(hdev))
		shared_buf_min = HCLGE_BUF_MUL_BY * aligned_mps +
					hdev->dv_buf_size;
	else
		shared_buf_min = aligned_mps + HCLGE_NON_DCB_ADDITIONAL_BUF
					+ hdev->dv_buf_size;

	shared_buf_tc = tc_num * aligned_mps + aligned_mps;
	shared_std = roundup(max_t(u32, shared_buf_min, shared_buf_tc),
			     HCLGE_BUF_SIZE_UNIT);

	rx_priv = hclge_get_rx_priv_buff_alloced(buf_alloc);
	if (rx_all < rx_priv + shared_std)
		return false;

	shared_buf = rounddown(rx_all - rx_priv, HCLGE_BUF_SIZE_UNIT);
	buf_alloc->s_buf.buf_size = shared_buf;
	if (hnae3_dev_dcb_supported(hdev)) {
		buf_alloc->s_buf.self.high = shared_buf - hdev->dv_buf_size;
		buf_alloc->s_buf.self.low = buf_alloc->s_buf.self.high
			- roundup(aligned_mps / HCLGE_BUF_DIV_BY,
				  HCLGE_BUF_SIZE_UNIT);
	} else {
		buf_alloc->s_buf.self.high = aligned_mps +
						HCLGE_NON_DCB_ADDITIONAL_BUF;
		buf_alloc->s_buf.self.low = aligned_mps;
	}

	if (hnae3_dev_dcb_supported(hdev)) {
		hi_thrd = shared_buf - hdev->dv_buf_size;

		if (tc_num <= NEED_RESERVE_TC_NUM)
			hi_thrd = hi_thrd * BUF_RESERVE_PERCENT
					/ BUF_MAX_PERCENT;

		if (tc_num)
			hi_thrd = hi_thrd / tc_num;

		hi_thrd = max_t(u32, hi_thrd, HCLGE_BUF_MUL_BY * aligned_mps);
		hi_thrd = rounddown(hi_thrd, HCLGE_BUF_SIZE_UNIT);
		lo_thrd = hi_thrd - aligned_mps / HCLGE_BUF_DIV_BY;
	} else {
		hi_thrd = aligned_mps + HCLGE_NON_DCB_ADDITIONAL_BUF;
		lo_thrd = aligned_mps;
	}

	for (i = 0; i < HCLGE_MAX_TC_NUM; i++) {
		buf_alloc->s_buf.tc_thrd[i].low = lo_thrd;
		buf_alloc->s_buf.tc_thrd[i].high = hi_thrd;
	}

	return true;
}

static int hclge_tx_buffer_calc(struct hclge_dev *hdev,
				struct hclge_pkt_buf_alloc *buf_alloc)
{
	u32 i, total_size;

	total_size = hdev->pkt_buf_size;

	/* alloc tx buffer for all enabled tc */
	for (i = 0; i < HCLGE_MAX_TC_NUM; i++) {
		struct hclge_priv_buf *priv = &buf_alloc->priv_buf[i];

		if (hdev->hw_tc_map & BIT(i)) {
			if (total_size < hdev->tx_buf_size)
				return -ENOMEM;

			priv->tx_buf_size = hdev->tx_buf_size;
		} else {
			priv->tx_buf_size = 0;
		}

		total_size -= priv->tx_buf_size;
	}

	return 0;
}

static bool hclge_rx_buf_calc_all(struct hclge_dev *hdev, bool max,
				  struct hclge_pkt_buf_alloc *buf_alloc)
{
	u32 rx_all = hdev->pkt_buf_size - hclge_get_tx_buff_alloced(buf_alloc);
	u32 aligned_mps = round_up(hdev->mps, HCLGE_BUF_SIZE_UNIT);
	unsigned int i;

	for (i = 0; i < HCLGE_MAX_TC_NUM; i++) {
		struct hclge_priv_buf *priv = &buf_alloc->priv_buf[i];

		priv->enable = 0;
		priv->wl.low = 0;
		priv->wl.high = 0;
		priv->buf_size = 0;

		if (!(hdev->hw_tc_map & BIT(i)))
			continue;

		priv->enable = 1;

		if (hdev->tm_info.hw_pfc_map & BIT(i)) {
			priv->wl.low = max ? aligned_mps : HCLGE_BUF_SIZE_UNIT;
			priv->wl.high = roundup(priv->wl.low + aligned_mps,
						HCLGE_BUF_SIZE_UNIT);
		} else {
			priv->wl.low = 0;
			priv->wl.high = max ? (aligned_mps * HCLGE_BUF_MUL_BY) :
					aligned_mps;
		}

		priv->buf_size = priv->wl.high + hdev->dv_buf_size;
	}

	return hclge_is_rx_buf_ok(hdev, buf_alloc, rx_all);
}

static bool hclge_drop_nopfc_buf_till_fit(struct hclge_dev *hdev,
					  struct hclge_pkt_buf_alloc *buf_alloc)
{
	u32 rx_all = hdev->pkt_buf_size - hclge_get_tx_buff_alloced(buf_alloc);
	int no_pfc_priv_num = hclge_get_no_pfc_priv_num(hdev, buf_alloc);
	int i;

	/* let the last to be cleared first */
	for (i = HCLGE_MAX_TC_NUM - 1; i >= 0; i--) {
		struct hclge_priv_buf *priv = &buf_alloc->priv_buf[i];
		unsigned int mask = BIT((unsigned int)i);

		if (hdev->hw_tc_map & mask &&
		    !(hdev->tm_info.hw_pfc_map & mask)) {
			/* Clear the no pfc TC private buffer */
			priv->wl.low = 0;
			priv->wl.high = 0;
			priv->buf_size = 0;
			priv->enable = 0;
			no_pfc_priv_num--;
		}

		if (hclge_is_rx_buf_ok(hdev, buf_alloc, rx_all) ||
		    no_pfc_priv_num == 0)
			break;
	}

	return hclge_is_rx_buf_ok(hdev, buf_alloc, rx_all);
}

static bool hclge_drop_pfc_buf_till_fit(struct hclge_dev *hdev,
					struct hclge_pkt_buf_alloc *buf_alloc)
{
	u32 rx_all = hdev->pkt_buf_size - hclge_get_tx_buff_alloced(buf_alloc);
	int pfc_priv_num = hclge_get_pfc_priv_num(hdev, buf_alloc);
	int i;

	/* let the last to be cleared first */
	for (i = HCLGE_MAX_TC_NUM - 1; i >= 0; i--) {
		struct hclge_priv_buf *priv = &buf_alloc->priv_buf[i];
		unsigned int mask = BIT((unsigned int)i);

		if (hdev->hw_tc_map & mask &&
		    hdev->tm_info.hw_pfc_map & mask) {
			/* Reduce the number of pfc TC with private buffer */
			priv->wl.low = 0;
			priv->enable = 0;
			priv->wl.high = 0;
			priv->buf_size = 0;
			pfc_priv_num--;
		}

		if (hclge_is_rx_buf_ok(hdev, buf_alloc, rx_all) ||
		    pfc_priv_num == 0)
			break;
	}

	return hclge_is_rx_buf_ok(hdev, buf_alloc, rx_all);
}

static int hclge_only_alloc_priv_buff(struct hclge_dev *hdev,
				      struct hclge_pkt_buf_alloc *buf_alloc)
{
#define COMPENSATE_BUFFER	0x3C00
#define COMPENSATE_HALF_MPS_NUM	5
#define PRIV_WL_GAP		0x1800

	u32 rx_priv = hdev->pkt_buf_size - hclge_get_tx_buff_alloced(buf_alloc);
	u32 tc_num = hclge_get_tc_num(hdev);
	u32 half_mps = hdev->mps >> 1;
	u32 min_rx_priv;
	unsigned int i;

	if (tc_num)
		rx_priv = rx_priv / tc_num;

	if (tc_num <= NEED_RESERVE_TC_NUM)
		rx_priv = rx_priv * BUF_RESERVE_PERCENT / BUF_MAX_PERCENT;

	min_rx_priv = hdev->dv_buf_size + COMPENSATE_BUFFER +
			COMPENSATE_HALF_MPS_NUM * half_mps;
	min_rx_priv = round_up(min_rx_priv, HCLGE_BUF_SIZE_UNIT);
	rx_priv = round_down(rx_priv, HCLGE_BUF_SIZE_UNIT);
	if (rx_priv < min_rx_priv)
		return false;

	for (i = 0; i < HCLGE_MAX_TC_NUM; i++) {
		struct hclge_priv_buf *priv = &buf_alloc->priv_buf[i];

		priv->enable = 0;
		priv->wl.low = 0;
		priv->wl.high = 0;
		priv->buf_size = 0;

		if (!(hdev->hw_tc_map & BIT(i)))
			continue;

		priv->enable = 1;
		priv->buf_size = rx_priv;
		priv->wl.high = rx_priv - hdev->dv_buf_size;
		priv->wl.low = priv->wl.high - PRIV_WL_GAP;
	}

	buf_alloc->s_buf.buf_size = 0;

	return true;
}

/* hclge_rx_buffer_calc: calculate the rx private buffer size for all TCs
 * @hdev: pointer to struct hclge_dev
 * @buf_alloc: pointer to buffer calculation data
 * @return: 0: calculate successful, negative: fail
 */
static int hclge_rx_buffer_calc(struct hclge_dev *hdev,
				struct hclge_pkt_buf_alloc *buf_alloc)
{
	/* When DCB is not supported, rx private buffer is not allocated. */
	if (!hnae3_dev_dcb_supported(hdev)) {
		u32 rx_all = hdev->pkt_buf_size;

		rx_all -= hclge_get_tx_buff_alloced(buf_alloc);
		if (!hclge_is_rx_buf_ok(hdev, buf_alloc, rx_all))
			return -ENOMEM;

		return 0;
	}

	if (hclge_only_alloc_priv_buff(hdev, buf_alloc))
		return 0;

	if (hclge_rx_buf_calc_all(hdev, true, buf_alloc))
		return 0;

	/* try to decrease the buffer size */
	if (hclge_rx_buf_calc_all(hdev, false, buf_alloc))
		return 0;

	if (hclge_drop_nopfc_buf_till_fit(hdev, buf_alloc))
		return 0;

	if (hclge_drop_pfc_buf_till_fit(hdev, buf_alloc))
		return 0;

	return -ENOMEM;
}

static int hclge_rx_priv_buf_alloc(struct hclge_dev *hdev,
				   struct hclge_pkt_buf_alloc *buf_alloc)
{
	struct hclge_rx_priv_buff_cmd *req;
	struct hclge_desc desc;
	int ret;
	int i;

	hclge_cmd_setup_basic_desc(&desc, HCLGE_OPC_RX_PRIV_BUFF_ALLOC, false);
	req = (struct hclge_rx_priv_buff_cmd *)desc.data;

	/* Alloc private buffer TCs */
	for (i = 0; i < HCLGE_MAX_TC_NUM; i++) {
		struct hclge_priv_buf *priv = &buf_alloc->priv_buf[i];

		req->buf_num[i] =
			cpu_to_le16(priv->buf_size >> HCLGE_BUF_UNIT_S);
		req->buf_num[i] |=
			cpu_to_le16(1 << HCLGE_TC0_PRI_BUF_EN_B);
	}

	req->shared_buf =
		cpu_to_le16((buf_alloc->s_buf.buf_size >> HCLGE_BUF_UNIT_S) |
			    (1 << HCLGE_TC0_PRI_BUF_EN_B));

	ret = hclge_cmd_send(&hdev->hw, &desc, 1);
	if (ret)
		dev_err(&hdev->pdev->dev,
			"rx private buffer alloc cmd failed %d\n", ret);

	return ret;
}

static int hclge_rx_priv_wl_config(struct hclge_dev *hdev,
				   struct hclge_pkt_buf_alloc *buf_alloc)
{
	struct hclge_rx_priv_wl_buf *req;
	struct hclge_priv_buf *priv;
	struct hclge_desc desc[2];
	int i, j;
	int ret;

	for (i = 0; i < 2; i++) {
		hclge_cmd_setup_basic_desc(&desc[i], HCLGE_OPC_RX_PRIV_WL_ALLOC,
					   false);
		req = (struct hclge_rx_priv_wl_buf *)desc[i].data;

		/* The first descriptor set the NEXT bit to 1 */
		if (i == 0)
			desc[i].flag |= cpu_to_le16(HCLGE_COMM_CMD_FLAG_NEXT);
		else
			desc[i].flag &= ~cpu_to_le16(HCLGE_COMM_CMD_FLAG_NEXT);

		for (j = 0; j < HCLGE_TC_NUM_ONE_DESC; j++) {
			u32 idx = i * HCLGE_TC_NUM_ONE_DESC + j;

			priv = &buf_alloc->priv_buf[idx];
			req->tc_wl[j].high =
				cpu_to_le16(priv->wl.high >> HCLGE_BUF_UNIT_S);
			req->tc_wl[j].high |=
				cpu_to_le16(BIT(HCLGE_RX_PRIV_EN_B));
			req->tc_wl[j].low =
				cpu_to_le16(priv->wl.low >> HCLGE_BUF_UNIT_S);
			req->tc_wl[j].low |=
				 cpu_to_le16(BIT(HCLGE_RX_PRIV_EN_B));
		}
	}

	/* Send 2 descriptor at one time */
	ret = hclge_cmd_send(&hdev->hw, desc, 2);
	if (ret)
		dev_err(&hdev->pdev->dev,
			"rx private waterline config cmd failed %d\n",
			ret);
	return ret;
}

static int hclge_common_thrd_config(struct hclge_dev *hdev,
				    struct hclge_pkt_buf_alloc *buf_alloc)
{
	struct hclge_shared_buf *s_buf = &buf_alloc->s_buf;
	struct hclge_rx_com_thrd *req;
	struct hclge_desc desc[2];
	struct hclge_tc_thrd *tc;
	int i, j;
	int ret;

	for (i = 0; i < 2; i++) {
		hclge_cmd_setup_basic_desc(&desc[i],
					   HCLGE_OPC_RX_COM_THRD_ALLOC, false);
		req = (struct hclge_rx_com_thrd *)&desc[i].data;

		/* The first descriptor set the NEXT bit to 1 */
		if (i == 0)
			desc[i].flag |= cpu_to_le16(HCLGE_COMM_CMD_FLAG_NEXT);
		else
			desc[i].flag &= ~cpu_to_le16(HCLGE_COMM_CMD_FLAG_NEXT);

		for (j = 0; j < HCLGE_TC_NUM_ONE_DESC; j++) {
			tc = &s_buf->tc_thrd[i * HCLGE_TC_NUM_ONE_DESC + j];

			req->com_thrd[j].high =
				cpu_to_le16(tc->high >> HCLGE_BUF_UNIT_S);
			req->com_thrd[j].high |=
				 cpu_to_le16(BIT(HCLGE_RX_PRIV_EN_B));
			req->com_thrd[j].low =
				cpu_to_le16(tc->low >> HCLGE_BUF_UNIT_S);
			req->com_thrd[j].low |=
				 cpu_to_le16(BIT(HCLGE_RX_PRIV_EN_B));
		}
	}

	/* Send 2 descriptors at one time */
	ret = hclge_cmd_send(&hdev->hw, desc, 2);
	if (ret)
		dev_err(&hdev->pdev->dev,
			"common threshold config cmd failed %d\n", ret);
	return ret;
}

static int hclge_common_wl_config(struct hclge_dev *hdev,
				  struct hclge_pkt_buf_alloc *buf_alloc)
{
	struct hclge_shared_buf *buf = &buf_alloc->s_buf;
	struct hclge_rx_com_wl *req;
	struct hclge_desc desc;
	int ret;

	hclge_cmd_setup_basic_desc(&desc, HCLGE_OPC_RX_COM_WL_ALLOC, false);

	req = (struct hclge_rx_com_wl *)desc.data;
	req->com_wl.high = cpu_to_le16(buf->self.high >> HCLGE_BUF_UNIT_S);
	req->com_wl.high |=  cpu_to_le16(BIT(HCLGE_RX_PRIV_EN_B));

	req->com_wl.low = cpu_to_le16(buf->self.low >> HCLGE_BUF_UNIT_S);
	req->com_wl.low |=  cpu_to_le16(BIT(HCLGE_RX_PRIV_EN_B));

	ret = hclge_cmd_send(&hdev->hw, &desc, 1);
	if (ret)
		dev_err(&hdev->pdev->dev,
			"common waterline config cmd failed %d\n", ret);

	return ret;
}

int hclge_buffer_alloc(struct hclge_dev *hdev)
{
	struct hclge_pkt_buf_alloc *pkt_buf;
	int ret;

	pkt_buf = kzalloc(sizeof(*pkt_buf), GFP_KERNEL);
	if (!pkt_buf)
		return -ENOMEM;

	ret = hclge_tx_buffer_calc(hdev, pkt_buf);
	if (ret) {
		dev_err(&hdev->pdev->dev,
			"could not calc tx buffer size for all TCs %d\n", ret);
		goto out;
	}

	ret = hclge_tx_buffer_alloc(hdev, pkt_buf);
	if (ret) {
		dev_err(&hdev->pdev->dev,
			"could not alloc tx buffers %d\n", ret);
		goto out;
	}

	ret = hclge_rx_buffer_calc(hdev, pkt_buf);
	if (ret) {
		dev_err(&hdev->pdev->dev,
			"could not calc rx priv buffer size for all TCs %d\n",
			ret);
		goto out;
	}

	ret = hclge_rx_priv_buf_alloc(hdev, pkt_buf);
	if (ret) {
		dev_err(&hdev->pdev->dev, "could not alloc rx priv buffer %d\n",
			ret);
		goto out;
	}

	if (hnae3_dev_dcb_supported(hdev)) {
		ret = hclge_rx_priv_wl_config(hdev, pkt_buf);
		if (ret) {
			dev_err(&hdev->pdev->dev,
				"could not configure rx private waterline %d\n",
				ret);
			goto out;
		}

		ret = hclge_common_thrd_config(hdev, pkt_buf);
		if (ret) {
			dev_err(&hdev->pdev->dev,
				"could not configure common threshold %d\n",
				ret);
			goto out;
		}
	}

	ret = hclge_common_wl_config(hdev, pkt_buf);
	if (ret)
		dev_err(&hdev->pdev->dev,
			"could not configure common waterline %d\n", ret);

out:
	kfree(pkt_buf);
	return ret;
}

static int hclge_init_roce_base_info(struct hclge_vport *vport)
{
	struct hnae3_handle *roce = &vport->roce;
	struct hnae3_handle *nic = &vport->nic;
	struct hclge_dev *hdev = vport->back;

	roce->rinfo.num_vectors = vport->back->num_roce_msi;

	if (hdev->num_msi < hdev->num_nic_msi + hdev->num_roce_msi)
		return -EINVAL;

	roce->rinfo.base_vector = hdev->num_nic_msi;

	roce->rinfo.netdev = nic->kinfo.netdev;
	roce->rinfo.roce_io_base = hdev->hw.hw.io_base;
	roce->rinfo.roce_mem_base = hdev->hw.hw.mem_base;

	roce->pdev = nic->pdev;
	roce->ae_algo = nic->ae_algo;
	bitmap_copy(roce->numa_node_mask.bits, nic->numa_node_mask.bits,
		    MAX_NUMNODES);

	return 0;
}

static int hclge_init_msi(struct hclge_dev *hdev)
{
	struct pci_dev *pdev = hdev->pdev;
	int vectors;
	int i;

	vectors = pci_alloc_irq_vectors(pdev, HNAE3_MIN_VECTOR_NUM,
					hdev->num_msi,
					PCI_IRQ_MSI | PCI_IRQ_MSIX);
	if (vectors < 0) {
		dev_err(&pdev->dev,
			"failed(%d) to allocate MSI/MSI-X vectors\n",
			vectors);
		return vectors;
	}
	if (vectors < hdev->num_msi)
		dev_warn(&hdev->pdev->dev,
			 "requested %u MSI/MSI-X, but allocated %d MSI/MSI-X\n",
			 hdev->num_msi, vectors);

	hdev->num_msi = vectors;
	hdev->num_msi_left = vectors;

	hdev->vector_status = devm_kcalloc(&pdev->dev, hdev->num_msi,
					   sizeof(u16), GFP_KERNEL);
	if (!hdev->vector_status) {
		pci_free_irq_vectors(pdev);
		return -ENOMEM;
	}

	for (i = 0; i < hdev->num_msi; i++)
		hdev->vector_status[i] = HCLGE_INVALID_VPORT;

	hdev->vector_irq = devm_kcalloc(&pdev->dev, hdev->num_msi,
					sizeof(int), GFP_KERNEL);
	if (!hdev->vector_irq) {
		pci_free_irq_vectors(pdev);
		return -ENOMEM;
	}

	return 0;
}

static u8 hclge_check_speed_dup(u8 duplex, int speed)
{
	if (!(speed == HCLGE_MAC_SPEED_10M || speed == HCLGE_MAC_SPEED_100M))
		duplex = HCLGE_MAC_FULL;

	return duplex;
}

static struct hclge_mac_speed_map hclge_mac_speed_map_to_fw[] = {
	{HCLGE_MAC_SPEED_10M, HCLGE_FW_MAC_SPEED_10M},
	{HCLGE_MAC_SPEED_100M, HCLGE_FW_MAC_SPEED_100M},
	{HCLGE_MAC_SPEED_1G, HCLGE_FW_MAC_SPEED_1G},
	{HCLGE_MAC_SPEED_10G, HCLGE_FW_MAC_SPEED_10G},
	{HCLGE_MAC_SPEED_25G, HCLGE_FW_MAC_SPEED_25G},
	{HCLGE_MAC_SPEED_40G, HCLGE_FW_MAC_SPEED_40G},
	{HCLGE_MAC_SPEED_50G, HCLGE_FW_MAC_SPEED_50G},
	{HCLGE_MAC_SPEED_100G, HCLGE_FW_MAC_SPEED_100G},
	{HCLGE_MAC_SPEED_200G, HCLGE_FW_MAC_SPEED_200G},
};

static int hclge_convert_to_fw_speed(u32 speed_drv, u32 *speed_fw)
{
	u16 i;

	for (i = 0; i < ARRAY_SIZE(hclge_mac_speed_map_to_fw); i++) {
		if (hclge_mac_speed_map_to_fw[i].speed_drv == speed_drv) {
			*speed_fw = hclge_mac_speed_map_to_fw[i].speed_fw;
			return 0;
		}
	}

	return -EINVAL;
}

static int hclge_cfg_mac_speed_dup_hw(struct hclge_dev *hdev, int speed,
				      u8 duplex, u8 lane_num)
{
	struct hclge_config_mac_speed_dup_cmd *req;
	struct hclge_desc desc;
	u32 speed_fw;
	int ret;

	req = (struct hclge_config_mac_speed_dup_cmd *)desc.data;

	hclge_cmd_setup_basic_desc(&desc, HCLGE_OPC_CONFIG_SPEED_DUP, false);

	if (duplex)
		hnae3_set_bit(req->speed_dup, HCLGE_CFG_DUPLEX_B, 1);

	ret = hclge_convert_to_fw_speed(speed, &speed_fw);
	if (ret) {
		dev_err(&hdev->pdev->dev, "invalid speed (%d)\n", speed);
		return ret;
	}

	hnae3_set_field(req->speed_dup, HCLGE_CFG_SPEED_M, HCLGE_CFG_SPEED_S,
			speed_fw);
	hnae3_set_bit(req->mac_change_fec_en, HCLGE_CFG_MAC_SPEED_CHANGE_EN_B,
		      1);
	req->lane_num = lane_num;

	ret = hclge_cmd_send(&hdev->hw, &desc, 1);
	if (ret) {
		dev_err(&hdev->pdev->dev,
			"mac speed/duplex config cmd failed %d.\n", ret);
		return ret;
	}

	return 0;
}

int hclge_cfg_mac_speed_dup(struct hclge_dev *hdev, int speed, u8 duplex, u8 lane_num)
{
	struct hclge_mac *mac = &hdev->hw.mac;
	int ret;

	duplex = hclge_check_speed_dup(duplex, speed);
	if (!mac->support_autoneg && mac->speed == speed &&
	    mac->duplex == duplex && (mac->lane_num == lane_num || lane_num == 0))
		return 0;

	ret = hclge_cfg_mac_speed_dup_hw(hdev, speed, duplex, lane_num);
	if (ret)
		return ret;

	hdev->hw.mac.speed = speed;
	hdev->hw.mac.duplex = duplex;
	if (!lane_num)
		hdev->hw.mac.lane_num = lane_num;

	return 0;
}

static int hclge_cfg_mac_speed_dup_h(struct hnae3_handle *handle, int speed,
				     u8 duplex, u8 lane_num)
{
	struct hclge_vport *vport = hclge_get_vport(handle);
	struct hclge_dev *hdev = vport->back;
	int ret;

	ret = hclge_cfg_mac_speed_dup(hdev, speed, duplex, lane_num);
<<<<<<< HEAD

	if (ret)
		return ret;

=======

	if (ret)
		return ret;

>>>>>>> 3d4d0fa4
	hdev->hw.mac.req_speed = speed;
	hdev->hw.mac.req_duplex = duplex;

	return 0;
}

static int hclge_set_autoneg_en(struct hclge_dev *hdev, bool enable)
{
	struct hclge_config_auto_neg_cmd *req;
	struct hclge_desc desc;
	u32 flag = 0;
	int ret;

	hclge_cmd_setup_basic_desc(&desc, HCLGE_OPC_CONFIG_AN_MODE, false);

	req = (struct hclge_config_auto_neg_cmd *)desc.data;
	if (enable)
		hnae3_set_bit(flag, HCLGE_MAC_CFG_AN_EN_B, 1U);
	req->cfg_an_cmd_flag = cpu_to_le32(flag);

	ret = hclge_cmd_send(&hdev->hw, &desc, 1);
	if (ret)
		dev_err(&hdev->pdev->dev, "auto neg set cmd failed %d.\n",
			ret);

	return ret;
}

static int hclge_set_autoneg(struct hnae3_handle *handle, bool enable)
{
	struct hclge_vport *vport = hclge_get_vport(handle);
	struct hclge_dev *hdev = vport->back;

	if (!hdev->hw.mac.support_autoneg) {
		if (enable) {
			dev_err(&hdev->pdev->dev,
				"autoneg is not supported by current port\n");
			return -EOPNOTSUPP;
		} else {
			return 0;
		}
	}

	return hclge_set_autoneg_en(hdev, enable);
}

static int hclge_get_autoneg(struct hnae3_handle *handle)
{
	struct hclge_vport *vport = hclge_get_vport(handle);
	struct hclge_dev *hdev = vport->back;
	struct phy_device *phydev = hdev->hw.mac.phydev;

	if (phydev)
		return phydev->autoneg;

	return hdev->hw.mac.autoneg;
}

static int hclge_restart_autoneg(struct hnae3_handle *handle)
{
	struct hclge_vport *vport = hclge_get_vport(handle);
	struct hclge_dev *hdev = vport->back;
	int ret;

	dev_dbg(&hdev->pdev->dev, "restart autoneg\n");

	ret = hclge_notify_client(hdev, HNAE3_DOWN_CLIENT);
	if (ret)
		return ret;
	return hclge_notify_client(hdev, HNAE3_UP_CLIENT);
}

static int hclge_halt_autoneg(struct hnae3_handle *handle, bool halt)
{
	struct hclge_vport *vport = hclge_get_vport(handle);
	struct hclge_dev *hdev = vport->back;

	if (hdev->hw.mac.support_autoneg && hdev->hw.mac.autoneg)
		return hclge_set_autoneg_en(hdev, !halt);

	return 0;
}

static void hclge_parse_fec_stats_lanes(struct hclge_dev *hdev,
					struct hclge_desc *desc, u32 desc_len)
{
	u32 lane_size = HCLGE_FEC_STATS_MAX_LANES * 2;
	u32 desc_index = 0;
	u32 data_index = 0;
	u32 i;

	for (i = 0; i < lane_size; i++) {
		if (data_index >= HCLGE_DESC_DATA_LEN) {
			desc_index++;
			data_index = 0;
		}

		if (desc_index >= desc_len)
			return;

		hdev->fec_stats.per_lanes[i] +=
			le32_to_cpu(desc[desc_index].data[data_index]);
		data_index++;
	}
}

static void hclge_parse_fec_stats(struct hclge_dev *hdev,
				  struct hclge_desc *desc, u32 desc_len)
{
	struct hclge_query_fec_stats_cmd *req;

	req = (struct hclge_query_fec_stats_cmd *)desc[0].data;

	hdev->fec_stats.base_r_lane_num = req->base_r_lane_num;
	hdev->fec_stats.rs_corr_blocks +=
		le32_to_cpu(req->rs_fec_corr_blocks);
	hdev->fec_stats.rs_uncorr_blocks +=
		le32_to_cpu(req->rs_fec_uncorr_blocks);
	hdev->fec_stats.rs_error_blocks +=
		le32_to_cpu(req->rs_fec_error_blocks);
	hdev->fec_stats.base_r_corr_blocks +=
		le32_to_cpu(req->base_r_fec_corr_blocks);
	hdev->fec_stats.base_r_uncorr_blocks +=
		le32_to_cpu(req->base_r_fec_uncorr_blocks);

	hclge_parse_fec_stats_lanes(hdev, &desc[1], desc_len - 1);
}

static int hclge_update_fec_stats_hw(struct hclge_dev *hdev)
{
	struct hclge_desc desc[HCLGE_FEC_STATS_CMD_NUM];
	int ret;
	u32 i;

	for (i = 0; i < HCLGE_FEC_STATS_CMD_NUM; i++) {
		hclge_cmd_setup_basic_desc(&desc[i], HCLGE_OPC_QUERY_FEC_STATS,
					   true);
		if (i != (HCLGE_FEC_STATS_CMD_NUM - 1))
			desc[i].flag |= cpu_to_le16(HCLGE_COMM_CMD_FLAG_NEXT);
	}

	ret = hclge_cmd_send(&hdev->hw, desc, HCLGE_FEC_STATS_CMD_NUM);
	if (ret)
		return ret;

	hclge_parse_fec_stats(hdev, desc, HCLGE_FEC_STATS_CMD_NUM);

	return 0;
}

static void hclge_update_fec_stats(struct hclge_dev *hdev)
{
	struct hnae3_ae_dev *ae_dev = pci_get_drvdata(hdev->pdev);
	int ret;

	if (!hnae3_ae_dev_fec_stats_supported(ae_dev) ||
	    test_and_set_bit(HCLGE_STATE_FEC_STATS_UPDATING, &hdev->state))
		return;

	ret = hclge_update_fec_stats_hw(hdev);
	if (ret)
		dev_err(&hdev->pdev->dev,
			"failed to update fec stats, ret = %d\n", ret);

	clear_bit(HCLGE_STATE_FEC_STATS_UPDATING, &hdev->state);
}

static void hclge_get_fec_stats_total(struct hclge_dev *hdev,
				      struct ethtool_fec_stats *fec_stats)
{
	fec_stats->corrected_blocks.total = hdev->fec_stats.rs_corr_blocks;
	fec_stats->uncorrectable_blocks.total =
		hdev->fec_stats.rs_uncorr_blocks;
}

static void hclge_get_fec_stats_lanes(struct hclge_dev *hdev,
				      struct ethtool_fec_stats *fec_stats)
{
	u32 i;

	if (hdev->fec_stats.base_r_lane_num == 0 ||
	    hdev->fec_stats.base_r_lane_num > HCLGE_FEC_STATS_MAX_LANES) {
		dev_err(&hdev->pdev->dev,
			"fec stats lane number(%llu) is invalid\n",
			hdev->fec_stats.base_r_lane_num);
		return;
	}

	for (i = 0; i < hdev->fec_stats.base_r_lane_num; i++) {
		fec_stats->corrected_blocks.lanes[i] =
			hdev->fec_stats.base_r_corr_per_lanes[i];
		fec_stats->uncorrectable_blocks.lanes[i] =
			hdev->fec_stats.base_r_uncorr_per_lanes[i];
	}
}

static void hclge_comm_get_fec_stats(struct hclge_dev *hdev,
				     struct ethtool_fec_stats *fec_stats)
{
	u32 fec_mode = hdev->hw.mac.fec_mode;

	switch (fec_mode) {
	case BIT(HNAE3_FEC_RS):
	case BIT(HNAE3_FEC_LLRS):
		hclge_get_fec_stats_total(hdev, fec_stats);
		break;
	case BIT(HNAE3_FEC_BASER):
		hclge_get_fec_stats_lanes(hdev, fec_stats);
		break;
	default:
		dev_err(&hdev->pdev->dev,
			"fec stats is not supported by current fec mode(0x%x)\n",
			fec_mode);
		break;
	}
}

static void hclge_get_fec_stats(struct hnae3_handle *handle,
				struct ethtool_fec_stats *fec_stats)
{
	struct hclge_vport *vport = hclge_get_vport(handle);
	struct hclge_dev *hdev = vport->back;
	u32 fec_mode = hdev->hw.mac.fec_mode;

	if (fec_mode == BIT(HNAE3_FEC_NONE) ||
	    fec_mode == BIT(HNAE3_FEC_AUTO) ||
	    fec_mode == BIT(HNAE3_FEC_USER_DEF))
		return;

	hclge_update_fec_stats(hdev);

	hclge_comm_get_fec_stats(hdev, fec_stats);
}

static int hclge_set_fec_hw(struct hclge_dev *hdev, u32 fec_mode)
{
	struct hclge_config_fec_cmd *req;
	struct hclge_desc desc;
	int ret;

	hclge_cmd_setup_basic_desc(&desc, HCLGE_OPC_CONFIG_FEC_MODE, false);

	req = (struct hclge_config_fec_cmd *)desc.data;
	if (fec_mode & BIT(HNAE3_FEC_AUTO))
		hnae3_set_bit(req->fec_mode, HCLGE_MAC_CFG_FEC_AUTO_EN_B, 1);
	if (fec_mode & BIT(HNAE3_FEC_RS))
		hnae3_set_field(req->fec_mode, HCLGE_MAC_CFG_FEC_MODE_M,
				HCLGE_MAC_CFG_FEC_MODE_S, HCLGE_MAC_FEC_RS);
	if (fec_mode & BIT(HNAE3_FEC_LLRS))
		hnae3_set_field(req->fec_mode, HCLGE_MAC_CFG_FEC_MODE_M,
				HCLGE_MAC_CFG_FEC_MODE_S, HCLGE_MAC_FEC_LLRS);
	if (fec_mode & BIT(HNAE3_FEC_BASER))
		hnae3_set_field(req->fec_mode, HCLGE_MAC_CFG_FEC_MODE_M,
				HCLGE_MAC_CFG_FEC_MODE_S, HCLGE_MAC_FEC_BASER);

	ret = hclge_cmd_send(&hdev->hw, &desc, 1);
	if (ret)
		dev_err(&hdev->pdev->dev, "set fec mode failed %d.\n", ret);

	return ret;
}

static int hclge_set_fec(struct hnae3_handle *handle, u32 fec_mode)
{
	struct hclge_vport *vport = hclge_get_vport(handle);
	struct hclge_dev *hdev = vport->back;
	struct hclge_mac *mac = &hdev->hw.mac;
	int ret;

	if (fec_mode && !(mac->fec_ability & fec_mode)) {
		dev_err(&hdev->pdev->dev, "unsupported fec mode\n");
		return -EINVAL;
	}

	ret = hclge_set_fec_hw(hdev, fec_mode);
	if (ret)
		return ret;

	mac->user_fec_mode = fec_mode | BIT(HNAE3_FEC_USER_DEF);
	return 0;
}

static void hclge_get_fec(struct hnae3_handle *handle, u8 *fec_ability,
			  u8 *fec_mode)
{
	struct hclge_vport *vport = hclge_get_vport(handle);
	struct hclge_dev *hdev = vport->back;
	struct hclge_mac *mac = &hdev->hw.mac;

	if (fec_ability)
		*fec_ability = mac->fec_ability;
	if (fec_mode)
		*fec_mode = mac->fec_mode;
}

static int hclge_mac_init(struct hclge_dev *hdev)
{
	struct hclge_mac *mac = &hdev->hw.mac;
	int ret;

	hdev->support_sfp_query = true;

	if (!test_bit(HCLGE_STATE_RST_HANDLING, &hdev->state))
		hdev->hw.mac.duplex = HCLGE_MAC_FULL;

	if (hdev->hw.mac.support_autoneg) {
		ret = hclge_set_autoneg_en(hdev, hdev->hw.mac.autoneg);
		if (ret)
			return ret;
	}

	if (!hdev->hw.mac.autoneg) {
		ret = hclge_cfg_mac_speed_dup_hw(hdev, hdev->hw.mac.req_speed,
						 hdev->hw.mac.req_duplex,
						 hdev->hw.mac.lane_num);
		if (ret)
			return ret;
	}

	mac->link = 0;

	if (mac->user_fec_mode & BIT(HNAE3_FEC_USER_DEF)) {
		ret = hclge_set_fec_hw(hdev, mac->user_fec_mode);
		if (ret)
			return ret;
	}

	ret = hclge_set_mac_mtu(hdev, hdev->mps);
	if (ret) {
		dev_err(&hdev->pdev->dev, "set mtu failed ret=%d\n", ret);
		return ret;
	}

	ret = hclge_set_default_loopback(hdev);
	if (ret)
		return ret;

	ret = hclge_buffer_alloc(hdev);
	if (ret)
		dev_err(&hdev->pdev->dev,
			"allocate buffer fail, ret=%d\n", ret);

	return ret;
}

static void hclge_mbx_task_schedule(struct hclge_dev *hdev)
{
	if (!test_bit(HCLGE_STATE_REMOVING, &hdev->state) &&
	    !test_and_set_bit(HCLGE_STATE_MBX_SERVICE_SCHED, &hdev->state)) {
		hdev->last_mbx_scheduled = jiffies;
		mod_delayed_work(hclge_wq, &hdev->service_task, 0);
	}
}

static void hclge_reset_task_schedule(struct hclge_dev *hdev)
{
	if (!test_bit(HCLGE_STATE_REMOVING, &hdev->state) &&
	    test_bit(HCLGE_STATE_SERVICE_INITED, &hdev->state) &&
	    !test_and_set_bit(HCLGE_STATE_RST_SERVICE_SCHED, &hdev->state)) {
		hdev->last_rst_scheduled = jiffies;
		mod_delayed_work(hclge_wq, &hdev->service_task, 0);
	}
}

static void hclge_errhand_task_schedule(struct hclge_dev *hdev)
{
	if (!test_bit(HCLGE_STATE_REMOVING, &hdev->state) &&
	    !test_and_set_bit(HCLGE_STATE_ERR_SERVICE_SCHED, &hdev->state))
		mod_delayed_work(hclge_wq, &hdev->service_task, 0);
}

void hclge_task_schedule(struct hclge_dev *hdev, unsigned long delay_time)
{
	if (!test_bit(HCLGE_STATE_REMOVING, &hdev->state) &&
	    !test_bit(HCLGE_STATE_RST_FAIL, &hdev->state))
		mod_delayed_work(hclge_wq, &hdev->service_task, delay_time);
}

static int hclge_get_mac_link_status(struct hclge_dev *hdev, int *link_status)
{
	struct hclge_link_status_cmd *req;
	struct hclge_desc desc;
	int ret;

	hclge_cmd_setup_basic_desc(&desc, HCLGE_OPC_QUERY_LINK_STATUS, true);
	ret = hclge_cmd_send(&hdev->hw, &desc, 1);
	if (ret) {
		dev_err(&hdev->pdev->dev, "get link status cmd failed %d\n",
			ret);
		return ret;
	}

	req = (struct hclge_link_status_cmd *)desc.data;
	*link_status = (req->status & HCLGE_LINK_STATUS_UP_M) > 0 ?
		HCLGE_LINK_STATUS_UP : HCLGE_LINK_STATUS_DOWN;

	return 0;
}

static int hclge_get_mac_phy_link(struct hclge_dev *hdev, int *link_status)
{
	struct phy_device *phydev = hdev->hw.mac.phydev;

	*link_status = HCLGE_LINK_STATUS_DOWN;

	if (test_bit(HCLGE_STATE_DOWN, &hdev->state))
		return 0;

	if (phydev && (phydev->state != PHY_RUNNING || !phydev->link))
		return 0;

	return hclge_get_mac_link_status(hdev, link_status);
}

static void hclge_push_link_status(struct hclge_dev *hdev)
{
	struct hclge_vport *vport;
	int ret;
	u16 i;

	for (i = 0; i < pci_num_vf(hdev->pdev); i++) {
		vport = &hdev->vport[i + HCLGE_VF_VPORT_START_NUM];

		if (!test_bit(HCLGE_VPORT_STATE_ALIVE, &vport->state) ||
		    vport->vf_info.link_state != IFLA_VF_LINK_STATE_AUTO)
			continue;

		ret = hclge_push_vf_link_status(vport);
		if (ret) {
			dev_err(&hdev->pdev->dev,
				"failed to push link status to vf%u, ret = %d\n",
				i, ret);
		}
	}
}

static void hclge_update_link_status(struct hclge_dev *hdev)
{
	struct hnae3_handle *handle = &hdev->vport[0].nic;
	struct hnae3_client *client = hdev->nic_client;
	int state;
	int ret;

	if (!client)
		return;

	if (test_and_set_bit(HCLGE_STATE_LINK_UPDATING, &hdev->state))
		return;

	ret = hclge_get_mac_phy_link(hdev, &state);
	if (ret) {
		clear_bit(HCLGE_STATE_LINK_UPDATING, &hdev->state);
		return;
	}

	if (state != hdev->hw.mac.link) {
		hdev->hw.mac.link = state;
		if (state == HCLGE_LINK_STATUS_UP)
			hclge_update_port_info(hdev);

		client->ops->link_status_change(handle, state);
		hclge_config_mac_tnl_int(hdev, state);

		if (test_bit(HCLGE_STATE_ROCE_REGISTERED, &hdev->state)) {
			struct hnae3_handle *rhandle = &hdev->vport[0].roce;
			struct hnae3_client *rclient = hdev->roce_client;

			if (rclient && rclient->ops->link_status_change)
				rclient->ops->link_status_change(rhandle,
								 state);
		}

		hclge_push_link_status(hdev);
	}

	clear_bit(HCLGE_STATE_LINK_UPDATING, &hdev->state);
}

static void hclge_update_speed_advertising(struct hclge_mac *mac)
{
	u32 speed_ability;

	if (hclge_get_speed_bit(mac->speed, &speed_ability))
		return;

	switch (mac->module_type) {
	case HNAE3_MODULE_TYPE_FIBRE_LR:
		hclge_convert_setting_lr(speed_ability, mac->advertising);
		break;
	case HNAE3_MODULE_TYPE_FIBRE_SR:
	case HNAE3_MODULE_TYPE_AOC:
		hclge_convert_setting_sr(speed_ability, mac->advertising);
		break;
	case HNAE3_MODULE_TYPE_CR:
		hclge_convert_setting_cr(speed_ability, mac->advertising);
		break;
	case HNAE3_MODULE_TYPE_KR:
		hclge_convert_setting_kr(speed_ability, mac->advertising);
		break;
	default:
		break;
	}
}

static void hclge_update_fec_advertising(struct hclge_mac *mac)
{
	if (mac->fec_mode & BIT(HNAE3_FEC_RS))
		linkmode_set_bit(ETHTOOL_LINK_MODE_FEC_RS_BIT,
				 mac->advertising);
	else if (mac->fec_mode & BIT(HNAE3_FEC_LLRS))
		linkmode_set_bit(ETHTOOL_LINK_MODE_FEC_LLRS_BIT,
				 mac->advertising);
	else if (mac->fec_mode & BIT(HNAE3_FEC_BASER))
		linkmode_set_bit(ETHTOOL_LINK_MODE_FEC_BASER_BIT,
				 mac->advertising);
	else
		linkmode_set_bit(ETHTOOL_LINK_MODE_FEC_NONE_BIT,
				 mac->advertising);
}

static void hclge_update_pause_advertising(struct hclge_dev *hdev)
{
	struct hclge_mac *mac = &hdev->hw.mac;
	bool rx_en, tx_en;

	switch (hdev->fc_mode_last_time) {
	case HCLGE_FC_RX_PAUSE:
		rx_en = true;
		tx_en = false;
		break;
	case HCLGE_FC_TX_PAUSE:
		rx_en = false;
		tx_en = true;
		break;
	case HCLGE_FC_FULL:
		rx_en = true;
		tx_en = true;
		break;
	default:
		rx_en = false;
		tx_en = false;
		break;
	}

	linkmode_set_pause(mac->advertising, tx_en, rx_en);
}

static void hclge_update_advertising(struct hclge_dev *hdev)
{
	struct hclge_mac *mac = &hdev->hw.mac;

	linkmode_zero(mac->advertising);
	hclge_update_speed_advertising(mac);
	hclge_update_fec_advertising(mac);
	hclge_update_pause_advertising(hdev);
}

static void hclge_update_port_capability(struct hclge_dev *hdev,
					 struct hclge_mac *mac)
{
	if (hnae3_dev_fec_supported(hdev))
		hclge_convert_setting_fec(mac);

	/* firmware can not identify back plane type, the media type
	 * read from configuration can help deal it
	 */
	if (mac->media_type == HNAE3_MEDIA_TYPE_BACKPLANE &&
	    mac->module_type == HNAE3_MODULE_TYPE_UNKNOWN)
		mac->module_type = HNAE3_MODULE_TYPE_KR;
	else if (mac->media_type == HNAE3_MEDIA_TYPE_COPPER)
		mac->module_type = HNAE3_MODULE_TYPE_TP;

	if (mac->support_autoneg) {
		linkmode_set_bit(ETHTOOL_LINK_MODE_Autoneg_BIT, mac->supported);
		linkmode_copy(mac->advertising, mac->supported);
	} else {
		linkmode_clear_bit(ETHTOOL_LINK_MODE_Autoneg_BIT,
				   mac->supported);
		hclge_update_advertising(hdev);
	}
}

static int hclge_get_sfp_speed(struct hclge_dev *hdev, u32 *speed)
{
	struct hclge_sfp_info_cmd *resp;
	struct hclge_desc desc;
	int ret;

	hclge_cmd_setup_basic_desc(&desc, HCLGE_OPC_GET_SFP_INFO, true);
	resp = (struct hclge_sfp_info_cmd *)desc.data;
	ret = hclge_cmd_send(&hdev->hw, &desc, 1);
	if (ret == -EOPNOTSUPP) {
		dev_warn(&hdev->pdev->dev,
			 "IMP do not support get SFP speed %d\n", ret);
		return ret;
	} else if (ret) {
		dev_err(&hdev->pdev->dev, "get sfp speed failed %d\n", ret);
		return ret;
	}

	*speed = le32_to_cpu(resp->speed);

	return 0;
}

static int hclge_get_sfp_info(struct hclge_dev *hdev, struct hclge_mac *mac)
{
	struct hclge_sfp_info_cmd *resp;
	struct hclge_desc desc;
	int ret;

	hclge_cmd_setup_basic_desc(&desc, HCLGE_OPC_GET_SFP_INFO, true);
	resp = (struct hclge_sfp_info_cmd *)desc.data;

	resp->query_type = QUERY_ACTIVE_SPEED;

	ret = hclge_cmd_send(&hdev->hw, &desc, 1);
	if (ret == -EOPNOTSUPP) {
		dev_warn(&hdev->pdev->dev,
			 "IMP does not support get SFP info %d\n", ret);
		return ret;
	} else if (ret) {
		dev_err(&hdev->pdev->dev, "get sfp info failed %d\n", ret);
		return ret;
	}

	/* In some case, mac speed get from IMP may be 0, it shouldn't be
	 * set to mac->speed.
	 */
	if (!le32_to_cpu(resp->speed))
		return 0;

	mac->speed = le32_to_cpu(resp->speed);
	/* if resp->speed_ability is 0, it means it's an old version
	 * firmware, do not update these params
	 */
	if (resp->speed_ability) {
		mac->module_type = le32_to_cpu(resp->module_type);
		mac->speed_ability = le32_to_cpu(resp->speed_ability);
		mac->autoneg = resp->autoneg;
		mac->support_autoneg = resp->autoneg_ability;
		mac->speed_type = QUERY_ACTIVE_SPEED;
		mac->lane_num = resp->lane_num;
		if (!resp->active_fec)
			mac->fec_mode = 0;
		else
			mac->fec_mode = BIT(resp->active_fec);
		mac->fec_ability = resp->fec_ability;
	} else {
		mac->speed_type = QUERY_SFP_SPEED;
	}

	return 0;
}

static int hclge_get_phy_link_ksettings(struct hnae3_handle *handle,
					struct ethtool_link_ksettings *cmd)
{
	struct hclge_desc desc[HCLGE_PHY_LINK_SETTING_BD_NUM];
	struct hclge_vport *vport = hclge_get_vport(handle);
	struct hclge_phy_link_ksetting_0_cmd *req0;
	struct hclge_phy_link_ksetting_1_cmd *req1;
	u32 supported, advertising, lp_advertising;
	struct hclge_dev *hdev = vport->back;
	int ret;

	hclge_cmd_setup_basic_desc(&desc[0], HCLGE_OPC_PHY_LINK_KSETTING,
				   true);
	desc[0].flag |= cpu_to_le16(HCLGE_COMM_CMD_FLAG_NEXT);
	hclge_cmd_setup_basic_desc(&desc[1], HCLGE_OPC_PHY_LINK_KSETTING,
				   true);

	ret = hclge_cmd_send(&hdev->hw, desc, HCLGE_PHY_LINK_SETTING_BD_NUM);
	if (ret) {
		dev_err(&hdev->pdev->dev,
			"failed to get phy link ksetting, ret = %d.\n", ret);
		return ret;
	}

	req0 = (struct hclge_phy_link_ksetting_0_cmd *)desc[0].data;
	cmd->base.autoneg = req0->autoneg;
	cmd->base.speed = le32_to_cpu(req0->speed);
	cmd->base.duplex = req0->duplex;
	cmd->base.port = req0->port;
	cmd->base.transceiver = req0->transceiver;
	cmd->base.phy_address = req0->phy_address;
	cmd->base.eth_tp_mdix = req0->eth_tp_mdix;
	cmd->base.eth_tp_mdix_ctrl = req0->eth_tp_mdix_ctrl;
	supported = le32_to_cpu(req0->supported);
	advertising = le32_to_cpu(req0->advertising);
	lp_advertising = le32_to_cpu(req0->lp_advertising);
	ethtool_convert_legacy_u32_to_link_mode(cmd->link_modes.supported,
						supported);
	ethtool_convert_legacy_u32_to_link_mode(cmd->link_modes.advertising,
						advertising);
	ethtool_convert_legacy_u32_to_link_mode(cmd->link_modes.lp_advertising,
						lp_advertising);

	req1 = (struct hclge_phy_link_ksetting_1_cmd *)desc[1].data;
	cmd->base.master_slave_cfg = req1->master_slave_cfg;
	cmd->base.master_slave_state = req1->master_slave_state;

	return 0;
}

static int
hclge_set_phy_link_ksettings(struct hnae3_handle *handle,
			     const struct ethtool_link_ksettings *cmd)
{
	struct hclge_desc desc[HCLGE_PHY_LINK_SETTING_BD_NUM];
	struct hclge_vport *vport = hclge_get_vport(handle);
	struct hclge_phy_link_ksetting_0_cmd *req0;
	struct hclge_phy_link_ksetting_1_cmd *req1;
	struct hclge_dev *hdev = vport->back;
	u32 advertising;
	int ret;

	if (cmd->base.autoneg == AUTONEG_DISABLE &&
	    ((cmd->base.speed != SPEED_100 && cmd->base.speed != SPEED_10) ||
	     (cmd->base.duplex != DUPLEX_HALF &&
	      cmd->base.duplex != DUPLEX_FULL)))
		return -EINVAL;

	hclge_cmd_setup_basic_desc(&desc[0], HCLGE_OPC_PHY_LINK_KSETTING,
				   false);
	desc[0].flag |= cpu_to_le16(HCLGE_COMM_CMD_FLAG_NEXT);
	hclge_cmd_setup_basic_desc(&desc[1], HCLGE_OPC_PHY_LINK_KSETTING,
				   false);

	req0 = (struct hclge_phy_link_ksetting_0_cmd *)desc[0].data;
	req0->autoneg = cmd->base.autoneg;
	req0->speed = cpu_to_le32(cmd->base.speed);
	req0->duplex = cmd->base.duplex;
	ethtool_convert_link_mode_to_legacy_u32(&advertising,
						cmd->link_modes.advertising);
	req0->advertising = cpu_to_le32(advertising);
	req0->eth_tp_mdix_ctrl = cmd->base.eth_tp_mdix_ctrl;

	req1 = (struct hclge_phy_link_ksetting_1_cmd *)desc[1].data;
	req1->master_slave_cfg = cmd->base.master_slave_cfg;

	ret = hclge_cmd_send(&hdev->hw, desc, HCLGE_PHY_LINK_SETTING_BD_NUM);
	if (ret) {
		dev_err(&hdev->pdev->dev,
			"failed to set phy link ksettings, ret = %d.\n", ret);
		return ret;
	}

	hdev->hw.mac.req_autoneg = cmd->base.autoneg;
	hdev->hw.mac.req_speed = cmd->base.speed;
	hdev->hw.mac.req_duplex = cmd->base.duplex;
	linkmode_copy(hdev->hw.mac.advertising, cmd->link_modes.advertising);

	return 0;
}

static int hclge_update_tp_port_info(struct hclge_dev *hdev)
{
	struct ethtool_link_ksettings cmd;
	int ret;

	if (!hnae3_dev_phy_imp_supported(hdev))
		return 0;

	ret = hclge_get_phy_link_ksettings(&hdev->vport->nic, &cmd);
	if (ret)
		return ret;

	hdev->hw.mac.autoneg = cmd.base.autoneg;
	hdev->hw.mac.speed = cmd.base.speed;
	hdev->hw.mac.duplex = cmd.base.duplex;
	linkmode_copy(hdev->hw.mac.advertising, cmd.link_modes.advertising);

	return 0;
}

static int hclge_tp_port_init(struct hclge_dev *hdev)
{
	struct ethtool_link_ksettings cmd;

	if (!hnae3_dev_phy_imp_supported(hdev))
		return 0;

	cmd.base.autoneg = hdev->hw.mac.req_autoneg;
	cmd.base.speed = hdev->hw.mac.req_speed;
	cmd.base.duplex = hdev->hw.mac.req_duplex;
	linkmode_copy(cmd.link_modes.advertising, hdev->hw.mac.advertising);

	return hclge_set_phy_link_ksettings(&hdev->vport->nic, &cmd);
}

static int hclge_update_port_info(struct hclge_dev *hdev)
{
	struct hclge_mac *mac = &hdev->hw.mac;
	int speed;
	int ret;

	/* get the port info from SFP cmd if not copper port */
	if (mac->media_type == HNAE3_MEDIA_TYPE_COPPER)
		return hclge_update_tp_port_info(hdev);

	/* if IMP does not support get SFP/qSFP info, return directly */
	if (!hdev->support_sfp_query)
		return 0;

	if (hdev->ae_dev->dev_version >= HNAE3_DEVICE_VERSION_V2) {
		speed = mac->speed;
		ret = hclge_get_sfp_info(hdev, mac);
	} else {
		speed = HCLGE_MAC_SPEED_UNKNOWN;
		ret = hclge_get_sfp_speed(hdev, &speed);
	}

	if (ret == -EOPNOTSUPP) {
		hdev->support_sfp_query = false;
		return ret;
	} else if (ret) {
		return ret;
	}

	if (hdev->ae_dev->dev_version >= HNAE3_DEVICE_VERSION_V2) {
		if (mac->speed_type == QUERY_ACTIVE_SPEED) {
			hclge_update_port_capability(hdev, mac);
			if (mac->speed != speed)
				(void)hclge_tm_port_shaper_cfg(hdev);
			return 0;
		}
		return hclge_cfg_mac_speed_dup(hdev, mac->speed,
					       HCLGE_MAC_FULL, mac->lane_num);
	} else {
		if (speed == HCLGE_MAC_SPEED_UNKNOWN)
			return 0; /* do nothing if no SFP */

		/* must config full duplex for SFP */
		return hclge_cfg_mac_speed_dup(hdev, speed, HCLGE_MAC_FULL, 0);
	}
}

static int hclge_get_status(struct hnae3_handle *handle)
{
	struct hclge_vport *vport = hclge_get_vport(handle);
	struct hclge_dev *hdev = vport->back;

	hclge_update_link_status(hdev);

	return hdev->hw.mac.link;
}

struct hclge_vport *hclge_get_vf_vport(struct hclge_dev *hdev, int vf)
{
	if (!pci_num_vf(hdev->pdev)) {
		dev_err(&hdev->pdev->dev,
			"SRIOV is disabled, can not get vport(%d) info.\n", vf);
		return NULL;
	}

	if (vf < 0 || vf >= pci_num_vf(hdev->pdev)) {
		dev_err(&hdev->pdev->dev,
			"vf id(%d) is out of range(0 <= vfid < %d)\n",
			vf, pci_num_vf(hdev->pdev));
		return NULL;
	}

	/* VF start from 1 in vport */
	vf += HCLGE_VF_VPORT_START_NUM;
	return &hdev->vport[vf];
}

static int hclge_get_vf_config(struct hnae3_handle *handle, int vf,
			       struct ifla_vf_info *ivf)
{
	struct hclge_vport *vport = hclge_get_vport(handle);
	struct hclge_dev *hdev = vport->back;

	vport = hclge_get_vf_vport(hdev, vf);
	if (!vport)
		return -EINVAL;

	ivf->vf = vf;
	ivf->linkstate = vport->vf_info.link_state;
	ivf->spoofchk = vport->vf_info.spoofchk;
	ivf->trusted = vport->vf_info.trusted;
	ivf->min_tx_rate = 0;
	ivf->max_tx_rate = vport->vf_info.max_tx_rate;
	ivf->vlan = vport->port_base_vlan_cfg.vlan_info.vlan_tag;
	ivf->vlan_proto = htons(vport->port_base_vlan_cfg.vlan_info.vlan_proto);
	ivf->qos = vport->port_base_vlan_cfg.vlan_info.qos;
	ether_addr_copy(ivf->mac, vport->vf_info.mac);

	return 0;
}

static int hclge_set_vf_link_state(struct hnae3_handle *handle, int vf,
				   int link_state)
{
	struct hclge_vport *vport = hclge_get_vport(handle);
	struct hclge_dev *hdev = vport->back;
	int link_state_old;
	int ret;

	vport = hclge_get_vf_vport(hdev, vf);
	if (!vport)
		return -EINVAL;

	link_state_old = vport->vf_info.link_state;
	vport->vf_info.link_state = link_state;

	/* return success directly if the VF is unalive, VF will
	 * query link state itself when it starts work.
	 */
	if (!test_bit(HCLGE_VPORT_STATE_ALIVE, &vport->state))
		return 0;

	ret = hclge_push_vf_link_status(vport);
	if (ret) {
		vport->vf_info.link_state = link_state_old;
		dev_err(&hdev->pdev->dev,
			"failed to push vf%d link status, ret = %d\n", vf, ret);
	}

	return ret;
}

static u32 hclge_check_event_cause(struct hclge_dev *hdev, u32 *clearval)
{
	u32 cmdq_src_reg, msix_src_reg, hw_err_src_reg;

	/* fetch the events from their corresponding regs */
	cmdq_src_reg = hclge_read_dev(&hdev->hw, HCLGE_VECTOR0_CMDQ_SRC_REG);
	msix_src_reg = hclge_read_dev(&hdev->hw, HCLGE_MISC_VECTOR_INT_STS);
	hw_err_src_reg = hclge_read_dev(&hdev->hw,
					HCLGE_RAS_PF_OTHER_INT_STS_REG);

	/* Assumption: If by any chance reset and mailbox events are reported
	 * together then we will only process reset event in this go and will
	 * defer the processing of the mailbox events. Since, we would have not
	 * cleared RX CMDQ event this time we would receive again another
	 * interrupt from H/W just for the mailbox.
	 *
	 * check for vector0 reset event sources
	 */
	if (BIT(HCLGE_VECTOR0_IMPRESET_INT_B) & msix_src_reg) {
		dev_info(&hdev->pdev->dev, "IMP reset interrupt\n");
		set_bit(HNAE3_IMP_RESET, &hdev->reset_pending);
		set_bit(HCLGE_COMM_STATE_CMD_DISABLE, &hdev->hw.hw.comm_state);
		*clearval = BIT(HCLGE_VECTOR0_IMPRESET_INT_B);
		hdev->rst_stats.imp_rst_cnt++;
		return HCLGE_VECTOR0_EVENT_RST;
	}

	if (BIT(HCLGE_VECTOR0_GLOBALRESET_INT_B) & msix_src_reg) {
		dev_info(&hdev->pdev->dev, "global reset interrupt\n");
		set_bit(HCLGE_COMM_STATE_CMD_DISABLE, &hdev->hw.hw.comm_state);
		set_bit(HNAE3_GLOBAL_RESET, &hdev->reset_pending);
		*clearval = BIT(HCLGE_VECTOR0_GLOBALRESET_INT_B);
		hdev->rst_stats.global_rst_cnt++;
		return HCLGE_VECTOR0_EVENT_RST;
	}

	/* check for vector0 msix event and hardware error event source */
	if (msix_src_reg & HCLGE_VECTOR0_REG_MSIX_MASK ||
	    hw_err_src_reg & HCLGE_RAS_REG_ERR_MASK)
		return HCLGE_VECTOR0_EVENT_ERR;

	/* check for vector0 ptp event source */
	if (BIT(HCLGE_VECTOR0_REG_PTP_INT_B) & msix_src_reg) {
		*clearval = msix_src_reg;
		return HCLGE_VECTOR0_EVENT_PTP;
	}

	/* check for vector0 mailbox(=CMDQ RX) event source */
	if (BIT(HCLGE_VECTOR0_RX_CMDQ_INT_B) & cmdq_src_reg) {
		cmdq_src_reg &= ~BIT(HCLGE_VECTOR0_RX_CMDQ_INT_B);
		*clearval = cmdq_src_reg;
		return HCLGE_VECTOR0_EVENT_MBX;
	}

	/* print other vector0 event source */
	dev_info(&hdev->pdev->dev,
		 "INT status: CMDQ(%#x) HW errors(%#x) other(%#x)\n",
		 cmdq_src_reg, hw_err_src_reg, msix_src_reg);

	return HCLGE_VECTOR0_EVENT_OTHER;
}

static void hclge_clear_event_cause(struct hclge_dev *hdev, u32 event_type,
				    u32 regclr)
{
#define HCLGE_IMP_RESET_DELAY		5

	switch (event_type) {
	case HCLGE_VECTOR0_EVENT_PTP:
	case HCLGE_VECTOR0_EVENT_RST:
		if (regclr == BIT(HCLGE_VECTOR0_IMPRESET_INT_B))
			mdelay(HCLGE_IMP_RESET_DELAY);

		hclge_write_dev(&hdev->hw, HCLGE_MISC_RESET_STS_REG, regclr);
		break;
	case HCLGE_VECTOR0_EVENT_MBX:
		hclge_write_dev(&hdev->hw, HCLGE_VECTOR0_CMDQ_SRC_REG, regclr);
		break;
	default:
		break;
	}
}

static void hclge_clear_all_event_cause(struct hclge_dev *hdev)
{
	hclge_clear_event_cause(hdev, HCLGE_VECTOR0_EVENT_RST,
				BIT(HCLGE_VECTOR0_GLOBALRESET_INT_B) |
				BIT(HCLGE_VECTOR0_CORERESET_INT_B) |
				BIT(HCLGE_VECTOR0_IMPRESET_INT_B));
	hclge_clear_event_cause(hdev, HCLGE_VECTOR0_EVENT_MBX, 0);
}

static void hclge_enable_vector(struct hclge_misc_vector *vector, bool enable)
{
	writel(enable ? 1 : 0, vector->addr);
}

static irqreturn_t hclge_misc_irq_handle(int irq, void *data)
{
	struct hclge_dev *hdev = data;
	unsigned long flags;
	u32 clearval = 0;
	u32 event_cause;

	hclge_enable_vector(&hdev->misc_vector, false);
	event_cause = hclge_check_event_cause(hdev, &clearval);

	/* vector 0 interrupt is shared with reset and mailbox source events. */
	switch (event_cause) {
	case HCLGE_VECTOR0_EVENT_ERR:
		hclge_errhand_task_schedule(hdev);
		break;
	case HCLGE_VECTOR0_EVENT_RST:
		hclge_reset_task_schedule(hdev);
		break;
	case HCLGE_VECTOR0_EVENT_PTP:
		spin_lock_irqsave(&hdev->ptp->lock, flags);
		hclge_ptp_clean_tx_hwts(hdev);
		spin_unlock_irqrestore(&hdev->ptp->lock, flags);
		break;
	case HCLGE_VECTOR0_EVENT_MBX:
		/* If we are here then,
		 * 1. Either we are not handling any mbx task and we are not
		 *    scheduled as well
		 *                        OR
		 * 2. We could be handling a mbx task but nothing more is
		 *    scheduled.
		 * In both cases, we should schedule mbx task as there are more
		 * mbx messages reported by this interrupt.
		 */
		hclge_mbx_task_schedule(hdev);
		break;
	default:
		dev_warn(&hdev->pdev->dev,
			 "received unknown or unhandled event of vector0\n");
		break;
	}

	hclge_clear_event_cause(hdev, event_cause, clearval);

	/* Enable interrupt if it is not caused by reset event or error event */
	if (event_cause == HCLGE_VECTOR0_EVENT_PTP ||
	    event_cause == HCLGE_VECTOR0_EVENT_MBX ||
	    event_cause == HCLGE_VECTOR0_EVENT_OTHER)
		hclge_enable_vector(&hdev->misc_vector, true);

	return IRQ_HANDLED;
}

static void hclge_free_vector(struct hclge_dev *hdev, int vector_id)
{
	if (hdev->vector_status[vector_id] == HCLGE_INVALID_VPORT) {
		dev_warn(&hdev->pdev->dev,
			 "vector(vector_id %d) has been freed.\n", vector_id);
		return;
	}

	hdev->vector_status[vector_id] = HCLGE_INVALID_VPORT;
	hdev->num_msi_left += 1;
	hdev->num_msi_used -= 1;
}

static void hclge_get_misc_vector(struct hclge_dev *hdev)
{
	struct hclge_misc_vector *vector = &hdev->misc_vector;

	vector->vector_irq = pci_irq_vector(hdev->pdev, 0);

	vector->addr = hdev->hw.hw.io_base + HCLGE_MISC_VECTOR_REG_BASE;
	hdev->vector_status[0] = 0;

	hdev->num_msi_left -= 1;
	hdev->num_msi_used += 1;
}

static int hclge_misc_irq_init(struct hclge_dev *hdev)
{
	int ret;

	hclge_get_misc_vector(hdev);

	/* this would be explicitly freed in the end */
	snprintf(hdev->misc_vector.name, HNAE3_INT_NAME_LEN, "%s-misc-%s",
		 HCLGE_NAME, pci_name(hdev->pdev));
	ret = request_irq(hdev->misc_vector.vector_irq, hclge_misc_irq_handle,
			  0, hdev->misc_vector.name, hdev);
	if (ret) {
		hclge_free_vector(hdev, 0);
		dev_err(&hdev->pdev->dev, "request misc irq(%d) fail\n",
			hdev->misc_vector.vector_irq);
	}

	return ret;
}

static void hclge_misc_irq_uninit(struct hclge_dev *hdev)
{
	free_irq(hdev->misc_vector.vector_irq, hdev);
	hclge_free_vector(hdev, 0);
}

int hclge_notify_client(struct hclge_dev *hdev,
			enum hnae3_reset_notify_type type)
{
	struct hnae3_handle *handle = &hdev->vport[0].nic;
	struct hnae3_client *client = hdev->nic_client;
	int ret;

	if (!test_bit(HCLGE_STATE_NIC_REGISTERED, &hdev->state) || !client)
		return 0;

	if (!client->ops->reset_notify)
		return -EOPNOTSUPP;

	ret = client->ops->reset_notify(handle, type);
	if (ret)
		dev_err(&hdev->pdev->dev, "notify nic client failed %d(%d)\n",
			type, ret);

	return ret;
}

static int hclge_notify_roce_client(struct hclge_dev *hdev,
				    enum hnae3_reset_notify_type type)
{
	struct hnae3_handle *handle = &hdev->vport[0].roce;
	struct hnae3_client *client = hdev->roce_client;
	int ret;

	if (!test_bit(HCLGE_STATE_ROCE_REGISTERED, &hdev->state) || !client)
		return 0;

	if (!client->ops->reset_notify)
		return -EOPNOTSUPP;

	ret = client->ops->reset_notify(handle, type);
	if (ret)
		dev_err(&hdev->pdev->dev, "notify roce client failed %d(%d)",
			type, ret);

	return ret;
}

static int hclge_reset_wait(struct hclge_dev *hdev)
{
#define HCLGE_RESET_WATI_MS	100
#define HCLGE_RESET_WAIT_CNT	350

	u32 val, reg, reg_bit;
	u32 cnt = 0;

	switch (hdev->reset_type) {
	case HNAE3_IMP_RESET:
		reg = HCLGE_GLOBAL_RESET_REG;
		reg_bit = HCLGE_IMP_RESET_BIT;
		break;
	case HNAE3_GLOBAL_RESET:
		reg = HCLGE_GLOBAL_RESET_REG;
		reg_bit = HCLGE_GLOBAL_RESET_BIT;
		break;
	case HNAE3_FUNC_RESET:
		reg = HCLGE_FUN_RST_ING;
		reg_bit = HCLGE_FUN_RST_ING_B;
		break;
	default:
		dev_err(&hdev->pdev->dev,
			"Wait for unsupported reset type: %d\n",
			hdev->reset_type);
		return -EINVAL;
	}

	val = hclge_read_dev(&hdev->hw, reg);
	while (hnae3_get_bit(val, reg_bit) && cnt < HCLGE_RESET_WAIT_CNT) {
		msleep(HCLGE_RESET_WATI_MS);
		val = hclge_read_dev(&hdev->hw, reg);
		cnt++;
	}

	if (cnt >= HCLGE_RESET_WAIT_CNT) {
		dev_warn(&hdev->pdev->dev,
			 "Wait for reset timeout: %d\n", hdev->reset_type);
		return -EBUSY;
	}

	return 0;
}

static int hclge_set_vf_rst(struct hclge_dev *hdev, int func_id, bool reset)
{
	struct hclge_vf_rst_cmd *req;
	struct hclge_desc desc;

	req = (struct hclge_vf_rst_cmd *)desc.data;
	hclge_cmd_setup_basic_desc(&desc, HCLGE_OPC_GBL_RST_STATUS, false);
	req->dest_vfid = func_id;

	if (reset)
		req->vf_rst = 0x1;

	return hclge_cmd_send(&hdev->hw, &desc, 1);
}

static int hclge_set_all_vf_rst(struct hclge_dev *hdev, bool reset)
{
	int i;

	for (i = HCLGE_VF_VPORT_START_NUM; i < hdev->num_alloc_vport; i++) {
		struct hclge_vport *vport = &hdev->vport[i];
		int ret;

		/* Send cmd to set/clear VF's FUNC_RST_ING */
		ret = hclge_set_vf_rst(hdev, vport->vport_id, reset);
		if (ret) {
			dev_err(&hdev->pdev->dev,
				"set vf(%u) rst failed %d!\n",
				vport->vport_id - HCLGE_VF_VPORT_START_NUM,
				ret);
			return ret;
		}

		if (!reset ||
		    !test_bit(HCLGE_VPORT_STATE_INITED, &vport->state))
			continue;

		if (!test_bit(HCLGE_VPORT_STATE_ALIVE, &vport->state) &&
		    hdev->reset_type == HNAE3_FUNC_RESET) {
			set_bit(HCLGE_VPORT_NEED_NOTIFY_RESET,
				&vport->need_notify);
			continue;
		}

		/* Inform VF to process the reset.
		 * hclge_inform_reset_assert_to_vf may fail if VF
		 * driver is not loaded.
		 */
		ret = hclge_inform_reset_assert_to_vf(vport);
		if (ret)
			dev_warn(&hdev->pdev->dev,
				 "inform reset to vf(%u) failed %d!\n",
				 vport->vport_id - HCLGE_VF_VPORT_START_NUM,
				 ret);
	}

	return 0;
}

static void hclge_mailbox_service_task(struct hclge_dev *hdev)
{
	if (!test_and_clear_bit(HCLGE_STATE_MBX_SERVICE_SCHED, &hdev->state) ||
	    test_bit(HCLGE_COMM_STATE_CMD_DISABLE, &hdev->hw.hw.comm_state) ||
	    test_and_set_bit(HCLGE_STATE_MBX_HANDLING, &hdev->state))
		return;

	if (time_is_before_jiffies(hdev->last_mbx_scheduled +
				   HCLGE_MBX_SCHED_TIMEOUT))
		dev_warn(&hdev->pdev->dev,
			 "mbx service task is scheduled after %ums on cpu%u!\n",
			 jiffies_to_msecs(jiffies - hdev->last_mbx_scheduled),
			 smp_processor_id());

	hclge_mbx_handler(hdev);

	clear_bit(HCLGE_STATE_MBX_HANDLING, &hdev->state);
}

static void hclge_func_reset_sync_vf(struct hclge_dev *hdev)
{
	struct hclge_pf_rst_sync_cmd *req;
	struct hclge_desc desc;
	int cnt = 0;
	int ret;

	req = (struct hclge_pf_rst_sync_cmd *)desc.data;
	hclge_cmd_setup_basic_desc(&desc, HCLGE_OPC_QUERY_VF_RST_RDY, true);

	do {
		/* vf need to down netdev by mbx during PF or FLR reset */
		hclge_mailbox_service_task(hdev);

		ret = hclge_cmd_send(&hdev->hw, &desc, 1);
		/* for compatible with old firmware, wait
		 * 100 ms for VF to stop IO
		 */
		if (ret == -EOPNOTSUPP) {
			msleep(HCLGE_RESET_SYNC_TIME);
			return;
		} else if (ret) {
			dev_warn(&hdev->pdev->dev, "sync with VF fail %d!\n",
				 ret);
			return;
		} else if (req->all_vf_ready) {
			return;
		}
		msleep(HCLGE_PF_RESET_SYNC_TIME);
		hclge_comm_cmd_reuse_desc(&desc, true);
	} while (cnt++ < HCLGE_PF_RESET_SYNC_CNT);

	dev_warn(&hdev->pdev->dev, "sync with VF timeout!\n");
}

void hclge_report_hw_error(struct hclge_dev *hdev,
			   enum hnae3_hw_error_type type)
{
	struct hnae3_client *client = hdev->nic_client;

	if (!client || !client->ops->process_hw_error ||
	    !test_bit(HCLGE_STATE_NIC_REGISTERED, &hdev->state))
		return;

	client->ops->process_hw_error(&hdev->vport[0].nic, type);
}

static void hclge_handle_imp_error(struct hclge_dev *hdev)
{
	u32 reg_val;

	reg_val = hclge_read_dev(&hdev->hw, HCLGE_PF_OTHER_INT_REG);
	if (reg_val & BIT(HCLGE_VECTOR0_IMP_RD_POISON_B)) {
		hclge_report_hw_error(hdev, HNAE3_IMP_RD_POISON_ERROR);
		reg_val &= ~BIT(HCLGE_VECTOR0_IMP_RD_POISON_B);
		hclge_write_dev(&hdev->hw, HCLGE_PF_OTHER_INT_REG, reg_val);
	}

	if (reg_val & BIT(HCLGE_VECTOR0_IMP_CMDQ_ERR_B)) {
		hclge_report_hw_error(hdev, HNAE3_CMDQ_ECC_ERROR);
		reg_val &= ~BIT(HCLGE_VECTOR0_IMP_CMDQ_ERR_B);
		hclge_write_dev(&hdev->hw, HCLGE_PF_OTHER_INT_REG, reg_val);
	}
}

int hclge_func_reset_cmd(struct hclge_dev *hdev, int func_id)
{
	struct hclge_desc desc;
	struct hclge_reset_cmd *req = (struct hclge_reset_cmd *)desc.data;
	int ret;

	hclge_cmd_setup_basic_desc(&desc, HCLGE_OPC_CFG_RST_TRIGGER, false);
	hnae3_set_bit(req->mac_func_reset, HCLGE_CFG_RESET_FUNC_B, 1);
	req->fun_reset_vfid = func_id;

	ret = hclge_cmd_send(&hdev->hw, &desc, 1);
	if (ret)
		dev_err(&hdev->pdev->dev,
			"send function reset cmd fail, status =%d\n", ret);

	return ret;
}

static void hclge_do_reset(struct hclge_dev *hdev)
{
	struct hnae3_handle *handle = &hdev->vport[0].nic;
	struct pci_dev *pdev = hdev->pdev;
	u32 val;

	if (hclge_get_hw_reset_stat(handle)) {
		dev_info(&pdev->dev, "hardware reset not finish\n");
		dev_info(&pdev->dev, "func_rst_reg:0x%x, global_rst_reg:0x%x\n",
			 hclge_read_dev(&hdev->hw, HCLGE_FUN_RST_ING),
			 hclge_read_dev(&hdev->hw, HCLGE_GLOBAL_RESET_REG));
		return;
	}

	switch (hdev->reset_type) {
	case HNAE3_IMP_RESET:
		dev_info(&pdev->dev, "IMP reset requested\n");
		val = hclge_read_dev(&hdev->hw, HCLGE_PF_OTHER_INT_REG);
		hnae3_set_bit(val, HCLGE_TRIGGER_IMP_RESET_B, 1);
		hclge_write_dev(&hdev->hw, HCLGE_PF_OTHER_INT_REG, val);
		break;
	case HNAE3_GLOBAL_RESET:
		dev_info(&pdev->dev, "global reset requested\n");
		val = hclge_read_dev(&hdev->hw, HCLGE_GLOBAL_RESET_REG);
		hnae3_set_bit(val, HCLGE_GLOBAL_RESET_BIT, 1);
		hclge_write_dev(&hdev->hw, HCLGE_GLOBAL_RESET_REG, val);
		break;
	case HNAE3_FUNC_RESET:
		dev_info(&pdev->dev, "PF reset requested\n");
		/* schedule again to check later */
		set_bit(HNAE3_FUNC_RESET, &hdev->reset_pending);
		hclge_reset_task_schedule(hdev);
		break;
	default:
		dev_warn(&pdev->dev,
			 "unsupported reset type: %d\n", hdev->reset_type);
		break;
	}
}

static enum hnae3_reset_type hclge_get_reset_level(struct hnae3_ae_dev *ae_dev,
						   unsigned long *addr)
{
	enum hnae3_reset_type rst_level = HNAE3_NONE_RESET;
	struct hclge_dev *hdev = ae_dev->priv;

	/* return the highest priority reset level amongst all */
	if (test_bit(HNAE3_IMP_RESET, addr)) {
		rst_level = HNAE3_IMP_RESET;
		clear_bit(HNAE3_IMP_RESET, addr);
		clear_bit(HNAE3_GLOBAL_RESET, addr);
		clear_bit(HNAE3_FUNC_RESET, addr);
	} else if (test_bit(HNAE3_GLOBAL_RESET, addr)) {
		rst_level = HNAE3_GLOBAL_RESET;
		clear_bit(HNAE3_GLOBAL_RESET, addr);
		clear_bit(HNAE3_FUNC_RESET, addr);
	} else if (test_bit(HNAE3_FUNC_RESET, addr)) {
		rst_level = HNAE3_FUNC_RESET;
		clear_bit(HNAE3_FUNC_RESET, addr);
	} else if (test_bit(HNAE3_FLR_RESET, addr)) {
		rst_level = HNAE3_FLR_RESET;
		clear_bit(HNAE3_FLR_RESET, addr);
	}

	if (hdev->reset_type != HNAE3_NONE_RESET &&
	    rst_level < hdev->reset_type)
		return HNAE3_NONE_RESET;

	return rst_level;
}

static void hclge_clear_reset_cause(struct hclge_dev *hdev)
{
	u32 clearval = 0;

	switch (hdev->reset_type) {
	case HNAE3_IMP_RESET:
		clearval = BIT(HCLGE_VECTOR0_IMPRESET_INT_B);
		break;
	case HNAE3_GLOBAL_RESET:
		clearval = BIT(HCLGE_VECTOR0_GLOBALRESET_INT_B);
		break;
	default:
		break;
	}

	if (!clearval)
		return;

	/* For revision 0x20, the reset interrupt source
	 * can only be cleared after hardware reset done
	 */
	if (hdev->ae_dev->dev_version < HNAE3_DEVICE_VERSION_V2)
		hclge_write_dev(&hdev->hw, HCLGE_MISC_RESET_STS_REG,
				clearval);

	hclge_enable_vector(&hdev->misc_vector, true);
}

static void hclge_reset_handshake(struct hclge_dev *hdev, bool enable)
{
	u32 reg_val;

	reg_val = hclge_read_dev(&hdev->hw, HCLGE_COMM_NIC_CSQ_DEPTH_REG);
	if (enable)
		reg_val |= HCLGE_COMM_NIC_SW_RST_RDY;
	else
		reg_val &= ~HCLGE_COMM_NIC_SW_RST_RDY;

	hclge_write_dev(&hdev->hw, HCLGE_COMM_NIC_CSQ_DEPTH_REG, reg_val);
}

static int hclge_func_reset_notify_vf(struct hclge_dev *hdev)
{
	int ret;

	ret = hclge_set_all_vf_rst(hdev, true);
	if (ret)
		return ret;

	hclge_func_reset_sync_vf(hdev);

	return 0;
}

static int hclge_reset_prepare_wait(struct hclge_dev *hdev)
{
	u32 reg_val;
	int ret = 0;

	switch (hdev->reset_type) {
	case HNAE3_FUNC_RESET:
		ret = hclge_func_reset_notify_vf(hdev);
		if (ret)
			return ret;

		ret = hclge_func_reset_cmd(hdev, 0);
		if (ret) {
			dev_err(&hdev->pdev->dev,
				"asserting function reset fail %d!\n", ret);
			return ret;
		}

		/* After performaning pf reset, it is not necessary to do the
		 * mailbox handling or send any command to firmware, because
		 * any mailbox handling or command to firmware is only valid
		 * after hclge_comm_cmd_init is called.
		 */
		set_bit(HCLGE_COMM_STATE_CMD_DISABLE, &hdev->hw.hw.comm_state);
		hdev->rst_stats.pf_rst_cnt++;
		break;
	case HNAE3_FLR_RESET:
		ret = hclge_func_reset_notify_vf(hdev);
		if (ret)
			return ret;
		break;
	case HNAE3_IMP_RESET:
		hclge_handle_imp_error(hdev);
		reg_val = hclge_read_dev(&hdev->hw, HCLGE_PF_OTHER_INT_REG);
		hclge_write_dev(&hdev->hw, HCLGE_PF_OTHER_INT_REG,
				BIT(HCLGE_VECTOR0_IMP_RESET_INT_B) | reg_val);
		break;
	default:
		break;
	}

	/* inform hardware that preparatory work is done */
	msleep(HCLGE_RESET_SYNC_TIME);
	hclge_reset_handshake(hdev, true);
	dev_info(&hdev->pdev->dev, "prepare wait ok\n");

	return ret;
}

static void hclge_show_rst_info(struct hclge_dev *hdev)
{
	char *buf;

	buf = kzalloc(HCLGE_DBG_RESET_INFO_LEN, GFP_KERNEL);
	if (!buf)
		return;

	hclge_dbg_dump_rst_info(hdev, buf, HCLGE_DBG_RESET_INFO_LEN);

	dev_info(&hdev->pdev->dev, "dump reset info:\n%s", buf);

	kfree(buf);
}

static bool hclge_reset_err_handle(struct hclge_dev *hdev)
{
#define MAX_RESET_FAIL_CNT 5

	if (hdev->reset_pending) {
		dev_info(&hdev->pdev->dev, "Reset pending %lu\n",
			 hdev->reset_pending);
		return true;
	} else if (hclge_read_dev(&hdev->hw, HCLGE_MISC_VECTOR_INT_STS) &
		   HCLGE_RESET_INT_M) {
		dev_info(&hdev->pdev->dev,
			 "reset failed because new reset interrupt\n");
		hclge_clear_reset_cause(hdev);
		return false;
	} else if (hdev->rst_stats.reset_fail_cnt < MAX_RESET_FAIL_CNT) {
		hdev->rst_stats.reset_fail_cnt++;
		set_bit(hdev->reset_type, &hdev->reset_pending);
		dev_info(&hdev->pdev->dev,
			 "re-schedule reset task(%u)\n",
			 hdev->rst_stats.reset_fail_cnt);
		return true;
	}

	hclge_clear_reset_cause(hdev);

	/* recover the handshake status when reset fail */
	hclge_reset_handshake(hdev, true);

	dev_err(&hdev->pdev->dev, "Reset fail!\n");

	hclge_show_rst_info(hdev);

	set_bit(HCLGE_STATE_RST_FAIL, &hdev->state);

	return false;
}

static void hclge_update_reset_level(struct hclge_dev *hdev)
{
	struct hnae3_ae_dev *ae_dev = pci_get_drvdata(hdev->pdev);
	enum hnae3_reset_type reset_level;

	/* reset request will not be set during reset, so clear
	 * pending reset request to avoid unnecessary reset
	 * caused by the same reason.
	 */
	hclge_get_reset_level(ae_dev, &hdev->reset_request);

	/* if default_reset_request has a higher level reset request,
	 * it should be handled as soon as possible. since some errors
	 * need this kind of reset to fix.
	 */
	reset_level = hclge_get_reset_level(ae_dev,
					    &hdev->default_reset_request);
	if (reset_level != HNAE3_NONE_RESET)
		set_bit(reset_level, &hdev->reset_request);
}

static int hclge_set_rst_done(struct hclge_dev *hdev)
{
	struct hclge_pf_rst_done_cmd *req;
	struct hclge_desc desc;
	int ret;

	req = (struct hclge_pf_rst_done_cmd *)desc.data;
	hclge_cmd_setup_basic_desc(&desc, HCLGE_OPC_PF_RST_DONE, false);
	req->pf_rst_done |= HCLGE_PF_RESET_DONE_BIT;

	ret = hclge_cmd_send(&hdev->hw, &desc, 1);
	/* To be compatible with the old firmware, which does not support
	 * command HCLGE_OPC_PF_RST_DONE, just print a warning and
	 * return success
	 */
	if (ret == -EOPNOTSUPP) {
		dev_warn(&hdev->pdev->dev,
			 "current firmware does not support command(0x%x)!\n",
			 HCLGE_OPC_PF_RST_DONE);
		return 0;
	} else if (ret) {
		dev_err(&hdev->pdev->dev, "assert PF reset done fail %d!\n",
			ret);
	}

	return ret;
}

static int hclge_reset_prepare_up(struct hclge_dev *hdev)
{
	int ret = 0;

	switch (hdev->reset_type) {
	case HNAE3_FUNC_RESET:
	case HNAE3_FLR_RESET:
		ret = hclge_set_all_vf_rst(hdev, false);
		break;
	case HNAE3_GLOBAL_RESET:
	case HNAE3_IMP_RESET:
		ret = hclge_set_rst_done(hdev);
		break;
	default:
		break;
	}

	/* clear up the handshake status after re-initialize done */
	hclge_reset_handshake(hdev, false);

	return ret;
}

static int hclge_reset_stack(struct hclge_dev *hdev)
{
	int ret;

	ret = hclge_notify_client(hdev, HNAE3_UNINIT_CLIENT);
	if (ret)
		return ret;

	ret = hclge_reset_ae_dev(hdev->ae_dev);
	if (ret)
		return ret;

	return hclge_notify_client(hdev, HNAE3_INIT_CLIENT);
}

static int hclge_reset_prepare(struct hclge_dev *hdev)
{
	int ret;

	hdev->rst_stats.reset_cnt++;
	/* perform reset of the stack & ae device for a client */
	ret = hclge_notify_roce_client(hdev, HNAE3_DOWN_CLIENT);
	if (ret)
		return ret;

	rtnl_lock();
	ret = hclge_notify_client(hdev, HNAE3_DOWN_CLIENT);
	rtnl_unlock();
	if (ret)
		return ret;

	return hclge_reset_prepare_wait(hdev);
}

static int hclge_reset_rebuild(struct hclge_dev *hdev)
{
	int ret;

	hdev->rst_stats.hw_reset_done_cnt++;

	ret = hclge_notify_roce_client(hdev, HNAE3_UNINIT_CLIENT);
	if (ret)
		return ret;

	rtnl_lock();
	ret = hclge_reset_stack(hdev);
	rtnl_unlock();
	if (ret)
		return ret;

	hclge_clear_reset_cause(hdev);

	ret = hclge_notify_roce_client(hdev, HNAE3_INIT_CLIENT);
	/* ignore RoCE notify error if it fails HCLGE_RESET_MAX_FAIL_CNT - 1
	 * times
	 */
	if (ret &&
	    hdev->rst_stats.reset_fail_cnt < HCLGE_RESET_MAX_FAIL_CNT - 1)
		return ret;

	ret = hclge_reset_prepare_up(hdev);
	if (ret)
		return ret;

	rtnl_lock();
	ret = hclge_notify_client(hdev, HNAE3_UP_CLIENT);
	rtnl_unlock();
	if (ret)
		return ret;

	ret = hclge_notify_roce_client(hdev, HNAE3_UP_CLIENT);
	if (ret)
		return ret;

	hdev->last_reset_time = jiffies;
	hdev->rst_stats.reset_fail_cnt = 0;
	hdev->rst_stats.reset_done_cnt++;
	clear_bit(HCLGE_STATE_RST_FAIL, &hdev->state);

	hclge_update_reset_level(hdev);

	return 0;
}

static void hclge_reset(struct hclge_dev *hdev)
{
	if (hclge_reset_prepare(hdev))
		goto err_reset;

	if (hclge_reset_wait(hdev))
		goto err_reset;

	if (hclge_reset_rebuild(hdev))
		goto err_reset;

	return;

err_reset:
	if (hclge_reset_err_handle(hdev))
		hclge_reset_task_schedule(hdev);
}

static void hclge_reset_event(struct pci_dev *pdev, struct hnae3_handle *handle)
{
	struct hnae3_ae_dev *ae_dev = pci_get_drvdata(pdev);
	struct hclge_dev *hdev = ae_dev->priv;

	/* We might end up getting called broadly because of 2 below cases:
	 * 1. Recoverable error was conveyed through APEI and only way to bring
	 *    normalcy is to reset.
	 * 2. A new reset request from the stack due to timeout
	 *
	 * check if this is a new reset request and we are not here just because
	 * last reset attempt did not succeed and watchdog hit us again. We will
	 * know this if last reset request did not occur very recently (watchdog
	 * timer = 5*HZ, let us check after sufficiently large time, say 4*5*Hz)
	 * In case of new request we reset the "reset level" to PF reset.
	 * And if it is a repeat reset request of the most recent one then we
	 * want to make sure we throttle the reset request. Therefore, we will
	 * not allow it again before 3*HZ times.
	 */

	if (time_before(jiffies, (hdev->last_reset_time +
				  HCLGE_RESET_INTERVAL))) {
		mod_timer(&hdev->reset_timer, jiffies + HCLGE_RESET_INTERVAL);
		return;
	}

	if (hdev->default_reset_request) {
		hdev->reset_level =
			hclge_get_reset_level(ae_dev,
					      &hdev->default_reset_request);
	} else if (time_after(jiffies, (hdev->last_reset_time + 4 * 5 * HZ))) {
		hdev->reset_level = HNAE3_FUNC_RESET;
	}

	dev_info(&hdev->pdev->dev, "received reset event, reset type is %d\n",
		 hdev->reset_level);

	/* request reset & schedule reset task */
	set_bit(hdev->reset_level, &hdev->reset_request);
	hclge_reset_task_schedule(hdev);

	if (hdev->reset_level < HNAE3_GLOBAL_RESET)
		hdev->reset_level++;
}

static void hclge_set_def_reset_request(struct hnae3_ae_dev *ae_dev,
					enum hnae3_reset_type rst_type)
{
	struct hclge_dev *hdev = ae_dev->priv;

	set_bit(rst_type, &hdev->default_reset_request);
}

static void hclge_reset_timer(struct timer_list *t)
{
	struct hclge_dev *hdev = from_timer(hdev, t, reset_timer);

	/* if default_reset_request has no value, it means that this reset
	 * request has already be handled, so just return here
	 */
	if (!hdev->default_reset_request)
		return;

	dev_info(&hdev->pdev->dev,
		 "triggering reset in reset timer\n");
	hclge_reset_event(hdev->pdev, NULL);
}

static void hclge_reset_subtask(struct hclge_dev *hdev)
{
	struct hnae3_ae_dev *ae_dev = pci_get_drvdata(hdev->pdev);

	/* check if there is any ongoing reset in the hardware. This status can
	 * be checked from reset_pending. If there is then, we need to wait for
	 * hardware to complete reset.
	 *    a. If we are able to figure out in reasonable time that hardware
	 *       has fully resetted then, we can proceed with driver, client
	 *       reset.
	 *    b. else, we can come back later to check this status so re-sched
	 *       now.
	 */
	hdev->last_reset_time = jiffies;
	hdev->reset_type = hclge_get_reset_level(ae_dev, &hdev->reset_pending);
	if (hdev->reset_type != HNAE3_NONE_RESET)
		hclge_reset(hdev);

	/* check if we got any *new* reset requests to be honored */
	hdev->reset_type = hclge_get_reset_level(ae_dev, &hdev->reset_request);
	if (hdev->reset_type != HNAE3_NONE_RESET)
		hclge_do_reset(hdev);

	hdev->reset_type = HNAE3_NONE_RESET;
}

static void hclge_handle_err_reset_request(struct hclge_dev *hdev)
{
	struct hnae3_ae_dev *ae_dev = pci_get_drvdata(hdev->pdev);
	enum hnae3_reset_type reset_type;

	if (ae_dev->hw_err_reset_req) {
		reset_type = hclge_get_reset_level(ae_dev,
						   &ae_dev->hw_err_reset_req);
		hclge_set_def_reset_request(ae_dev, reset_type);
	}

	if (hdev->default_reset_request && ae_dev->ops->reset_event)
		ae_dev->ops->reset_event(hdev->pdev, NULL);

	/* enable interrupt after error handling complete */
	hclge_enable_vector(&hdev->misc_vector, true);
}

static void hclge_handle_err_recovery(struct hclge_dev *hdev)
{
	struct hnae3_ae_dev *ae_dev = pci_get_drvdata(hdev->pdev);

	ae_dev->hw_err_reset_req = 0;

	if (hclge_find_error_source(hdev)) {
		hclge_handle_error_info_log(ae_dev);
		hclge_handle_mac_tnl(hdev);
		hclge_handle_vf_queue_err_ras(hdev);
	}

	hclge_handle_err_reset_request(hdev);
}

static void hclge_misc_err_recovery(struct hclge_dev *hdev)
{
	struct hnae3_ae_dev *ae_dev = pci_get_drvdata(hdev->pdev);
	struct device *dev = &hdev->pdev->dev;
	u32 msix_sts_reg;

	msix_sts_reg = hclge_read_dev(&hdev->hw, HCLGE_MISC_VECTOR_INT_STS);
	if (msix_sts_reg & HCLGE_VECTOR0_REG_MSIX_MASK) {
		if (hclge_handle_hw_msix_error
				(hdev, &hdev->default_reset_request))
			dev_info(dev, "received msix interrupt 0x%x\n",
				 msix_sts_reg);
	}

	hclge_handle_hw_ras_error(ae_dev);

	hclge_handle_err_reset_request(hdev);
}

static void hclge_errhand_service_task(struct hclge_dev *hdev)
{
	if (!test_and_clear_bit(HCLGE_STATE_ERR_SERVICE_SCHED, &hdev->state))
		return;

	if (hnae3_dev_ras_imp_supported(hdev))
		hclge_handle_err_recovery(hdev);
	else
		hclge_misc_err_recovery(hdev);
}

static void hclge_reset_service_task(struct hclge_dev *hdev)
{
	if (!test_and_clear_bit(HCLGE_STATE_RST_SERVICE_SCHED, &hdev->state))
		return;

	if (time_is_before_jiffies(hdev->last_rst_scheduled +
				   HCLGE_RESET_SCHED_TIMEOUT))
		dev_warn(&hdev->pdev->dev,
			 "reset service task is scheduled after %ums on cpu%u!\n",
			 jiffies_to_msecs(jiffies - hdev->last_rst_scheduled),
			 smp_processor_id());

	down(&hdev->reset_sem);
	set_bit(HCLGE_STATE_RST_HANDLING, &hdev->state);

	hclge_reset_subtask(hdev);

	clear_bit(HCLGE_STATE_RST_HANDLING, &hdev->state);
	up(&hdev->reset_sem);
}

static void hclge_update_vport_alive(struct hclge_dev *hdev)
{
#define HCLGE_ALIVE_SECONDS_NORMAL		8

	unsigned long alive_time = HCLGE_ALIVE_SECONDS_NORMAL * HZ;
	int i;

	/* start from vport 1 for PF is always alive */
	for (i = 1; i < hdev->num_alloc_vport; i++) {
		struct hclge_vport *vport = &hdev->vport[i];

		if (!test_bit(HCLGE_VPORT_STATE_INITED, &vport->state) ||
		    !test_bit(HCLGE_VPORT_STATE_ALIVE, &vport->state))
			continue;
		if (time_after(jiffies, vport->last_active_jiffies +
			       alive_time)) {
			clear_bit(HCLGE_VPORT_STATE_ALIVE, &vport->state);
			dev_warn(&hdev->pdev->dev,
				 "VF %u heartbeat timeout\n",
				 i - HCLGE_VF_VPORT_START_NUM);
		}
	}
}

static void hclge_periodic_service_task(struct hclge_dev *hdev)
{
	unsigned long delta = round_jiffies_relative(HZ);

	if (test_bit(HCLGE_STATE_RST_FAIL, &hdev->state))
		return;

	/* Always handle the link updating to make sure link state is
	 * updated when it is triggered by mbx.
	 */
	hclge_update_link_status(hdev);
	hclge_sync_mac_table(hdev);
	hclge_sync_promisc_mode(hdev);
	hclge_sync_fd_table(hdev);

	if (time_is_after_jiffies(hdev->last_serv_processed + HZ)) {
		delta = jiffies - hdev->last_serv_processed;

		if (delta < round_jiffies_relative(HZ)) {
			delta = round_jiffies_relative(HZ) - delta;
			goto out;
		}
	}

	hdev->serv_processed_cnt++;
	hclge_update_vport_alive(hdev);

	if (test_bit(HCLGE_STATE_DOWN, &hdev->state)) {
		hdev->last_serv_processed = jiffies;
		goto out;
	}

	if (!(hdev->serv_processed_cnt % HCLGE_STATS_TIMER_INTERVAL))
		hclge_update_stats_for_all(hdev);

	hclge_update_port_info(hdev);
	hclge_sync_vlan_filter(hdev);

	if (!(hdev->serv_processed_cnt % HCLGE_ARFS_EXPIRE_INTERVAL))
		hclge_rfs_filter_expire(hdev);

	hdev->last_serv_processed = jiffies;

out:
	hclge_task_schedule(hdev, delta);
}

static void hclge_ptp_service_task(struct hclge_dev *hdev)
{
	unsigned long flags;

	if (!test_bit(HCLGE_STATE_PTP_EN, &hdev->state) ||
	    !test_bit(HCLGE_STATE_PTP_TX_HANDLING, &hdev->state) ||
	    !time_is_before_jiffies(hdev->ptp->tx_start + HZ))
		return;

	/* to prevent concurrence with the irq handler */
	spin_lock_irqsave(&hdev->ptp->lock, flags);

	/* check HCLGE_STATE_PTP_TX_HANDLING here again, since the irq
	 * handler may handle it just before spin_lock_irqsave().
	 */
	if (test_bit(HCLGE_STATE_PTP_TX_HANDLING, &hdev->state))
		hclge_ptp_clean_tx_hwts(hdev);

	spin_unlock_irqrestore(&hdev->ptp->lock, flags);
}

static void hclge_service_task(struct work_struct *work)
{
	struct hclge_dev *hdev =
		container_of(work, struct hclge_dev, service_task.work);

	hclge_errhand_service_task(hdev);
	hclge_reset_service_task(hdev);
	hclge_ptp_service_task(hdev);
	hclge_mailbox_service_task(hdev);
	hclge_periodic_service_task(hdev);

	/* Handle error recovery, reset and mbx again in case periodical task
	 * delays the handling by calling hclge_task_schedule() in
	 * hclge_periodic_service_task().
	 */
	hclge_errhand_service_task(hdev);
	hclge_reset_service_task(hdev);
	hclge_mailbox_service_task(hdev);
}

struct hclge_vport *hclge_get_vport(struct hnae3_handle *handle)
{
	/* VF handle has no client */
	if (!handle->client)
		return container_of(handle, struct hclge_vport, nic);
	else if (handle->client->type == HNAE3_CLIENT_ROCE)
		return container_of(handle, struct hclge_vport, roce);
	else
		return container_of(handle, struct hclge_vport, nic);
}

static void hclge_get_vector_info(struct hclge_dev *hdev, u16 idx,
				  struct hnae3_vector_info *vector_info)
{
#define HCLGE_PF_MAX_VECTOR_NUM_DEV_V2	64

	vector_info->vector = pci_irq_vector(hdev->pdev, idx);

	/* need an extend offset to config vector >= 64 */
	if (idx - 1 < HCLGE_PF_MAX_VECTOR_NUM_DEV_V2)
		vector_info->io_addr = hdev->hw.hw.io_base +
				HCLGE_VECTOR_REG_BASE +
				(idx - 1) * HCLGE_VECTOR_REG_OFFSET;
	else
		vector_info->io_addr = hdev->hw.hw.io_base +
				HCLGE_VECTOR_EXT_REG_BASE +
				(idx - 1) / HCLGE_PF_MAX_VECTOR_NUM_DEV_V2 *
				HCLGE_VECTOR_REG_OFFSET_H +
				(idx - 1) % HCLGE_PF_MAX_VECTOR_NUM_DEV_V2 *
				HCLGE_VECTOR_REG_OFFSET;

	hdev->vector_status[idx] = hdev->vport[0].vport_id;
	hdev->vector_irq[idx] = vector_info->vector;
}

static int hclge_get_vector(struct hnae3_handle *handle, u16 vector_num,
			    struct hnae3_vector_info *vector_info)
{
	struct hclge_vport *vport = hclge_get_vport(handle);
	struct hnae3_vector_info *vector = vector_info;
	struct hclge_dev *hdev = vport->back;
	int alloc = 0;
	u16 i = 0;
	u16 j;

	vector_num = min_t(u16, hdev->num_nic_msi - 1, vector_num);
	vector_num = min(hdev->num_msi_left, vector_num);

	for (j = 0; j < vector_num; j++) {
		while (++i < hdev->num_nic_msi) {
			if (hdev->vector_status[i] == HCLGE_INVALID_VPORT) {
				hclge_get_vector_info(hdev, i, vector);
				vector++;
				alloc++;

				break;
			}
		}
	}
	hdev->num_msi_left -= alloc;
	hdev->num_msi_used += alloc;

	return alloc;
}

static int hclge_get_vector_index(struct hclge_dev *hdev, int vector)
{
	int i;

	for (i = 0; i < hdev->num_msi; i++)
		if (vector == hdev->vector_irq[i])
			return i;

	return -EINVAL;
}

static int hclge_put_vector(struct hnae3_handle *handle, int vector)
{
	struct hclge_vport *vport = hclge_get_vport(handle);
	struct hclge_dev *hdev = vport->back;
	int vector_id;

	vector_id = hclge_get_vector_index(hdev, vector);
	if (vector_id < 0) {
		dev_err(&hdev->pdev->dev,
			"Get vector index fail. vector = %d\n", vector);
		return vector_id;
	}

	hclge_free_vector(hdev, vector_id);

	return 0;
}

static int hclge_get_rss(struct hnae3_handle *handle, u32 *indir,
			 u8 *key, u8 *hfunc)
{
	struct hnae3_ae_dev *ae_dev = pci_get_drvdata(handle->pdev);
	struct hclge_vport *vport = hclge_get_vport(handle);
	struct hclge_comm_rss_cfg *rss_cfg = &vport->back->rss_cfg;

	hclge_comm_get_rss_hash_info(rss_cfg, key, hfunc);

	hclge_comm_get_rss_indir_tbl(rss_cfg, indir,
				     ae_dev->dev_specs.rss_ind_tbl_size);

	return 0;
}

static int hclge_set_rss(struct hnae3_handle *handle, const u32 *indir,
			 const  u8 *key, const  u8 hfunc)
{
	struct hnae3_ae_dev *ae_dev = pci_get_drvdata(handle->pdev);
	struct hclge_vport *vport = hclge_get_vport(handle);
	struct hclge_dev *hdev = vport->back;
	struct hclge_comm_rss_cfg *rss_cfg = &hdev->rss_cfg;
	int ret, i;

	ret = hclge_comm_set_rss_hash_key(rss_cfg, &hdev->hw.hw, key, hfunc);
	if (ret) {
		dev_err(&hdev->pdev->dev, "invalid hfunc type %u\n", hfunc);
		return ret;
	}

	/* Update the shadow RSS table with user specified qids */
	for (i = 0; i < ae_dev->dev_specs.rss_ind_tbl_size; i++)
		rss_cfg->rss_indirection_tbl[i] = indir[i];

	/* Update the hardware */
	return hclge_comm_set_rss_indir_table(ae_dev, &hdev->hw.hw,
					      rss_cfg->rss_indirection_tbl);
}

static int hclge_set_rss_tuple(struct hnae3_handle *handle,
			       struct ethtool_rxnfc *nfc)
{
	struct hclge_vport *vport = hclge_get_vport(handle);
	struct hclge_dev *hdev = vport->back;
	int ret;

	ret = hclge_comm_set_rss_tuple(hdev->ae_dev, &hdev->hw.hw,
				       &hdev->rss_cfg, nfc);
	if (ret) {
		dev_err(&hdev->pdev->dev,
			"failed to set rss tuple, ret = %d.\n", ret);
		return ret;
	}

	return 0;
}

static int hclge_get_rss_tuple(struct hnae3_handle *handle,
			       struct ethtool_rxnfc *nfc)
{
	struct hclge_vport *vport = hclge_get_vport(handle);
	u8 tuple_sets;
	int ret;

	nfc->data = 0;

	ret = hclge_comm_get_rss_tuple(&vport->back->rss_cfg, nfc->flow_type,
				       &tuple_sets);
	if (ret || !tuple_sets)
		return ret;

	nfc->data = hclge_comm_convert_rss_tuple(tuple_sets);

	return 0;
}

static int hclge_get_tc_size(struct hnae3_handle *handle)
{
	struct hclge_vport *vport = hclge_get_vport(handle);
	struct hclge_dev *hdev = vport->back;

	return hdev->pf_rss_size_max;
}

static int hclge_init_rss_tc_mode(struct hclge_dev *hdev)
{
	struct hnae3_ae_dev *ae_dev = hdev->ae_dev;
	struct hclge_vport *vport = hdev->vport;
	u16 tc_offset[HCLGE_MAX_TC_NUM] = {0};
	u16 tc_valid[HCLGE_MAX_TC_NUM] = {0};
	u16 tc_size[HCLGE_MAX_TC_NUM] = {0};
	struct hnae3_tc_info *tc_info;
	u16 roundup_size;
	u16 rss_size;
	int i;

	tc_info = &vport->nic.kinfo.tc_info;
	for (i = 0; i < HCLGE_MAX_TC_NUM; i++) {
		rss_size = tc_info->tqp_count[i];
		tc_valid[i] = 0;

		if (!(hdev->hw_tc_map & BIT(i)))
			continue;

		/* tc_size set to hardware is the log2 of roundup power of two
		 * of rss_size, the acutal queue size is limited by indirection
		 * table.
		 */
		if (rss_size > ae_dev->dev_specs.rss_ind_tbl_size ||
		    rss_size == 0) {
			dev_err(&hdev->pdev->dev,
				"Configure rss tc size failed, invalid TC_SIZE = %u\n",
				rss_size);
			return -EINVAL;
		}

		roundup_size = roundup_pow_of_two(rss_size);
		roundup_size = ilog2(roundup_size);

		tc_valid[i] = 1;
		tc_size[i] = roundup_size;
		tc_offset[i] = tc_info->tqp_offset[i];
	}

	return hclge_comm_set_rss_tc_mode(&hdev->hw.hw, tc_offset, tc_valid,
					  tc_size);
}

int hclge_rss_init_hw(struct hclge_dev *hdev)
{
	u16 *rss_indir = hdev->rss_cfg.rss_indirection_tbl;
	u8 *key = hdev->rss_cfg.rss_hash_key;
	u8 hfunc = hdev->rss_cfg.rss_algo;
	int ret;

	ret = hclge_comm_set_rss_indir_table(hdev->ae_dev, &hdev->hw.hw,
					     rss_indir);
	if (ret)
		return ret;

	ret = hclge_comm_set_rss_algo_key(&hdev->hw.hw, hfunc, key);
	if (ret)
		return ret;

	ret = hclge_comm_set_rss_input_tuple(&hdev->hw.hw, &hdev->rss_cfg);
	if (ret)
		return ret;

	return hclge_init_rss_tc_mode(hdev);
}

int hclge_bind_ring_with_vector(struct hclge_vport *vport,
				int vector_id, bool en,
				struct hnae3_ring_chain_node *ring_chain)
{
	struct hclge_dev *hdev = vport->back;
	struct hnae3_ring_chain_node *node;
	struct hclge_desc desc;
	struct hclge_ctrl_vector_chain_cmd *req =
		(struct hclge_ctrl_vector_chain_cmd *)desc.data;
	enum hclge_comm_cmd_status status;
	enum hclge_opcode_type op;
	u16 tqp_type_and_id;
	int i;

	op = en ? HCLGE_OPC_ADD_RING_TO_VECTOR : HCLGE_OPC_DEL_RING_TO_VECTOR;
	hclge_cmd_setup_basic_desc(&desc, op, false);
	req->int_vector_id_l = hnae3_get_field(vector_id,
					       HCLGE_VECTOR_ID_L_M,
					       HCLGE_VECTOR_ID_L_S);
	req->int_vector_id_h = hnae3_get_field(vector_id,
					       HCLGE_VECTOR_ID_H_M,
					       HCLGE_VECTOR_ID_H_S);

	i = 0;
	for (node = ring_chain; node; node = node->next) {
		tqp_type_and_id = le16_to_cpu(req->tqp_type_and_id[i]);
		hnae3_set_field(tqp_type_and_id,  HCLGE_INT_TYPE_M,
				HCLGE_INT_TYPE_S,
				hnae3_get_bit(node->flag, HNAE3_RING_TYPE_B));
		hnae3_set_field(tqp_type_and_id, HCLGE_TQP_ID_M,
				HCLGE_TQP_ID_S, node->tqp_index);
		hnae3_set_field(tqp_type_and_id, HCLGE_INT_GL_IDX_M,
				HCLGE_INT_GL_IDX_S,
				hnae3_get_field(node->int_gl_idx,
						HNAE3_RING_GL_IDX_M,
						HNAE3_RING_GL_IDX_S));
		req->tqp_type_and_id[i] = cpu_to_le16(tqp_type_and_id);
		if (++i >= HCLGE_VECTOR_ELEMENTS_PER_CMD) {
			req->int_cause_num = HCLGE_VECTOR_ELEMENTS_PER_CMD;
			req->vfid = vport->vport_id;

			status = hclge_cmd_send(&hdev->hw, &desc, 1);
			if (status) {
				dev_err(&hdev->pdev->dev,
					"Map TQP fail, status is %d.\n",
					status);
				return -EIO;
			}
			i = 0;

			hclge_cmd_setup_basic_desc(&desc,
						   op,
						   false);
			req->int_vector_id_l =
				hnae3_get_field(vector_id,
						HCLGE_VECTOR_ID_L_M,
						HCLGE_VECTOR_ID_L_S);
			req->int_vector_id_h =
				hnae3_get_field(vector_id,
						HCLGE_VECTOR_ID_H_M,
						HCLGE_VECTOR_ID_H_S);
		}
	}

	if (i > 0) {
		req->int_cause_num = i;
		req->vfid = vport->vport_id;
		status = hclge_cmd_send(&hdev->hw, &desc, 1);
		if (status) {
			dev_err(&hdev->pdev->dev,
				"Map TQP fail, status is %d.\n", status);
			return -EIO;
		}
	}

	return 0;
}

static int hclge_map_ring_to_vector(struct hnae3_handle *handle, int vector,
				    struct hnae3_ring_chain_node *ring_chain)
{
	struct hclge_vport *vport = hclge_get_vport(handle);
	struct hclge_dev *hdev = vport->back;
	int vector_id;

	vector_id = hclge_get_vector_index(hdev, vector);
	if (vector_id < 0) {
		dev_err(&hdev->pdev->dev,
			"failed to get vector index. vector=%d\n", vector);
		return vector_id;
	}

	return hclge_bind_ring_with_vector(vport, vector_id, true, ring_chain);
}

static int hclge_unmap_ring_frm_vector(struct hnae3_handle *handle, int vector,
				       struct hnae3_ring_chain_node *ring_chain)
{
	struct hclge_vport *vport = hclge_get_vport(handle);
	struct hclge_dev *hdev = vport->back;
	int vector_id, ret;

	if (test_bit(HCLGE_STATE_RST_HANDLING, &hdev->state))
		return 0;

	vector_id = hclge_get_vector_index(hdev, vector);
	if (vector_id < 0) {
		dev_err(&handle->pdev->dev,
			"Get vector index fail. ret =%d\n", vector_id);
		return vector_id;
	}

	ret = hclge_bind_ring_with_vector(vport, vector_id, false, ring_chain);
	if (ret)
		dev_err(&handle->pdev->dev,
			"Unmap ring from vector fail. vectorid=%d, ret =%d\n",
			vector_id, ret);

	return ret;
}

static int hclge_cmd_set_promisc_mode(struct hclge_dev *hdev, u8 vf_id,
				      bool en_uc, bool en_mc, bool en_bc)
{
	struct hclge_vport *vport = &hdev->vport[vf_id];
	struct hnae3_handle *handle = &vport->nic;
	struct hclge_promisc_cfg_cmd *req;
	struct hclge_desc desc;
	bool uc_tx_en = en_uc;
	u8 promisc_cfg = 0;
	int ret;

	hclge_cmd_setup_basic_desc(&desc, HCLGE_OPC_CFG_PROMISC_MODE, false);

	req = (struct hclge_promisc_cfg_cmd *)desc.data;
	req->vf_id = vf_id;

	if (test_bit(HNAE3_PFLAG_LIMIT_PROMISC, &handle->priv_flags))
		uc_tx_en = false;

	hnae3_set_bit(promisc_cfg, HCLGE_PROMISC_UC_RX_EN, en_uc ? 1 : 0);
	hnae3_set_bit(promisc_cfg, HCLGE_PROMISC_MC_RX_EN, en_mc ? 1 : 0);
	hnae3_set_bit(promisc_cfg, HCLGE_PROMISC_BC_RX_EN, en_bc ? 1 : 0);
	hnae3_set_bit(promisc_cfg, HCLGE_PROMISC_UC_TX_EN, uc_tx_en ? 1 : 0);
	hnae3_set_bit(promisc_cfg, HCLGE_PROMISC_MC_TX_EN, en_mc ? 1 : 0);
	hnae3_set_bit(promisc_cfg, HCLGE_PROMISC_BC_TX_EN, en_bc ? 1 : 0);
	req->extend_promisc = promisc_cfg;

	/* to be compatible with DEVICE_VERSION_V1/2 */
	promisc_cfg = 0;
	hnae3_set_bit(promisc_cfg, HCLGE_PROMISC_EN_UC, en_uc ? 1 : 0);
	hnae3_set_bit(promisc_cfg, HCLGE_PROMISC_EN_MC, en_mc ? 1 : 0);
	hnae3_set_bit(promisc_cfg, HCLGE_PROMISC_EN_BC, en_bc ? 1 : 0);
	hnae3_set_bit(promisc_cfg, HCLGE_PROMISC_TX_EN, 1);
	hnae3_set_bit(promisc_cfg, HCLGE_PROMISC_RX_EN, 1);
	req->promisc = promisc_cfg;

	ret = hclge_cmd_send(&hdev->hw, &desc, 1);
	if (ret)
		dev_err(&hdev->pdev->dev,
			"failed to set vport %u promisc mode, ret = %d.\n",
			vf_id, ret);

	return ret;
}

int hclge_set_vport_promisc_mode(struct hclge_vport *vport, bool en_uc_pmc,
				 bool en_mc_pmc, bool en_bc_pmc)
{
	return hclge_cmd_set_promisc_mode(vport->back, vport->vport_id,
					  en_uc_pmc, en_mc_pmc, en_bc_pmc);
}

static int hclge_set_promisc_mode(struct hnae3_handle *handle, bool en_uc_pmc,
				  bool en_mc_pmc)
{
	struct hclge_vport *vport = hclge_get_vport(handle);
	struct hclge_dev *hdev = vport->back;
	bool en_bc_pmc = true;

	/* For device whose version below V2, if broadcast promisc enabled,
	 * vlan filter is always bypassed. So broadcast promisc should be
	 * disabled until user enable promisc mode
	 */
	if (hdev->ae_dev->dev_version < HNAE3_DEVICE_VERSION_V2)
		en_bc_pmc = handle->netdev_flags & HNAE3_BPE ? true : false;

	return hclge_set_vport_promisc_mode(vport, en_uc_pmc, en_mc_pmc,
					    en_bc_pmc);
}

static void hclge_request_update_promisc_mode(struct hnae3_handle *handle)
{
	struct hclge_vport *vport = hclge_get_vport(handle);

	set_bit(HCLGE_VPORT_STATE_PROMISC_CHANGE, &vport->state);
}

static void hclge_sync_fd_state(struct hclge_dev *hdev)
{
	if (hlist_empty(&hdev->fd_rule_list))
		hdev->fd_active_type = HCLGE_FD_RULE_NONE;
}

static void hclge_fd_inc_rule_cnt(struct hclge_dev *hdev, u16 location)
{
	if (!test_bit(location, hdev->fd_bmap)) {
		set_bit(location, hdev->fd_bmap);
		hdev->hclge_fd_rule_num++;
	}
}

static void hclge_fd_dec_rule_cnt(struct hclge_dev *hdev, u16 location)
{
	if (test_bit(location, hdev->fd_bmap)) {
		clear_bit(location, hdev->fd_bmap);
		hdev->hclge_fd_rule_num--;
	}
}

static void hclge_fd_free_node(struct hclge_dev *hdev,
			       struct hclge_fd_rule *rule)
{
	hlist_del(&rule->rule_node);
	kfree(rule);
	hclge_sync_fd_state(hdev);
}

static void hclge_update_fd_rule_node(struct hclge_dev *hdev,
				      struct hclge_fd_rule *old_rule,
				      struct hclge_fd_rule *new_rule,
				      enum HCLGE_FD_NODE_STATE state)
{
	switch (state) {
	case HCLGE_FD_TO_ADD:
	case HCLGE_FD_ACTIVE:
		/* 1) if the new state is TO_ADD, just replace the old rule
		 * with the same location, no matter its state, because the
		 * new rule will be configured to the hardware.
		 * 2) if the new state is ACTIVE, it means the new rule
		 * has been configured to the hardware, so just replace
		 * the old rule node with the same location.
		 * 3) for it doesn't add a new node to the list, so it's
		 * unnecessary to update the rule number and fd_bmap.
		 */
		new_rule->rule_node.next = old_rule->rule_node.next;
		new_rule->rule_node.pprev = old_rule->rule_node.pprev;
		memcpy(old_rule, new_rule, sizeof(*old_rule));
		kfree(new_rule);
		break;
	case HCLGE_FD_DELETED:
		hclge_fd_dec_rule_cnt(hdev, old_rule->location);
		hclge_fd_free_node(hdev, old_rule);
		break;
	case HCLGE_FD_TO_DEL:
		/* if new request is TO_DEL, and old rule is existent
		 * 1) the state of old rule is TO_DEL, we need do nothing,
		 * because we delete rule by location, other rule content
		 * is unncessary.
		 * 2) the state of old rule is ACTIVE, we need to change its
		 * state to TO_DEL, so the rule will be deleted when periodic
		 * task being scheduled.
		 * 3) the state of old rule is TO_ADD, it means the rule hasn't
		 * been added to hardware, so we just delete the rule node from
		 * fd_rule_list directly.
		 */
		if (old_rule->state == HCLGE_FD_TO_ADD) {
			hclge_fd_dec_rule_cnt(hdev, old_rule->location);
			hclge_fd_free_node(hdev, old_rule);
			return;
		}
		old_rule->state = HCLGE_FD_TO_DEL;
		break;
	}
}

static struct hclge_fd_rule *hclge_find_fd_rule(struct hlist_head *hlist,
						u16 location,
						struct hclge_fd_rule **parent)
{
	struct hclge_fd_rule *rule;
	struct hlist_node *node;

	hlist_for_each_entry_safe(rule, node, hlist, rule_node) {
		if (rule->location == location)
			return rule;
		else if (rule->location > location)
			return NULL;
		/* record the parent node, use to keep the nodes in fd_rule_list
		 * in ascend order.
		 */
		*parent = rule;
	}

	return NULL;
}

/* insert fd rule node in ascend order according to rule->location */
static void hclge_fd_insert_rule_node(struct hlist_head *hlist,
				      struct hclge_fd_rule *rule,
				      struct hclge_fd_rule *parent)
{
	INIT_HLIST_NODE(&rule->rule_node);

	if (parent)
		hlist_add_behind(&rule->rule_node, &parent->rule_node);
	else
		hlist_add_head(&rule->rule_node, hlist);
}

static int hclge_fd_set_user_def_cmd(struct hclge_dev *hdev,
				     struct hclge_fd_user_def_cfg *cfg)
{
	struct hclge_fd_user_def_cfg_cmd *req;
	struct hclge_desc desc;
	u16 data = 0;
	int ret;

	hclge_cmd_setup_basic_desc(&desc, HCLGE_OPC_FD_USER_DEF_OP, false);

	req = (struct hclge_fd_user_def_cfg_cmd *)desc.data;

	hnae3_set_bit(data, HCLGE_FD_USER_DEF_EN_B, cfg[0].ref_cnt > 0);
	hnae3_set_field(data, HCLGE_FD_USER_DEF_OFT_M,
			HCLGE_FD_USER_DEF_OFT_S, cfg[0].offset);
	req->ol2_cfg = cpu_to_le16(data);

	data = 0;
	hnae3_set_bit(data, HCLGE_FD_USER_DEF_EN_B, cfg[1].ref_cnt > 0);
	hnae3_set_field(data, HCLGE_FD_USER_DEF_OFT_M,
			HCLGE_FD_USER_DEF_OFT_S, cfg[1].offset);
	req->ol3_cfg = cpu_to_le16(data);

	data = 0;
	hnae3_set_bit(data, HCLGE_FD_USER_DEF_EN_B, cfg[2].ref_cnt > 0);
	hnae3_set_field(data, HCLGE_FD_USER_DEF_OFT_M,
			HCLGE_FD_USER_DEF_OFT_S, cfg[2].offset);
	req->ol4_cfg = cpu_to_le16(data);

	ret = hclge_cmd_send(&hdev->hw, &desc, 1);
	if (ret)
		dev_err(&hdev->pdev->dev,
			"failed to set fd user def data, ret= %d\n", ret);
	return ret;
}

static void hclge_sync_fd_user_def_cfg(struct hclge_dev *hdev, bool locked)
{
	int ret;

	if (!test_and_clear_bit(HCLGE_STATE_FD_USER_DEF_CHANGED, &hdev->state))
		return;

	if (!locked)
		spin_lock_bh(&hdev->fd_rule_lock);

	ret = hclge_fd_set_user_def_cmd(hdev, hdev->fd_cfg.user_def_cfg);
	if (ret)
		set_bit(HCLGE_STATE_FD_USER_DEF_CHANGED, &hdev->state);

	if (!locked)
		spin_unlock_bh(&hdev->fd_rule_lock);
}

static int hclge_fd_check_user_def_refcnt(struct hclge_dev *hdev,
					  struct hclge_fd_rule *rule)
{
	struct hlist_head *hlist = &hdev->fd_rule_list;
	struct hclge_fd_rule *fd_rule, *parent = NULL;
	struct hclge_fd_user_def_info *info, *old_info;
	struct hclge_fd_user_def_cfg *cfg;

	if (!rule || rule->rule_type != HCLGE_FD_EP_ACTIVE ||
	    rule->ep.user_def.layer == HCLGE_FD_USER_DEF_NONE)
		return 0;

	/* for valid layer is start from 1, so need minus 1 to get the cfg */
	cfg = &hdev->fd_cfg.user_def_cfg[rule->ep.user_def.layer - 1];
	info = &rule->ep.user_def;

	if (!cfg->ref_cnt || cfg->offset == info->offset)
		return 0;

	if (cfg->ref_cnt > 1)
		goto error;

	fd_rule = hclge_find_fd_rule(hlist, rule->location, &parent);
	if (fd_rule) {
		old_info = &fd_rule->ep.user_def;
		if (info->layer == old_info->layer)
			return 0;
	}

error:
	dev_err(&hdev->pdev->dev,
		"No available offset for layer%d fd rule, each layer only support one user def offset.\n",
		info->layer + 1);
	return -ENOSPC;
}

static void hclge_fd_inc_user_def_refcnt(struct hclge_dev *hdev,
					 struct hclge_fd_rule *rule)
{
	struct hclge_fd_user_def_cfg *cfg;

	if (!rule || rule->rule_type != HCLGE_FD_EP_ACTIVE ||
	    rule->ep.user_def.layer == HCLGE_FD_USER_DEF_NONE)
		return;

	cfg = &hdev->fd_cfg.user_def_cfg[rule->ep.user_def.layer - 1];
	if (!cfg->ref_cnt) {
		cfg->offset = rule->ep.user_def.offset;
		set_bit(HCLGE_STATE_FD_USER_DEF_CHANGED, &hdev->state);
	}
	cfg->ref_cnt++;
}

static void hclge_fd_dec_user_def_refcnt(struct hclge_dev *hdev,
					 struct hclge_fd_rule *rule)
{
	struct hclge_fd_user_def_cfg *cfg;

	if (!rule || rule->rule_type != HCLGE_FD_EP_ACTIVE ||
	    rule->ep.user_def.layer == HCLGE_FD_USER_DEF_NONE)
		return;

	cfg = &hdev->fd_cfg.user_def_cfg[rule->ep.user_def.layer - 1];
	if (!cfg->ref_cnt)
		return;

	cfg->ref_cnt--;
	if (!cfg->ref_cnt) {
		cfg->offset = 0;
		set_bit(HCLGE_STATE_FD_USER_DEF_CHANGED, &hdev->state);
	}
}

static void hclge_update_fd_list(struct hclge_dev *hdev,
				 enum HCLGE_FD_NODE_STATE state, u16 location,
				 struct hclge_fd_rule *new_rule)
{
	struct hlist_head *hlist = &hdev->fd_rule_list;
	struct hclge_fd_rule *fd_rule, *parent = NULL;

	fd_rule = hclge_find_fd_rule(hlist, location, &parent);
	if (fd_rule) {
		hclge_fd_dec_user_def_refcnt(hdev, fd_rule);
		if (state == HCLGE_FD_ACTIVE)
			hclge_fd_inc_user_def_refcnt(hdev, new_rule);
		hclge_sync_fd_user_def_cfg(hdev, true);

		hclge_update_fd_rule_node(hdev, fd_rule, new_rule, state);
		return;
	}

	/* it's unlikely to fail here, because we have checked the rule
	 * exist before.
	 */
	if (unlikely(state == HCLGE_FD_TO_DEL || state == HCLGE_FD_DELETED)) {
		dev_warn(&hdev->pdev->dev,
			 "failed to delete fd rule %u, it's inexistent\n",
			 location);
		return;
	}

	hclge_fd_inc_user_def_refcnt(hdev, new_rule);
	hclge_sync_fd_user_def_cfg(hdev, true);

	hclge_fd_insert_rule_node(hlist, new_rule, parent);
	hclge_fd_inc_rule_cnt(hdev, new_rule->location);

	if (state == HCLGE_FD_TO_ADD) {
		set_bit(HCLGE_STATE_FD_TBL_CHANGED, &hdev->state);
		hclge_task_schedule(hdev, 0);
	}
}

static int hclge_get_fd_mode(struct hclge_dev *hdev, u8 *fd_mode)
{
	struct hclge_get_fd_mode_cmd *req;
	struct hclge_desc desc;
	int ret;

	hclge_cmd_setup_basic_desc(&desc, HCLGE_OPC_FD_MODE_CTRL, true);

	req = (struct hclge_get_fd_mode_cmd *)desc.data;

	ret = hclge_cmd_send(&hdev->hw, &desc, 1);
	if (ret) {
		dev_err(&hdev->pdev->dev, "get fd mode fail, ret=%d\n", ret);
		return ret;
	}

	*fd_mode = req->mode;

	return ret;
}

static int hclge_get_fd_allocation(struct hclge_dev *hdev,
				   u32 *stage1_entry_num,
				   u32 *stage2_entry_num,
				   u16 *stage1_counter_num,
				   u16 *stage2_counter_num)
{
	struct hclge_get_fd_allocation_cmd *req;
	struct hclge_desc desc;
	int ret;

	hclge_cmd_setup_basic_desc(&desc, HCLGE_OPC_FD_GET_ALLOCATION, true);

	req = (struct hclge_get_fd_allocation_cmd *)desc.data;

	ret = hclge_cmd_send(&hdev->hw, &desc, 1);
	if (ret) {
		dev_err(&hdev->pdev->dev, "query fd allocation fail, ret=%d\n",
			ret);
		return ret;
	}

	*stage1_entry_num = le32_to_cpu(req->stage1_entry_num);
	*stage2_entry_num = le32_to_cpu(req->stage2_entry_num);
	*stage1_counter_num = le16_to_cpu(req->stage1_counter_num);
	*stage2_counter_num = le16_to_cpu(req->stage2_counter_num);

	return ret;
}

static int hclge_set_fd_key_config(struct hclge_dev *hdev,
				   enum HCLGE_FD_STAGE stage_num)
{
	struct hclge_set_fd_key_config_cmd *req;
	struct hclge_fd_key_cfg *stage;
	struct hclge_desc desc;
	int ret;

	hclge_cmd_setup_basic_desc(&desc, HCLGE_OPC_FD_KEY_CONFIG, false);

	req = (struct hclge_set_fd_key_config_cmd *)desc.data;
	stage = &hdev->fd_cfg.key_cfg[stage_num];
	req->stage = stage_num;
	req->key_select = stage->key_sel;
	req->inner_sipv6_word_en = stage->inner_sipv6_word_en;
	req->inner_dipv6_word_en = stage->inner_dipv6_word_en;
	req->outer_sipv6_word_en = stage->outer_sipv6_word_en;
	req->outer_dipv6_word_en = stage->outer_dipv6_word_en;
	req->tuple_mask = cpu_to_le32(~stage->tuple_active);
	req->meta_data_mask = cpu_to_le32(~stage->meta_data_active);

	ret = hclge_cmd_send(&hdev->hw, &desc, 1);
	if (ret)
		dev_err(&hdev->pdev->dev, "set fd key fail, ret=%d\n", ret);

	return ret;
}

static void hclge_fd_disable_user_def(struct hclge_dev *hdev)
{
	struct hclge_fd_user_def_cfg *cfg = hdev->fd_cfg.user_def_cfg;

	spin_lock_bh(&hdev->fd_rule_lock);
	memset(cfg, 0, sizeof(hdev->fd_cfg.user_def_cfg));
	spin_unlock_bh(&hdev->fd_rule_lock);

	hclge_fd_set_user_def_cmd(hdev, cfg);
}

static int hclge_init_fd_config(struct hclge_dev *hdev)
{
#define LOW_2_WORDS		0x03
	struct hclge_fd_key_cfg *key_cfg;
	int ret;

	if (!hnae3_ae_dev_fd_supported(hdev->ae_dev))
		return 0;

	ret = hclge_get_fd_mode(hdev, &hdev->fd_cfg.fd_mode);
	if (ret)
		return ret;

	switch (hdev->fd_cfg.fd_mode) {
	case HCLGE_FD_MODE_DEPTH_2K_WIDTH_400B_STAGE_1:
		hdev->fd_cfg.max_key_length = MAX_KEY_LENGTH;
		break;
	case HCLGE_FD_MODE_DEPTH_4K_WIDTH_200B_STAGE_1:
		hdev->fd_cfg.max_key_length = MAX_KEY_LENGTH / 2;
		break;
	default:
		dev_err(&hdev->pdev->dev,
			"Unsupported flow director mode %u\n",
			hdev->fd_cfg.fd_mode);
		return -EOPNOTSUPP;
	}

	key_cfg = &hdev->fd_cfg.key_cfg[HCLGE_FD_STAGE_1];
	key_cfg->key_sel = HCLGE_FD_KEY_BASE_ON_TUPLE;
	key_cfg->inner_sipv6_word_en = LOW_2_WORDS;
	key_cfg->inner_dipv6_word_en = LOW_2_WORDS;
	key_cfg->outer_sipv6_word_en = 0;
	key_cfg->outer_dipv6_word_en = 0;

	key_cfg->tuple_active = BIT(INNER_VLAN_TAG_FST) | BIT(INNER_ETH_TYPE) |
				BIT(INNER_IP_PROTO) | BIT(INNER_IP_TOS) |
				BIT(INNER_SRC_IP) | BIT(INNER_DST_IP) |
				BIT(INNER_SRC_PORT) | BIT(INNER_DST_PORT);

	/* If use max 400bit key, we can support tuples for ether type */
	if (hdev->fd_cfg.fd_mode == HCLGE_FD_MODE_DEPTH_2K_WIDTH_400B_STAGE_1) {
		key_cfg->tuple_active |=
				BIT(INNER_DST_MAC) | BIT(INNER_SRC_MAC);
		if (hdev->ae_dev->dev_version >= HNAE3_DEVICE_VERSION_V3)
			key_cfg->tuple_active |= HCLGE_FD_TUPLE_USER_DEF_TUPLES;
	}

	/* roce_type is used to filter roce frames
	 * dst_vport is used to specify the rule
	 */
	key_cfg->meta_data_active = BIT(ROCE_TYPE) | BIT(DST_VPORT);

	ret = hclge_get_fd_allocation(hdev,
				      &hdev->fd_cfg.rule_num[HCLGE_FD_STAGE_1],
				      &hdev->fd_cfg.rule_num[HCLGE_FD_STAGE_2],
				      &hdev->fd_cfg.cnt_num[HCLGE_FD_STAGE_1],
				      &hdev->fd_cfg.cnt_num[HCLGE_FD_STAGE_2]);
	if (ret)
		return ret;

	return hclge_set_fd_key_config(hdev, HCLGE_FD_STAGE_1);
}

static int hclge_fd_tcam_config(struct hclge_dev *hdev, u8 stage, bool sel_x,
				int loc, u8 *key, bool is_add)
{
	struct hclge_fd_tcam_config_1_cmd *req1;
	struct hclge_fd_tcam_config_2_cmd *req2;
	struct hclge_fd_tcam_config_3_cmd *req3;
	struct hclge_desc desc[3];
	int ret;

	hclge_cmd_setup_basic_desc(&desc[0], HCLGE_OPC_FD_TCAM_OP, false);
	desc[0].flag |= cpu_to_le16(HCLGE_COMM_CMD_FLAG_NEXT);
	hclge_cmd_setup_basic_desc(&desc[1], HCLGE_OPC_FD_TCAM_OP, false);
	desc[1].flag |= cpu_to_le16(HCLGE_COMM_CMD_FLAG_NEXT);
	hclge_cmd_setup_basic_desc(&desc[2], HCLGE_OPC_FD_TCAM_OP, false);

	req1 = (struct hclge_fd_tcam_config_1_cmd *)desc[0].data;
	req2 = (struct hclge_fd_tcam_config_2_cmd *)desc[1].data;
	req3 = (struct hclge_fd_tcam_config_3_cmd *)desc[2].data;

	req1->stage = stage;
	req1->xy_sel = sel_x ? 1 : 0;
	hnae3_set_bit(req1->port_info, HCLGE_FD_EPORT_SW_EN_B, 0);
	req1->index = cpu_to_le32(loc);
	req1->entry_vld = sel_x ? is_add : 0;

	if (key) {
		memcpy(req1->tcam_data, &key[0], sizeof(req1->tcam_data));
		memcpy(req2->tcam_data, &key[sizeof(req1->tcam_data)],
		       sizeof(req2->tcam_data));
		memcpy(req3->tcam_data, &key[sizeof(req1->tcam_data) +
		       sizeof(req2->tcam_data)], sizeof(req3->tcam_data));
	}

	ret = hclge_cmd_send(&hdev->hw, desc, 3);
	if (ret)
		dev_err(&hdev->pdev->dev,
			"config tcam key fail, ret=%d\n",
			ret);

	return ret;
}

static int hclge_fd_ad_config(struct hclge_dev *hdev, u8 stage, int loc,
			      struct hclge_fd_ad_data *action)
{
	struct hnae3_ae_dev *ae_dev = pci_get_drvdata(hdev->pdev);
	struct hclge_fd_ad_config_cmd *req;
	struct hclge_desc desc;
	u64 ad_data = 0;
	int ret;

	hclge_cmd_setup_basic_desc(&desc, HCLGE_OPC_FD_AD_OP, false);

	req = (struct hclge_fd_ad_config_cmd *)desc.data;
	req->index = cpu_to_le32(loc);
	req->stage = stage;

	hnae3_set_bit(ad_data, HCLGE_FD_AD_WR_RULE_ID_B,
		      action->write_rule_id_to_bd);
	hnae3_set_field(ad_data, HCLGE_FD_AD_RULE_ID_M, HCLGE_FD_AD_RULE_ID_S,
			action->rule_id);
	if (test_bit(HNAE3_DEV_SUPPORT_FD_FORWARD_TC_B, ae_dev->caps)) {
		hnae3_set_bit(ad_data, HCLGE_FD_AD_TC_OVRD_B,
			      action->override_tc);
		hnae3_set_field(ad_data, HCLGE_FD_AD_TC_SIZE_M,
				HCLGE_FD_AD_TC_SIZE_S, (u32)action->tc_size);
	}
	ad_data <<= 32;
	hnae3_set_bit(ad_data, HCLGE_FD_AD_DROP_B, action->drop_packet);
	hnae3_set_bit(ad_data, HCLGE_FD_AD_DIRECT_QID_B,
		      action->forward_to_direct_queue);
	hnae3_set_field(ad_data, HCLGE_FD_AD_QID_M, HCLGE_FD_AD_QID_S,
			action->queue_id);
	hnae3_set_bit(ad_data, HCLGE_FD_AD_USE_COUNTER_B, action->use_counter);
	hnae3_set_field(ad_data, HCLGE_FD_AD_COUNTER_NUM_M,
			HCLGE_FD_AD_COUNTER_NUM_S, action->counter_id);
	hnae3_set_bit(ad_data, HCLGE_FD_AD_NXT_STEP_B, action->use_next_stage);
	hnae3_set_field(ad_data, HCLGE_FD_AD_NXT_KEY_M, HCLGE_FD_AD_NXT_KEY_S,
			action->counter_id);

	req->ad_data = cpu_to_le64(ad_data);
	ret = hclge_cmd_send(&hdev->hw, &desc, 1);
	if (ret)
		dev_err(&hdev->pdev->dev, "fd ad config fail, ret=%d\n", ret);

	return ret;
}

static bool hclge_fd_convert_tuple(u32 tuple_bit, u8 *key_x, u8 *key_y,
				   struct hclge_fd_rule *rule)
{
	int offset, moffset, ip_offset;
	enum HCLGE_FD_KEY_OPT key_opt;
	u16 tmp_x_s, tmp_y_s;
	u32 tmp_x_l, tmp_y_l;
	u8 *p = (u8 *)rule;
	int i;

	if (rule->unused_tuple & BIT(tuple_bit))
		return true;

	key_opt = tuple_key_info[tuple_bit].key_opt;
	offset = tuple_key_info[tuple_bit].offset;
	moffset = tuple_key_info[tuple_bit].moffset;

	switch (key_opt) {
	case KEY_OPT_U8:
		calc_x(*key_x, p[offset], p[moffset]);
		calc_y(*key_y, p[offset], p[moffset]);

		return true;
	case KEY_OPT_LE16:
		calc_x(tmp_x_s, *(u16 *)(&p[offset]), *(u16 *)(&p[moffset]));
		calc_y(tmp_y_s, *(u16 *)(&p[offset]), *(u16 *)(&p[moffset]));
		*(__le16 *)key_x = cpu_to_le16(tmp_x_s);
		*(__le16 *)key_y = cpu_to_le16(tmp_y_s);

		return true;
	case KEY_OPT_LE32:
		calc_x(tmp_x_l, *(u32 *)(&p[offset]), *(u32 *)(&p[moffset]));
		calc_y(tmp_y_l, *(u32 *)(&p[offset]), *(u32 *)(&p[moffset]));
		*(__le32 *)key_x = cpu_to_le32(tmp_x_l);
		*(__le32 *)key_y = cpu_to_le32(tmp_y_l);

		return true;
	case KEY_OPT_MAC:
		for (i = 0; i < ETH_ALEN; i++) {
			calc_x(key_x[ETH_ALEN - 1 - i], p[offset + i],
			       p[moffset + i]);
			calc_y(key_y[ETH_ALEN - 1 - i], p[offset + i],
			       p[moffset + i]);
		}

		return true;
	case KEY_OPT_IP:
		ip_offset = IPV4_INDEX * sizeof(u32);
		calc_x(tmp_x_l, *(u32 *)(&p[offset + ip_offset]),
		       *(u32 *)(&p[moffset + ip_offset]));
		calc_y(tmp_y_l, *(u32 *)(&p[offset + ip_offset]),
		       *(u32 *)(&p[moffset + ip_offset]));
		*(__le32 *)key_x = cpu_to_le32(tmp_x_l);
		*(__le32 *)key_y = cpu_to_le32(tmp_y_l);

		return true;
	default:
		return false;
	}
}

static u32 hclge_get_port_number(enum HLCGE_PORT_TYPE port_type, u8 pf_id,
				 u8 vf_id, u8 network_port_id)
{
	u32 port_number = 0;

	if (port_type == HOST_PORT) {
		hnae3_set_field(port_number, HCLGE_PF_ID_M, HCLGE_PF_ID_S,
				pf_id);
		hnae3_set_field(port_number, HCLGE_VF_ID_M, HCLGE_VF_ID_S,
				vf_id);
		hnae3_set_bit(port_number, HCLGE_PORT_TYPE_B, HOST_PORT);
	} else {
		hnae3_set_field(port_number, HCLGE_NETWORK_PORT_ID_M,
				HCLGE_NETWORK_PORT_ID_S, network_port_id);
		hnae3_set_bit(port_number, HCLGE_PORT_TYPE_B, NETWORK_PORT);
	}

	return port_number;
}

static void hclge_fd_convert_meta_data(struct hclge_fd_key_cfg *key_cfg,
				       __le32 *key_x, __le32 *key_y,
				       struct hclge_fd_rule *rule)
{
	u32 tuple_bit, meta_data = 0, tmp_x, tmp_y, port_number;
	u8 cur_pos = 0, tuple_size, shift_bits;
	unsigned int i;

	for (i = 0; i < MAX_META_DATA; i++) {
		tuple_size = meta_data_key_info[i].key_length;
		tuple_bit = key_cfg->meta_data_active & BIT(i);

		switch (tuple_bit) {
		case BIT(ROCE_TYPE):
			hnae3_set_bit(meta_data, cur_pos, NIC_PACKET);
			cur_pos += tuple_size;
			break;
		case BIT(DST_VPORT):
			port_number = hclge_get_port_number(HOST_PORT, 0,
							    rule->vf_id, 0);
			hnae3_set_field(meta_data,
					GENMASK(cur_pos + tuple_size, cur_pos),
					cur_pos, port_number);
			cur_pos += tuple_size;
			break;
		default:
			break;
		}
	}

	calc_x(tmp_x, meta_data, 0xFFFFFFFF);
	calc_y(tmp_y, meta_data, 0xFFFFFFFF);
	shift_bits = sizeof(meta_data) * 8 - cur_pos;

	*key_x = cpu_to_le32(tmp_x << shift_bits);
	*key_y = cpu_to_le32(tmp_y << shift_bits);
}

/* A complete key is combined with meta data key and tuple key.
 * Meta data key is stored at the MSB region, and tuple key is stored at
 * the LSB region, unused bits will be filled 0.
 */
static int hclge_config_key(struct hclge_dev *hdev, u8 stage,
			    struct hclge_fd_rule *rule)
{
	struct hclge_fd_key_cfg *key_cfg = &hdev->fd_cfg.key_cfg[stage];
	u8 key_x[MAX_KEY_BYTES], key_y[MAX_KEY_BYTES];
	u8 *cur_key_x, *cur_key_y;
	u8 meta_data_region;
	u8 tuple_size;
	int ret;
	u32 i;

	memset(key_x, 0, sizeof(key_x));
	memset(key_y, 0, sizeof(key_y));
	cur_key_x = key_x;
	cur_key_y = key_y;

	for (i = 0; i < MAX_TUPLE; i++) {
		bool tuple_valid;

		tuple_size = tuple_key_info[i].key_length / 8;
		if (!(key_cfg->tuple_active & BIT(i)))
			continue;

		tuple_valid = hclge_fd_convert_tuple(i, cur_key_x,
						     cur_key_y, rule);
		if (tuple_valid) {
			cur_key_x += tuple_size;
			cur_key_y += tuple_size;
		}
	}

	meta_data_region = hdev->fd_cfg.max_key_length / 8 -
			MAX_META_DATA_LENGTH / 8;

	hclge_fd_convert_meta_data(key_cfg,
				   (__le32 *)(key_x + meta_data_region),
				   (__le32 *)(key_y + meta_data_region),
				   rule);

	ret = hclge_fd_tcam_config(hdev, stage, false, rule->location, key_y,
				   true);
	if (ret) {
		dev_err(&hdev->pdev->dev,
			"fd key_y config fail, loc=%u, ret=%d\n",
			rule->queue_id, ret);
		return ret;
	}

	ret = hclge_fd_tcam_config(hdev, stage, true, rule->location, key_x,
				   true);
	if (ret)
		dev_err(&hdev->pdev->dev,
			"fd key_x config fail, loc=%u, ret=%d\n",
			rule->queue_id, ret);
	return ret;
}

static int hclge_config_action(struct hclge_dev *hdev, u8 stage,
			       struct hclge_fd_rule *rule)
{
	struct hclge_vport *vport = hdev->vport;
	struct hnae3_knic_private_info *kinfo = &vport->nic.kinfo;
	struct hclge_fd_ad_data ad_data;

	memset(&ad_data, 0, sizeof(struct hclge_fd_ad_data));
	ad_data.ad_id = rule->location;

	if (rule->action == HCLGE_FD_ACTION_DROP_PACKET) {
		ad_data.drop_packet = true;
	} else if (rule->action == HCLGE_FD_ACTION_SELECT_TC) {
		ad_data.override_tc = true;
		ad_data.queue_id =
			kinfo->tc_info.tqp_offset[rule->cls_flower.tc];
		ad_data.tc_size =
			ilog2(kinfo->tc_info.tqp_count[rule->cls_flower.tc]);
	} else {
		ad_data.forward_to_direct_queue = true;
		ad_data.queue_id = rule->queue_id;
	}

	if (hdev->fd_cfg.cnt_num[HCLGE_FD_STAGE_1]) {
		ad_data.use_counter = true;
		ad_data.counter_id = rule->vf_id %
				     hdev->fd_cfg.cnt_num[HCLGE_FD_STAGE_1];
	} else {
		ad_data.use_counter = false;
		ad_data.counter_id = 0;
	}

	ad_data.use_next_stage = false;
	ad_data.next_input_key = 0;

	ad_data.write_rule_id_to_bd = true;
	ad_data.rule_id = rule->location;

	return hclge_fd_ad_config(hdev, stage, ad_data.ad_id, &ad_data);
}

static int hclge_fd_check_tcpip4_tuple(struct ethtool_tcpip4_spec *spec,
				       u32 *unused_tuple)
{
	if (!spec || !unused_tuple)
		return -EINVAL;

	*unused_tuple |= BIT(INNER_SRC_MAC) | BIT(INNER_DST_MAC);

	if (!spec->ip4src)
		*unused_tuple |= BIT(INNER_SRC_IP);

	if (!spec->ip4dst)
		*unused_tuple |= BIT(INNER_DST_IP);

	if (!spec->psrc)
		*unused_tuple |= BIT(INNER_SRC_PORT);

	if (!spec->pdst)
		*unused_tuple |= BIT(INNER_DST_PORT);

	if (!spec->tos)
		*unused_tuple |= BIT(INNER_IP_TOS);

	return 0;
}

static int hclge_fd_check_ip4_tuple(struct ethtool_usrip4_spec *spec,
				    u32 *unused_tuple)
{
	if (!spec || !unused_tuple)
		return -EINVAL;

	*unused_tuple |= BIT(INNER_SRC_MAC) | BIT(INNER_DST_MAC) |
		BIT(INNER_SRC_PORT) | BIT(INNER_DST_PORT);

	if (!spec->ip4src)
		*unused_tuple |= BIT(INNER_SRC_IP);

	if (!spec->ip4dst)
		*unused_tuple |= BIT(INNER_DST_IP);

	if (!spec->tos)
		*unused_tuple |= BIT(INNER_IP_TOS);

	if (!spec->proto)
		*unused_tuple |= BIT(INNER_IP_PROTO);

	if (spec->l4_4_bytes)
		return -EOPNOTSUPP;

	if (spec->ip_ver != ETH_RX_NFC_IP4)
		return -EOPNOTSUPP;

	return 0;
}

static int hclge_fd_check_tcpip6_tuple(struct ethtool_tcpip6_spec *spec,
				       u32 *unused_tuple)
{
	if (!spec || !unused_tuple)
		return -EINVAL;

	*unused_tuple |= BIT(INNER_SRC_MAC) | BIT(INNER_DST_MAC);

	/* check whether src/dst ip address used */
	if (ipv6_addr_any((struct in6_addr *)spec->ip6src))
		*unused_tuple |= BIT(INNER_SRC_IP);

	if (ipv6_addr_any((struct in6_addr *)spec->ip6dst))
		*unused_tuple |= BIT(INNER_DST_IP);

	if (!spec->psrc)
		*unused_tuple |= BIT(INNER_SRC_PORT);

	if (!spec->pdst)
		*unused_tuple |= BIT(INNER_DST_PORT);

	if (!spec->tclass)
		*unused_tuple |= BIT(INNER_IP_TOS);

	return 0;
}

static int hclge_fd_check_ip6_tuple(struct ethtool_usrip6_spec *spec,
				    u32 *unused_tuple)
{
	if (!spec || !unused_tuple)
		return -EINVAL;

	*unused_tuple |= BIT(INNER_SRC_MAC) | BIT(INNER_DST_MAC) |
			BIT(INNER_SRC_PORT) | BIT(INNER_DST_PORT);

	/* check whether src/dst ip address used */
	if (ipv6_addr_any((struct in6_addr *)spec->ip6src))
		*unused_tuple |= BIT(INNER_SRC_IP);

	if (ipv6_addr_any((struct in6_addr *)spec->ip6dst))
		*unused_tuple |= BIT(INNER_DST_IP);

	if (!spec->l4_proto)
		*unused_tuple |= BIT(INNER_IP_PROTO);

	if (!spec->tclass)
		*unused_tuple |= BIT(INNER_IP_TOS);

	if (spec->l4_4_bytes)
		return -EOPNOTSUPP;

	return 0;
}

static int hclge_fd_check_ether_tuple(struct ethhdr *spec, u32 *unused_tuple)
{
	if (!spec || !unused_tuple)
		return -EINVAL;

	*unused_tuple |= BIT(INNER_SRC_IP) | BIT(INNER_DST_IP) |
		BIT(INNER_SRC_PORT) | BIT(INNER_DST_PORT) |
		BIT(INNER_IP_TOS) | BIT(INNER_IP_PROTO);

	if (is_zero_ether_addr(spec->h_source))
		*unused_tuple |= BIT(INNER_SRC_MAC);

	if (is_zero_ether_addr(spec->h_dest))
		*unused_tuple |= BIT(INNER_DST_MAC);

	if (!spec->h_proto)
		*unused_tuple |= BIT(INNER_ETH_TYPE);

	return 0;
}

static int hclge_fd_check_ext_tuple(struct hclge_dev *hdev,
				    struct ethtool_rx_flow_spec *fs,
				    u32 *unused_tuple)
{
	if (fs->flow_type & FLOW_EXT) {
		if (fs->h_ext.vlan_etype) {
			dev_err(&hdev->pdev->dev, "vlan-etype is not supported!\n");
			return -EOPNOTSUPP;
		}

		if (!fs->h_ext.vlan_tci)
			*unused_tuple |= BIT(INNER_VLAN_TAG_FST);

		if (fs->m_ext.vlan_tci &&
		    be16_to_cpu(fs->h_ext.vlan_tci) >= VLAN_N_VID) {
			dev_err(&hdev->pdev->dev,
				"failed to config vlan_tci, invalid vlan_tci: %u, max is %d.\n",
				ntohs(fs->h_ext.vlan_tci), VLAN_N_VID - 1);
			return -EINVAL;
		}
	} else {
		*unused_tuple |= BIT(INNER_VLAN_TAG_FST);
	}

	if (fs->flow_type & FLOW_MAC_EXT) {
		if (hdev->fd_cfg.fd_mode !=
		    HCLGE_FD_MODE_DEPTH_2K_WIDTH_400B_STAGE_1) {
			dev_err(&hdev->pdev->dev,
				"FLOW_MAC_EXT is not supported in current fd mode!\n");
			return -EOPNOTSUPP;
		}

		if (is_zero_ether_addr(fs->h_ext.h_dest))
			*unused_tuple |= BIT(INNER_DST_MAC);
		else
			*unused_tuple &= ~BIT(INNER_DST_MAC);
	}

	return 0;
}

static int hclge_fd_get_user_def_layer(u32 flow_type, u32 *unused_tuple,
				       struct hclge_fd_user_def_info *info)
{
	switch (flow_type) {
	case ETHER_FLOW:
		info->layer = HCLGE_FD_USER_DEF_L2;
		*unused_tuple &= ~BIT(INNER_L2_RSV);
		break;
	case IP_USER_FLOW:
	case IPV6_USER_FLOW:
		info->layer = HCLGE_FD_USER_DEF_L3;
		*unused_tuple &= ~BIT(INNER_L3_RSV);
		break;
	case TCP_V4_FLOW:
	case UDP_V4_FLOW:
	case TCP_V6_FLOW:
	case UDP_V6_FLOW:
		info->layer = HCLGE_FD_USER_DEF_L4;
		*unused_tuple &= ~BIT(INNER_L4_RSV);
		break;
	default:
		return -EOPNOTSUPP;
	}

	return 0;
}

static bool hclge_fd_is_user_def_all_masked(struct ethtool_rx_flow_spec *fs)
{
	return be32_to_cpu(fs->m_ext.data[1] | fs->m_ext.data[0]) == 0;
}

static int hclge_fd_parse_user_def_field(struct hclge_dev *hdev,
					 struct ethtool_rx_flow_spec *fs,
					 u32 *unused_tuple,
					 struct hclge_fd_user_def_info *info)
{
	u32 tuple_active = hdev->fd_cfg.key_cfg[HCLGE_FD_STAGE_1].tuple_active;
	u32 flow_type = fs->flow_type & ~(FLOW_EXT | FLOW_MAC_EXT);
	u16 data, offset, data_mask, offset_mask;
	int ret;

	info->layer = HCLGE_FD_USER_DEF_NONE;
	*unused_tuple |= HCLGE_FD_TUPLE_USER_DEF_TUPLES;

	if (!(fs->flow_type & FLOW_EXT) || hclge_fd_is_user_def_all_masked(fs))
		return 0;

	/* user-def data from ethtool is 64 bit value, the bit0~15 is used
	 * for data, and bit32~47 is used for offset.
	 */
	data = be32_to_cpu(fs->h_ext.data[1]) & HCLGE_FD_USER_DEF_DATA;
	data_mask = be32_to_cpu(fs->m_ext.data[1]) & HCLGE_FD_USER_DEF_DATA;
	offset = be32_to_cpu(fs->h_ext.data[0]) & HCLGE_FD_USER_DEF_OFFSET;
	offset_mask = be32_to_cpu(fs->m_ext.data[0]) & HCLGE_FD_USER_DEF_OFFSET;

	if (!(tuple_active & HCLGE_FD_TUPLE_USER_DEF_TUPLES)) {
		dev_err(&hdev->pdev->dev, "user-def bytes are not supported\n");
		return -EOPNOTSUPP;
	}

	if (offset > HCLGE_FD_MAX_USER_DEF_OFFSET) {
		dev_err(&hdev->pdev->dev,
			"user-def offset[%u] should be no more than %u\n",
			offset, HCLGE_FD_MAX_USER_DEF_OFFSET);
		return -EINVAL;
	}

	if (offset_mask != HCLGE_FD_USER_DEF_OFFSET_UNMASK) {
		dev_err(&hdev->pdev->dev, "user-def offset can't be masked\n");
		return -EINVAL;
	}

	ret = hclge_fd_get_user_def_layer(flow_type, unused_tuple, info);
	if (ret) {
		dev_err(&hdev->pdev->dev,
			"unsupported flow type for user-def bytes, ret = %d\n",
			ret);
		return ret;
	}

	info->data = data;
	info->data_mask = data_mask;
	info->offset = offset;

	return 0;
}

static int hclge_fd_check_spec(struct hclge_dev *hdev,
			       struct ethtool_rx_flow_spec *fs,
			       u32 *unused_tuple,
			       struct hclge_fd_user_def_info *info)
{
	u32 flow_type;
	int ret;

	if (fs->location >= hdev->fd_cfg.rule_num[HCLGE_FD_STAGE_1]) {
		dev_err(&hdev->pdev->dev,
			"failed to config fd rules, invalid rule location: %u, max is %u\n.",
			fs->location,
			hdev->fd_cfg.rule_num[HCLGE_FD_STAGE_1] - 1);
		return -EINVAL;
	}

	ret = hclge_fd_parse_user_def_field(hdev, fs, unused_tuple, info);
	if (ret)
		return ret;

	flow_type = fs->flow_type & ~(FLOW_EXT | FLOW_MAC_EXT);
	switch (flow_type) {
	case SCTP_V4_FLOW:
	case TCP_V4_FLOW:
	case UDP_V4_FLOW:
		ret = hclge_fd_check_tcpip4_tuple(&fs->h_u.tcp_ip4_spec,
						  unused_tuple);
		break;
	case IP_USER_FLOW:
		ret = hclge_fd_check_ip4_tuple(&fs->h_u.usr_ip4_spec,
					       unused_tuple);
		break;
	case SCTP_V6_FLOW:
	case TCP_V6_FLOW:
	case UDP_V6_FLOW:
		ret = hclge_fd_check_tcpip6_tuple(&fs->h_u.tcp_ip6_spec,
						  unused_tuple);
		break;
	case IPV6_USER_FLOW:
		ret = hclge_fd_check_ip6_tuple(&fs->h_u.usr_ip6_spec,
					       unused_tuple);
		break;
	case ETHER_FLOW:
		if (hdev->fd_cfg.fd_mode !=
			HCLGE_FD_MODE_DEPTH_2K_WIDTH_400B_STAGE_1) {
			dev_err(&hdev->pdev->dev,
				"ETHER_FLOW is not supported in current fd mode!\n");
			return -EOPNOTSUPP;
		}

		ret = hclge_fd_check_ether_tuple(&fs->h_u.ether_spec,
						 unused_tuple);
		break;
	default:
		dev_err(&hdev->pdev->dev,
			"unsupported protocol type, protocol type = %#x\n",
			flow_type);
		return -EOPNOTSUPP;
	}

	if (ret) {
		dev_err(&hdev->pdev->dev,
			"failed to check flow union tuple, ret = %d\n",
			ret);
		return ret;
	}

	return hclge_fd_check_ext_tuple(hdev, fs, unused_tuple);
}

static void hclge_fd_get_tcpip4_tuple(struct ethtool_rx_flow_spec *fs,
				      struct hclge_fd_rule *rule, u8 ip_proto)
{
	rule->tuples.src_ip[IPV4_INDEX] =
			be32_to_cpu(fs->h_u.tcp_ip4_spec.ip4src);
	rule->tuples_mask.src_ip[IPV4_INDEX] =
			be32_to_cpu(fs->m_u.tcp_ip4_spec.ip4src);

	rule->tuples.dst_ip[IPV4_INDEX] =
			be32_to_cpu(fs->h_u.tcp_ip4_spec.ip4dst);
	rule->tuples_mask.dst_ip[IPV4_INDEX] =
			be32_to_cpu(fs->m_u.tcp_ip4_spec.ip4dst);

	rule->tuples.src_port = be16_to_cpu(fs->h_u.tcp_ip4_spec.psrc);
	rule->tuples_mask.src_port = be16_to_cpu(fs->m_u.tcp_ip4_spec.psrc);

	rule->tuples.dst_port = be16_to_cpu(fs->h_u.tcp_ip4_spec.pdst);
	rule->tuples_mask.dst_port = be16_to_cpu(fs->m_u.tcp_ip4_spec.pdst);

	rule->tuples.ip_tos = fs->h_u.tcp_ip4_spec.tos;
	rule->tuples_mask.ip_tos = fs->m_u.tcp_ip4_spec.tos;

	rule->tuples.ether_proto = ETH_P_IP;
	rule->tuples_mask.ether_proto = 0xFFFF;

	rule->tuples.ip_proto = ip_proto;
	rule->tuples_mask.ip_proto = 0xFF;
}

static void hclge_fd_get_ip4_tuple(struct ethtool_rx_flow_spec *fs,
				   struct hclge_fd_rule *rule)
{
	rule->tuples.src_ip[IPV4_INDEX] =
			be32_to_cpu(fs->h_u.usr_ip4_spec.ip4src);
	rule->tuples_mask.src_ip[IPV4_INDEX] =
			be32_to_cpu(fs->m_u.usr_ip4_spec.ip4src);

	rule->tuples.dst_ip[IPV4_INDEX] =
			be32_to_cpu(fs->h_u.usr_ip4_spec.ip4dst);
	rule->tuples_mask.dst_ip[IPV4_INDEX] =
			be32_to_cpu(fs->m_u.usr_ip4_spec.ip4dst);

	rule->tuples.ip_tos = fs->h_u.usr_ip4_spec.tos;
	rule->tuples_mask.ip_tos = fs->m_u.usr_ip4_spec.tos;

	rule->tuples.ip_proto = fs->h_u.usr_ip4_spec.proto;
	rule->tuples_mask.ip_proto = fs->m_u.usr_ip4_spec.proto;

	rule->tuples.ether_proto = ETH_P_IP;
	rule->tuples_mask.ether_proto = 0xFFFF;
}

static void hclge_fd_get_tcpip6_tuple(struct ethtool_rx_flow_spec *fs,
				      struct hclge_fd_rule *rule, u8 ip_proto)
{
	ipv6_addr_be32_to_cpu(rule->tuples.src_ip,
			      fs->h_u.tcp_ip6_spec.ip6src);
	ipv6_addr_be32_to_cpu(rule->tuples_mask.src_ip,
			      fs->m_u.tcp_ip6_spec.ip6src);

	ipv6_addr_be32_to_cpu(rule->tuples.dst_ip,
			      fs->h_u.tcp_ip6_spec.ip6dst);
	ipv6_addr_be32_to_cpu(rule->tuples_mask.dst_ip,
			      fs->m_u.tcp_ip6_spec.ip6dst);

	rule->tuples.src_port = be16_to_cpu(fs->h_u.tcp_ip6_spec.psrc);
	rule->tuples_mask.src_port = be16_to_cpu(fs->m_u.tcp_ip6_spec.psrc);

	rule->tuples.dst_port = be16_to_cpu(fs->h_u.tcp_ip6_spec.pdst);
	rule->tuples_mask.dst_port = be16_to_cpu(fs->m_u.tcp_ip6_spec.pdst);

	rule->tuples.ether_proto = ETH_P_IPV6;
	rule->tuples_mask.ether_proto = 0xFFFF;

	rule->tuples.ip_tos = fs->h_u.tcp_ip6_spec.tclass;
	rule->tuples_mask.ip_tos = fs->m_u.tcp_ip6_spec.tclass;

	rule->tuples.ip_proto = ip_proto;
	rule->tuples_mask.ip_proto = 0xFF;
}

static void hclge_fd_get_ip6_tuple(struct ethtool_rx_flow_spec *fs,
				   struct hclge_fd_rule *rule)
{
	ipv6_addr_be32_to_cpu(rule->tuples.src_ip,
			      fs->h_u.usr_ip6_spec.ip6src);
	ipv6_addr_be32_to_cpu(rule->tuples_mask.src_ip,
			      fs->m_u.usr_ip6_spec.ip6src);

	ipv6_addr_be32_to_cpu(rule->tuples.dst_ip,
			      fs->h_u.usr_ip6_spec.ip6dst);
	ipv6_addr_be32_to_cpu(rule->tuples_mask.dst_ip,
			      fs->m_u.usr_ip6_spec.ip6dst);

	rule->tuples.ip_proto = fs->h_u.usr_ip6_spec.l4_proto;
	rule->tuples_mask.ip_proto = fs->m_u.usr_ip6_spec.l4_proto;

	rule->tuples.ip_tos = fs->h_u.tcp_ip6_spec.tclass;
	rule->tuples_mask.ip_tos = fs->m_u.tcp_ip6_spec.tclass;

	rule->tuples.ether_proto = ETH_P_IPV6;
	rule->tuples_mask.ether_proto = 0xFFFF;
}

static void hclge_fd_get_ether_tuple(struct ethtool_rx_flow_spec *fs,
				     struct hclge_fd_rule *rule)
{
	ether_addr_copy(rule->tuples.src_mac, fs->h_u.ether_spec.h_source);
	ether_addr_copy(rule->tuples_mask.src_mac, fs->m_u.ether_spec.h_source);

	ether_addr_copy(rule->tuples.dst_mac, fs->h_u.ether_spec.h_dest);
	ether_addr_copy(rule->tuples_mask.dst_mac, fs->m_u.ether_spec.h_dest);

	rule->tuples.ether_proto = be16_to_cpu(fs->h_u.ether_spec.h_proto);
	rule->tuples_mask.ether_proto = be16_to_cpu(fs->m_u.ether_spec.h_proto);
}

static void hclge_fd_get_user_def_tuple(struct hclge_fd_user_def_info *info,
					struct hclge_fd_rule *rule)
{
	switch (info->layer) {
	case HCLGE_FD_USER_DEF_L2:
		rule->tuples.l2_user_def = info->data;
		rule->tuples_mask.l2_user_def = info->data_mask;
		break;
	case HCLGE_FD_USER_DEF_L3:
		rule->tuples.l3_user_def = info->data;
		rule->tuples_mask.l3_user_def = info->data_mask;
		break;
	case HCLGE_FD_USER_DEF_L4:
		rule->tuples.l4_user_def = (u32)info->data << 16;
		rule->tuples_mask.l4_user_def = (u32)info->data_mask << 16;
		break;
	default:
		break;
	}

	rule->ep.user_def = *info;
}

static int hclge_fd_get_tuple(struct ethtool_rx_flow_spec *fs,
			      struct hclge_fd_rule *rule,
			      struct hclge_fd_user_def_info *info)
{
	u32 flow_type = fs->flow_type & ~(FLOW_EXT | FLOW_MAC_EXT);

	switch (flow_type) {
	case SCTP_V4_FLOW:
		hclge_fd_get_tcpip4_tuple(fs, rule, IPPROTO_SCTP);
		break;
	case TCP_V4_FLOW:
		hclge_fd_get_tcpip4_tuple(fs, rule, IPPROTO_TCP);
		break;
	case UDP_V4_FLOW:
		hclge_fd_get_tcpip4_tuple(fs, rule, IPPROTO_UDP);
		break;
	case IP_USER_FLOW:
		hclge_fd_get_ip4_tuple(fs, rule);
		break;
	case SCTP_V6_FLOW:
		hclge_fd_get_tcpip6_tuple(fs, rule, IPPROTO_SCTP);
		break;
	case TCP_V6_FLOW:
		hclge_fd_get_tcpip6_tuple(fs, rule, IPPROTO_TCP);
		break;
	case UDP_V6_FLOW:
		hclge_fd_get_tcpip6_tuple(fs, rule, IPPROTO_UDP);
		break;
	case IPV6_USER_FLOW:
		hclge_fd_get_ip6_tuple(fs, rule);
		break;
	case ETHER_FLOW:
		hclge_fd_get_ether_tuple(fs, rule);
		break;
	default:
		return -EOPNOTSUPP;
	}

	if (fs->flow_type & FLOW_EXT) {
		rule->tuples.vlan_tag1 = be16_to_cpu(fs->h_ext.vlan_tci);
		rule->tuples_mask.vlan_tag1 = be16_to_cpu(fs->m_ext.vlan_tci);
		hclge_fd_get_user_def_tuple(info, rule);
	}

	if (fs->flow_type & FLOW_MAC_EXT) {
		ether_addr_copy(rule->tuples.dst_mac, fs->h_ext.h_dest);
		ether_addr_copy(rule->tuples_mask.dst_mac, fs->m_ext.h_dest);
	}

	return 0;
}

static int hclge_fd_config_rule(struct hclge_dev *hdev,
				struct hclge_fd_rule *rule)
{
	int ret;

	ret = hclge_config_action(hdev, HCLGE_FD_STAGE_1, rule);
	if (ret)
		return ret;

	return hclge_config_key(hdev, HCLGE_FD_STAGE_1, rule);
}

static int hclge_add_fd_entry_common(struct hclge_dev *hdev,
				     struct hclge_fd_rule *rule)
{
	int ret;

	spin_lock_bh(&hdev->fd_rule_lock);

	if (hdev->fd_active_type != rule->rule_type &&
	    (hdev->fd_active_type == HCLGE_FD_TC_FLOWER_ACTIVE ||
	     hdev->fd_active_type == HCLGE_FD_EP_ACTIVE)) {
		dev_err(&hdev->pdev->dev,
			"mode conflict(new type %d, active type %d), please delete existent rules first\n",
			rule->rule_type, hdev->fd_active_type);
		spin_unlock_bh(&hdev->fd_rule_lock);
		return -EINVAL;
	}

	ret = hclge_fd_check_user_def_refcnt(hdev, rule);
	if (ret)
		goto out;

	ret = hclge_clear_arfs_rules(hdev);
	if (ret)
		goto out;

	ret = hclge_fd_config_rule(hdev, rule);
	if (ret)
		goto out;

	rule->state = HCLGE_FD_ACTIVE;
	hdev->fd_active_type = rule->rule_type;
	hclge_update_fd_list(hdev, rule->state, rule->location, rule);

out:
	spin_unlock_bh(&hdev->fd_rule_lock);
	return ret;
}

static bool hclge_is_cls_flower_active(struct hnae3_handle *handle)
{
	struct hclge_vport *vport = hclge_get_vport(handle);
	struct hclge_dev *hdev = vport->back;

	return hdev->fd_active_type == HCLGE_FD_TC_FLOWER_ACTIVE;
}

static int hclge_fd_parse_ring_cookie(struct hclge_dev *hdev, u64 ring_cookie,
				      u16 *vport_id, u8 *action, u16 *queue_id)
{
	struct hclge_vport *vport = hdev->vport;

	if (ring_cookie == RX_CLS_FLOW_DISC) {
		*action = HCLGE_FD_ACTION_DROP_PACKET;
	} else {
		u32 ring = ethtool_get_flow_spec_ring(ring_cookie);
		u8 vf = ethtool_get_flow_spec_ring_vf(ring_cookie);
		u16 tqps;

		/* To keep consistent with user's configuration, minus 1 when
		 * printing 'vf', because vf id from ethtool is added 1 for vf.
		 */
		if (vf > hdev->num_req_vfs) {
			dev_err(&hdev->pdev->dev,
				"Error: vf id (%u) should be less than %u\n",
				vf - 1U, hdev->num_req_vfs);
			return -EINVAL;
		}

		*vport_id = vf ? hdev->vport[vf].vport_id : vport->vport_id;
		tqps = hdev->vport[vf].nic.kinfo.num_tqps;

		if (ring >= tqps) {
			dev_err(&hdev->pdev->dev,
				"Error: queue id (%u) > max tqp num (%u)\n",
				ring, tqps - 1U);
			return -EINVAL;
		}

		*action = HCLGE_FD_ACTION_SELECT_QUEUE;
		*queue_id = ring;
	}

	return 0;
}

static int hclge_add_fd_entry(struct hnae3_handle *handle,
			      struct ethtool_rxnfc *cmd)
{
	struct hclge_vport *vport = hclge_get_vport(handle);
	struct hclge_dev *hdev = vport->back;
	struct hclge_fd_user_def_info info;
	u16 dst_vport_id = 0, q_index = 0;
	struct ethtool_rx_flow_spec *fs;
	struct hclge_fd_rule *rule;
	u32 unused = 0;
	u8 action;
	int ret;

	if (!hnae3_ae_dev_fd_supported(hdev->ae_dev)) {
		dev_err(&hdev->pdev->dev,
			"flow table director is not supported\n");
		return -EOPNOTSUPP;
	}

	if (!hdev->fd_en) {
		dev_err(&hdev->pdev->dev,
			"please enable flow director first\n");
		return -EOPNOTSUPP;
	}

	fs = (struct ethtool_rx_flow_spec *)&cmd->fs;

	ret = hclge_fd_check_spec(hdev, fs, &unused, &info);
	if (ret)
		return ret;

	ret = hclge_fd_parse_ring_cookie(hdev, fs->ring_cookie, &dst_vport_id,
					 &action, &q_index);
	if (ret)
		return ret;

	rule = kzalloc(sizeof(*rule), GFP_KERNEL);
	if (!rule)
		return -ENOMEM;

	ret = hclge_fd_get_tuple(fs, rule, &info);
	if (ret) {
		kfree(rule);
		return ret;
	}

	rule->flow_type = fs->flow_type;
	rule->location = fs->location;
	rule->unused_tuple = unused;
	rule->vf_id = dst_vport_id;
	rule->queue_id = q_index;
	rule->action = action;
	rule->rule_type = HCLGE_FD_EP_ACTIVE;

	ret = hclge_add_fd_entry_common(hdev, rule);
	if (ret)
		kfree(rule);

	return ret;
}

static int hclge_del_fd_entry(struct hnae3_handle *handle,
			      struct ethtool_rxnfc *cmd)
{
	struct hclge_vport *vport = hclge_get_vport(handle);
	struct hclge_dev *hdev = vport->back;
	struct ethtool_rx_flow_spec *fs;
	int ret;

	if (!hnae3_ae_dev_fd_supported(hdev->ae_dev))
		return -EOPNOTSUPP;

	fs = (struct ethtool_rx_flow_spec *)&cmd->fs;

	if (fs->location >= hdev->fd_cfg.rule_num[HCLGE_FD_STAGE_1])
		return -EINVAL;

	spin_lock_bh(&hdev->fd_rule_lock);
	if (hdev->fd_active_type == HCLGE_FD_TC_FLOWER_ACTIVE ||
	    !test_bit(fs->location, hdev->fd_bmap)) {
		dev_err(&hdev->pdev->dev,
			"Delete fail, rule %u is inexistent\n", fs->location);
		spin_unlock_bh(&hdev->fd_rule_lock);
		return -ENOENT;
	}

	ret = hclge_fd_tcam_config(hdev, HCLGE_FD_STAGE_1, true, fs->location,
				   NULL, false);
	if (ret)
		goto out;

	hclge_update_fd_list(hdev, HCLGE_FD_DELETED, fs->location, NULL);

out:
	spin_unlock_bh(&hdev->fd_rule_lock);
	return ret;
}

static void hclge_clear_fd_rules_in_list(struct hclge_dev *hdev,
					 bool clear_list)
{
	struct hclge_fd_rule *rule;
	struct hlist_node *node;
	u16 location;

	spin_lock_bh(&hdev->fd_rule_lock);

	for_each_set_bit(location, hdev->fd_bmap,
			 hdev->fd_cfg.rule_num[HCLGE_FD_STAGE_1])
		hclge_fd_tcam_config(hdev, HCLGE_FD_STAGE_1, true, location,
				     NULL, false);

	if (clear_list) {
		hlist_for_each_entry_safe(rule, node, &hdev->fd_rule_list,
					  rule_node) {
			hlist_del(&rule->rule_node);
			kfree(rule);
		}
		hdev->fd_active_type = HCLGE_FD_RULE_NONE;
		hdev->hclge_fd_rule_num = 0;
		bitmap_zero(hdev->fd_bmap,
			    hdev->fd_cfg.rule_num[HCLGE_FD_STAGE_1]);
	}

	spin_unlock_bh(&hdev->fd_rule_lock);
}

static void hclge_del_all_fd_entries(struct hclge_dev *hdev)
{
	if (!hnae3_ae_dev_fd_supported(hdev->ae_dev))
		return;

	hclge_clear_fd_rules_in_list(hdev, true);
	hclge_fd_disable_user_def(hdev);
}

static int hclge_restore_fd_entries(struct hnae3_handle *handle)
{
	struct hclge_vport *vport = hclge_get_vport(handle);
	struct hclge_dev *hdev = vport->back;
	struct hclge_fd_rule *rule;
	struct hlist_node *node;

	/* Return ok here, because reset error handling will check this
	 * return value. If error is returned here, the reset process will
	 * fail.
	 */
	if (!hnae3_ae_dev_fd_supported(hdev->ae_dev))
		return 0;

	/* if fd is disabled, should not restore it when reset */
	if (!hdev->fd_en)
		return 0;

	spin_lock_bh(&hdev->fd_rule_lock);
	hlist_for_each_entry_safe(rule, node, &hdev->fd_rule_list, rule_node) {
		if (rule->state == HCLGE_FD_ACTIVE)
			rule->state = HCLGE_FD_TO_ADD;
	}
	spin_unlock_bh(&hdev->fd_rule_lock);
	set_bit(HCLGE_STATE_FD_TBL_CHANGED, &hdev->state);

	return 0;
}

static int hclge_get_fd_rule_cnt(struct hnae3_handle *handle,
				 struct ethtool_rxnfc *cmd)
{
	struct hclge_vport *vport = hclge_get_vport(handle);
	struct hclge_dev *hdev = vport->back;

	if (!hnae3_ae_dev_fd_supported(hdev->ae_dev) || hclge_is_cls_flower_active(handle))
		return -EOPNOTSUPP;

	cmd->rule_cnt = hdev->hclge_fd_rule_num;
	cmd->data = hdev->fd_cfg.rule_num[HCLGE_FD_STAGE_1];

	return 0;
}

static void hclge_fd_get_tcpip4_info(struct hclge_fd_rule *rule,
				     struct ethtool_tcpip4_spec *spec,
				     struct ethtool_tcpip4_spec *spec_mask)
{
	spec->ip4src = cpu_to_be32(rule->tuples.src_ip[IPV4_INDEX]);
	spec_mask->ip4src = rule->unused_tuple & BIT(INNER_SRC_IP) ?
			0 : cpu_to_be32(rule->tuples_mask.src_ip[IPV4_INDEX]);

	spec->ip4dst = cpu_to_be32(rule->tuples.dst_ip[IPV4_INDEX]);
	spec_mask->ip4dst = rule->unused_tuple & BIT(INNER_DST_IP) ?
			0 : cpu_to_be32(rule->tuples_mask.dst_ip[IPV4_INDEX]);

	spec->psrc = cpu_to_be16(rule->tuples.src_port);
	spec_mask->psrc = rule->unused_tuple & BIT(INNER_SRC_PORT) ?
			0 : cpu_to_be16(rule->tuples_mask.src_port);

	spec->pdst = cpu_to_be16(rule->tuples.dst_port);
	spec_mask->pdst = rule->unused_tuple & BIT(INNER_DST_PORT) ?
			0 : cpu_to_be16(rule->tuples_mask.dst_port);

	spec->tos = rule->tuples.ip_tos;
	spec_mask->tos = rule->unused_tuple & BIT(INNER_IP_TOS) ?
			0 : rule->tuples_mask.ip_tos;
}

static void hclge_fd_get_ip4_info(struct hclge_fd_rule *rule,
				  struct ethtool_usrip4_spec *spec,
				  struct ethtool_usrip4_spec *spec_mask)
{
	spec->ip4src = cpu_to_be32(rule->tuples.src_ip[IPV4_INDEX]);
	spec_mask->ip4src = rule->unused_tuple & BIT(INNER_SRC_IP) ?
			0 : cpu_to_be32(rule->tuples_mask.src_ip[IPV4_INDEX]);

	spec->ip4dst = cpu_to_be32(rule->tuples.dst_ip[IPV4_INDEX]);
	spec_mask->ip4dst = rule->unused_tuple & BIT(INNER_DST_IP) ?
			0 : cpu_to_be32(rule->tuples_mask.dst_ip[IPV4_INDEX]);

	spec->tos = rule->tuples.ip_tos;
	spec_mask->tos = rule->unused_tuple & BIT(INNER_IP_TOS) ?
			0 : rule->tuples_mask.ip_tos;

	spec->proto = rule->tuples.ip_proto;
	spec_mask->proto = rule->unused_tuple & BIT(INNER_IP_PROTO) ?
			0 : rule->tuples_mask.ip_proto;

	spec->ip_ver = ETH_RX_NFC_IP4;
}

static void hclge_fd_get_tcpip6_info(struct hclge_fd_rule *rule,
				     struct ethtool_tcpip6_spec *spec,
				     struct ethtool_tcpip6_spec *spec_mask)
{
	ipv6_addr_cpu_to_be32(spec->ip6src, rule->tuples.src_ip);
	ipv6_addr_cpu_to_be32(spec->ip6dst, rule->tuples.dst_ip);
	if (rule->unused_tuple & BIT(INNER_SRC_IP))
		memset(spec_mask->ip6src, 0, sizeof(spec_mask->ip6src));
	else
		ipv6_addr_cpu_to_be32(spec_mask->ip6src,
				      rule->tuples_mask.src_ip);

	if (rule->unused_tuple & BIT(INNER_DST_IP))
		memset(spec_mask->ip6dst, 0, sizeof(spec_mask->ip6dst));
	else
		ipv6_addr_cpu_to_be32(spec_mask->ip6dst,
				      rule->tuples_mask.dst_ip);

	spec->tclass = rule->tuples.ip_tos;
	spec_mask->tclass = rule->unused_tuple & BIT(INNER_IP_TOS) ?
			0 : rule->tuples_mask.ip_tos;

	spec->psrc = cpu_to_be16(rule->tuples.src_port);
	spec_mask->psrc = rule->unused_tuple & BIT(INNER_SRC_PORT) ?
			0 : cpu_to_be16(rule->tuples_mask.src_port);

	spec->pdst = cpu_to_be16(rule->tuples.dst_port);
	spec_mask->pdst = rule->unused_tuple & BIT(INNER_DST_PORT) ?
			0 : cpu_to_be16(rule->tuples_mask.dst_port);
}

static void hclge_fd_get_ip6_info(struct hclge_fd_rule *rule,
				  struct ethtool_usrip6_spec *spec,
				  struct ethtool_usrip6_spec *spec_mask)
{
	ipv6_addr_cpu_to_be32(spec->ip6src, rule->tuples.src_ip);
	ipv6_addr_cpu_to_be32(spec->ip6dst, rule->tuples.dst_ip);
	if (rule->unused_tuple & BIT(INNER_SRC_IP))
		memset(spec_mask->ip6src, 0, sizeof(spec_mask->ip6src));
	else
		ipv6_addr_cpu_to_be32(spec_mask->ip6src,
				      rule->tuples_mask.src_ip);

	if (rule->unused_tuple & BIT(INNER_DST_IP))
		memset(spec_mask->ip6dst, 0, sizeof(spec_mask->ip6dst));
	else
		ipv6_addr_cpu_to_be32(spec_mask->ip6dst,
				      rule->tuples_mask.dst_ip);

	spec->tclass = rule->tuples.ip_tos;
	spec_mask->tclass = rule->unused_tuple & BIT(INNER_IP_TOS) ?
			0 : rule->tuples_mask.ip_tos;

	spec->l4_proto = rule->tuples.ip_proto;
	spec_mask->l4_proto = rule->unused_tuple & BIT(INNER_IP_PROTO) ?
			0 : rule->tuples_mask.ip_proto;
}

static void hclge_fd_get_ether_info(struct hclge_fd_rule *rule,
				    struct ethhdr *spec,
				    struct ethhdr *spec_mask)
{
	ether_addr_copy(spec->h_source, rule->tuples.src_mac);
	ether_addr_copy(spec->h_dest, rule->tuples.dst_mac);

	if (rule->unused_tuple & BIT(INNER_SRC_MAC))
		eth_zero_addr(spec_mask->h_source);
	else
		ether_addr_copy(spec_mask->h_source, rule->tuples_mask.src_mac);

	if (rule->unused_tuple & BIT(INNER_DST_MAC))
		eth_zero_addr(spec_mask->h_dest);
	else
		ether_addr_copy(spec_mask->h_dest, rule->tuples_mask.dst_mac);

	spec->h_proto = cpu_to_be16(rule->tuples.ether_proto);
	spec_mask->h_proto = rule->unused_tuple & BIT(INNER_ETH_TYPE) ?
			0 : cpu_to_be16(rule->tuples_mask.ether_proto);
}

static void hclge_fd_get_user_def_info(struct ethtool_rx_flow_spec *fs,
				       struct hclge_fd_rule *rule)
{
	if ((rule->unused_tuple & HCLGE_FD_TUPLE_USER_DEF_TUPLES) ==
	    HCLGE_FD_TUPLE_USER_DEF_TUPLES) {
		fs->h_ext.data[0] = 0;
		fs->h_ext.data[1] = 0;
		fs->m_ext.data[0] = 0;
		fs->m_ext.data[1] = 0;
	} else {
		fs->h_ext.data[0] = cpu_to_be32(rule->ep.user_def.offset);
		fs->h_ext.data[1] = cpu_to_be32(rule->ep.user_def.data);
		fs->m_ext.data[0] =
				cpu_to_be32(HCLGE_FD_USER_DEF_OFFSET_UNMASK);
		fs->m_ext.data[1] = cpu_to_be32(rule->ep.user_def.data_mask);
	}
}

static void hclge_fd_get_ext_info(struct ethtool_rx_flow_spec *fs,
				  struct hclge_fd_rule *rule)
{
	if (fs->flow_type & FLOW_EXT) {
		fs->h_ext.vlan_tci = cpu_to_be16(rule->tuples.vlan_tag1);
		fs->m_ext.vlan_tci =
				rule->unused_tuple & BIT(INNER_VLAN_TAG_FST) ?
				0 : cpu_to_be16(rule->tuples_mask.vlan_tag1);

		hclge_fd_get_user_def_info(fs, rule);
	}

	if (fs->flow_type & FLOW_MAC_EXT) {
		ether_addr_copy(fs->h_ext.h_dest, rule->tuples.dst_mac);
		if (rule->unused_tuple & BIT(INNER_DST_MAC))
			eth_zero_addr(fs->m_u.ether_spec.h_dest);
		else
			ether_addr_copy(fs->m_u.ether_spec.h_dest,
					rule->tuples_mask.dst_mac);
	}
}

static struct hclge_fd_rule *hclge_get_fd_rule(struct hclge_dev *hdev,
					       u16 location)
{
	struct hclge_fd_rule *rule = NULL;
	struct hlist_node *node2;

	hlist_for_each_entry_safe(rule, node2, &hdev->fd_rule_list, rule_node) {
		if (rule->location == location)
			return rule;
		else if (rule->location > location)
			return NULL;
	}

	return NULL;
}

static void hclge_fd_get_ring_cookie(struct ethtool_rx_flow_spec *fs,
				     struct hclge_fd_rule *rule)
{
	if (rule->action == HCLGE_FD_ACTION_DROP_PACKET) {
		fs->ring_cookie = RX_CLS_FLOW_DISC;
	} else {
		u64 vf_id;

		fs->ring_cookie = rule->queue_id;
		vf_id = rule->vf_id;
		vf_id <<= ETHTOOL_RX_FLOW_SPEC_RING_VF_OFF;
		fs->ring_cookie |= vf_id;
	}
}

static int hclge_get_fd_rule_info(struct hnae3_handle *handle,
				  struct ethtool_rxnfc *cmd)
{
	struct hclge_vport *vport = hclge_get_vport(handle);
	struct hclge_fd_rule *rule = NULL;
	struct hclge_dev *hdev = vport->back;
	struct ethtool_rx_flow_spec *fs;

	if (!hnae3_ae_dev_fd_supported(hdev->ae_dev))
		return -EOPNOTSUPP;

	fs = (struct ethtool_rx_flow_spec *)&cmd->fs;

	spin_lock_bh(&hdev->fd_rule_lock);

	rule = hclge_get_fd_rule(hdev, fs->location);
	if (!rule) {
		spin_unlock_bh(&hdev->fd_rule_lock);
		return -ENOENT;
	}

	fs->flow_type = rule->flow_type;
	switch (fs->flow_type & ~(FLOW_EXT | FLOW_MAC_EXT)) {
	case SCTP_V4_FLOW:
	case TCP_V4_FLOW:
	case UDP_V4_FLOW:
		hclge_fd_get_tcpip4_info(rule, &fs->h_u.tcp_ip4_spec,
					 &fs->m_u.tcp_ip4_spec);
		break;
	case IP_USER_FLOW:
		hclge_fd_get_ip4_info(rule, &fs->h_u.usr_ip4_spec,
				      &fs->m_u.usr_ip4_spec);
		break;
	case SCTP_V6_FLOW:
	case TCP_V6_FLOW:
	case UDP_V6_FLOW:
		hclge_fd_get_tcpip6_info(rule, &fs->h_u.tcp_ip6_spec,
					 &fs->m_u.tcp_ip6_spec);
		break;
	case IPV6_USER_FLOW:
		hclge_fd_get_ip6_info(rule, &fs->h_u.usr_ip6_spec,
				      &fs->m_u.usr_ip6_spec);
		break;
	/* The flow type of fd rule has been checked before adding in to rule
	 * list. As other flow types have been handled, it must be ETHER_FLOW
	 * for the default case
	 */
	default:
		hclge_fd_get_ether_info(rule, &fs->h_u.ether_spec,
					&fs->m_u.ether_spec);
		break;
	}

	hclge_fd_get_ext_info(fs, rule);

	hclge_fd_get_ring_cookie(fs, rule);

	spin_unlock_bh(&hdev->fd_rule_lock);

	return 0;
}

static int hclge_get_all_rules(struct hnae3_handle *handle,
			       struct ethtool_rxnfc *cmd, u32 *rule_locs)
{
	struct hclge_vport *vport = hclge_get_vport(handle);
	struct hclge_dev *hdev = vport->back;
	struct hclge_fd_rule *rule;
	struct hlist_node *node2;
	int cnt = 0;

	if (!hnae3_ae_dev_fd_supported(hdev->ae_dev))
		return -EOPNOTSUPP;

	cmd->data = hdev->fd_cfg.rule_num[HCLGE_FD_STAGE_1];

	spin_lock_bh(&hdev->fd_rule_lock);
	hlist_for_each_entry_safe(rule, node2,
				  &hdev->fd_rule_list, rule_node) {
		if (cnt == cmd->rule_cnt) {
			spin_unlock_bh(&hdev->fd_rule_lock);
			return -EMSGSIZE;
		}

		if (rule->state == HCLGE_FD_TO_DEL)
			continue;

		rule_locs[cnt] = rule->location;
		cnt++;
	}

	spin_unlock_bh(&hdev->fd_rule_lock);

	cmd->rule_cnt = cnt;

	return 0;
}

static void hclge_fd_get_flow_tuples(const struct flow_keys *fkeys,
				     struct hclge_fd_rule_tuples *tuples)
{
#define flow_ip6_src fkeys->addrs.v6addrs.src.in6_u.u6_addr32
#define flow_ip6_dst fkeys->addrs.v6addrs.dst.in6_u.u6_addr32

	tuples->ether_proto = be16_to_cpu(fkeys->basic.n_proto);
	tuples->ip_proto = fkeys->basic.ip_proto;
	tuples->dst_port = be16_to_cpu(fkeys->ports.dst);

	if (fkeys->basic.n_proto == htons(ETH_P_IP)) {
		tuples->src_ip[3] = be32_to_cpu(fkeys->addrs.v4addrs.src);
		tuples->dst_ip[3] = be32_to_cpu(fkeys->addrs.v4addrs.dst);
	} else {
		int i;

		for (i = 0; i < IPV6_ADDR_WORDS; i++) {
			tuples->src_ip[i] = be32_to_cpu(flow_ip6_src[i]);
			tuples->dst_ip[i] = be32_to_cpu(flow_ip6_dst[i]);
		}
	}
}

/* traverse all rules, check whether an existed rule has the same tuples */
static struct hclge_fd_rule *
hclge_fd_search_flow_keys(struct hclge_dev *hdev,
			  const struct hclge_fd_rule_tuples *tuples)
{
	struct hclge_fd_rule *rule = NULL;
	struct hlist_node *node;

	hlist_for_each_entry_safe(rule, node, &hdev->fd_rule_list, rule_node) {
		if (!memcmp(tuples, &rule->tuples, sizeof(*tuples)))
			return rule;
	}

	return NULL;
}

static void hclge_fd_build_arfs_rule(const struct hclge_fd_rule_tuples *tuples,
				     struct hclge_fd_rule *rule)
{
	rule->unused_tuple = BIT(INNER_SRC_MAC) | BIT(INNER_DST_MAC) |
			     BIT(INNER_VLAN_TAG_FST) | BIT(INNER_IP_TOS) |
			     BIT(INNER_SRC_PORT);
	rule->action = 0;
	rule->vf_id = 0;
	rule->rule_type = HCLGE_FD_ARFS_ACTIVE;
	rule->state = HCLGE_FD_TO_ADD;
	if (tuples->ether_proto == ETH_P_IP) {
		if (tuples->ip_proto == IPPROTO_TCP)
			rule->flow_type = TCP_V4_FLOW;
		else
			rule->flow_type = UDP_V4_FLOW;
	} else {
		if (tuples->ip_proto == IPPROTO_TCP)
			rule->flow_type = TCP_V6_FLOW;
		else
			rule->flow_type = UDP_V6_FLOW;
	}
	memcpy(&rule->tuples, tuples, sizeof(rule->tuples));
	memset(&rule->tuples_mask, 0xFF, sizeof(rule->tuples_mask));
}

static int hclge_add_fd_entry_by_arfs(struct hnae3_handle *handle, u16 queue_id,
				      u16 flow_id, struct flow_keys *fkeys)
{
	struct hclge_vport *vport = hclge_get_vport(handle);
	struct hclge_fd_rule_tuples new_tuples = {};
	struct hclge_dev *hdev = vport->back;
	struct hclge_fd_rule *rule;
	u16 bit_id;

	if (!hnae3_ae_dev_fd_supported(hdev->ae_dev))
		return -EOPNOTSUPP;

	/* when there is already fd rule existed add by user,
	 * arfs should not work
	 */
	spin_lock_bh(&hdev->fd_rule_lock);
	if (hdev->fd_active_type != HCLGE_FD_ARFS_ACTIVE &&
	    hdev->fd_active_type != HCLGE_FD_RULE_NONE) {
		spin_unlock_bh(&hdev->fd_rule_lock);
		return -EOPNOTSUPP;
	}

	hclge_fd_get_flow_tuples(fkeys, &new_tuples);

	/* check is there flow director filter existed for this flow,
	 * if not, create a new filter for it;
	 * if filter exist with different queue id, modify the filter;
	 * if filter exist with same queue id, do nothing
	 */
	rule = hclge_fd_search_flow_keys(hdev, &new_tuples);
	if (!rule) {
		bit_id = find_first_zero_bit(hdev->fd_bmap, MAX_FD_FILTER_NUM);
		if (bit_id >= hdev->fd_cfg.rule_num[HCLGE_FD_STAGE_1]) {
			spin_unlock_bh(&hdev->fd_rule_lock);
			return -ENOSPC;
		}

		rule = kzalloc(sizeof(*rule), GFP_ATOMIC);
		if (!rule) {
			spin_unlock_bh(&hdev->fd_rule_lock);
			return -ENOMEM;
		}

		rule->location = bit_id;
		rule->arfs.flow_id = flow_id;
		rule->queue_id = queue_id;
		hclge_fd_build_arfs_rule(&new_tuples, rule);
		hclge_update_fd_list(hdev, rule->state, rule->location, rule);
		hdev->fd_active_type = HCLGE_FD_ARFS_ACTIVE;
	} else if (rule->queue_id != queue_id) {
		rule->queue_id = queue_id;
		rule->state = HCLGE_FD_TO_ADD;
		set_bit(HCLGE_STATE_FD_TBL_CHANGED, &hdev->state);
		hclge_task_schedule(hdev, 0);
	}
	spin_unlock_bh(&hdev->fd_rule_lock);
	return rule->location;
}

static void hclge_rfs_filter_expire(struct hclge_dev *hdev)
{
#ifdef CONFIG_RFS_ACCEL
	struct hnae3_handle *handle = &hdev->vport[0].nic;
	struct hclge_fd_rule *rule;
	struct hlist_node *node;

	spin_lock_bh(&hdev->fd_rule_lock);
	if (hdev->fd_active_type != HCLGE_FD_ARFS_ACTIVE) {
		spin_unlock_bh(&hdev->fd_rule_lock);
		return;
	}
	hlist_for_each_entry_safe(rule, node, &hdev->fd_rule_list, rule_node) {
		if (rule->state != HCLGE_FD_ACTIVE)
			continue;
		if (rps_may_expire_flow(handle->netdev, rule->queue_id,
					rule->arfs.flow_id, rule->location)) {
			rule->state = HCLGE_FD_TO_DEL;
			set_bit(HCLGE_STATE_FD_TBL_CHANGED, &hdev->state);
		}
	}
	spin_unlock_bh(&hdev->fd_rule_lock);
#endif
}

/* make sure being called after lock up with fd_rule_lock */
static int hclge_clear_arfs_rules(struct hclge_dev *hdev)
{
#ifdef CONFIG_RFS_ACCEL
	struct hclge_fd_rule *rule;
	struct hlist_node *node;
	int ret;

	if (hdev->fd_active_type != HCLGE_FD_ARFS_ACTIVE)
		return 0;

	hlist_for_each_entry_safe(rule, node, &hdev->fd_rule_list, rule_node) {
		switch (rule->state) {
		case HCLGE_FD_TO_DEL:
		case HCLGE_FD_ACTIVE:
			ret = hclge_fd_tcam_config(hdev, HCLGE_FD_STAGE_1, true,
						   rule->location, NULL, false);
			if (ret)
				return ret;
			fallthrough;
		case HCLGE_FD_TO_ADD:
			hclge_fd_dec_rule_cnt(hdev, rule->location);
			hlist_del(&rule->rule_node);
			kfree(rule);
			break;
		default:
			break;
		}
	}
	hclge_sync_fd_state(hdev);

#endif
	return 0;
}

static void hclge_get_cls_key_basic(const struct flow_rule *flow,
				    struct hclge_fd_rule *rule)
{
	if (flow_rule_match_key(flow, FLOW_DISSECTOR_KEY_BASIC)) {
		struct flow_match_basic match;
		u16 ethtype_key, ethtype_mask;

		flow_rule_match_basic(flow, &match);
		ethtype_key = ntohs(match.key->n_proto);
		ethtype_mask = ntohs(match.mask->n_proto);

		if (ethtype_key == ETH_P_ALL) {
			ethtype_key = 0;
			ethtype_mask = 0;
		}
		rule->tuples.ether_proto = ethtype_key;
		rule->tuples_mask.ether_proto = ethtype_mask;
		rule->tuples.ip_proto = match.key->ip_proto;
		rule->tuples_mask.ip_proto = match.mask->ip_proto;
	} else {
		rule->unused_tuple |= BIT(INNER_IP_PROTO);
		rule->unused_tuple |= BIT(INNER_ETH_TYPE);
	}
}

static void hclge_get_cls_key_mac(const struct flow_rule *flow,
				  struct hclge_fd_rule *rule)
{
	if (flow_rule_match_key(flow, FLOW_DISSECTOR_KEY_ETH_ADDRS)) {
		struct flow_match_eth_addrs match;

		flow_rule_match_eth_addrs(flow, &match);
		ether_addr_copy(rule->tuples.dst_mac, match.key->dst);
		ether_addr_copy(rule->tuples_mask.dst_mac, match.mask->dst);
		ether_addr_copy(rule->tuples.src_mac, match.key->src);
		ether_addr_copy(rule->tuples_mask.src_mac, match.mask->src);
	} else {
		rule->unused_tuple |= BIT(INNER_DST_MAC);
		rule->unused_tuple |= BIT(INNER_SRC_MAC);
	}
}

static void hclge_get_cls_key_vlan(const struct flow_rule *flow,
				   struct hclge_fd_rule *rule)
{
	if (flow_rule_match_key(flow, FLOW_DISSECTOR_KEY_VLAN)) {
		struct flow_match_vlan match;

		flow_rule_match_vlan(flow, &match);
		rule->tuples.vlan_tag1 = match.key->vlan_id |
				(match.key->vlan_priority << VLAN_PRIO_SHIFT);
		rule->tuples_mask.vlan_tag1 = match.mask->vlan_id |
				(match.mask->vlan_priority << VLAN_PRIO_SHIFT);
	} else {
		rule->unused_tuple |= BIT(INNER_VLAN_TAG_FST);
	}
}

static int hclge_get_cls_key_ip(const struct flow_rule *flow,
				struct hclge_fd_rule *rule,
				struct netlink_ext_ack *extack)
{
	u16 addr_type = 0;

	if (flow_rule_match_key(flow, FLOW_DISSECTOR_KEY_CONTROL)) {
		struct flow_match_control match;

		flow_rule_match_control(flow, &match);
		addr_type = match.key->addr_type;

		if (flow_rule_has_control_flags(match.mask->flags, extack))
			return -EOPNOTSUPP;
	}

	if (addr_type == FLOW_DISSECTOR_KEY_IPV4_ADDRS) {
		struct flow_match_ipv4_addrs match;

		flow_rule_match_ipv4_addrs(flow, &match);
		rule->tuples.src_ip[IPV4_INDEX] = be32_to_cpu(match.key->src);
		rule->tuples_mask.src_ip[IPV4_INDEX] =
						be32_to_cpu(match.mask->src);
		rule->tuples.dst_ip[IPV4_INDEX] = be32_to_cpu(match.key->dst);
		rule->tuples_mask.dst_ip[IPV4_INDEX] =
						be32_to_cpu(match.mask->dst);
	} else if (addr_type == FLOW_DISSECTOR_KEY_IPV6_ADDRS) {
		struct flow_match_ipv6_addrs match;

		flow_rule_match_ipv6_addrs(flow, &match);
		ipv6_addr_be32_to_cpu(rule->tuples.src_ip,
				      match.key->src.s6_addr32);
		ipv6_addr_be32_to_cpu(rule->tuples_mask.src_ip,
				      match.mask->src.s6_addr32);
		ipv6_addr_be32_to_cpu(rule->tuples.dst_ip,
				      match.key->dst.s6_addr32);
		ipv6_addr_be32_to_cpu(rule->tuples_mask.dst_ip,
				      match.mask->dst.s6_addr32);
	} else {
		rule->unused_tuple |= BIT(INNER_SRC_IP);
		rule->unused_tuple |= BIT(INNER_DST_IP);
	}

	return 0;
}

static void hclge_get_cls_key_port(const struct flow_rule *flow,
				   struct hclge_fd_rule *rule)
{
	if (flow_rule_match_key(flow, FLOW_DISSECTOR_KEY_PORTS)) {
		struct flow_match_ports match;

		flow_rule_match_ports(flow, &match);

		rule->tuples.src_port = be16_to_cpu(match.key->src);
		rule->tuples_mask.src_port = be16_to_cpu(match.mask->src);
		rule->tuples.dst_port = be16_to_cpu(match.key->dst);
		rule->tuples_mask.dst_port = be16_to_cpu(match.mask->dst);
	} else {
		rule->unused_tuple |= BIT(INNER_SRC_PORT);
		rule->unused_tuple |= BIT(INNER_DST_PORT);
	}
}

static int hclge_parse_cls_flower(struct hclge_dev *hdev,
				  struct flow_cls_offload *cls_flower,
				  struct hclge_fd_rule *rule)
{
	struct flow_rule *flow = flow_cls_offload_flow_rule(cls_flower);
	struct netlink_ext_ack *extack = cls_flower->common.extack;
	struct flow_dissector *dissector = flow->match.dissector;
	int ret;

	if (dissector->used_keys &
	    ~(BIT_ULL(FLOW_DISSECTOR_KEY_CONTROL) |
	      BIT_ULL(FLOW_DISSECTOR_KEY_BASIC) |
	      BIT_ULL(FLOW_DISSECTOR_KEY_ETH_ADDRS) |
	      BIT_ULL(FLOW_DISSECTOR_KEY_VLAN) |
	      BIT_ULL(FLOW_DISSECTOR_KEY_IPV4_ADDRS) |
	      BIT_ULL(FLOW_DISSECTOR_KEY_IPV6_ADDRS) |
	      BIT_ULL(FLOW_DISSECTOR_KEY_PORTS))) {
		dev_err(&hdev->pdev->dev, "unsupported key set: %#llx\n",
			dissector->used_keys);
		return -EOPNOTSUPP;
	}

	hclge_get_cls_key_basic(flow, rule);
	hclge_get_cls_key_mac(flow, rule);
	hclge_get_cls_key_vlan(flow, rule);

	ret = hclge_get_cls_key_ip(flow, rule, extack);
	if (ret)
		return ret;

	hclge_get_cls_key_port(flow, rule);

	return 0;
}

static int hclge_check_cls_flower(struct hclge_dev *hdev,
				  struct flow_cls_offload *cls_flower, int tc)
{
	u32 prio = cls_flower->common.prio;

	if (tc < 0 || tc > hdev->tc_max) {
		dev_err(&hdev->pdev->dev, "invalid traffic class\n");
		return -EINVAL;
	}

	if (prio == 0 ||
	    prio > hdev->fd_cfg.rule_num[HCLGE_FD_STAGE_1]) {
		dev_err(&hdev->pdev->dev,
			"prio %u should be in range[1, %u]\n",
			prio, hdev->fd_cfg.rule_num[HCLGE_FD_STAGE_1]);
		return -EINVAL;
	}

	if (test_bit(prio - 1, hdev->fd_bmap)) {
		dev_err(&hdev->pdev->dev, "prio %u is already used\n", prio);
		return -EINVAL;
	}
	return 0;
}

static int hclge_add_cls_flower(struct hnae3_handle *handle,
				struct flow_cls_offload *cls_flower,
				int tc)
{
	struct hclge_vport *vport = hclge_get_vport(handle);
	struct hclge_dev *hdev = vport->back;
	struct hclge_fd_rule *rule;
	int ret;

	if (!hnae3_ae_dev_fd_supported(hdev->ae_dev)) {
		dev_err(&hdev->pdev->dev,
			"cls flower is not supported\n");
		return -EOPNOTSUPP;
	}

	ret = hclge_check_cls_flower(hdev, cls_flower, tc);
	if (ret) {
		dev_err(&hdev->pdev->dev,
			"failed to check cls flower params, ret = %d\n", ret);
		return ret;
	}

	rule = kzalloc(sizeof(*rule), GFP_KERNEL);
	if (!rule)
		return -ENOMEM;

	ret = hclge_parse_cls_flower(hdev, cls_flower, rule);
	if (ret) {
		kfree(rule);
		return ret;
	}

	rule->action = HCLGE_FD_ACTION_SELECT_TC;
	rule->cls_flower.tc = tc;
	rule->location = cls_flower->common.prio - 1;
	rule->vf_id = 0;
	rule->cls_flower.cookie = cls_flower->cookie;
	rule->rule_type = HCLGE_FD_TC_FLOWER_ACTIVE;

	ret = hclge_add_fd_entry_common(hdev, rule);
	if (ret)
		kfree(rule);

	return ret;
}

static struct hclge_fd_rule *hclge_find_cls_flower(struct hclge_dev *hdev,
						   unsigned long cookie)
{
	struct hclge_fd_rule *rule;
	struct hlist_node *node;

	hlist_for_each_entry_safe(rule, node, &hdev->fd_rule_list, rule_node) {
		if (rule->cls_flower.cookie == cookie)
			return rule;
	}

	return NULL;
}

static int hclge_del_cls_flower(struct hnae3_handle *handle,
				struct flow_cls_offload *cls_flower)
{
	struct hclge_vport *vport = hclge_get_vport(handle);
	struct hclge_dev *hdev = vport->back;
	struct hclge_fd_rule *rule;
	int ret;

	if (!hnae3_ae_dev_fd_supported(hdev->ae_dev))
		return -EOPNOTSUPP;

	spin_lock_bh(&hdev->fd_rule_lock);

	rule = hclge_find_cls_flower(hdev, cls_flower->cookie);
	if (!rule) {
		spin_unlock_bh(&hdev->fd_rule_lock);
		return -EINVAL;
	}

	ret = hclge_fd_tcam_config(hdev, HCLGE_FD_STAGE_1, true, rule->location,
				   NULL, false);
	if (ret) {
		/* if tcam config fail, set rule state to TO_DEL,
		 * so the rule will be deleted when periodic
		 * task being scheduled.
		 */
		hclge_update_fd_list(hdev, HCLGE_FD_TO_DEL, rule->location, NULL);
		set_bit(HCLGE_STATE_FD_TBL_CHANGED, &hdev->state);
		spin_unlock_bh(&hdev->fd_rule_lock);
		return ret;
	}

	hclge_update_fd_list(hdev, HCLGE_FD_DELETED, rule->location, NULL);
	spin_unlock_bh(&hdev->fd_rule_lock);

	return 0;
}

static void hclge_sync_fd_list(struct hclge_dev *hdev, struct hlist_head *hlist)
{
	struct hclge_fd_rule *rule;
	struct hlist_node *node;
	int ret = 0;

	if (!test_and_clear_bit(HCLGE_STATE_FD_TBL_CHANGED, &hdev->state))
		return;

	spin_lock_bh(&hdev->fd_rule_lock);

	hlist_for_each_entry_safe(rule, node, hlist, rule_node) {
		switch (rule->state) {
		case HCLGE_FD_TO_ADD:
			ret = hclge_fd_config_rule(hdev, rule);
			if (ret)
				goto out;
			rule->state = HCLGE_FD_ACTIVE;
			break;
		case HCLGE_FD_TO_DEL:
			ret = hclge_fd_tcam_config(hdev, HCLGE_FD_STAGE_1, true,
						   rule->location, NULL, false);
			if (ret)
				goto out;
			hclge_fd_dec_rule_cnt(hdev, rule->location);
			hclge_fd_free_node(hdev, rule);
			break;
		default:
			break;
		}
	}

out:
	if (ret)
		set_bit(HCLGE_STATE_FD_TBL_CHANGED, &hdev->state);

	spin_unlock_bh(&hdev->fd_rule_lock);
}

static void hclge_sync_fd_table(struct hclge_dev *hdev)
{
	if (!hnae3_ae_dev_fd_supported(hdev->ae_dev))
		return;

	if (test_and_clear_bit(HCLGE_STATE_FD_CLEAR_ALL, &hdev->state)) {
		bool clear_list = hdev->fd_active_type == HCLGE_FD_ARFS_ACTIVE;

		hclge_clear_fd_rules_in_list(hdev, clear_list);
	}

	hclge_sync_fd_user_def_cfg(hdev, false);

	hclge_sync_fd_list(hdev, &hdev->fd_rule_list);
}

static bool hclge_get_hw_reset_stat(struct hnae3_handle *handle)
{
	struct hclge_vport *vport = hclge_get_vport(handle);
	struct hclge_dev *hdev = vport->back;

	return hclge_read_dev(&hdev->hw, HCLGE_GLOBAL_RESET_REG) ||
	       hclge_read_dev(&hdev->hw, HCLGE_FUN_RST_ING);
}

static bool hclge_get_cmdq_stat(struct hnae3_handle *handle)
{
	struct hclge_vport *vport = hclge_get_vport(handle);
	struct hclge_dev *hdev = vport->back;

	return test_bit(HCLGE_COMM_STATE_CMD_DISABLE, &hdev->hw.hw.comm_state);
}

static bool hclge_ae_dev_resetting(struct hnae3_handle *handle)
{
	struct hclge_vport *vport = hclge_get_vport(handle);
	struct hclge_dev *hdev = vport->back;

	return test_bit(HCLGE_STATE_RST_HANDLING, &hdev->state);
}

static unsigned long hclge_ae_dev_reset_cnt(struct hnae3_handle *handle)
{
	struct hclge_vport *vport = hclge_get_vport(handle);
	struct hclge_dev *hdev = vport->back;

	return hdev->rst_stats.hw_reset_done_cnt;
}

static void hclge_enable_fd(struct hnae3_handle *handle, bool enable)
{
	struct hclge_vport *vport = hclge_get_vport(handle);
	struct hclge_dev *hdev = vport->back;

	hdev->fd_en = enable;

	if (!enable)
		set_bit(HCLGE_STATE_FD_CLEAR_ALL, &hdev->state);
	else
		hclge_restore_fd_entries(handle);

	hclge_task_schedule(hdev, 0);
}

static void hclge_cfg_mac_mode(struct hclge_dev *hdev, bool enable)
{
#define HCLGE_LINK_STATUS_WAIT_CNT  3

	struct hclge_desc desc;
	struct hclge_config_mac_mode_cmd *req =
		(struct hclge_config_mac_mode_cmd *)desc.data;
	u32 loop_en = 0;
	int ret;

	hclge_cmd_setup_basic_desc(&desc, HCLGE_OPC_CONFIG_MAC_MODE, false);

	if (enable) {
		hnae3_set_bit(loop_en, HCLGE_MAC_TX_EN_B, 1U);
		hnae3_set_bit(loop_en, HCLGE_MAC_RX_EN_B, 1U);
		hnae3_set_bit(loop_en, HCLGE_MAC_PAD_TX_B, 1U);
		hnae3_set_bit(loop_en, HCLGE_MAC_PAD_RX_B, 1U);
		hnae3_set_bit(loop_en, HCLGE_MAC_FCS_TX_B, 1U);
		hnae3_set_bit(loop_en, HCLGE_MAC_RX_FCS_B, 1U);
		hnae3_set_bit(loop_en, HCLGE_MAC_RX_FCS_STRIP_B, 1U);
		hnae3_set_bit(loop_en, HCLGE_MAC_TX_OVERSIZE_TRUNCATE_B, 1U);
		hnae3_set_bit(loop_en, HCLGE_MAC_RX_OVERSIZE_TRUNCATE_B, 1U);
		hnae3_set_bit(loop_en, HCLGE_MAC_TX_UNDER_MIN_ERR_B, 1U);
	}

	req->txrx_pad_fcs_loop_en = cpu_to_le32(loop_en);

	ret = hclge_cmd_send(&hdev->hw, &desc, 1);
	if (ret) {
		dev_err(&hdev->pdev->dev,
			"mac enable fail, ret =%d.\n", ret);
		return;
	}

	if (!enable)
		hclge_mac_link_status_wait(hdev, HCLGE_LINK_STATUS_DOWN,
					   HCLGE_LINK_STATUS_WAIT_CNT);
}

static int hclge_config_switch_param(struct hclge_dev *hdev, int vfid,
				     u8 switch_param, u8 param_mask)
{
	struct hclge_mac_vlan_switch_cmd *req;
	struct hclge_desc desc;
	u32 func_id;
	int ret;

	func_id = hclge_get_port_number(HOST_PORT, 0, vfid, 0);
	req = (struct hclge_mac_vlan_switch_cmd *)desc.data;

	/* read current config parameter */
	hclge_cmd_setup_basic_desc(&desc, HCLGE_OPC_MAC_VLAN_SWITCH_PARAM,
				   true);
	req->roce_sel = HCLGE_MAC_VLAN_NIC_SEL;
	req->func_id = cpu_to_le32(func_id);

	ret = hclge_cmd_send(&hdev->hw, &desc, 1);
	if (ret) {
		dev_err(&hdev->pdev->dev,
			"read mac vlan switch parameter fail, ret = %d\n", ret);
		return ret;
	}

	/* modify and write new config parameter */
	hclge_comm_cmd_reuse_desc(&desc, false);
	req->switch_param = (req->switch_param & param_mask) | switch_param;
	req->param_mask = param_mask;

	ret = hclge_cmd_send(&hdev->hw, &desc, 1);
	if (ret)
		dev_err(&hdev->pdev->dev,
			"set mac vlan switch parameter fail, ret = %d\n", ret);
	return ret;
}

static void hclge_phy_link_status_wait(struct hclge_dev *hdev,
				       int link_ret)
{
#define HCLGE_PHY_LINK_STATUS_NUM  200

	struct phy_device *phydev = hdev->hw.mac.phydev;
	int i = 0;
	int ret;

	do {
		ret = phy_read_status(phydev);
		if (ret) {
			dev_err(&hdev->pdev->dev,
				"phy update link status fail, ret = %d\n", ret);
			return;
		}

		if (phydev->link == link_ret)
			break;

		msleep(HCLGE_LINK_STATUS_MS);
	} while (++i < HCLGE_PHY_LINK_STATUS_NUM);
}

static int hclge_mac_link_status_wait(struct hclge_dev *hdev, int link_ret,
				      int wait_cnt)
{
	int link_status;
	int i = 0;
	int ret;

	do {
		ret = hclge_get_mac_link_status(hdev, &link_status);
		if (ret)
			return ret;
		if (link_status == link_ret)
			return 0;

		msleep(HCLGE_LINK_STATUS_MS);
	} while (++i < wait_cnt);
	return -EBUSY;
}

static int hclge_mac_phy_link_status_wait(struct hclge_dev *hdev, bool en,
					  bool is_phy)
{
#define HCLGE_MAC_LINK_STATUS_NUM  100

	int link_ret;

	link_ret = en ? HCLGE_LINK_STATUS_UP : HCLGE_LINK_STATUS_DOWN;

	if (is_phy)
		hclge_phy_link_status_wait(hdev, link_ret);

	return hclge_mac_link_status_wait(hdev, link_ret,
					  HCLGE_MAC_LINK_STATUS_NUM);
}

static int hclge_set_app_loopback(struct hclge_dev *hdev, bool en)
{
	struct hclge_config_mac_mode_cmd *req;
	struct hclge_desc desc;
	u32 loop_en;
	int ret;

	req = (struct hclge_config_mac_mode_cmd *)&desc.data[0];
	/* 1 Read out the MAC mode config at first */
	hclge_cmd_setup_basic_desc(&desc, HCLGE_OPC_CONFIG_MAC_MODE, true);
	ret = hclge_cmd_send(&hdev->hw, &desc, 1);
	if (ret) {
		dev_err(&hdev->pdev->dev,
			"mac loopback get fail, ret =%d.\n", ret);
		return ret;
	}

	/* 2 Then setup the loopback flag */
	loop_en = le32_to_cpu(req->txrx_pad_fcs_loop_en);
	hnae3_set_bit(loop_en, HCLGE_MAC_APP_LP_B, en ? 1 : 0);

	req->txrx_pad_fcs_loop_en = cpu_to_le32(loop_en);

	/* 3 Config mac work mode with loopback flag
	 * and its original configure parameters
	 */
	hclge_comm_cmd_reuse_desc(&desc, false);
	ret = hclge_cmd_send(&hdev->hw, &desc, 1);
	if (ret)
		dev_err(&hdev->pdev->dev,
			"mac loopback set fail, ret =%d.\n", ret);
	return ret;
}

static int hclge_cfg_common_loopback_cmd_send(struct hclge_dev *hdev, bool en,
					      enum hnae3_loop loop_mode)
{
	struct hclge_common_lb_cmd *req;
	struct hclge_desc desc;
	u8 loop_mode_b;
	int ret;

	req = (struct hclge_common_lb_cmd *)desc.data;
	hclge_cmd_setup_basic_desc(&desc, HCLGE_OPC_COMMON_LOOPBACK, false);

	switch (loop_mode) {
	case HNAE3_LOOP_SERIAL_SERDES:
		loop_mode_b = HCLGE_CMD_SERDES_SERIAL_INNER_LOOP_B;
		break;
	case HNAE3_LOOP_PARALLEL_SERDES:
		loop_mode_b = HCLGE_CMD_SERDES_PARALLEL_INNER_LOOP_B;
		break;
	case HNAE3_LOOP_PHY:
		loop_mode_b = HCLGE_CMD_GE_PHY_INNER_LOOP_B;
		break;
	default:
		dev_err(&hdev->pdev->dev,
			"unsupported loopback mode %d\n", loop_mode);
		return -ENOTSUPP;
	}

	req->mask = loop_mode_b;
	if (en)
		req->enable = loop_mode_b;

	ret = hclge_cmd_send(&hdev->hw, &desc, 1);
	if (ret)
		dev_err(&hdev->pdev->dev,
			"failed to send loopback cmd, loop_mode = %d, ret = %d\n",
			loop_mode, ret);

	return ret;
}

static int hclge_cfg_common_loopback_wait(struct hclge_dev *hdev)
{
#define HCLGE_COMMON_LB_RETRY_MS	10
#define HCLGE_COMMON_LB_RETRY_NUM	100

	struct hclge_common_lb_cmd *req;
	struct hclge_desc desc;
	u32 i = 0;
	int ret;

	req = (struct hclge_common_lb_cmd *)desc.data;

	do {
		msleep(HCLGE_COMMON_LB_RETRY_MS);
		hclge_cmd_setup_basic_desc(&desc, HCLGE_OPC_COMMON_LOOPBACK,
					   true);
		ret = hclge_cmd_send(&hdev->hw, &desc, 1);
		if (ret) {
			dev_err(&hdev->pdev->dev,
				"failed to get loopback done status, ret = %d\n",
				ret);
			return ret;
		}
	} while (++i < HCLGE_COMMON_LB_RETRY_NUM &&
		 !(req->result & HCLGE_CMD_COMMON_LB_DONE_B));

	if (!(req->result & HCLGE_CMD_COMMON_LB_DONE_B)) {
		dev_err(&hdev->pdev->dev, "wait loopback timeout\n");
		return -EBUSY;
	} else if (!(req->result & HCLGE_CMD_COMMON_LB_SUCCESS_B)) {
		dev_err(&hdev->pdev->dev, "failed to do loopback test\n");
		return -EIO;
	}

	return 0;
}

static int hclge_cfg_common_loopback(struct hclge_dev *hdev, bool en,
				     enum hnae3_loop loop_mode)
{
	int ret;

	ret = hclge_cfg_common_loopback_cmd_send(hdev, en, loop_mode);
	if (ret)
		return ret;

	return hclge_cfg_common_loopback_wait(hdev);
}

static int hclge_set_common_loopback(struct hclge_dev *hdev, bool en,
				     enum hnae3_loop loop_mode)
{
	int ret;

	ret = hclge_cfg_common_loopback(hdev, en, loop_mode);
	if (ret)
		return ret;

	hclge_cfg_mac_mode(hdev, en);

	ret = hclge_mac_phy_link_status_wait(hdev, en, false);
	if (ret)
		dev_err(&hdev->pdev->dev,
			"serdes loopback config mac mode timeout\n");

	return ret;
}

static int hclge_enable_phy_loopback(struct hclge_dev *hdev,
				     struct phy_device *phydev)
{
	int ret;

	if (!phydev->suspended) {
		ret = phy_suspend(phydev);
		if (ret)
			return ret;
	}

	ret = phy_resume(phydev);
	if (ret)
		return ret;

	return phy_loopback(phydev, true);
}

static int hclge_disable_phy_loopback(struct hclge_dev *hdev,
				      struct phy_device *phydev)
{
	int ret;

	ret = phy_loopback(phydev, false);
	if (ret)
		return ret;

	return phy_suspend(phydev);
}

static int hclge_set_phy_loopback(struct hclge_dev *hdev, bool en)
{
	struct phy_device *phydev = hdev->hw.mac.phydev;
	int ret;

	if (!phydev) {
		if (hnae3_dev_phy_imp_supported(hdev))
			return hclge_set_common_loopback(hdev, en,
							 HNAE3_LOOP_PHY);
		return -ENOTSUPP;
	}

	if (en)
		ret = hclge_enable_phy_loopback(hdev, phydev);
	else
		ret = hclge_disable_phy_loopback(hdev, phydev);
	if (ret) {
		dev_err(&hdev->pdev->dev,
			"set phy loopback fail, ret = %d\n", ret);
		return ret;
	}

	hclge_cfg_mac_mode(hdev, en);

	ret = hclge_mac_phy_link_status_wait(hdev, en, true);
	if (ret)
		dev_err(&hdev->pdev->dev,
			"phy loopback config mac mode timeout\n");

	return ret;
}

static int hclge_tqp_enable_cmd_send(struct hclge_dev *hdev, u16 tqp_id,
				     u16 stream_id, bool enable)
{
	struct hclge_desc desc;
	struct hclge_cfg_com_tqp_queue_cmd *req =
		(struct hclge_cfg_com_tqp_queue_cmd *)desc.data;

	hclge_cmd_setup_basic_desc(&desc, HCLGE_OPC_CFG_COM_TQP_QUEUE, false);
	req->tqp_id = cpu_to_le16(tqp_id);
	req->stream_id = cpu_to_le16(stream_id);
	if (enable)
		req->enable |= 1U << HCLGE_TQP_ENABLE_B;

	return hclge_cmd_send(&hdev->hw, &desc, 1);
}

static int hclge_tqp_enable(struct hnae3_handle *handle, bool enable)
{
	struct hclge_vport *vport = hclge_get_vport(handle);
	struct hclge_dev *hdev = vport->back;
	int ret;
	u16 i;

	for (i = 0; i < handle->kinfo.num_tqps; i++) {
		ret = hclge_tqp_enable_cmd_send(hdev, i, 0, enable);
		if (ret)
			return ret;
	}
	return 0;
}

static int hclge_set_loopback(struct hnae3_handle *handle,
			      enum hnae3_loop loop_mode, bool en)
{
	struct hclge_vport *vport = hclge_get_vport(handle);
	struct hclge_dev *hdev = vport->back;
	int ret = 0;

	/* Loopback can be enabled in three places: SSU, MAC, and serdes. By
	 * default, SSU loopback is enabled, so if the SMAC and the DMAC are
	 * the same, the packets are looped back in the SSU. If SSU loopback
	 * is disabled, packets can reach MAC even if SMAC is the same as DMAC.
	 */
	if (hdev->ae_dev->dev_version >= HNAE3_DEVICE_VERSION_V2) {
		u8 switch_param = en ? 0 : BIT(HCLGE_SWITCH_ALW_LPBK_B);

		ret = hclge_config_switch_param(hdev, PF_VPORT_ID, switch_param,
						HCLGE_SWITCH_ALW_LPBK_MASK);
		if (ret)
			return ret;
	}

	switch (loop_mode) {
	case HNAE3_LOOP_APP:
		ret = hclge_set_app_loopback(hdev, en);
		break;
	case HNAE3_LOOP_SERIAL_SERDES:
	case HNAE3_LOOP_PARALLEL_SERDES:
		ret = hclge_set_common_loopback(hdev, en, loop_mode);
		break;
	case HNAE3_LOOP_PHY:
		ret = hclge_set_phy_loopback(hdev, en);
		break;
	case HNAE3_LOOP_EXTERNAL:
		break;
	default:
		ret = -ENOTSUPP;
		dev_err(&hdev->pdev->dev,
			"loop_mode %d is not supported\n", loop_mode);
		break;
	}

	if (ret)
		return ret;

	ret = hclge_tqp_enable(handle, en);
	if (ret)
		dev_err(&hdev->pdev->dev, "failed to %s tqp in loopback, ret = %d\n",
			en ? "enable" : "disable", ret);

	return ret;
}

static int hclge_set_default_loopback(struct hclge_dev *hdev)
{
	int ret;

	ret = hclge_set_app_loopback(hdev, false);
	if (ret)
		return ret;

	ret = hclge_cfg_common_loopback(hdev, false, HNAE3_LOOP_SERIAL_SERDES);
	if (ret)
		return ret;

	return hclge_cfg_common_loopback(hdev, false,
					 HNAE3_LOOP_PARALLEL_SERDES);
}

static void hclge_flush_link_update(struct hclge_dev *hdev)
{
#define HCLGE_FLUSH_LINK_TIMEOUT	100000

	unsigned long last = hdev->serv_processed_cnt;
	int i = 0;

	while (test_bit(HCLGE_STATE_LINK_UPDATING, &hdev->state) &&
	       i++ < HCLGE_FLUSH_LINK_TIMEOUT &&
	       last == hdev->serv_processed_cnt)
		usleep_range(1, 1);
}

static void hclge_set_timer_task(struct hnae3_handle *handle, bool enable)
{
	struct hclge_vport *vport = hclge_get_vport(handle);
	struct hclge_dev *hdev = vport->back;

	if (enable) {
		hclge_task_schedule(hdev, 0);
	} else {
		/* Set the DOWN flag here to disable link updating */
		set_bit(HCLGE_STATE_DOWN, &hdev->state);

		smp_mb__after_atomic(); /* flush memory to make sure DOWN is seen by service task */
		hclge_flush_link_update(hdev);
	}
}

static int hclge_ae_start(struct hnae3_handle *handle)
{
	struct hclge_vport *vport = hclge_get_vport(handle);
	struct hclge_dev *hdev = vport->back;

	/* mac enable */
	hclge_cfg_mac_mode(hdev, true);
	clear_bit(HCLGE_STATE_DOWN, &hdev->state);
	hdev->hw.mac.link = 0;

	/* reset tqp stats */
	hclge_comm_reset_tqp_stats(handle);

	hclge_mac_start_phy(hdev);

	return 0;
}

static void hclge_ae_stop(struct hnae3_handle *handle)
{
	struct hclge_vport *vport = hclge_get_vport(handle);
	struct hclge_dev *hdev = vport->back;

	set_bit(HCLGE_STATE_DOWN, &hdev->state);
	spin_lock_bh(&hdev->fd_rule_lock);
	hclge_clear_arfs_rules(hdev);
	spin_unlock_bh(&hdev->fd_rule_lock);

	/* If it is not PF reset or FLR, the firmware will disable the MAC,
	 * so it only need to stop phy here.
	 */
	if (test_bit(HCLGE_STATE_RST_HANDLING, &hdev->state)) {
		hclge_pfc_pause_en_cfg(hdev, HCLGE_PFC_TX_RX_DISABLE,
				       HCLGE_PFC_DISABLE);
		if (hdev->reset_type != HNAE3_FUNC_RESET &&
		    hdev->reset_type != HNAE3_FLR_RESET) {
			hclge_mac_stop_phy(hdev);
			hclge_update_link_status(hdev);
			return;
		}
	}

	hclge_reset_tqp(handle);

	hclge_config_mac_tnl_int(hdev, false);

	/* Mac disable */
	hclge_cfg_mac_mode(hdev, false);

	hclge_mac_stop_phy(hdev);

	/* reset tqp stats */
	hclge_comm_reset_tqp_stats(handle);
	hclge_update_link_status(hdev);
}

int hclge_vport_start(struct hclge_vport *vport)
{
	struct hclge_dev *hdev = vport->back;

	set_bit(HCLGE_VPORT_STATE_INITED, &vport->state);
	set_bit(HCLGE_VPORT_STATE_ALIVE, &vport->state);
	set_bit(HCLGE_VPORT_STATE_PROMISC_CHANGE, &vport->state);
	vport->last_active_jiffies = jiffies;
	vport->need_notify = 0;

	if (test_bit(vport->vport_id, hdev->vport_config_block)) {
		if (vport->vport_id) {
			hclge_restore_mac_table_common(vport);
			hclge_restore_vport_vlan_table(vport);
		} else {
			hclge_restore_hw_table(hdev);
		}
	}

	clear_bit(vport->vport_id, hdev->vport_config_block);

	return 0;
}

void hclge_vport_stop(struct hclge_vport *vport)
{
	clear_bit(HCLGE_VPORT_STATE_INITED, &vport->state);
	clear_bit(HCLGE_VPORT_STATE_ALIVE, &vport->state);
	vport->need_notify = 0;
}

static int hclge_client_start(struct hnae3_handle *handle)
{
	struct hclge_vport *vport = hclge_get_vport(handle);

	return hclge_vport_start(vport);
}

static void hclge_client_stop(struct hnae3_handle *handle)
{
	struct hclge_vport *vport = hclge_get_vport(handle);

	hclge_vport_stop(vport);
}

static int hclge_get_mac_vlan_cmd_status(struct hclge_vport *vport,
					 u16 cmdq_resp, u8  resp_code,
					 enum hclge_mac_vlan_tbl_opcode op)
{
	struct hclge_dev *hdev = vport->back;

	if (cmdq_resp) {
		dev_err(&hdev->pdev->dev,
			"cmdq execute failed for get_mac_vlan_cmd_status,status=%u.\n",
			cmdq_resp);
		return -EIO;
	}

	if (op == HCLGE_MAC_VLAN_ADD) {
		if (!resp_code || resp_code == 1)
			return 0;
		else if (resp_code == HCLGE_ADD_UC_OVERFLOW ||
			 resp_code == HCLGE_ADD_MC_OVERFLOW)
			return -ENOSPC;

		dev_err(&hdev->pdev->dev,
			"add mac addr failed for undefined, code=%u.\n",
			resp_code);
		return -EIO;
	} else if (op == HCLGE_MAC_VLAN_REMOVE) {
		if (!resp_code) {
			return 0;
		} else if (resp_code == 1) {
			dev_dbg(&hdev->pdev->dev,
				"remove mac addr failed for miss.\n");
			return -ENOENT;
		}

		dev_err(&hdev->pdev->dev,
			"remove mac addr failed for undefined, code=%u.\n",
			resp_code);
		return -EIO;
	} else if (op == HCLGE_MAC_VLAN_LKUP) {
		if (!resp_code) {
			return 0;
		} else if (resp_code == 1) {
			dev_dbg(&hdev->pdev->dev,
				"lookup mac addr failed for miss.\n");
			return -ENOENT;
		}

		dev_err(&hdev->pdev->dev,
			"lookup mac addr failed for undefined, code=%u.\n",
			resp_code);
		return -EIO;
	}

	dev_err(&hdev->pdev->dev,
		"unknown opcode for get_mac_vlan_cmd_status, opcode=%d.\n", op);

	return -EINVAL;
}

static int hclge_update_desc_vfid(struct hclge_desc *desc, int vfid, bool clr)
{
#define HCLGE_VF_NUM_IN_FIRST_DESC 192

	unsigned int word_num;
	unsigned int bit_num;

	if (vfid > 255 || vfid < 0)
		return -EIO;

	if (vfid >= 0 && vfid < HCLGE_VF_NUM_IN_FIRST_DESC) {
		word_num = vfid / 32;
		bit_num  = vfid % 32;
		if (clr)
			desc[1].data[word_num] &= cpu_to_le32(~(1 << bit_num));
		else
			desc[1].data[word_num] |= cpu_to_le32(1 << bit_num);
	} else {
		word_num = (vfid - HCLGE_VF_NUM_IN_FIRST_DESC) / 32;
		bit_num  = vfid % 32;
		if (clr)
			desc[2].data[word_num] &= cpu_to_le32(~(1 << bit_num));
		else
			desc[2].data[word_num] |= cpu_to_le32(1 << bit_num);
	}

	return 0;
}

static bool hclge_is_all_function_id_zero(struct hclge_desc *desc)
{
#define HCLGE_DESC_NUMBER 3
#define HCLGE_FUNC_NUMBER_PER_DESC 6
	int i, j;

	for (i = 1; i < HCLGE_DESC_NUMBER; i++)
		for (j = 0; j < HCLGE_FUNC_NUMBER_PER_DESC; j++)
			if (desc[i].data[j])
				return false;

	return true;
}

static void hclge_prepare_mac_addr(struct hclge_mac_vlan_tbl_entry_cmd *new_req,
				   const u8 *addr, bool is_mc)
{
	const unsigned char *mac_addr = addr;
	u32 high_val = mac_addr[2] << 16 | (mac_addr[3] << 24) |
		       (mac_addr[0]) | (mac_addr[1] << 8);
	u32 low_val  = mac_addr[4] | (mac_addr[5] << 8);

	hnae3_set_bit(new_req->flags, HCLGE_MAC_VLAN_BIT0_EN_B, 1);
	if (is_mc) {
		hnae3_set_bit(new_req->entry_type, HCLGE_MAC_VLAN_BIT1_EN_B, 1);
		hnae3_set_bit(new_req->mc_mac_en, HCLGE_MAC_VLAN_BIT0_EN_B, 1);
	}

	new_req->mac_addr_hi32 = cpu_to_le32(high_val);
	new_req->mac_addr_lo16 = cpu_to_le16(low_val & 0xffff);
}

static int hclge_remove_mac_vlan_tbl(struct hclge_vport *vport,
				     struct hclge_mac_vlan_tbl_entry_cmd *req)
{
	struct hclge_dev *hdev = vport->back;
	struct hclge_desc desc;
	u8 resp_code;
	u16 retval;
	int ret;

	hclge_cmd_setup_basic_desc(&desc, HCLGE_OPC_MAC_VLAN_REMOVE, false);

	memcpy(desc.data, req, sizeof(struct hclge_mac_vlan_tbl_entry_cmd));

	ret = hclge_cmd_send(&hdev->hw, &desc, 1);
	if (ret) {
		dev_err(&hdev->pdev->dev,
			"del mac addr failed for cmd_send, ret =%d.\n",
			ret);
		return ret;
	}
	resp_code = (le32_to_cpu(desc.data[0]) >> 8) & 0xff;
	retval = le16_to_cpu(desc.retval);

	return hclge_get_mac_vlan_cmd_status(vport, retval, resp_code,
					     HCLGE_MAC_VLAN_REMOVE);
}

static int hclge_lookup_mac_vlan_tbl(struct hclge_vport *vport,
				     struct hclge_mac_vlan_tbl_entry_cmd *req,
				     struct hclge_desc *desc,
				     bool is_mc)
{
	struct hclge_dev *hdev = vport->back;
	u8 resp_code;
	u16 retval;
	int ret;

	hclge_cmd_setup_basic_desc(&desc[0], HCLGE_OPC_MAC_VLAN_ADD, true);
	if (is_mc) {
		desc[0].flag |= cpu_to_le16(HCLGE_COMM_CMD_FLAG_NEXT);
		memcpy(desc[0].data,
		       req,
		       sizeof(struct hclge_mac_vlan_tbl_entry_cmd));
		hclge_cmd_setup_basic_desc(&desc[1],
					   HCLGE_OPC_MAC_VLAN_ADD,
					   true);
		desc[1].flag |= cpu_to_le16(HCLGE_COMM_CMD_FLAG_NEXT);
		hclge_cmd_setup_basic_desc(&desc[2],
					   HCLGE_OPC_MAC_VLAN_ADD,
					   true);
		ret = hclge_cmd_send(&hdev->hw, desc, 3);
	} else {
		memcpy(desc[0].data,
		       req,
		       sizeof(struct hclge_mac_vlan_tbl_entry_cmd));
		ret = hclge_cmd_send(&hdev->hw, desc, 1);
	}
	if (ret) {
		dev_err(&hdev->pdev->dev,
			"lookup mac addr failed for cmd_send, ret =%d.\n",
			ret);
		return ret;
	}
	resp_code = (le32_to_cpu(desc[0].data[0]) >> 8) & 0xff;
	retval = le16_to_cpu(desc[0].retval);

	return hclge_get_mac_vlan_cmd_status(vport, retval, resp_code,
					     HCLGE_MAC_VLAN_LKUP);
}

static int hclge_add_mac_vlan_tbl(struct hclge_vport *vport,
				  struct hclge_mac_vlan_tbl_entry_cmd *req,
				  struct hclge_desc *mc_desc)
{
	struct hclge_dev *hdev = vport->back;
	int cfg_status;
	u8 resp_code;
	u16 retval;
	int ret;

	if (!mc_desc) {
		struct hclge_desc desc;

		hclge_cmd_setup_basic_desc(&desc,
					   HCLGE_OPC_MAC_VLAN_ADD,
					   false);
		memcpy(desc.data, req,
		       sizeof(struct hclge_mac_vlan_tbl_entry_cmd));
		ret = hclge_cmd_send(&hdev->hw, &desc, 1);
		resp_code = (le32_to_cpu(desc.data[0]) >> 8) & 0xff;
		retval = le16_to_cpu(desc.retval);

		cfg_status = hclge_get_mac_vlan_cmd_status(vport, retval,
							   resp_code,
							   HCLGE_MAC_VLAN_ADD);
	} else {
		hclge_comm_cmd_reuse_desc(&mc_desc[0], false);
		mc_desc[0].flag |= cpu_to_le16(HCLGE_COMM_CMD_FLAG_NEXT);
		hclge_comm_cmd_reuse_desc(&mc_desc[1], false);
		mc_desc[1].flag |= cpu_to_le16(HCLGE_COMM_CMD_FLAG_NEXT);
		hclge_comm_cmd_reuse_desc(&mc_desc[2], false);
		mc_desc[2].flag &= cpu_to_le16(~HCLGE_COMM_CMD_FLAG_NEXT);
		memcpy(mc_desc[0].data, req,
		       sizeof(struct hclge_mac_vlan_tbl_entry_cmd));
		ret = hclge_cmd_send(&hdev->hw, mc_desc, 3);
		resp_code = (le32_to_cpu(mc_desc[0].data[0]) >> 8) & 0xff;
		retval = le16_to_cpu(mc_desc[0].retval);

		cfg_status = hclge_get_mac_vlan_cmd_status(vport, retval,
							   resp_code,
							   HCLGE_MAC_VLAN_ADD);
	}

	if (ret) {
		dev_err(&hdev->pdev->dev,
			"add mac addr failed for cmd_send, ret =%d.\n",
			ret);
		return ret;
	}

	return cfg_status;
}

static int hclge_set_umv_space(struct hclge_dev *hdev, u16 space_size,
			       u16 *allocated_size)
{
	struct hclge_umv_spc_alc_cmd *req;
	struct hclge_desc desc;
	int ret;

	req = (struct hclge_umv_spc_alc_cmd *)desc.data;
	hclge_cmd_setup_basic_desc(&desc, HCLGE_OPC_MAC_VLAN_ALLOCATE, false);

	req->space_size = cpu_to_le32(space_size);

	ret = hclge_cmd_send(&hdev->hw, &desc, 1);
	if (ret) {
		dev_err(&hdev->pdev->dev, "failed to set umv space, ret = %d\n",
			ret);
		return ret;
	}

	*allocated_size = le32_to_cpu(desc.data[1]);

	return 0;
}

static int hclge_init_umv_space(struct hclge_dev *hdev)
{
	u16 allocated_size = 0;
	int ret;

	ret = hclge_set_umv_space(hdev, hdev->wanted_umv_size, &allocated_size);
	if (ret)
		return ret;

	if (allocated_size < hdev->wanted_umv_size)
		dev_warn(&hdev->pdev->dev,
			 "failed to alloc umv space, want %u, get %u\n",
			 hdev->wanted_umv_size, allocated_size);

	hdev->max_umv_size = allocated_size;
	hdev->priv_umv_size = hdev->max_umv_size / (hdev->num_alloc_vport + 1);
	hdev->share_umv_size = hdev->priv_umv_size +
			hdev->max_umv_size % (hdev->num_alloc_vport + 1);

	if (hdev->ae_dev->dev_specs.mc_mac_size)
		set_bit(HNAE3_DEV_SUPPORT_MC_MAC_MNG_B, hdev->ae_dev->caps);

	return 0;
}

static void hclge_reset_umv_space(struct hclge_dev *hdev)
{
	struct hclge_vport *vport;
	int i;

	for (i = 0; i < hdev->num_alloc_vport; i++) {
		vport = &hdev->vport[i];
		vport->used_umv_num = 0;
	}

	mutex_lock(&hdev->vport_lock);
	hdev->share_umv_size = hdev->priv_umv_size +
			hdev->max_umv_size % (hdev->num_alloc_vport + 1);
	mutex_unlock(&hdev->vport_lock);

	hdev->used_mc_mac_num = 0;
}

static bool hclge_is_umv_space_full(struct hclge_vport *vport, bool need_lock)
{
	struct hclge_dev *hdev = vport->back;
	bool is_full;

	if (need_lock)
		mutex_lock(&hdev->vport_lock);

	is_full = (vport->used_umv_num >= hdev->priv_umv_size &&
		   hdev->share_umv_size == 0);

	if (need_lock)
		mutex_unlock(&hdev->vport_lock);

	return is_full;
}

static void hclge_update_umv_space(struct hclge_vport *vport, bool is_free)
{
	struct hclge_dev *hdev = vport->back;

	if (is_free) {
		if (vport->used_umv_num > hdev->priv_umv_size)
			hdev->share_umv_size++;

		if (vport->used_umv_num > 0)
			vport->used_umv_num--;
	} else {
		if (vport->used_umv_num >= hdev->priv_umv_size &&
		    hdev->share_umv_size > 0)
			hdev->share_umv_size--;
		vport->used_umv_num++;
	}
}

static struct hclge_mac_node *hclge_find_mac_node(struct list_head *list,
						  const u8 *mac_addr)
{
	struct hclge_mac_node *mac_node, *tmp;

	list_for_each_entry_safe(mac_node, tmp, list, node)
		if (ether_addr_equal(mac_addr, mac_node->mac_addr))
			return mac_node;

	return NULL;
}

static void hclge_update_mac_node(struct hclge_mac_node *mac_node,
				  enum HCLGE_MAC_NODE_STATE state)
{
	switch (state) {
	/* from set_rx_mode or tmp_add_list */
	case HCLGE_MAC_TO_ADD:
		if (mac_node->state == HCLGE_MAC_TO_DEL)
			mac_node->state = HCLGE_MAC_ACTIVE;
		break;
	/* only from set_rx_mode */
	case HCLGE_MAC_TO_DEL:
		if (mac_node->state == HCLGE_MAC_TO_ADD) {
			list_del(&mac_node->node);
			kfree(mac_node);
		} else {
			mac_node->state = HCLGE_MAC_TO_DEL;
		}
		break;
	/* only from tmp_add_list, the mac_node->state won't be
	 * ACTIVE.
	 */
	case HCLGE_MAC_ACTIVE:
		if (mac_node->state == HCLGE_MAC_TO_ADD)
			mac_node->state = HCLGE_MAC_ACTIVE;

		break;
	}
}

int hclge_update_mac_list(struct hclge_vport *vport,
			  enum HCLGE_MAC_NODE_STATE state,
			  enum HCLGE_MAC_ADDR_TYPE mac_type,
			  const unsigned char *addr)
{
	char format_mac_addr[HNAE3_FORMAT_MAC_ADDR_LEN];
	struct hclge_dev *hdev = vport->back;
	struct hclge_mac_node *mac_node;
	struct list_head *list;

	list = (mac_type == HCLGE_MAC_ADDR_UC) ?
		&vport->uc_mac_list : &vport->mc_mac_list;

	spin_lock_bh(&vport->mac_list_lock);

	/* if the mac addr is already in the mac list, no need to add a new
	 * one into it, just check the mac addr state, convert it to a new
	 * state, or just remove it, or do nothing.
	 */
	mac_node = hclge_find_mac_node(list, addr);
	if (mac_node) {
		hclge_update_mac_node(mac_node, state);
		spin_unlock_bh(&vport->mac_list_lock);
		set_bit(HCLGE_VPORT_STATE_MAC_TBL_CHANGE, &vport->state);
		return 0;
	}

	/* if this address is never added, unnecessary to delete */
	if (state == HCLGE_MAC_TO_DEL) {
		spin_unlock_bh(&vport->mac_list_lock);
		hnae3_format_mac_addr(format_mac_addr, addr);
		dev_err(&hdev->pdev->dev,
			"failed to delete address %s from mac list\n",
			format_mac_addr);
		return -ENOENT;
	}

	mac_node = kzalloc(sizeof(*mac_node), GFP_ATOMIC);
	if (!mac_node) {
		spin_unlock_bh(&vport->mac_list_lock);
		return -ENOMEM;
	}

	set_bit(HCLGE_VPORT_STATE_MAC_TBL_CHANGE, &vport->state);

	mac_node->state = state;
	ether_addr_copy(mac_node->mac_addr, addr);
	list_add_tail(&mac_node->node, list);

	spin_unlock_bh(&vport->mac_list_lock);

	return 0;
}

static int hclge_add_uc_addr(struct hnae3_handle *handle,
			     const unsigned char *addr)
{
	struct hclge_vport *vport = hclge_get_vport(handle);

	return hclge_update_mac_list(vport, HCLGE_MAC_TO_ADD, HCLGE_MAC_ADDR_UC,
				     addr);
}

int hclge_add_uc_addr_common(struct hclge_vport *vport,
			     const unsigned char *addr)
{
	char format_mac_addr[HNAE3_FORMAT_MAC_ADDR_LEN];
	struct hclge_dev *hdev = vport->back;
	struct hclge_mac_vlan_tbl_entry_cmd req;
	struct hclge_desc desc;
	u16 egress_port = 0;
	int ret;

	/* mac addr check */
	if (is_zero_ether_addr(addr) ||
	    is_broadcast_ether_addr(addr) ||
	    is_multicast_ether_addr(addr)) {
		hnae3_format_mac_addr(format_mac_addr, addr);
		dev_err(&hdev->pdev->dev,
			"Set_uc mac err! invalid mac:%s. is_zero:%d,is_br=%d,is_mul=%d\n",
			 format_mac_addr, is_zero_ether_addr(addr),
			 is_broadcast_ether_addr(addr),
			 is_multicast_ether_addr(addr));
		return -EINVAL;
	}

	memset(&req, 0, sizeof(req));

	hnae3_set_field(egress_port, HCLGE_MAC_EPORT_VFID_M,
			HCLGE_MAC_EPORT_VFID_S, vport->vport_id);

	req.egress_port = cpu_to_le16(egress_port);

	hclge_prepare_mac_addr(&req, addr, false);

	/* Lookup the mac address in the mac_vlan table, and add
	 * it if the entry is inexistent. Repeated unicast entry
	 * is not allowed in the mac vlan table.
	 */
	ret = hclge_lookup_mac_vlan_tbl(vport, &req, &desc, false);
	if (ret == -ENOENT) {
		mutex_lock(&hdev->vport_lock);
		if (!hclge_is_umv_space_full(vport, false)) {
			ret = hclge_add_mac_vlan_tbl(vport, &req, NULL);
			if (!ret)
				hclge_update_umv_space(vport, false);
			mutex_unlock(&hdev->vport_lock);
			return ret;
		}
		mutex_unlock(&hdev->vport_lock);

		if (!(vport->overflow_promisc_flags & HNAE3_OVERFLOW_UPE))
			dev_err(&hdev->pdev->dev, "UC MAC table full(%u)\n",
				hdev->priv_umv_size);

		return -ENOSPC;
	}

	/* check if we just hit the duplicate */
	if (!ret)
		return -EEXIST;

	return ret;
}

static int hclge_rm_uc_addr(struct hnae3_handle *handle,
			    const unsigned char *addr)
{
	struct hclge_vport *vport = hclge_get_vport(handle);

	return hclge_update_mac_list(vport, HCLGE_MAC_TO_DEL, HCLGE_MAC_ADDR_UC,
				     addr);
}

int hclge_rm_uc_addr_common(struct hclge_vport *vport,
			    const unsigned char *addr)
{
	char format_mac_addr[HNAE3_FORMAT_MAC_ADDR_LEN];
	struct hclge_dev *hdev = vport->back;
	struct hclge_mac_vlan_tbl_entry_cmd req;
	int ret;

	/* mac addr check */
	if (is_zero_ether_addr(addr) ||
	    is_broadcast_ether_addr(addr) ||
	    is_multicast_ether_addr(addr)) {
		hnae3_format_mac_addr(format_mac_addr, addr);
		dev_dbg(&hdev->pdev->dev, "Remove mac err! invalid mac:%s.\n",
			format_mac_addr);
		return -EINVAL;
	}

	memset(&req, 0, sizeof(req));
	hnae3_set_bit(req.entry_type, HCLGE_MAC_VLAN_BIT0_EN_B, 0);
	hclge_prepare_mac_addr(&req, addr, false);
	ret = hclge_remove_mac_vlan_tbl(vport, &req);
	if (!ret || ret == -ENOENT) {
		mutex_lock(&hdev->vport_lock);
		hclge_update_umv_space(vport, true);
		mutex_unlock(&hdev->vport_lock);
		return 0;
	}

	return ret;
}

static int hclge_add_mc_addr(struct hnae3_handle *handle,
			     const unsigned char *addr)
{
	struct hclge_vport *vport = hclge_get_vport(handle);

	return hclge_update_mac_list(vport, HCLGE_MAC_TO_ADD, HCLGE_MAC_ADDR_MC,
				     addr);
}

int hclge_add_mc_addr_common(struct hclge_vport *vport,
			     const unsigned char *addr)
{
	char format_mac_addr[HNAE3_FORMAT_MAC_ADDR_LEN];
	struct hclge_dev *hdev = vport->back;
	struct hclge_mac_vlan_tbl_entry_cmd req;
	struct hclge_desc desc[3];
	bool is_new_addr = false;
	int status;

	/* mac addr check */
	if (!is_multicast_ether_addr(addr)) {
		hnae3_format_mac_addr(format_mac_addr, addr);
		dev_err(&hdev->pdev->dev,
			"Add mc mac err! invalid mac:%s.\n",
			 format_mac_addr);
		return -EINVAL;
	}
	memset(&req, 0, sizeof(req));
	hclge_prepare_mac_addr(&req, addr, true);
	status = hclge_lookup_mac_vlan_tbl(vport, &req, desc, true);
	if (status) {
		if (hnae3_ae_dev_mc_mac_mng_supported(hdev->ae_dev) &&
		    hdev->used_mc_mac_num >=
		    hdev->ae_dev->dev_specs.mc_mac_size)
			goto err_no_space;

		is_new_addr = true;

		/* This mac addr do not exist, add new entry for it */
		memset(desc[0].data, 0, sizeof(desc[0].data));
		memset(desc[1].data, 0, sizeof(desc[0].data));
		memset(desc[2].data, 0, sizeof(desc[0].data));
	}
	status = hclge_update_desc_vfid(desc, vport->vport_id, false);
	if (status)
		return status;
	status = hclge_add_mac_vlan_tbl(vport, &req, desc);
	if (status == -ENOSPC)
		goto err_no_space;
	else if (!status && is_new_addr)
		hdev->used_mc_mac_num++;

	return status;

err_no_space:
	/* if already overflow, not to print each time */
	if (!(vport->overflow_promisc_flags & HNAE3_OVERFLOW_MPE)) {
		vport->overflow_promisc_flags |= HNAE3_OVERFLOW_MPE;
		dev_err(&hdev->pdev->dev, "mc mac vlan table is full\n");
	}

	return -ENOSPC;
}

static int hclge_rm_mc_addr(struct hnae3_handle *handle,
			    const unsigned char *addr)
{
	struct hclge_vport *vport = hclge_get_vport(handle);

	return hclge_update_mac_list(vport, HCLGE_MAC_TO_DEL, HCLGE_MAC_ADDR_MC,
				     addr);
}

int hclge_rm_mc_addr_common(struct hclge_vport *vport,
			    const unsigned char *addr)
{
	char format_mac_addr[HNAE3_FORMAT_MAC_ADDR_LEN];
	struct hclge_dev *hdev = vport->back;
	struct hclge_mac_vlan_tbl_entry_cmd req;
	enum hclge_comm_cmd_status status;
	struct hclge_desc desc[3];

	/* mac addr check */
	if (!is_multicast_ether_addr(addr)) {
		hnae3_format_mac_addr(format_mac_addr, addr);
		dev_dbg(&hdev->pdev->dev,
			"Remove mc mac err! invalid mac:%s.\n",
			 format_mac_addr);
		return -EINVAL;
	}

	memset(&req, 0, sizeof(req));
	hclge_prepare_mac_addr(&req, addr, true);
	status = hclge_lookup_mac_vlan_tbl(vport, &req, desc, true);
	if (!status) {
		/* This mac addr exist, remove this handle's VFID for it */
		status = hclge_update_desc_vfid(desc, vport->vport_id, true);
		if (status)
			return status;

		if (hclge_is_all_function_id_zero(desc)) {
			/* All the vfid is zero, so need to delete this entry */
			status = hclge_remove_mac_vlan_tbl(vport, &req);
			if (!status)
				hdev->used_mc_mac_num--;
		} else {
			/* Not all the vfid is zero, update the vfid */
			status = hclge_add_mac_vlan_tbl(vport, &req, desc);
		}
	} else if (status == -ENOENT) {
		status = 0;
	}

	return status;
}

static void hclge_sync_vport_mac_list(struct hclge_vport *vport,
				      struct list_head *list,
				      enum HCLGE_MAC_ADDR_TYPE mac_type)
{
	int (*sync)(struct hclge_vport *vport, const unsigned char *addr);
	struct hclge_mac_node *mac_node, *tmp;
	int ret;

	if (mac_type == HCLGE_MAC_ADDR_UC)
		sync = hclge_add_uc_addr_common;
	else
		sync = hclge_add_mc_addr_common;

	list_for_each_entry_safe(mac_node, tmp, list, node) {
		ret = sync(vport, mac_node->mac_addr);
		if (!ret) {
			mac_node->state = HCLGE_MAC_ACTIVE;
		} else {
			set_bit(HCLGE_VPORT_STATE_MAC_TBL_CHANGE,
				&vport->state);

			/* If one unicast mac address is existing in hardware,
			 * we need to try whether other unicast mac addresses
			 * are new addresses that can be added.
			 * Multicast mac address can be reusable, even though
			 * there is no space to add new multicast mac address,
			 * we should check whether other mac addresses are
			 * existing in hardware for reuse.
			 */
			if ((mac_type == HCLGE_MAC_ADDR_UC && ret != -EEXIST) ||
			    (mac_type == HCLGE_MAC_ADDR_MC && ret != -ENOSPC))
				break;
		}
	}
}

static void hclge_unsync_vport_mac_list(struct hclge_vport *vport,
					struct list_head *list,
					enum HCLGE_MAC_ADDR_TYPE mac_type)
{
	int (*unsync)(struct hclge_vport *vport, const unsigned char *addr);
	struct hclge_mac_node *mac_node, *tmp;
	int ret;

	if (mac_type == HCLGE_MAC_ADDR_UC)
		unsync = hclge_rm_uc_addr_common;
	else
		unsync = hclge_rm_mc_addr_common;

	list_for_each_entry_safe(mac_node, tmp, list, node) {
		ret = unsync(vport, mac_node->mac_addr);
		if (!ret || ret == -ENOENT) {
			list_del(&mac_node->node);
			kfree(mac_node);
		} else {
			set_bit(HCLGE_VPORT_STATE_MAC_TBL_CHANGE,
				&vport->state);
			break;
		}
	}
}

static bool hclge_sync_from_add_list(struct list_head *add_list,
				     struct list_head *mac_list)
{
	struct hclge_mac_node *mac_node, *tmp, *new_node;
	bool all_added = true;

	list_for_each_entry_safe(mac_node, tmp, add_list, node) {
		if (mac_node->state == HCLGE_MAC_TO_ADD)
			all_added = false;

		/* if the mac address from tmp_add_list is not in the
		 * uc/mc_mac_list, it means have received a TO_DEL request
		 * during the time window of adding the mac address into mac
		 * table. if mac_node state is ACTIVE, then change it to TO_DEL,
		 * then it will be removed at next time. else it must be TO_ADD,
		 * this address hasn't been added into mac table,
		 * so just remove the mac node.
		 */
		new_node = hclge_find_mac_node(mac_list, mac_node->mac_addr);
		if (new_node) {
			hclge_update_mac_node(new_node, mac_node->state);
			list_del(&mac_node->node);
			kfree(mac_node);
		} else if (mac_node->state == HCLGE_MAC_ACTIVE) {
			mac_node->state = HCLGE_MAC_TO_DEL;
			list_move_tail(&mac_node->node, mac_list);
		} else {
			list_del(&mac_node->node);
			kfree(mac_node);
		}
	}

	return all_added;
}

static void hclge_sync_from_del_list(struct list_head *del_list,
				     struct list_head *mac_list)
{
	struct hclge_mac_node *mac_node, *tmp, *new_node;

	list_for_each_entry_safe(mac_node, tmp, del_list, node) {
		new_node = hclge_find_mac_node(mac_list, mac_node->mac_addr);
		if (new_node) {
			/* If the mac addr exists in the mac list, it means
			 * received a new TO_ADD request during the time window
			 * of configuring the mac address. For the mac node
			 * state is TO_ADD, and the address is already in the
			 * in the hardware(due to delete fail), so we just need
			 * to change the mac node state to ACTIVE.
			 */
			new_node->state = HCLGE_MAC_ACTIVE;
			list_del(&mac_node->node);
			kfree(mac_node);
		} else {
			list_move_tail(&mac_node->node, mac_list);
		}
	}
}

static void hclge_update_overflow_flags(struct hclge_vport *vport,
					enum HCLGE_MAC_ADDR_TYPE mac_type,
					bool is_all_added)
{
	if (mac_type == HCLGE_MAC_ADDR_UC) {
		if (is_all_added)
			vport->overflow_promisc_flags &= ~HNAE3_OVERFLOW_UPE;
		else if (hclge_is_umv_space_full(vport, true))
			vport->overflow_promisc_flags |= HNAE3_OVERFLOW_UPE;
	} else {
		if (is_all_added)
			vport->overflow_promisc_flags &= ~HNAE3_OVERFLOW_MPE;
		else
			vport->overflow_promisc_flags |= HNAE3_OVERFLOW_MPE;
	}
}

static void hclge_sync_vport_mac_table(struct hclge_vport *vport,
				       enum HCLGE_MAC_ADDR_TYPE mac_type)
{
	struct hclge_mac_node *mac_node, *tmp, *new_node;
	struct list_head tmp_add_list, tmp_del_list;
	struct list_head *list;
	bool all_added;

	INIT_LIST_HEAD(&tmp_add_list);
	INIT_LIST_HEAD(&tmp_del_list);

	/* move the mac addr to the tmp_add_list and tmp_del_list, then
	 * we can add/delete these mac addr outside the spin lock
	 */
	list = (mac_type == HCLGE_MAC_ADDR_UC) ?
		&vport->uc_mac_list : &vport->mc_mac_list;

	spin_lock_bh(&vport->mac_list_lock);

	list_for_each_entry_safe(mac_node, tmp, list, node) {
		switch (mac_node->state) {
		case HCLGE_MAC_TO_DEL:
			list_move_tail(&mac_node->node, &tmp_del_list);
			break;
		case HCLGE_MAC_TO_ADD:
			new_node = kzalloc(sizeof(*new_node), GFP_ATOMIC);
			if (!new_node)
				goto stop_traverse;
			ether_addr_copy(new_node->mac_addr, mac_node->mac_addr);
			new_node->state = mac_node->state;
			list_add_tail(&new_node->node, &tmp_add_list);
			break;
		default:
			break;
		}
	}

stop_traverse:
	spin_unlock_bh(&vport->mac_list_lock);

	/* delete first, in order to get max mac table space for adding */
	hclge_unsync_vport_mac_list(vport, &tmp_del_list, mac_type);
	hclge_sync_vport_mac_list(vport, &tmp_add_list, mac_type);

	/* if some mac addresses were added/deleted fail, move back to the
	 * mac_list, and retry at next time.
	 */
	spin_lock_bh(&vport->mac_list_lock);

	hclge_sync_from_del_list(&tmp_del_list, list);
	all_added = hclge_sync_from_add_list(&tmp_add_list, list);

	spin_unlock_bh(&vport->mac_list_lock);

	hclge_update_overflow_flags(vport, mac_type, all_added);
}

static bool hclge_need_sync_mac_table(struct hclge_vport *vport)
{
	struct hclge_dev *hdev = vport->back;

	if (test_bit(vport->vport_id, hdev->vport_config_block))
		return false;

	if (test_and_clear_bit(HCLGE_VPORT_STATE_MAC_TBL_CHANGE, &vport->state))
		return true;

	return false;
}

static void hclge_sync_mac_table(struct hclge_dev *hdev)
{
	int i;

	for (i = 0; i < hdev->num_alloc_vport; i++) {
		struct hclge_vport *vport = &hdev->vport[i];

		if (!hclge_need_sync_mac_table(vport))
			continue;

		hclge_sync_vport_mac_table(vport, HCLGE_MAC_ADDR_UC);
		hclge_sync_vport_mac_table(vport, HCLGE_MAC_ADDR_MC);
	}
}

static void hclge_build_del_list(struct list_head *list,
				 bool is_del_list,
				 struct list_head *tmp_del_list)
{
	struct hclge_mac_node *mac_cfg, *tmp;

	list_for_each_entry_safe(mac_cfg, tmp, list, node) {
		switch (mac_cfg->state) {
		case HCLGE_MAC_TO_DEL:
		case HCLGE_MAC_ACTIVE:
			list_move_tail(&mac_cfg->node, tmp_del_list);
			break;
		case HCLGE_MAC_TO_ADD:
			if (is_del_list) {
				list_del(&mac_cfg->node);
				kfree(mac_cfg);
			}
			break;
		}
	}
}

static void hclge_unsync_del_list(struct hclge_vport *vport,
				  int (*unsync)(struct hclge_vport *vport,
						const unsigned char *addr),
				  bool is_del_list,
				  struct list_head *tmp_del_list)
{
	struct hclge_mac_node *mac_cfg, *tmp;
	int ret;

	list_for_each_entry_safe(mac_cfg, tmp, tmp_del_list, node) {
		ret = unsync(vport, mac_cfg->mac_addr);
		if (!ret || ret == -ENOENT) {
			/* clear all mac addr from hardware, but remain these
			 * mac addr in the mac list, and restore them after
			 * vf reset finished.
			 */
			if (!is_del_list &&
			    mac_cfg->state == HCLGE_MAC_ACTIVE) {
				mac_cfg->state = HCLGE_MAC_TO_ADD;
			} else {
				list_del(&mac_cfg->node);
				kfree(mac_cfg);
			}
		} else if (is_del_list) {
			mac_cfg->state = HCLGE_MAC_TO_DEL;
		}
	}
}

void hclge_rm_vport_all_mac_table(struct hclge_vport *vport, bool is_del_list,
				  enum HCLGE_MAC_ADDR_TYPE mac_type)
{
	int (*unsync)(struct hclge_vport *vport, const unsigned char *addr);
	struct hclge_dev *hdev = vport->back;
	struct list_head tmp_del_list, *list;

	if (mac_type == HCLGE_MAC_ADDR_UC) {
		list = &vport->uc_mac_list;
		unsync = hclge_rm_uc_addr_common;
	} else {
		list = &vport->mc_mac_list;
		unsync = hclge_rm_mc_addr_common;
	}

	INIT_LIST_HEAD(&tmp_del_list);

	if (!is_del_list)
		set_bit(vport->vport_id, hdev->vport_config_block);

	spin_lock_bh(&vport->mac_list_lock);

	hclge_build_del_list(list, is_del_list, &tmp_del_list);

	spin_unlock_bh(&vport->mac_list_lock);

	hclge_unsync_del_list(vport, unsync, is_del_list, &tmp_del_list);

	spin_lock_bh(&vport->mac_list_lock);

	hclge_sync_from_del_list(&tmp_del_list, list);

	spin_unlock_bh(&vport->mac_list_lock);
}

/* remove all mac address when uninitailize */
static void hclge_uninit_vport_mac_list(struct hclge_vport *vport,
					enum HCLGE_MAC_ADDR_TYPE mac_type)
{
	struct hclge_mac_node *mac_node, *tmp;
	struct hclge_dev *hdev = vport->back;
	struct list_head tmp_del_list, *list;

	INIT_LIST_HEAD(&tmp_del_list);

	list = (mac_type == HCLGE_MAC_ADDR_UC) ?
		&vport->uc_mac_list : &vport->mc_mac_list;

	spin_lock_bh(&vport->mac_list_lock);

	list_for_each_entry_safe(mac_node, tmp, list, node) {
		switch (mac_node->state) {
		case HCLGE_MAC_TO_DEL:
		case HCLGE_MAC_ACTIVE:
			list_move_tail(&mac_node->node, &tmp_del_list);
			break;
		case HCLGE_MAC_TO_ADD:
			list_del(&mac_node->node);
			kfree(mac_node);
			break;
		}
	}

	spin_unlock_bh(&vport->mac_list_lock);

	hclge_unsync_vport_mac_list(vport, &tmp_del_list, mac_type);

	if (!list_empty(&tmp_del_list))
		dev_warn(&hdev->pdev->dev,
			 "uninit %s mac list for vport %u not completely.\n",
			 mac_type == HCLGE_MAC_ADDR_UC ? "uc" : "mc",
			 vport->vport_id);

	list_for_each_entry_safe(mac_node, tmp, &tmp_del_list, node) {
		list_del(&mac_node->node);
		kfree(mac_node);
	}
}

static void hclge_uninit_mac_table(struct hclge_dev *hdev)
{
	struct hclge_vport *vport;
	int i;

	for (i = 0; i < hdev->num_alloc_vport; i++) {
		vport = &hdev->vport[i];
		hclge_uninit_vport_mac_list(vport, HCLGE_MAC_ADDR_UC);
		hclge_uninit_vport_mac_list(vport, HCLGE_MAC_ADDR_MC);
	}
}

static int hclge_get_mac_ethertype_cmd_status(struct hclge_dev *hdev,
					      u16 cmdq_resp, u8 resp_code)
{
#define HCLGE_ETHERTYPE_SUCCESS_ADD		0
#define HCLGE_ETHERTYPE_ALREADY_ADD		1
#define HCLGE_ETHERTYPE_MGR_TBL_OVERFLOW	2
#define HCLGE_ETHERTYPE_KEY_CONFLICT		3

	int return_status;

	if (cmdq_resp) {
		dev_err(&hdev->pdev->dev,
			"cmdq execute failed for get_mac_ethertype_cmd_status, status=%u.\n",
			cmdq_resp);
		return -EIO;
	}

	switch (resp_code) {
	case HCLGE_ETHERTYPE_SUCCESS_ADD:
	case HCLGE_ETHERTYPE_ALREADY_ADD:
		return_status = 0;
		break;
	case HCLGE_ETHERTYPE_MGR_TBL_OVERFLOW:
		dev_err(&hdev->pdev->dev,
			"add mac ethertype failed for manager table overflow.\n");
		return_status = -EIO;
		break;
	case HCLGE_ETHERTYPE_KEY_CONFLICT:
		dev_err(&hdev->pdev->dev,
			"add mac ethertype failed for key conflict.\n");
		return_status = -EIO;
		break;
	default:
		dev_err(&hdev->pdev->dev,
			"add mac ethertype failed for undefined, code=%u.\n",
			resp_code);
		return_status = -EIO;
	}

	return return_status;
}

static int hclge_set_vf_mac(struct hnae3_handle *handle, int vf,
			    u8 *mac_addr)
{
	struct hclge_vport *vport = hclge_get_vport(handle);
	char format_mac_addr[HNAE3_FORMAT_MAC_ADDR_LEN];
	struct hclge_dev *hdev = vport->back;

	vport = hclge_get_vf_vport(hdev, vf);
	if (!vport)
		return -EINVAL;

	hnae3_format_mac_addr(format_mac_addr, mac_addr);
	if (ether_addr_equal(mac_addr, vport->vf_info.mac)) {
		dev_info(&hdev->pdev->dev,
			 "Specified MAC(=%s) is same as before, no change committed!\n",
			 format_mac_addr);
		return 0;
	}

	ether_addr_copy(vport->vf_info.mac, mac_addr);

	/* there is a timewindow for PF to know VF unalive, it may
	 * cause send mailbox fail, but it doesn't matter, VF will
	 * query it when reinit.
	 */
	if (test_bit(HCLGE_VPORT_STATE_ALIVE, &vport->state)) {
		dev_info(&hdev->pdev->dev,
			 "MAC of VF %d has been set to %s, and it will be reinitialized!\n",
			 vf, format_mac_addr);
		(void)hclge_inform_reset_assert_to_vf(vport);
		return 0;
	}

	dev_info(&hdev->pdev->dev,
		 "MAC of VF %d has been set to %s, will be active after VF reset\n",
		 vf, format_mac_addr);
	return 0;
}

static int hclge_add_mgr_tbl(struct hclge_dev *hdev,
			     const struct hclge_mac_mgr_tbl_entry_cmd *req)
{
	struct hclge_desc desc;
	u8 resp_code;
	u16 retval;
	int ret;

	hclge_cmd_setup_basic_desc(&desc, HCLGE_OPC_MAC_ETHTYPE_ADD, false);
	memcpy(desc.data, req, sizeof(struct hclge_mac_mgr_tbl_entry_cmd));

	ret = hclge_cmd_send(&hdev->hw, &desc, 1);
	if (ret) {
		dev_err(&hdev->pdev->dev,
			"add mac ethertype failed for cmd_send, ret =%d.\n",
			ret);
		return ret;
	}

	resp_code = (le32_to_cpu(desc.data[0]) >> 8) & 0xff;
	retval = le16_to_cpu(desc.retval);

	return hclge_get_mac_ethertype_cmd_status(hdev, retval, resp_code);
}

static int init_mgr_tbl(struct hclge_dev *hdev)
{
	int ret;
	int i;

	for (i = 0; i < ARRAY_SIZE(hclge_mgr_table); i++) {
		ret = hclge_add_mgr_tbl(hdev, &hclge_mgr_table[i]);
		if (ret) {
			dev_err(&hdev->pdev->dev,
				"add mac ethertype failed, ret =%d.\n",
				ret);
			return ret;
		}
	}

	return 0;
}

static void hclge_get_mac_addr(struct hnae3_handle *handle, u8 *p)
{
	struct hclge_vport *vport = hclge_get_vport(handle);
	struct hclge_dev *hdev = vport->back;

	ether_addr_copy(p, hdev->hw.mac.mac_addr);
}

int hclge_update_mac_node_for_dev_addr(struct hclge_vport *vport,
				       const u8 *old_addr, const u8 *new_addr)
{
	struct list_head *list = &vport->uc_mac_list;
	struct hclge_mac_node *old_node, *new_node;

	new_node = hclge_find_mac_node(list, new_addr);
	if (!new_node) {
		new_node = kzalloc(sizeof(*new_node), GFP_ATOMIC);
		if (!new_node)
			return -ENOMEM;

		new_node->state = HCLGE_MAC_TO_ADD;
		ether_addr_copy(new_node->mac_addr, new_addr);
		list_add(&new_node->node, list);
	} else {
		if (new_node->state == HCLGE_MAC_TO_DEL)
			new_node->state = HCLGE_MAC_ACTIVE;

		/* make sure the new addr is in the list head, avoid dev
		 * addr may be not re-added into mac table for the umv space
		 * limitation after global/imp reset which will clear mac
		 * table by hardware.
		 */
		list_move(&new_node->node, list);
	}

	if (old_addr && !ether_addr_equal(old_addr, new_addr)) {
		old_node = hclge_find_mac_node(list, old_addr);
		if (old_node) {
			if (old_node->state == HCLGE_MAC_TO_ADD) {
				list_del(&old_node->node);
				kfree(old_node);
			} else {
				old_node->state = HCLGE_MAC_TO_DEL;
			}
		}
	}

	set_bit(HCLGE_VPORT_STATE_MAC_TBL_CHANGE, &vport->state);

	return 0;
}

static int hclge_set_mac_addr(struct hnae3_handle *handle, const void *p,
			      bool is_first)
{
	const unsigned char *new_addr = (const unsigned char *)p;
	struct hclge_vport *vport = hclge_get_vport(handle);
	char format_mac_addr[HNAE3_FORMAT_MAC_ADDR_LEN];
	struct hclge_dev *hdev = vport->back;
	unsigned char *old_addr = NULL;
	int ret;

	/* mac addr check */
	if (is_zero_ether_addr(new_addr) ||
	    is_broadcast_ether_addr(new_addr) ||
	    is_multicast_ether_addr(new_addr)) {
		hnae3_format_mac_addr(format_mac_addr, new_addr);
		dev_err(&hdev->pdev->dev,
			"change uc mac err! invalid mac: %s.\n",
			 format_mac_addr);
		return -EINVAL;
	}

	ret = hclge_pause_addr_cfg(hdev, new_addr);
	if (ret) {
		dev_err(&hdev->pdev->dev,
			"failed to configure mac pause address, ret = %d\n",
			ret);
		return ret;
	}

	if (!is_first)
		old_addr = hdev->hw.mac.mac_addr;

	spin_lock_bh(&vport->mac_list_lock);
	ret = hclge_update_mac_node_for_dev_addr(vport, old_addr, new_addr);
	if (ret) {
		hnae3_format_mac_addr(format_mac_addr, new_addr);
		dev_err(&hdev->pdev->dev,
			"failed to change the mac addr:%s, ret = %d\n",
			format_mac_addr, ret);
		spin_unlock_bh(&vport->mac_list_lock);

		if (!is_first)
			hclge_pause_addr_cfg(hdev, old_addr);

		return ret;
	}
	/* we must update dev addr with spin lock protect, preventing dev addr
	 * being removed by set_rx_mode path.
	 */
	ether_addr_copy(hdev->hw.mac.mac_addr, new_addr);
	spin_unlock_bh(&vport->mac_list_lock);

	hclge_task_schedule(hdev, 0);

	return 0;
}

static int hclge_mii_ioctl(struct hclge_dev *hdev, struct ifreq *ifr, int cmd)
{
	struct mii_ioctl_data *data = if_mii(ifr);

	if (!hnae3_dev_phy_imp_supported(hdev))
		return -EOPNOTSUPP;

	switch (cmd) {
	case SIOCGMIIPHY:
		data->phy_id = hdev->hw.mac.phy_addr;
		/* this command reads phy id and register at the same time */
		fallthrough;
	case SIOCGMIIREG:
		data->val_out = hclge_read_phy_reg(hdev, data->reg_num);
		return 0;

	case SIOCSMIIREG:
		return hclge_write_phy_reg(hdev, data->reg_num, data->val_in);
	default:
		return -EOPNOTSUPP;
	}
}

static int hclge_do_ioctl(struct hnae3_handle *handle, struct ifreq *ifr,
			  int cmd)
{
	struct hclge_vport *vport = hclge_get_vport(handle);
	struct hclge_dev *hdev = vport->back;

	switch (cmd) {
	case SIOCGHWTSTAMP:
		return hclge_ptp_get_cfg(hdev, ifr);
	case SIOCSHWTSTAMP:
		return hclge_ptp_set_cfg(hdev, ifr);
	default:
		if (!hdev->hw.mac.phydev)
			return hclge_mii_ioctl(hdev, ifr, cmd);
	}

	return phy_mii_ioctl(hdev->hw.mac.phydev, ifr, cmd);
}

static int hclge_set_port_vlan_filter_bypass(struct hclge_dev *hdev, u8 vf_id,
					     bool bypass_en)
{
	struct hclge_port_vlan_filter_bypass_cmd *req;
	struct hclge_desc desc;
	int ret;

	hclge_cmd_setup_basic_desc(&desc, HCLGE_OPC_PORT_VLAN_BYPASS, false);
	req = (struct hclge_port_vlan_filter_bypass_cmd *)desc.data;
	req->vf_id = vf_id;
	hnae3_set_bit(req->bypass_state, HCLGE_INGRESS_BYPASS_B,
		      bypass_en ? 1 : 0);

	ret = hclge_cmd_send(&hdev->hw, &desc, 1);
	if (ret)
		dev_err(&hdev->pdev->dev,
			"failed to set vport%u port vlan filter bypass state, ret = %d.\n",
			vf_id, ret);

	return ret;
}

static int hclge_set_vlan_filter_ctrl(struct hclge_dev *hdev, u8 vlan_type,
				      u8 fe_type, bool filter_en, u8 vf_id)
{
	struct hclge_vlan_filter_ctrl_cmd *req;
	struct hclge_desc desc;
	int ret;

	/* read current vlan filter parameter */
	hclge_cmd_setup_basic_desc(&desc, HCLGE_OPC_VLAN_FILTER_CTRL, true);
	req = (struct hclge_vlan_filter_ctrl_cmd *)desc.data;
	req->vlan_type = vlan_type;
	req->vf_id = vf_id;

	ret = hclge_cmd_send(&hdev->hw, &desc, 1);
	if (ret) {
		dev_err(&hdev->pdev->dev, "failed to get vport%u vlan filter config, ret = %d.\n",
			vf_id, ret);
		return ret;
	}

	/* modify and write new config parameter */
	hclge_comm_cmd_reuse_desc(&desc, false);
	req->vlan_fe = filter_en ?
			(req->vlan_fe | fe_type) : (req->vlan_fe & ~fe_type);

	ret = hclge_cmd_send(&hdev->hw, &desc, 1);
	if (ret)
		dev_err(&hdev->pdev->dev, "failed to set vport%u vlan filter, ret = %d.\n",
			vf_id, ret);

	return ret;
}

static int hclge_set_vport_vlan_filter(struct hclge_vport *vport, bool enable)
{
	struct hclge_dev *hdev = vport->back;
	struct hnae3_ae_dev *ae_dev = hdev->ae_dev;
	int ret;

	if (hdev->ae_dev->dev_version < HNAE3_DEVICE_VERSION_V2)
		return hclge_set_vlan_filter_ctrl(hdev, HCLGE_FILTER_TYPE_VF,
						  HCLGE_FILTER_FE_EGRESS_V1_B,
						  enable, vport->vport_id);

	ret = hclge_set_vlan_filter_ctrl(hdev, HCLGE_FILTER_TYPE_VF,
					 HCLGE_FILTER_FE_EGRESS, enable,
					 vport->vport_id);
	if (ret)
		return ret;

	if (test_bit(HNAE3_DEV_SUPPORT_PORT_VLAN_BYPASS_B, ae_dev->caps)) {
		ret = hclge_set_port_vlan_filter_bypass(hdev, vport->vport_id,
							!enable);
	} else if (!vport->vport_id) {
		if (test_bit(HNAE3_DEV_SUPPORT_VLAN_FLTR_MDF_B, ae_dev->caps))
			enable = false;

		ret = hclge_set_vlan_filter_ctrl(hdev, HCLGE_FILTER_TYPE_PORT,
						 HCLGE_FILTER_FE_INGRESS,
						 enable, 0);
	}

	return ret;
}

static bool hclge_need_enable_vport_vlan_filter(struct hclge_vport *vport)
{
	struct hnae3_handle *handle = &vport->nic;
	struct hclge_vport_vlan_cfg *vlan, *tmp;
	struct hclge_dev *hdev = vport->back;

	if (vport->vport_id) {
		if (vport->port_base_vlan_cfg.state !=
			HNAE3_PORT_BASE_VLAN_DISABLE)
			return true;

		if (vport->vf_info.trusted && vport->vf_info.request_uc_en)
			return false;
	} else if (handle->netdev_flags & HNAE3_USER_UPE) {
		return false;
	}

	if (!vport->req_vlan_fltr_en)
		return false;

	/* compatible with former device, always enable vlan filter */
	if (!test_bit(HNAE3_DEV_SUPPORT_VLAN_FLTR_MDF_B, hdev->ae_dev->caps))
		return true;

	list_for_each_entry_safe(vlan, tmp, &vport->vlan_list, node)
		if (vlan->vlan_id != 0)
			return true;

	return false;
}

int hclge_enable_vport_vlan_filter(struct hclge_vport *vport, bool request_en)
{
	struct hclge_dev *hdev = vport->back;
	bool need_en;
	int ret;

	mutex_lock(&hdev->vport_lock);

	vport->req_vlan_fltr_en = request_en;

	need_en = hclge_need_enable_vport_vlan_filter(vport);
	if (need_en == vport->cur_vlan_fltr_en) {
		mutex_unlock(&hdev->vport_lock);
		return 0;
	}

	ret = hclge_set_vport_vlan_filter(vport, need_en);
	if (ret) {
		mutex_unlock(&hdev->vport_lock);
		return ret;
	}

	vport->cur_vlan_fltr_en = need_en;

	mutex_unlock(&hdev->vport_lock);

	return 0;
}

static int hclge_enable_vlan_filter(struct hnae3_handle *handle, bool enable)
{
	struct hclge_vport *vport = hclge_get_vport(handle);

	return hclge_enable_vport_vlan_filter(vport, enable);
}

static int hclge_set_vf_vlan_filter_cmd(struct hclge_dev *hdev, u16 vfid,
					bool is_kill, u16 vlan,
					struct hclge_desc *desc)
{
	struct hclge_vlan_filter_vf_cfg_cmd *req0;
	struct hclge_vlan_filter_vf_cfg_cmd *req1;
	u8 vf_byte_val;
	u8 vf_byte_off;
	int ret;

	hclge_cmd_setup_basic_desc(&desc[0],
				   HCLGE_OPC_VLAN_FILTER_VF_CFG, false);
	hclge_cmd_setup_basic_desc(&desc[1],
				   HCLGE_OPC_VLAN_FILTER_VF_CFG, false);

	desc[0].flag |= cpu_to_le16(HCLGE_COMM_CMD_FLAG_NEXT);

	vf_byte_off = vfid / 8;
	vf_byte_val = 1 << (vfid % 8);

	req0 = (struct hclge_vlan_filter_vf_cfg_cmd *)desc[0].data;
	req1 = (struct hclge_vlan_filter_vf_cfg_cmd *)desc[1].data;

	req0->vlan_id  = cpu_to_le16(vlan);
	req0->vlan_cfg = is_kill;

	if (vf_byte_off < HCLGE_MAX_VF_BYTES)
		req0->vf_bitmap[vf_byte_off] = vf_byte_val;
	else
		req1->vf_bitmap[vf_byte_off - HCLGE_MAX_VF_BYTES] = vf_byte_val;

	ret = hclge_cmd_send(&hdev->hw, desc, 2);
	if (ret) {
		dev_err(&hdev->pdev->dev,
			"Send vf vlan command fail, ret =%d.\n",
			ret);
		return ret;
	}

	return 0;
}

static int hclge_check_vf_vlan_cmd_status(struct hclge_dev *hdev, u16 vfid,
					  bool is_kill, struct hclge_desc *desc)
{
	struct hclge_vlan_filter_vf_cfg_cmd *req;

	req = (struct hclge_vlan_filter_vf_cfg_cmd *)desc[0].data;

	if (!is_kill) {
#define HCLGE_VF_VLAN_NO_ENTRY	2
		if (!req->resp_code || req->resp_code == 1)
			return 0;

		if (req->resp_code == HCLGE_VF_VLAN_NO_ENTRY) {
			set_bit(vfid, hdev->vf_vlan_full);
			dev_warn(&hdev->pdev->dev,
				 "vf vlan table is full, vf vlan filter is disabled\n");
			return 0;
		}

		dev_err(&hdev->pdev->dev,
			"Add vf vlan filter fail, ret =%u.\n",
			req->resp_code);
	} else {
#define HCLGE_VF_VLAN_DEL_NO_FOUND	1
		if (!req->resp_code)
			return 0;

		/* vf vlan filter is disabled when vf vlan table is full,
		 * then new vlan id will not be added into vf vlan table.
		 * Just return 0 without warning, avoid massive verbose
		 * print logs when unload.
		 */
		if (req->resp_code == HCLGE_VF_VLAN_DEL_NO_FOUND)
			return 0;

		dev_err(&hdev->pdev->dev,
			"Kill vf vlan filter fail, ret =%u.\n",
			req->resp_code);
	}

	return -EIO;
}

static int hclge_set_vf_vlan_common(struct hclge_dev *hdev, u16 vfid,
				    bool is_kill, u16 vlan)
{
	struct hclge_vport *vport = &hdev->vport[vfid];
	struct hclge_desc desc[2];
	int ret;

	/* if vf vlan table is full, firmware will close vf vlan filter, it
	 * is unable and unnecessary to add new vlan id to vf vlan filter.
	 * If spoof check is enable, and vf vlan is full, it shouldn't add
	 * new vlan, because tx packets with these vlan id will be dropped.
	 */
	if (test_bit(vfid, hdev->vf_vlan_full) && !is_kill) {
		if (vport->vf_info.spoofchk && vlan) {
			dev_err(&hdev->pdev->dev,
				"Can't add vlan due to spoof check is on and vf vlan table is full\n");
			return -EPERM;
		}
		return 0;
	}

	ret = hclge_set_vf_vlan_filter_cmd(hdev, vfid, is_kill, vlan, desc);
	if (ret)
		return ret;

	return hclge_check_vf_vlan_cmd_status(hdev, vfid, is_kill, desc);
}

static int hclge_set_port_vlan_filter(struct hclge_dev *hdev, __be16 proto,
				      u16 vlan_id, bool is_kill)
{
	struct hclge_vlan_filter_pf_cfg_cmd *req;
	struct hclge_desc desc;
	u8 vlan_offset_byte_val;
	u8 vlan_offset_byte;
	u8 vlan_offset_160;
	int ret;

	hclge_cmd_setup_basic_desc(&desc, HCLGE_OPC_VLAN_FILTER_PF_CFG, false);

	vlan_offset_160 = vlan_id / HCLGE_VLAN_ID_OFFSET_STEP;
	vlan_offset_byte = (vlan_id % HCLGE_VLAN_ID_OFFSET_STEP) /
			   HCLGE_VLAN_BYTE_SIZE;
	vlan_offset_byte_val = 1 << (vlan_id % HCLGE_VLAN_BYTE_SIZE);

	req = (struct hclge_vlan_filter_pf_cfg_cmd *)desc.data;
	req->vlan_offset = vlan_offset_160;
	req->vlan_cfg = is_kill;
	req->vlan_offset_bitmap[vlan_offset_byte] = vlan_offset_byte_val;

	ret = hclge_cmd_send(&hdev->hw, &desc, 1);
	if (ret)
		dev_err(&hdev->pdev->dev,
			"port vlan command, send fail, ret =%d.\n", ret);
	return ret;
}

static bool hclge_need_update_port_vlan(struct hclge_dev *hdev, u16 vport_id,
					u16 vlan_id, bool is_kill)
{
	/* vlan 0 may be added twice when 8021q module is enabled */
	if (!is_kill && !vlan_id &&
	    test_bit(vport_id, hdev->vlan_table[vlan_id]))
		return false;

	if (!is_kill && test_and_set_bit(vport_id, hdev->vlan_table[vlan_id])) {
		dev_warn(&hdev->pdev->dev,
			 "Add port vlan failed, vport %u is already in vlan %u\n",
			 vport_id, vlan_id);
		return false;
	}

	if (is_kill &&
	    !test_and_clear_bit(vport_id, hdev->vlan_table[vlan_id])) {
		dev_warn(&hdev->pdev->dev,
			 "Delete port vlan failed, vport %u is not in vlan %u\n",
			 vport_id, vlan_id);
		return false;
	}

	return true;
}

static int hclge_set_vlan_filter_hw(struct hclge_dev *hdev, __be16 proto,
				    u16 vport_id, u16 vlan_id,
				    bool is_kill)
{
	u16 vport_idx, vport_num = 0;
	int ret;

	if (is_kill && !vlan_id)
		return 0;

	if (vlan_id >= VLAN_N_VID)
		return -EINVAL;

	ret = hclge_set_vf_vlan_common(hdev, vport_id, is_kill, vlan_id);
	if (ret) {
		dev_err(&hdev->pdev->dev,
			"Set %u vport vlan filter config fail, ret =%d.\n",
			vport_id, ret);
		return ret;
	}

	if (!hclge_need_update_port_vlan(hdev, vport_id, vlan_id, is_kill))
		return 0;

	for_each_set_bit(vport_idx, hdev->vlan_table[vlan_id], HCLGE_VPORT_NUM)
		vport_num++;

	if ((is_kill && vport_num == 0) || (!is_kill && vport_num == 1))
		ret = hclge_set_port_vlan_filter(hdev, proto, vlan_id,
						 is_kill);

	return ret;
}

static int hclge_set_vlan_tx_offload_cfg(struct hclge_vport *vport)
{
	struct hclge_tx_vtag_cfg *vcfg = &vport->txvlan_cfg;
	struct hclge_vport_vtag_tx_cfg_cmd *req;
	struct hclge_dev *hdev = vport->back;
	struct hclge_desc desc;
	u16 bmap_index;
	int status;

	hclge_cmd_setup_basic_desc(&desc, HCLGE_OPC_VLAN_PORT_TX_CFG, false);

	req = (struct hclge_vport_vtag_tx_cfg_cmd *)desc.data;
	req->def_vlan_tag1 = cpu_to_le16(vcfg->default_tag1);
	req->def_vlan_tag2 = cpu_to_le16(vcfg->default_tag2);
	hnae3_set_bit(req->vport_vlan_cfg, HCLGE_ACCEPT_TAG1_B,
		      vcfg->accept_tag1 ? 1 : 0);
	hnae3_set_bit(req->vport_vlan_cfg, HCLGE_ACCEPT_UNTAG1_B,
		      vcfg->accept_untag1 ? 1 : 0);
	hnae3_set_bit(req->vport_vlan_cfg, HCLGE_ACCEPT_TAG2_B,
		      vcfg->accept_tag2 ? 1 : 0);
	hnae3_set_bit(req->vport_vlan_cfg, HCLGE_ACCEPT_UNTAG2_B,
		      vcfg->accept_untag2 ? 1 : 0);
	hnae3_set_bit(req->vport_vlan_cfg, HCLGE_PORT_INS_TAG1_EN_B,
		      vcfg->insert_tag1_en ? 1 : 0);
	hnae3_set_bit(req->vport_vlan_cfg, HCLGE_PORT_INS_TAG2_EN_B,
		      vcfg->insert_tag2_en ? 1 : 0);
	hnae3_set_bit(req->vport_vlan_cfg, HCLGE_TAG_SHIFT_MODE_EN_B,
		      vcfg->tag_shift_mode_en ? 1 : 0);
	hnae3_set_bit(req->vport_vlan_cfg, HCLGE_CFG_NIC_ROCE_SEL_B, 0);

	req->vf_offset = vport->vport_id / HCLGE_VF_NUM_PER_CMD;
	bmap_index = vport->vport_id % HCLGE_VF_NUM_PER_CMD /
			HCLGE_VF_NUM_PER_BYTE;
	req->vf_bitmap[bmap_index] =
		1U << (vport->vport_id % HCLGE_VF_NUM_PER_BYTE);

	status = hclge_cmd_send(&hdev->hw, &desc, 1);
	if (status)
		dev_err(&hdev->pdev->dev,
			"Send port txvlan cfg command fail, ret =%d\n",
			status);

	return status;
}

static int hclge_set_vlan_rx_offload_cfg(struct hclge_vport *vport)
{
	struct hclge_rx_vtag_cfg *vcfg = &vport->rxvlan_cfg;
	struct hclge_vport_vtag_rx_cfg_cmd *req;
	struct hclge_dev *hdev = vport->back;
	struct hclge_desc desc;
	u16 bmap_index;
	int status;

	hclge_cmd_setup_basic_desc(&desc, HCLGE_OPC_VLAN_PORT_RX_CFG, false);

	req = (struct hclge_vport_vtag_rx_cfg_cmd *)desc.data;
	hnae3_set_bit(req->vport_vlan_cfg, HCLGE_REM_TAG1_EN_B,
		      vcfg->strip_tag1_en ? 1 : 0);
	hnae3_set_bit(req->vport_vlan_cfg, HCLGE_REM_TAG2_EN_B,
		      vcfg->strip_tag2_en ? 1 : 0);
	hnae3_set_bit(req->vport_vlan_cfg, HCLGE_SHOW_TAG1_EN_B,
		      vcfg->vlan1_vlan_prionly ? 1 : 0);
	hnae3_set_bit(req->vport_vlan_cfg, HCLGE_SHOW_TAG2_EN_B,
		      vcfg->vlan2_vlan_prionly ? 1 : 0);
	hnae3_set_bit(req->vport_vlan_cfg, HCLGE_DISCARD_TAG1_EN_B,
		      vcfg->strip_tag1_discard_en ? 1 : 0);
	hnae3_set_bit(req->vport_vlan_cfg, HCLGE_DISCARD_TAG2_EN_B,
		      vcfg->strip_tag2_discard_en ? 1 : 0);

	req->vf_offset = vport->vport_id / HCLGE_VF_NUM_PER_CMD;
	bmap_index = vport->vport_id % HCLGE_VF_NUM_PER_CMD /
			HCLGE_VF_NUM_PER_BYTE;
	req->vf_bitmap[bmap_index] =
		1U << (vport->vport_id % HCLGE_VF_NUM_PER_BYTE);

	status = hclge_cmd_send(&hdev->hw, &desc, 1);
	if (status)
		dev_err(&hdev->pdev->dev,
			"Send port rxvlan cfg command fail, ret =%d\n",
			status);

	return status;
}

static int hclge_vlan_offload_cfg(struct hclge_vport *vport,
				  u16 port_base_vlan_state,
				  u16 vlan_tag, u8 qos)
{
	int ret;

	if (port_base_vlan_state == HNAE3_PORT_BASE_VLAN_DISABLE) {
		vport->txvlan_cfg.accept_tag1 = true;
		vport->txvlan_cfg.insert_tag1_en = false;
		vport->txvlan_cfg.default_tag1 = 0;
	} else {
		struct hnae3_ae_dev *ae_dev = pci_get_drvdata(vport->nic.pdev);

		vport->txvlan_cfg.accept_tag1 =
			ae_dev->dev_version >= HNAE3_DEVICE_VERSION_V3;
		vport->txvlan_cfg.insert_tag1_en = true;
		vport->txvlan_cfg.default_tag1 = (qos << VLAN_PRIO_SHIFT) |
						 vlan_tag;
	}

	vport->txvlan_cfg.accept_untag1 = true;

	/* accept_tag2 and accept_untag2 are not supported on
	 * pdev revision(0x20), new revision support them,
	 * this two fields can not be configured by user.
	 */
	vport->txvlan_cfg.accept_tag2 = true;
	vport->txvlan_cfg.accept_untag2 = true;
	vport->txvlan_cfg.insert_tag2_en = false;
	vport->txvlan_cfg.default_tag2 = 0;
	vport->txvlan_cfg.tag_shift_mode_en = true;

	if (port_base_vlan_state == HNAE3_PORT_BASE_VLAN_DISABLE) {
		vport->rxvlan_cfg.strip_tag1_en = false;
		vport->rxvlan_cfg.strip_tag2_en =
				vport->rxvlan_cfg.rx_vlan_offload_en;
		vport->rxvlan_cfg.strip_tag2_discard_en = false;
	} else {
		vport->rxvlan_cfg.strip_tag1_en =
				vport->rxvlan_cfg.rx_vlan_offload_en;
		vport->rxvlan_cfg.strip_tag2_en = true;
		vport->rxvlan_cfg.strip_tag2_discard_en = true;
	}

	vport->rxvlan_cfg.strip_tag1_discard_en = false;
	vport->rxvlan_cfg.vlan1_vlan_prionly = false;
	vport->rxvlan_cfg.vlan2_vlan_prionly = false;

	ret = hclge_set_vlan_tx_offload_cfg(vport);
	if (ret)
		return ret;

	return hclge_set_vlan_rx_offload_cfg(vport);
}

static int hclge_set_vlan_protocol_type(struct hclge_dev *hdev)
{
	struct hclge_rx_vlan_type_cfg_cmd *rx_req;
	struct hclge_tx_vlan_type_cfg_cmd *tx_req;
	struct hclge_desc desc;
	int status;

	hclge_cmd_setup_basic_desc(&desc, HCLGE_OPC_MAC_VLAN_TYPE_ID, false);
	rx_req = (struct hclge_rx_vlan_type_cfg_cmd *)desc.data;
	rx_req->ot_fst_vlan_type =
		cpu_to_le16(hdev->vlan_type_cfg.rx_ot_fst_vlan_type);
	rx_req->ot_sec_vlan_type =
		cpu_to_le16(hdev->vlan_type_cfg.rx_ot_sec_vlan_type);
	rx_req->in_fst_vlan_type =
		cpu_to_le16(hdev->vlan_type_cfg.rx_in_fst_vlan_type);
	rx_req->in_sec_vlan_type =
		cpu_to_le16(hdev->vlan_type_cfg.rx_in_sec_vlan_type);

	status = hclge_cmd_send(&hdev->hw, &desc, 1);
	if (status) {
		dev_err(&hdev->pdev->dev,
			"Send rxvlan protocol type command fail, ret =%d\n",
			status);
		return status;
	}

	hclge_cmd_setup_basic_desc(&desc, HCLGE_OPC_MAC_VLAN_INSERT, false);

	tx_req = (struct hclge_tx_vlan_type_cfg_cmd *)desc.data;
	tx_req->ot_vlan_type = cpu_to_le16(hdev->vlan_type_cfg.tx_ot_vlan_type);
	tx_req->in_vlan_type = cpu_to_le16(hdev->vlan_type_cfg.tx_in_vlan_type);

	status = hclge_cmd_send(&hdev->hw, &desc, 1);
	if (status)
		dev_err(&hdev->pdev->dev,
			"Send txvlan protocol type command fail, ret =%d\n",
			status);

	return status;
}

static int hclge_init_vlan_filter(struct hclge_dev *hdev)
{
	struct hclge_vport *vport;
	bool enable = true;
	int ret;
	int i;

	if (hdev->ae_dev->dev_version < HNAE3_DEVICE_VERSION_V2)
		return hclge_set_vlan_filter_ctrl(hdev, HCLGE_FILTER_TYPE_VF,
						  HCLGE_FILTER_FE_EGRESS_V1_B,
						  true, 0);

	/* for revision 0x21, vf vlan filter is per function */
	for (i = 0; i < hdev->num_alloc_vport; i++) {
		vport = &hdev->vport[i];
		ret = hclge_set_vlan_filter_ctrl(hdev, HCLGE_FILTER_TYPE_VF,
						 HCLGE_FILTER_FE_EGRESS, true,
						 vport->vport_id);
		if (ret)
			return ret;
		vport->cur_vlan_fltr_en = true;
	}

	if (test_bit(HNAE3_DEV_SUPPORT_VLAN_FLTR_MDF_B, hdev->ae_dev->caps) &&
	    !test_bit(HNAE3_DEV_SUPPORT_PORT_VLAN_BYPASS_B, hdev->ae_dev->caps))
		enable = false;

	return hclge_set_vlan_filter_ctrl(hdev, HCLGE_FILTER_TYPE_PORT,
					  HCLGE_FILTER_FE_INGRESS, enable, 0);
}

static int hclge_init_vlan_type(struct hclge_dev *hdev)
{
	hdev->vlan_type_cfg.rx_in_fst_vlan_type = ETH_P_8021Q;
	hdev->vlan_type_cfg.rx_in_sec_vlan_type = ETH_P_8021Q;
	hdev->vlan_type_cfg.rx_ot_fst_vlan_type = ETH_P_8021Q;
	hdev->vlan_type_cfg.rx_ot_sec_vlan_type = ETH_P_8021Q;
	hdev->vlan_type_cfg.tx_ot_vlan_type = ETH_P_8021Q;
	hdev->vlan_type_cfg.tx_in_vlan_type = ETH_P_8021Q;

	return hclge_set_vlan_protocol_type(hdev);
}

static int hclge_init_vport_vlan_offload(struct hclge_dev *hdev)
{
	struct hclge_port_base_vlan_config *cfg;
	struct hclge_vport *vport;
	int ret;
	int i;

	for (i = 0; i < hdev->num_alloc_vport; i++) {
		vport = &hdev->vport[i];
		cfg = &vport->port_base_vlan_cfg;

		ret = hclge_vlan_offload_cfg(vport, cfg->state,
					     cfg->vlan_info.vlan_tag,
					     cfg->vlan_info.qos);
		if (ret)
			return ret;
	}
	return 0;
}

static int hclge_init_vlan_config(struct hclge_dev *hdev)
{
	struct hnae3_handle *handle = &hdev->vport[0].nic;
	int ret;

	ret = hclge_init_vlan_filter(hdev);
	if (ret)
		return ret;

	ret = hclge_init_vlan_type(hdev);
	if (ret)
		return ret;

	ret = hclge_init_vport_vlan_offload(hdev);
	if (ret)
		return ret;

	return hclge_set_vlan_filter(handle, htons(ETH_P_8021Q), 0, false);
}

static void hclge_add_vport_vlan_table(struct hclge_vport *vport, u16 vlan_id,
				       bool writen_to_tbl)
{
	struct hclge_vport_vlan_cfg *vlan, *tmp;
	struct hclge_dev *hdev = vport->back;

	mutex_lock(&hdev->vport_lock);

	list_for_each_entry_safe(vlan, tmp, &vport->vlan_list, node) {
		if (vlan->vlan_id == vlan_id) {
			mutex_unlock(&hdev->vport_lock);
			return;
		}
	}

	vlan = kzalloc(sizeof(*vlan), GFP_KERNEL);
	if (!vlan) {
		mutex_unlock(&hdev->vport_lock);
		return;
	}

	vlan->hd_tbl_status = writen_to_tbl;
	vlan->vlan_id = vlan_id;

	list_add_tail(&vlan->node, &vport->vlan_list);
	mutex_unlock(&hdev->vport_lock);
}

static int hclge_add_vport_all_vlan_table(struct hclge_vport *vport)
{
	struct hclge_vport_vlan_cfg *vlan, *tmp;
	struct hclge_dev *hdev = vport->back;
	int ret;

	mutex_lock(&hdev->vport_lock);

	list_for_each_entry_safe(vlan, tmp, &vport->vlan_list, node) {
		if (!vlan->hd_tbl_status) {
			ret = hclge_set_vlan_filter_hw(hdev, htons(ETH_P_8021Q),
						       vport->vport_id,
						       vlan->vlan_id, false);
			if (ret) {
				dev_err(&hdev->pdev->dev,
					"restore vport vlan list failed, ret=%d\n",
					ret);

				mutex_unlock(&hdev->vport_lock);
				return ret;
			}
		}
		vlan->hd_tbl_status = true;
	}

	mutex_unlock(&hdev->vport_lock);

	return 0;
}

static void hclge_rm_vport_vlan_table(struct hclge_vport *vport, u16 vlan_id,
				      bool is_write_tbl)
{
	struct hclge_vport_vlan_cfg *vlan, *tmp;
	struct hclge_dev *hdev = vport->back;

	list_for_each_entry_safe(vlan, tmp, &vport->vlan_list, node) {
		if (vlan->vlan_id == vlan_id) {
			if (is_write_tbl && vlan->hd_tbl_status)
				hclge_set_vlan_filter_hw(hdev,
							 htons(ETH_P_8021Q),
							 vport->vport_id,
							 vlan_id,
							 true);

			list_del(&vlan->node);
			kfree(vlan);
			break;
		}
	}
}

void hclge_rm_vport_all_vlan_table(struct hclge_vport *vport, bool is_del_list)
{
	struct hclge_vport_vlan_cfg *vlan, *tmp;
	struct hclge_dev *hdev = vport->back;

	mutex_lock(&hdev->vport_lock);

	list_for_each_entry_safe(vlan, tmp, &vport->vlan_list, node) {
		if (vlan->hd_tbl_status)
			hclge_set_vlan_filter_hw(hdev,
						 htons(ETH_P_8021Q),
						 vport->vport_id,
						 vlan->vlan_id,
						 true);

		vlan->hd_tbl_status = false;
		if (is_del_list) {
			list_del(&vlan->node);
			kfree(vlan);
		}
	}
	clear_bit(vport->vport_id, hdev->vf_vlan_full);
	mutex_unlock(&hdev->vport_lock);
}

void hclge_uninit_vport_vlan_table(struct hclge_dev *hdev)
{
	struct hclge_vport_vlan_cfg *vlan, *tmp;
	struct hclge_vport *vport;
	int i;

	mutex_lock(&hdev->vport_lock);

	for (i = 0; i < hdev->num_alloc_vport; i++) {
		vport = &hdev->vport[i];
		list_for_each_entry_safe(vlan, tmp, &vport->vlan_list, node) {
			list_del(&vlan->node);
			kfree(vlan);
		}
	}

	mutex_unlock(&hdev->vport_lock);
}

void hclge_restore_vport_port_base_vlan_config(struct hclge_dev *hdev)
{
	struct hclge_vlan_info *vlan_info;
	struct hclge_vport *vport;
	u16 vlan_proto;
	u16 vlan_id;
	u16 state;
	int vf_id;
	int ret;

	/* PF should restore all vfs port base vlan */
	for (vf_id = 0; vf_id < hdev->num_alloc_vfs; vf_id++) {
		vport = &hdev->vport[vf_id + HCLGE_VF_VPORT_START_NUM];
		vlan_info = vport->port_base_vlan_cfg.tbl_sta ?
			    &vport->port_base_vlan_cfg.vlan_info :
			    &vport->port_base_vlan_cfg.old_vlan_info;

		vlan_id = vlan_info->vlan_tag;
		vlan_proto = vlan_info->vlan_proto;
		state = vport->port_base_vlan_cfg.state;

		if (state != HNAE3_PORT_BASE_VLAN_DISABLE) {
			clear_bit(vport->vport_id, hdev->vlan_table[vlan_id]);
			ret = hclge_set_vlan_filter_hw(hdev, htons(vlan_proto),
						       vport->vport_id,
						       vlan_id, false);
			vport->port_base_vlan_cfg.tbl_sta = ret == 0;
		}
	}
}

void hclge_restore_vport_vlan_table(struct hclge_vport *vport)
{
	struct hclge_vport_vlan_cfg *vlan, *tmp;
	struct hclge_dev *hdev = vport->back;
	int ret;

	mutex_lock(&hdev->vport_lock);

	if (vport->port_base_vlan_cfg.state == HNAE3_PORT_BASE_VLAN_DISABLE) {
		list_for_each_entry_safe(vlan, tmp, &vport->vlan_list, node) {
			ret = hclge_set_vlan_filter_hw(hdev, htons(ETH_P_8021Q),
						       vport->vport_id,
						       vlan->vlan_id, false);
			if (ret)
				break;
			vlan->hd_tbl_status = true;
		}
	}

	mutex_unlock(&hdev->vport_lock);
}

/* For global reset and imp reset, hardware will clear the mac table,
 * so we change the mac address state from ACTIVE to TO_ADD, then they
 * can be restored in the service task after reset complete. Furtherly,
 * the mac addresses with state TO_DEL or DEL_FAIL are unnecessary to
 * be restored after reset, so just remove these mac nodes from mac_list.
 */
static void hclge_mac_node_convert_for_reset(struct list_head *list)
{
	struct hclge_mac_node *mac_node, *tmp;

	list_for_each_entry_safe(mac_node, tmp, list, node) {
		if (mac_node->state == HCLGE_MAC_ACTIVE) {
			mac_node->state = HCLGE_MAC_TO_ADD;
		} else if (mac_node->state == HCLGE_MAC_TO_DEL) {
			list_del(&mac_node->node);
			kfree(mac_node);
		}
	}
}

void hclge_restore_mac_table_common(struct hclge_vport *vport)
{
	spin_lock_bh(&vport->mac_list_lock);

	hclge_mac_node_convert_for_reset(&vport->uc_mac_list);
	hclge_mac_node_convert_for_reset(&vport->mc_mac_list);
	set_bit(HCLGE_VPORT_STATE_MAC_TBL_CHANGE, &vport->state);

	spin_unlock_bh(&vport->mac_list_lock);
}

static void hclge_restore_hw_table(struct hclge_dev *hdev)
{
	struct hclge_vport *vport = &hdev->vport[0];
	struct hnae3_handle *handle = &vport->nic;

	hclge_restore_mac_table_common(vport);
	hclge_restore_vport_port_base_vlan_config(hdev);
	hclge_restore_vport_vlan_table(vport);
	set_bit(HCLGE_STATE_FD_USER_DEF_CHANGED, &hdev->state);
	hclge_restore_fd_entries(handle);
}

int hclge_en_hw_strip_rxvtag(struct hnae3_handle *handle, bool enable)
{
	struct hclge_vport *vport = hclge_get_vport(handle);

	if (vport->port_base_vlan_cfg.state == HNAE3_PORT_BASE_VLAN_DISABLE) {
		vport->rxvlan_cfg.strip_tag1_en = false;
		vport->rxvlan_cfg.strip_tag2_en = enable;
		vport->rxvlan_cfg.strip_tag2_discard_en = false;
	} else {
		vport->rxvlan_cfg.strip_tag1_en = enable;
		vport->rxvlan_cfg.strip_tag2_en = true;
		vport->rxvlan_cfg.strip_tag2_discard_en = true;
	}

	vport->rxvlan_cfg.strip_tag1_discard_en = false;
	vport->rxvlan_cfg.vlan1_vlan_prionly = false;
	vport->rxvlan_cfg.vlan2_vlan_prionly = false;
	vport->rxvlan_cfg.rx_vlan_offload_en = enable;

	return hclge_set_vlan_rx_offload_cfg(vport);
}

static void hclge_set_vport_vlan_fltr_change(struct hclge_vport *vport)
{
	struct hclge_dev *hdev = vport->back;

	if (test_bit(HNAE3_DEV_SUPPORT_VLAN_FLTR_MDF_B, hdev->ae_dev->caps))
		set_bit(HCLGE_VPORT_STATE_VLAN_FLTR_CHANGE, &vport->state);
}

static int hclge_update_vlan_filter_entries(struct hclge_vport *vport,
					    u16 port_base_vlan_state,
					    struct hclge_vlan_info *new_info,
					    struct hclge_vlan_info *old_info)
{
	struct hclge_dev *hdev = vport->back;
	int ret;

	if (port_base_vlan_state == HNAE3_PORT_BASE_VLAN_ENABLE) {
		hclge_rm_vport_all_vlan_table(vport, false);
		/* force clear VLAN 0 */
		ret = hclge_set_vf_vlan_common(hdev, vport->vport_id, true, 0);
		if (ret)
			return ret;
		return hclge_set_vlan_filter_hw(hdev,
						 htons(new_info->vlan_proto),
						 vport->vport_id,
						 new_info->vlan_tag,
						 false);
	}

	vport->port_base_vlan_cfg.tbl_sta = false;

	/* force add VLAN 0 */
	ret = hclge_set_vf_vlan_common(hdev, vport->vport_id, false, 0);
	if (ret)
		return ret;

	ret = hclge_set_vlan_filter_hw(hdev, htons(old_info->vlan_proto),
				       vport->vport_id, old_info->vlan_tag,
				       true);
	if (ret)
		return ret;

	return hclge_add_vport_all_vlan_table(vport);
}

static bool hclge_need_update_vlan_filter(const struct hclge_vlan_info *new_cfg,
					  const struct hclge_vlan_info *old_cfg)
{
	if (new_cfg->vlan_tag != old_cfg->vlan_tag)
		return true;

	if (new_cfg->vlan_tag == 0 && (new_cfg->qos == 0 || old_cfg->qos == 0))
		return true;

	return false;
}

static int hclge_modify_port_base_vlan_tag(struct hclge_vport *vport,
					   struct hclge_vlan_info *new_info,
					   struct hclge_vlan_info *old_info)
{
	struct hclge_dev *hdev = vport->back;
	int ret;

	/* add new VLAN tag */
	ret = hclge_set_vlan_filter_hw(hdev, htons(new_info->vlan_proto),
				       vport->vport_id, new_info->vlan_tag,
				       false);
	if (ret)
		return ret;

	vport->port_base_vlan_cfg.tbl_sta = false;
	/* remove old VLAN tag */
	if (old_info->vlan_tag == 0)
		ret = hclge_set_vf_vlan_common(hdev, vport->vport_id,
					       true, 0);
	else
		ret = hclge_set_vlan_filter_hw(hdev, htons(ETH_P_8021Q),
					       vport->vport_id,
					       old_info->vlan_tag, true);
	if (ret)
		dev_err(&hdev->pdev->dev,
			"failed to clear vport%u port base vlan %u, ret = %d.\n",
			vport->vport_id, old_info->vlan_tag, ret);

	return ret;
}

int hclge_update_port_base_vlan_cfg(struct hclge_vport *vport, u16 state,
				    struct hclge_vlan_info *vlan_info)
{
	struct hnae3_handle *nic = &vport->nic;
	struct hclge_vlan_info *old_vlan_info;
	int ret;

	old_vlan_info = &vport->port_base_vlan_cfg.vlan_info;

	ret = hclge_vlan_offload_cfg(vport, state, vlan_info->vlan_tag,
				     vlan_info->qos);
	if (ret)
		return ret;

	if (!hclge_need_update_vlan_filter(vlan_info, old_vlan_info))
		goto out;

	if (state == HNAE3_PORT_BASE_VLAN_MODIFY)
		ret = hclge_modify_port_base_vlan_tag(vport, vlan_info,
						      old_vlan_info);
	else
		ret = hclge_update_vlan_filter_entries(vport, state, vlan_info,
						       old_vlan_info);
	if (ret)
		return ret;

out:
	vport->port_base_vlan_cfg.state = state;
	if (state == HNAE3_PORT_BASE_VLAN_DISABLE)
		nic->port_base_vlan_state = HNAE3_PORT_BASE_VLAN_DISABLE;
	else
		nic->port_base_vlan_state = HNAE3_PORT_BASE_VLAN_ENABLE;

	vport->port_base_vlan_cfg.old_vlan_info = *old_vlan_info;
	vport->port_base_vlan_cfg.vlan_info = *vlan_info;
	vport->port_base_vlan_cfg.tbl_sta = true;
	hclge_set_vport_vlan_fltr_change(vport);

	return 0;
}

static u16 hclge_get_port_base_vlan_state(struct hclge_vport *vport,
					  enum hnae3_port_base_vlan_state state,
					  u16 vlan, u8 qos)
{
	if (state == HNAE3_PORT_BASE_VLAN_DISABLE) {
		if (!vlan && !qos)
			return HNAE3_PORT_BASE_VLAN_NOCHANGE;

		return HNAE3_PORT_BASE_VLAN_ENABLE;
	}

	if (!vlan && !qos)
		return HNAE3_PORT_BASE_VLAN_DISABLE;

	if (vport->port_base_vlan_cfg.vlan_info.vlan_tag == vlan &&
	    vport->port_base_vlan_cfg.vlan_info.qos == qos)
		return HNAE3_PORT_BASE_VLAN_NOCHANGE;

	return HNAE3_PORT_BASE_VLAN_MODIFY;
}

static int hclge_set_vf_vlan_filter(struct hnae3_handle *handle, int vfid,
				    u16 vlan, u8 qos, __be16 proto)
{
	struct hnae3_ae_dev *ae_dev = pci_get_drvdata(handle->pdev);
	struct hclge_vport *vport = hclge_get_vport(handle);
	struct hclge_dev *hdev = vport->back;
	struct hclge_vlan_info vlan_info;
	u16 state;
	int ret;

	if (hdev->ae_dev->dev_version < HNAE3_DEVICE_VERSION_V2)
		return -EOPNOTSUPP;

	vport = hclge_get_vf_vport(hdev, vfid);
	if (!vport)
		return -EINVAL;

	/* qos is a 3 bits value, so can not be bigger than 7 */
	if (vlan > VLAN_N_VID - 1 || qos > 7)
		return -EINVAL;
	if (proto != htons(ETH_P_8021Q))
		return -EPROTONOSUPPORT;

	state = hclge_get_port_base_vlan_state(vport,
					       vport->port_base_vlan_cfg.state,
					       vlan, qos);
	if (state == HNAE3_PORT_BASE_VLAN_NOCHANGE)
		return 0;

	vlan_info.vlan_tag = vlan;
	vlan_info.qos = qos;
	vlan_info.vlan_proto = ntohs(proto);

	ret = hclge_update_port_base_vlan_cfg(vport, state, &vlan_info);
	if (ret) {
		dev_err(&hdev->pdev->dev,
			"failed to update port base vlan for vf %d, ret = %d\n",
			vfid, ret);
		return ret;
	}

	/* there is a timewindow for PF to know VF unalive, it may
	 * cause send mailbox fail, but it doesn't matter, VF will
	 * query it when reinit.
	 * for DEVICE_VERSION_V3, vf doesn't need to know about the port based
	 * VLAN state.
	 */
	if (ae_dev->dev_version < HNAE3_DEVICE_VERSION_V3) {
		if (test_bit(HCLGE_VPORT_STATE_ALIVE, &vport->state))
			(void)hclge_push_vf_port_base_vlan_info(&hdev->vport[0],
								vport->vport_id,
								state,
								&vlan_info);
		else
			set_bit(HCLGE_VPORT_NEED_NOTIFY_VF_VLAN,
				&vport->need_notify);
	}
	return 0;
}

static void hclge_clear_vf_vlan(struct hclge_dev *hdev)
{
	struct hclge_vlan_info *vlan_info;
	struct hclge_vport *vport;
	int ret;
	int vf;

	/* clear port base vlan for all vf */
	for (vf = HCLGE_VF_VPORT_START_NUM; vf < hdev->num_alloc_vport; vf++) {
		vport = &hdev->vport[vf];
		vlan_info = &vport->port_base_vlan_cfg.vlan_info;

		ret = hclge_set_vlan_filter_hw(hdev, htons(ETH_P_8021Q),
					       vport->vport_id,
					       vlan_info->vlan_tag, true);
		if (ret)
			dev_err(&hdev->pdev->dev,
				"failed to clear vf vlan for vf%d, ret = %d\n",
				vf - HCLGE_VF_VPORT_START_NUM, ret);
	}
}

int hclge_set_vlan_filter(struct hnae3_handle *handle, __be16 proto,
			  u16 vlan_id, bool is_kill)
{
	struct hclge_vport *vport = hclge_get_vport(handle);
	struct hclge_dev *hdev = vport->back;
	bool writen_to_tbl = false;
	int ret = 0;

	/* When device is resetting or reset failed, firmware is unable to
	 * handle mailbox. Just record the vlan id, and remove it after
	 * reset finished.
	 */
	mutex_lock(&hdev->vport_lock);
	if ((test_bit(HCLGE_STATE_RST_HANDLING, &hdev->state) ||
	     test_bit(HCLGE_STATE_RST_FAIL, &hdev->state)) && is_kill) {
		set_bit(vlan_id, vport->vlan_del_fail_bmap);
		mutex_unlock(&hdev->vport_lock);
		return -EBUSY;
	} else if (!is_kill && test_bit(vlan_id, vport->vlan_del_fail_bmap)) {
		clear_bit(vlan_id, vport->vlan_del_fail_bmap);
	}
	mutex_unlock(&hdev->vport_lock);

	/* when port base vlan enabled, we use port base vlan as the vlan
	 * filter entry. In this case, we don't update vlan filter table
	 * when user add new vlan or remove exist vlan, just update the vport
	 * vlan list. The vlan id in vlan list will be writen in vlan filter
	 * table until port base vlan disabled
	 */
	if (handle->port_base_vlan_state == HNAE3_PORT_BASE_VLAN_DISABLE) {
		ret = hclge_set_vlan_filter_hw(hdev, proto, vport->vport_id,
					       vlan_id, is_kill);
		writen_to_tbl = true;
	}

	if (!ret) {
		if (!is_kill) {
			hclge_add_vport_vlan_table(vport, vlan_id,
						   writen_to_tbl);
		} else if (is_kill && vlan_id != 0) {
			mutex_lock(&hdev->vport_lock);
			hclge_rm_vport_vlan_table(vport, vlan_id, false);
			mutex_unlock(&hdev->vport_lock);
		}
	} else if (is_kill) {
		/* when remove hw vlan filter failed, record the vlan id,
		 * and try to remove it from hw later, to be consistence
		 * with stack
		 */
		mutex_lock(&hdev->vport_lock);
		set_bit(vlan_id, vport->vlan_del_fail_bmap);
		mutex_unlock(&hdev->vport_lock);
	}

	hclge_set_vport_vlan_fltr_change(vport);

	return ret;
}

static void hclge_sync_vlan_fltr_state(struct hclge_dev *hdev)
{
	struct hclge_vport *vport;
	int ret;
	u16 i;

	for (i = 0; i < hdev->num_alloc_vport; i++) {
		vport = &hdev->vport[i];
		if (!test_and_clear_bit(HCLGE_VPORT_STATE_VLAN_FLTR_CHANGE,
					&vport->state))
			continue;

		ret = hclge_enable_vport_vlan_filter(vport,
						     vport->req_vlan_fltr_en);
		if (ret) {
			dev_err(&hdev->pdev->dev,
				"failed to sync vlan filter state for vport%u, ret = %d\n",
				vport->vport_id, ret);
			set_bit(HCLGE_VPORT_STATE_VLAN_FLTR_CHANGE,
				&vport->state);
			return;
		}
	}
}

static void hclge_sync_vlan_filter(struct hclge_dev *hdev)
{
#define HCLGE_MAX_SYNC_COUNT	60

	int i, ret, sync_cnt = 0;
	u16 vlan_id;

	mutex_lock(&hdev->vport_lock);
	/* start from vport 1 for PF is always alive */
	for (i = 0; i < hdev->num_alloc_vport; i++) {
		struct hclge_vport *vport = &hdev->vport[i];

		vlan_id = find_first_bit(vport->vlan_del_fail_bmap,
					 VLAN_N_VID);
		while (vlan_id != VLAN_N_VID) {
			ret = hclge_set_vlan_filter_hw(hdev, htons(ETH_P_8021Q),
						       vport->vport_id, vlan_id,
						       true);
			if (ret && ret != -EINVAL) {
				mutex_unlock(&hdev->vport_lock);
				return;
			}

			clear_bit(vlan_id, vport->vlan_del_fail_bmap);
			hclge_rm_vport_vlan_table(vport, vlan_id, false);
			hclge_set_vport_vlan_fltr_change(vport);

			sync_cnt++;
			if (sync_cnt >= HCLGE_MAX_SYNC_COUNT) {
				mutex_unlock(&hdev->vport_lock);
				return;
			}

			vlan_id = find_first_bit(vport->vlan_del_fail_bmap,
						 VLAN_N_VID);
		}
	}
	mutex_unlock(&hdev->vport_lock);

	hclge_sync_vlan_fltr_state(hdev);
}

static int hclge_set_mac_mtu(struct hclge_dev *hdev, int new_mps)
{
	struct hclge_config_max_frm_size_cmd *req;
	struct hclge_desc desc;

	hclge_cmd_setup_basic_desc(&desc, HCLGE_OPC_CONFIG_MAX_FRM_SIZE, false);

	req = (struct hclge_config_max_frm_size_cmd *)desc.data;
	req->max_frm_size = cpu_to_le16(new_mps);
	req->min_frm_size = HCLGE_MAC_MIN_FRAME;

	return hclge_cmd_send(&hdev->hw, &desc, 1);
}

static int hclge_set_mtu(struct hnae3_handle *handle, int new_mtu)
{
	struct hclge_vport *vport = hclge_get_vport(handle);

	return hclge_set_vport_mtu(vport, new_mtu);
}

int hclge_set_vport_mtu(struct hclge_vport *vport, int new_mtu)
{
	struct hclge_dev *hdev = vport->back;
	int i, max_frm_size, ret;

	/* HW supprt 2 layer vlan */
	max_frm_size = new_mtu + ETH_HLEN + ETH_FCS_LEN + 2 * VLAN_HLEN;
	if (max_frm_size < HCLGE_MAC_MIN_FRAME ||
	    max_frm_size > hdev->ae_dev->dev_specs.max_frm_size)
		return -EINVAL;

	max_frm_size = max(max_frm_size, HCLGE_MAC_DEFAULT_FRAME);
	mutex_lock(&hdev->vport_lock);
	/* VF's mps must fit within hdev->mps */
	if (vport->vport_id && max_frm_size > hdev->mps) {
		mutex_unlock(&hdev->vport_lock);
		return -EINVAL;
	} else if (vport->vport_id) {
		vport->mps = max_frm_size;
		mutex_unlock(&hdev->vport_lock);
		return 0;
	}

	/* PF's mps must be greater then VF's mps */
	for (i = 1; i < hdev->num_alloc_vport; i++)
		if (max_frm_size < hdev->vport[i].mps) {
			dev_err(&hdev->pdev->dev,
				"failed to set pf mtu for less than vport %d, mps = %u.\n",
				i, hdev->vport[i].mps);
			mutex_unlock(&hdev->vport_lock);
			return -EINVAL;
		}

	hclge_notify_client(hdev, HNAE3_DOWN_CLIENT);

	ret = hclge_set_mac_mtu(hdev, max_frm_size);
	if (ret) {
		dev_err(&hdev->pdev->dev,
			"Change mtu fail, ret =%d\n", ret);
		goto out;
	}

	hdev->mps = max_frm_size;
	vport->mps = max_frm_size;

	ret = hclge_buffer_alloc(hdev);
	if (ret)
		dev_err(&hdev->pdev->dev,
			"Allocate buffer fail, ret =%d\n", ret);

out:
	hclge_notify_client(hdev, HNAE3_UP_CLIENT);
	mutex_unlock(&hdev->vport_lock);
	return ret;
}

static int hclge_reset_tqp_cmd_send(struct hclge_dev *hdev, u16 queue_id,
				    bool enable)
{
	struct hclge_reset_tqp_queue_cmd *req;
	struct hclge_desc desc;
	int ret;

	hclge_cmd_setup_basic_desc(&desc, HCLGE_OPC_RESET_TQP_QUEUE, false);

	req = (struct hclge_reset_tqp_queue_cmd *)desc.data;
	req->tqp_id = cpu_to_le16(queue_id);
	if (enable)
		hnae3_set_bit(req->reset_req, HCLGE_TQP_RESET_B, 1U);

	ret = hclge_cmd_send(&hdev->hw, &desc, 1);
	if (ret) {
		dev_err(&hdev->pdev->dev,
			"Send tqp reset cmd error, status =%d\n", ret);
		return ret;
	}

	return 0;
}

static int hclge_get_reset_status(struct hclge_dev *hdev, u16 queue_id,
				  u8 *reset_status)
{
	struct hclge_reset_tqp_queue_cmd *req;
	struct hclge_desc desc;
	int ret;

	hclge_cmd_setup_basic_desc(&desc, HCLGE_OPC_RESET_TQP_QUEUE, true);

	req = (struct hclge_reset_tqp_queue_cmd *)desc.data;
	req->tqp_id = cpu_to_le16(queue_id);

	ret = hclge_cmd_send(&hdev->hw, &desc, 1);
	if (ret) {
		dev_err(&hdev->pdev->dev,
			"Get reset status error, status =%d\n", ret);
		return ret;
	}

	*reset_status = hnae3_get_bit(req->ready_to_reset, HCLGE_TQP_RESET_B);

	return 0;
}

u16 hclge_covert_handle_qid_global(struct hnae3_handle *handle, u16 queue_id)
{
	struct hclge_comm_tqp *tqp;
	struct hnae3_queue *queue;

	queue = handle->kinfo.tqp[queue_id];
	tqp = container_of(queue, struct hclge_comm_tqp, q);

	return tqp->index;
}

static int hclge_reset_tqp_cmd(struct hnae3_handle *handle)
{
	struct hclge_vport *vport = hclge_get_vport(handle);
	struct hclge_dev *hdev = vport->back;
	u16 reset_try_times = 0;
	u8 reset_status;
	u16 queue_gid;
	int ret;
	u16 i;

	for (i = 0; i < handle->kinfo.num_tqps; i++) {
		queue_gid = hclge_covert_handle_qid_global(handle, i);
		ret = hclge_reset_tqp_cmd_send(hdev, queue_gid, true);
		if (ret) {
			dev_err(&hdev->pdev->dev,
				"failed to send reset tqp cmd, ret = %d\n",
				ret);
			return ret;
		}

		while (reset_try_times++ < HCLGE_TQP_RESET_TRY_TIMES) {
			ret = hclge_get_reset_status(hdev, queue_gid,
						     &reset_status);
			if (ret)
				return ret;

			if (reset_status)
				break;

			/* Wait for tqp hw reset */
			usleep_range(1000, 1200);
		}

		if (reset_try_times >= HCLGE_TQP_RESET_TRY_TIMES) {
			dev_err(&hdev->pdev->dev,
				"wait for tqp hw reset timeout\n");
			return -ETIME;
		}

		ret = hclge_reset_tqp_cmd_send(hdev, queue_gid, false);
		if (ret) {
			dev_err(&hdev->pdev->dev,
				"failed to deassert soft reset, ret = %d\n",
				ret);
			return ret;
		}
		reset_try_times = 0;
	}
	return 0;
}

static int hclge_reset_rcb(struct hnae3_handle *handle)
{
#define HCLGE_RESET_RCB_NOT_SUPPORT	0U
#define HCLGE_RESET_RCB_SUCCESS		1U

	struct hclge_vport *vport = hclge_get_vport(handle);
	struct hclge_dev *hdev = vport->back;
	struct hclge_reset_cmd *req;
	struct hclge_desc desc;
	u8 return_status;
	u16 queue_gid;
	int ret;

	queue_gid = hclge_covert_handle_qid_global(handle, 0);

	req = (struct hclge_reset_cmd *)desc.data;
	hclge_cmd_setup_basic_desc(&desc, HCLGE_OPC_CFG_RST_TRIGGER, false);
	hnae3_set_bit(req->fun_reset_rcb, HCLGE_CFG_RESET_RCB_B, 1);
	req->fun_reset_rcb_vqid_start = cpu_to_le16(queue_gid);
	req->fun_reset_rcb_vqid_num = cpu_to_le16(handle->kinfo.num_tqps);

	ret = hclge_cmd_send(&hdev->hw, &desc, 1);
	if (ret) {
		dev_err(&hdev->pdev->dev,
			"failed to send rcb reset cmd, ret = %d\n", ret);
		return ret;
	}

	return_status = req->fun_reset_rcb_return_status;
	if (return_status == HCLGE_RESET_RCB_SUCCESS)
		return 0;

	if (return_status != HCLGE_RESET_RCB_NOT_SUPPORT) {
		dev_err(&hdev->pdev->dev, "failed to reset rcb, ret = %u\n",
			return_status);
		return -EIO;
	}

	/* if reset rcb cmd is unsupported, we need to send reset tqp cmd
	 * again to reset all tqps
	 */
	return hclge_reset_tqp_cmd(handle);
}

int hclge_reset_tqp(struct hnae3_handle *handle)
{
	struct hclge_vport *vport = hclge_get_vport(handle);
	struct hclge_dev *hdev = vport->back;
	int ret;

	/* only need to disable PF's tqp */
	if (!vport->vport_id) {
		ret = hclge_tqp_enable(handle, false);
		if (ret) {
			dev_err(&hdev->pdev->dev,
				"failed to disable tqp, ret = %d\n", ret);
			return ret;
		}
	}

	return hclge_reset_rcb(handle);
}

static u32 hclge_get_fw_version(struct hnae3_handle *handle)
{
	struct hclge_vport *vport = hclge_get_vport(handle);
	struct hclge_dev *hdev = vport->back;

	return hdev->fw_version;
}

int hclge_query_scc_version(struct hclge_dev *hdev, u32 *scc_version)
{
	struct hclge_comm_query_scc_cmd *resp;
	struct hclge_desc desc;
	int ret;

	hclge_cmd_setup_basic_desc(&desc, HCLGE_OPC_QUERY_SCC_VER, 1);
	resp = (struct hclge_comm_query_scc_cmd *)desc.data;

	ret = hclge_cmd_send(&hdev->hw, &desc, 1);
	if (ret)
		return ret;

	*scc_version = le32_to_cpu(resp->scc_version);

	return 0;
}

static void hclge_set_flowctrl_adv(struct hclge_dev *hdev, u32 rx_en, u32 tx_en)
{
	struct phy_device *phydev = hdev->hw.mac.phydev;

	if (!phydev)
		return;

	phy_set_asym_pause(phydev, rx_en, tx_en);
}

static int hclge_cfg_pauseparam(struct hclge_dev *hdev, u32 rx_en, u32 tx_en)
{
	int ret;

	if (hdev->tm_info.fc_mode == HCLGE_FC_PFC)
		return 0;

	ret = hclge_mac_pause_en_cfg(hdev, tx_en, rx_en);
	if (ret)
		dev_err(&hdev->pdev->dev,
			"configure pauseparam error, ret = %d.\n", ret);

	return ret;
}

int hclge_cfg_flowctrl(struct hclge_dev *hdev)
{
	struct phy_device *phydev = hdev->hw.mac.phydev;
	u16 remote_advertising = 0;
	u16 local_advertising;
	u32 rx_pause, tx_pause;
	u8 flowctl;

	if (!phydev->link)
		return 0;

	if (!phydev->autoneg)
		return hclge_mac_pause_setup_hw(hdev);

	local_advertising = linkmode_adv_to_lcl_adv_t(phydev->advertising);

	if (phydev->pause)
		remote_advertising = LPA_PAUSE_CAP;

	if (phydev->asym_pause)
		remote_advertising |= LPA_PAUSE_ASYM;

	flowctl = mii_resolve_flowctrl_fdx(local_advertising,
					   remote_advertising);
	tx_pause = flowctl & FLOW_CTRL_TX;
	rx_pause = flowctl & FLOW_CTRL_RX;

	if (phydev->duplex == HCLGE_MAC_HALF) {
		tx_pause = 0;
		rx_pause = 0;
	}

	return hclge_cfg_pauseparam(hdev, rx_pause, tx_pause);
}

static void hclge_get_pauseparam(struct hnae3_handle *handle, u32 *auto_neg,
				 u32 *rx_en, u32 *tx_en)
{
	struct hclge_vport *vport = hclge_get_vport(handle);
	struct hclge_dev *hdev = vport->back;
	u8 media_type = hdev->hw.mac.media_type;

	*auto_neg = (media_type == HNAE3_MEDIA_TYPE_COPPER) ?
		    hclge_get_autoneg(handle) : 0;

	if (hdev->tm_info.fc_mode == HCLGE_FC_PFC) {
		*rx_en = 0;
		*tx_en = 0;
		return;
	}

	if (hdev->tm_info.fc_mode == HCLGE_FC_RX_PAUSE) {
		*rx_en = 1;
		*tx_en = 0;
	} else if (hdev->tm_info.fc_mode == HCLGE_FC_TX_PAUSE) {
		*tx_en = 1;
		*rx_en = 0;
	} else if (hdev->tm_info.fc_mode == HCLGE_FC_FULL) {
		*rx_en = 1;
		*tx_en = 1;
	} else {
		*rx_en = 0;
		*tx_en = 0;
	}
}

static void hclge_record_user_pauseparam(struct hclge_dev *hdev,
					 u32 rx_en, u32 tx_en)
{
	if (rx_en && tx_en)
		hdev->fc_mode_last_time = HCLGE_FC_FULL;
	else if (rx_en && !tx_en)
		hdev->fc_mode_last_time = HCLGE_FC_RX_PAUSE;
	else if (!rx_en && tx_en)
		hdev->fc_mode_last_time = HCLGE_FC_TX_PAUSE;
	else
		hdev->fc_mode_last_time = HCLGE_FC_NONE;

	hdev->tm_info.fc_mode = hdev->fc_mode_last_time;
}

static int hclge_set_pauseparam(struct hnae3_handle *handle, u32 auto_neg,
				u32 rx_en, u32 tx_en)
{
	struct hclge_vport *vport = hclge_get_vport(handle);
	struct hclge_dev *hdev = vport->back;
	struct phy_device *phydev = hdev->hw.mac.phydev;
	u32 fc_autoneg;

	if (phydev || hnae3_dev_phy_imp_supported(hdev)) {
		fc_autoneg = hclge_get_autoneg(handle);
		if (auto_neg != fc_autoneg) {
			dev_info(&hdev->pdev->dev,
				 "To change autoneg please use: ethtool -s <dev> autoneg <on|off>\n");
			return -EOPNOTSUPP;
		}
	}

	if (hdev->tm_info.fc_mode == HCLGE_FC_PFC) {
		dev_info(&hdev->pdev->dev,
			 "Priority flow control enabled. Cannot set link flow control.\n");
		return -EOPNOTSUPP;
	}

	hclge_set_flowctrl_adv(hdev, rx_en, tx_en);

	hclge_record_user_pauseparam(hdev, rx_en, tx_en);

	if (!auto_neg || hnae3_dev_phy_imp_supported(hdev))
		return hclge_cfg_pauseparam(hdev, rx_en, tx_en);

	if (phydev)
		return phy_start_aneg(phydev);

	return -EOPNOTSUPP;
}

static void hclge_get_ksettings_an_result(struct hnae3_handle *handle,
					  u8 *auto_neg, u32 *speed, u8 *duplex, u32 *lane_num)
{
	struct hclge_vport *vport = hclge_get_vport(handle);
	struct hclge_dev *hdev = vport->back;

	if (speed)
		*speed = hdev->hw.mac.speed;
	if (duplex)
		*duplex = hdev->hw.mac.duplex;
	if (auto_neg)
		*auto_neg = hdev->hw.mac.autoneg;
	if (lane_num)
		*lane_num = hdev->hw.mac.lane_num;
}

static void hclge_get_media_type(struct hnae3_handle *handle, u8 *media_type,
				 u8 *module_type)
{
	struct hclge_vport *vport = hclge_get_vport(handle);
	struct hclge_dev *hdev = vport->back;

	/* When nic is down, the service task is not running, doesn't update
	 * the port information per second. Query the port information before
	 * return the media type, ensure getting the correct media information.
	 */
	hclge_update_port_info(hdev);

	if (media_type)
		*media_type = hdev->hw.mac.media_type;

	if (module_type)
		*module_type = hdev->hw.mac.module_type;
}

static void hclge_get_mdix_mode(struct hnae3_handle *handle,
				u8 *tp_mdix_ctrl, u8 *tp_mdix)
{
	struct hclge_vport *vport = hclge_get_vport(handle);
	struct hclge_dev *hdev = vport->back;
	struct phy_device *phydev = hdev->hw.mac.phydev;
	int mdix_ctrl, mdix, is_resolved;
	unsigned int retval;

	if (!phydev) {
		*tp_mdix_ctrl = ETH_TP_MDI_INVALID;
		*tp_mdix = ETH_TP_MDI_INVALID;
		return;
	}

	phy_write(phydev, HCLGE_PHY_PAGE_REG, HCLGE_PHY_PAGE_MDIX);

	retval = phy_read(phydev, HCLGE_PHY_CSC_REG);
	mdix_ctrl = hnae3_get_field(retval, HCLGE_PHY_MDIX_CTRL_M,
				    HCLGE_PHY_MDIX_CTRL_S);

	retval = phy_read(phydev, HCLGE_PHY_CSS_REG);
	mdix = hnae3_get_bit(retval, HCLGE_PHY_MDIX_STATUS_B);
	is_resolved = hnae3_get_bit(retval, HCLGE_PHY_SPEED_DUP_RESOLVE_B);

	phy_write(phydev, HCLGE_PHY_PAGE_REG, HCLGE_PHY_PAGE_COPPER);

	switch (mdix_ctrl) {
	case 0x0:
		*tp_mdix_ctrl = ETH_TP_MDI;
		break;
	case 0x1:
		*tp_mdix_ctrl = ETH_TP_MDI_X;
		break;
	case 0x3:
		*tp_mdix_ctrl = ETH_TP_MDI_AUTO;
		break;
	default:
		*tp_mdix_ctrl = ETH_TP_MDI_INVALID;
		break;
	}

	if (!is_resolved)
		*tp_mdix = ETH_TP_MDI_INVALID;
	else if (mdix)
		*tp_mdix = ETH_TP_MDI_X;
	else
		*tp_mdix = ETH_TP_MDI;
}

static void hclge_info_show(struct hclge_dev *hdev)
{
	struct hnae3_handle *handle = &hdev->vport->nic;
	struct device *dev = &hdev->pdev->dev;

	dev_info(dev, "PF info begin:\n");

	dev_info(dev, "Task queue pairs numbers: %u\n", hdev->num_tqps);
	dev_info(dev, "Desc num per TX queue: %u\n", hdev->num_tx_desc);
	dev_info(dev, "Desc num per RX queue: %u\n", hdev->num_rx_desc);
	dev_info(dev, "Numbers of vports: %u\n", hdev->num_alloc_vport);
	dev_info(dev, "Numbers of VF for this PF: %u\n", hdev->num_req_vfs);
	dev_info(dev, "HW tc map: 0x%x\n", hdev->hw_tc_map);
	dev_info(dev, "Total buffer size for TX/RX: %u\n", hdev->pkt_buf_size);
	dev_info(dev, "TX buffer size for each TC: %u\n", hdev->tx_buf_size);
	dev_info(dev, "DV buffer size for each TC: %u\n", hdev->dv_buf_size);
	dev_info(dev, "This is %s PF\n",
		 hdev->flag & HCLGE_FLAG_MAIN ? "main" : "not main");
	dev_info(dev, "DCB %s\n",
		 handle->kinfo.tc_info.dcb_ets_active ? "enable" : "disable");
	dev_info(dev, "MQPRIO %s\n",
		 handle->kinfo.tc_info.mqprio_active ? "enable" : "disable");
	dev_info(dev, "Default tx spare buffer size: %u\n",
		 hdev->tx_spare_buf_size);

	dev_info(dev, "PF info end.\n");
}

static int hclge_init_nic_client_instance(struct hnae3_ae_dev *ae_dev,
					  struct hclge_vport *vport)
{
	struct hnae3_client *client = vport->nic.client;
	struct hclge_dev *hdev = ae_dev->priv;
	int rst_cnt = hdev->rst_stats.reset_cnt;
	int ret;

	ret = client->ops->init_instance(&vport->nic);
	if (ret)
		return ret;

	set_bit(HCLGE_STATE_NIC_REGISTERED, &hdev->state);
	if (test_bit(HCLGE_STATE_RST_HANDLING, &hdev->state) ||
	    rst_cnt != hdev->rst_stats.reset_cnt) {
		ret = -EBUSY;
		goto init_nic_err;
	}

	/* Enable nic hw error interrupts */
	ret = hclge_config_nic_hw_error(hdev, true);
	if (ret) {
		dev_err(&ae_dev->pdev->dev,
			"fail(%d) to enable hw error interrupts\n", ret);
		goto init_nic_err;
	}

	hnae3_set_client_init_flag(client, ae_dev, 1);

	if (netif_msg_drv(&hdev->vport->nic))
		hclge_info_show(hdev);

	return ret;

init_nic_err:
	clear_bit(HCLGE_STATE_NIC_REGISTERED, &hdev->state);
	while (test_bit(HCLGE_STATE_RST_HANDLING, &hdev->state))
		msleep(HCLGE_WAIT_RESET_DONE);

	client->ops->uninit_instance(&vport->nic, 0);

	return ret;
}

static int hclge_init_roce_client_instance(struct hnae3_ae_dev *ae_dev,
					   struct hclge_vport *vport)
{
	struct hclge_dev *hdev = ae_dev->priv;
	struct hnae3_client *client;
	int rst_cnt;
	int ret;

	if (!hnae3_dev_roce_supported(hdev) || !hdev->roce_client ||
	    !hdev->nic_client)
		return 0;

	client = hdev->roce_client;
	ret = hclge_init_roce_base_info(vport);
	if (ret)
		return ret;

	rst_cnt = hdev->rst_stats.reset_cnt;
	ret = client->ops->init_instance(&vport->roce);
	if (ret)
		return ret;

	set_bit(HCLGE_STATE_ROCE_REGISTERED, &hdev->state);
	if (test_bit(HCLGE_STATE_RST_HANDLING, &hdev->state) ||
	    rst_cnt != hdev->rst_stats.reset_cnt) {
		ret = -EBUSY;
		goto init_roce_err;
	}

	/* Enable roce ras interrupts */
	ret = hclge_config_rocee_ras_interrupt(hdev, true);
	if (ret) {
		dev_err(&ae_dev->pdev->dev,
			"fail(%d) to enable roce ras interrupts\n", ret);
		goto init_roce_err;
	}

	hnae3_set_client_init_flag(client, ae_dev, 1);

	return 0;

init_roce_err:
	clear_bit(HCLGE_STATE_ROCE_REGISTERED, &hdev->state);
	while (test_bit(HCLGE_STATE_RST_HANDLING, &hdev->state))
		msleep(HCLGE_WAIT_RESET_DONE);

	hdev->roce_client->ops->uninit_instance(&vport->roce, 0);

	return ret;
}

static int hclge_init_client_instance(struct hnae3_client *client,
				      struct hnae3_ae_dev *ae_dev)
{
	struct hclge_dev *hdev = ae_dev->priv;
	struct hclge_vport *vport = &hdev->vport[0];
	int ret;

	switch (client->type) {
	case HNAE3_CLIENT_KNIC:
		hdev->nic_client = client;
		vport->nic.client = client;
		ret = hclge_init_nic_client_instance(ae_dev, vport);
		if (ret)
			goto clear_nic;

		ret = hclge_init_roce_client_instance(ae_dev, vport);
		if (ret)
			goto clear_roce;

		break;
	case HNAE3_CLIENT_ROCE:
		if (hnae3_dev_roce_supported(hdev)) {
			hdev->roce_client = client;
			vport->roce.client = client;
		}

		ret = hclge_init_roce_client_instance(ae_dev, vport);
		if (ret)
			goto clear_roce;

		break;
	default:
		return -EINVAL;
	}

	return 0;

clear_nic:
	hdev->nic_client = NULL;
	vport->nic.client = NULL;
	return ret;
clear_roce:
	hdev->roce_client = NULL;
	vport->roce.client = NULL;
	return ret;
}

static bool hclge_uninit_need_wait(struct hclge_dev *hdev)
{
	return test_bit(HCLGE_STATE_RST_HANDLING, &hdev->state) ||
	       test_bit(HCLGE_STATE_LINK_UPDATING, &hdev->state);
}

static void hclge_uninit_client_instance(struct hnae3_client *client,
					 struct hnae3_ae_dev *ae_dev)
{
	struct hclge_dev *hdev = ae_dev->priv;
	struct hclge_vport *vport = &hdev->vport[0];

	if (hdev->roce_client) {
		clear_bit(HCLGE_STATE_ROCE_REGISTERED, &hdev->state);
		while (hclge_uninit_need_wait(hdev))
			msleep(HCLGE_WAIT_RESET_DONE);

		hdev->roce_client->ops->uninit_instance(&vport->roce, 0);
		hdev->roce_client = NULL;
		vport->roce.client = NULL;
	}
	if (client->type == HNAE3_CLIENT_ROCE)
		return;
	if (hdev->nic_client && client->ops->uninit_instance) {
		clear_bit(HCLGE_STATE_NIC_REGISTERED, &hdev->state);
		while (test_bit(HCLGE_STATE_RST_HANDLING, &hdev->state))
			msleep(HCLGE_WAIT_RESET_DONE);

		client->ops->uninit_instance(&vport->nic, 0);
		hdev->nic_client = NULL;
		vport->nic.client = NULL;
	}
}

static int hclge_dev_mem_map(struct hclge_dev *hdev)
{
	struct pci_dev *pdev = hdev->pdev;
	struct hclge_hw *hw = &hdev->hw;

	/* for device does not have device memory, return directly */
	if (!(pci_select_bars(pdev, IORESOURCE_MEM) & BIT(HCLGE_MEM_BAR)))
		return 0;

	hw->hw.mem_base =
		devm_ioremap_wc(&pdev->dev,
				pci_resource_start(pdev, HCLGE_MEM_BAR),
				pci_resource_len(pdev, HCLGE_MEM_BAR));
	if (!hw->hw.mem_base) {
		dev_err(&pdev->dev, "failed to map device memory\n");
		return -EFAULT;
	}

	return 0;
}

static int hclge_pci_init(struct hclge_dev *hdev)
{
	struct pci_dev *pdev = hdev->pdev;
	struct hclge_hw *hw;
	int ret;

	ret = pci_enable_device(pdev);
	if (ret) {
		dev_err(&pdev->dev, "failed to enable PCI device\n");
		return ret;
	}

	ret = dma_set_mask_and_coherent(&pdev->dev, DMA_BIT_MASK(64));
	if (ret) {
		ret = dma_set_mask_and_coherent(&pdev->dev, DMA_BIT_MASK(32));
		if (ret) {
			dev_err(&pdev->dev,
				"can't set consistent PCI DMA");
			goto err_disable_device;
		}
		dev_warn(&pdev->dev, "set DMA mask to 32 bits\n");
	}

	ret = pci_request_regions(pdev, HCLGE_DRIVER_NAME);
	if (ret) {
		dev_err(&pdev->dev, "PCI request regions failed %d\n", ret);
		goto err_disable_device;
	}

	pci_set_master(pdev);
	hw = &hdev->hw;
	hw->hw.io_base = pcim_iomap(pdev, 2, 0);
	if (!hw->hw.io_base) {
		dev_err(&pdev->dev, "Can't map configuration register space\n");
		ret = -ENOMEM;
		goto err_release_regions;
	}

	ret = hclge_dev_mem_map(hdev);
	if (ret)
		goto err_unmap_io_base;

	hdev->num_req_vfs = pci_sriov_get_totalvfs(pdev);

	return 0;

err_unmap_io_base:
	pcim_iounmap(pdev, hdev->hw.hw.io_base);
err_release_regions:
	pci_release_regions(pdev);
err_disable_device:
	pci_disable_device(pdev);

	return ret;
}

static void hclge_pci_uninit(struct hclge_dev *hdev)
{
	struct pci_dev *pdev = hdev->pdev;

	if (hdev->hw.hw.mem_base)
		devm_iounmap(&pdev->dev, hdev->hw.hw.mem_base);

	pcim_iounmap(pdev, hdev->hw.hw.io_base);
	pci_free_irq_vectors(pdev);
	pci_release_regions(pdev);
	pci_disable_device(pdev);
}

static void hclge_state_init(struct hclge_dev *hdev)
{
	set_bit(HCLGE_STATE_SERVICE_INITED, &hdev->state);
	set_bit(HCLGE_STATE_DOWN, &hdev->state);
	clear_bit(HCLGE_STATE_RST_SERVICE_SCHED, &hdev->state);
	clear_bit(HCLGE_STATE_RST_HANDLING, &hdev->state);
	clear_bit(HCLGE_STATE_RST_FAIL, &hdev->state);
	clear_bit(HCLGE_STATE_MBX_SERVICE_SCHED, &hdev->state);
	clear_bit(HCLGE_STATE_MBX_HANDLING, &hdev->state);
}

static void hclge_state_uninit(struct hclge_dev *hdev)
{
	set_bit(HCLGE_STATE_DOWN, &hdev->state);
	set_bit(HCLGE_STATE_REMOVING, &hdev->state);

	if (hdev->reset_timer.function)
		del_timer_sync(&hdev->reset_timer);
	if (hdev->service_task.work.func)
		cancel_delayed_work_sync(&hdev->service_task);
}

static void hclge_reset_prepare_general(struct hnae3_ae_dev *ae_dev,
					enum hnae3_reset_type rst_type)
{
#define HCLGE_RESET_RETRY_WAIT_MS	500
#define HCLGE_RESET_RETRY_CNT	5

	struct hclge_dev *hdev = ae_dev->priv;
	int retry_cnt = 0;
	int ret;

	while (retry_cnt++ < HCLGE_RESET_RETRY_CNT) {
		down(&hdev->reset_sem);
		set_bit(HCLGE_STATE_RST_HANDLING, &hdev->state);
		hdev->reset_type = rst_type;
		ret = hclge_reset_prepare(hdev);
		if (!ret && !hdev->reset_pending)
			break;

		dev_err(&hdev->pdev->dev,
			"failed to prepare to reset, ret=%d, reset_pending:0x%lx, retry_cnt:%d\n",
			ret, hdev->reset_pending, retry_cnt);
		clear_bit(HCLGE_STATE_RST_HANDLING, &hdev->state);
		up(&hdev->reset_sem);
		msleep(HCLGE_RESET_RETRY_WAIT_MS);
	}

	/* disable misc vector before reset done */
	hclge_enable_vector(&hdev->misc_vector, false);
	set_bit(HCLGE_COMM_STATE_CMD_DISABLE, &hdev->hw.hw.comm_state);

	if (hdev->reset_type == HNAE3_FLR_RESET)
		hdev->rst_stats.flr_rst_cnt++;
}

static void hclge_reset_done(struct hnae3_ae_dev *ae_dev)
{
	struct hclge_dev *hdev = ae_dev->priv;
	int ret;

	hclge_enable_vector(&hdev->misc_vector, true);

	ret = hclge_reset_rebuild(hdev);
	if (ret)
		dev_err(&hdev->pdev->dev, "fail to rebuild, ret=%d\n", ret);

	hdev->reset_type = HNAE3_NONE_RESET;
	if (test_and_clear_bit(HCLGE_STATE_RST_HANDLING, &hdev->state))
		up(&hdev->reset_sem);
}

static void hclge_clear_resetting_state(struct hclge_dev *hdev)
{
	u16 i;

	for (i = 0; i < hdev->num_alloc_vport; i++) {
		struct hclge_vport *vport = &hdev->vport[i];
		int ret;

		 /* Send cmd to clear vport's FUNC_RST_ING */
		ret = hclge_set_vf_rst(hdev, vport->vport_id, false);
		if (ret)
			dev_warn(&hdev->pdev->dev,
				 "clear vport(%u) rst failed %d!\n",
				 vport->vport_id, ret);
	}
}

static int hclge_clear_hw_resource(struct hclge_dev *hdev)
{
	struct hclge_desc desc;
	int ret;

	hclge_cmd_setup_basic_desc(&desc, HCLGE_OPC_CLEAR_HW_RESOURCE, false);

	ret = hclge_cmd_send(&hdev->hw, &desc, 1);
	/* This new command is only supported by new firmware, it will
	 * fail with older firmware. Error value -EOPNOSUPP can only be
	 * returned by older firmware running this command, to keep code
	 * backward compatible we will override this value and return
	 * success.
	 */
	if (ret && ret != -EOPNOTSUPP) {
		dev_err(&hdev->pdev->dev,
			"failed to clear hw resource, ret = %d\n", ret);
		return ret;
	}
	return 0;
}

static void hclge_init_rxd_adv_layout(struct hclge_dev *hdev)
{
	if (hnae3_ae_dev_rxd_adv_layout_supported(hdev->ae_dev))
		hclge_write_dev(&hdev->hw, HCLGE_RXD_ADV_LAYOUT_EN_REG, 1);
}

static void hclge_uninit_rxd_adv_layout(struct hclge_dev *hdev)
{
	if (hnae3_ae_dev_rxd_adv_layout_supported(hdev->ae_dev))
		hclge_write_dev(&hdev->hw, HCLGE_RXD_ADV_LAYOUT_EN_REG, 0);
}

static struct hclge_wol_info *hclge_get_wol_info(struct hnae3_handle *handle)
{
	struct hclge_vport *vport = hclge_get_vport(handle);

	return &vport->back->hw.mac.wol;
}

static int hclge_get_wol_supported_mode(struct hclge_dev *hdev,
					u32 *wol_supported)
{
	struct hclge_query_wol_supported_cmd *wol_supported_cmd;
	struct hclge_desc desc;
	int ret;

	hclge_cmd_setup_basic_desc(&desc, HCLGE_OPC_WOL_GET_SUPPORTED_MODE,
				   true);
	wol_supported_cmd = (struct hclge_query_wol_supported_cmd *)desc.data;

	ret = hclge_cmd_send(&hdev->hw, &desc, 1);
	if (ret) {
		dev_err(&hdev->pdev->dev,
			"failed to query wol supported, ret = %d\n", ret);
		return ret;
	}

	*wol_supported = le32_to_cpu(wol_supported_cmd->supported_wake_mode);

	return 0;
}

static int hclge_set_wol_cfg(struct hclge_dev *hdev,
			     struct hclge_wol_info *wol_info)
{
	struct hclge_wol_cfg_cmd *wol_cfg_cmd;
	struct hclge_desc desc;
	int ret;

	hclge_cmd_setup_basic_desc(&desc, HCLGE_OPC_WOL_CFG, false);
	wol_cfg_cmd = (struct hclge_wol_cfg_cmd *)desc.data;
	wol_cfg_cmd->wake_on_lan_mode = cpu_to_le32(wol_info->wol_current_mode);
	wol_cfg_cmd->sopass_size = wol_info->wol_sopass_size;
	memcpy(wol_cfg_cmd->sopass, wol_info->wol_sopass, SOPASS_MAX);

	ret = hclge_cmd_send(&hdev->hw, &desc, 1);
	if (ret)
		dev_err(&hdev->pdev->dev,
			"failed to set wol config, ret = %d\n", ret);

	return ret;
}

static int hclge_update_wol(struct hclge_dev *hdev)
{
	struct hclge_wol_info *wol_info = &hdev->hw.mac.wol;

	if (!hnae3_ae_dev_wol_supported(hdev->ae_dev))
		return 0;

	return hclge_set_wol_cfg(hdev, wol_info);
}

static int hclge_init_wol(struct hclge_dev *hdev)
{
	struct hclge_wol_info *wol_info = &hdev->hw.mac.wol;
	int ret;

	if (!hnae3_ae_dev_wol_supported(hdev->ae_dev))
		return 0;

	memset(wol_info, 0, sizeof(struct hclge_wol_info));
	ret = hclge_get_wol_supported_mode(hdev,
					   &wol_info->wol_support_mode);
	if (ret) {
		wol_info->wol_support_mode = 0;
		return ret;
	}

	return hclge_update_wol(hdev);
}

static void hclge_get_wol(struct hnae3_handle *handle,
			  struct ethtool_wolinfo *wol)
{
	struct hclge_wol_info *wol_info = hclge_get_wol_info(handle);

	wol->supported = wol_info->wol_support_mode;
	wol->wolopts = wol_info->wol_current_mode;
	if (wol_info->wol_current_mode & WAKE_MAGICSECURE)
		memcpy(wol->sopass, wol_info->wol_sopass, SOPASS_MAX);
}

static int hclge_set_wol(struct hnae3_handle *handle,
			 struct ethtool_wolinfo *wol)
{
	struct hclge_wol_info *wol_info = hclge_get_wol_info(handle);
	struct hclge_vport *vport = hclge_get_vport(handle);
	u32 wol_mode;
	int ret;

	wol_mode = wol->wolopts;
	if (wol_mode & ~wol_info->wol_support_mode)
		return -EINVAL;

	wol_info->wol_current_mode = wol_mode;
	if (wol_mode & WAKE_MAGICSECURE) {
		memcpy(wol_info->wol_sopass, wol->sopass, SOPASS_MAX);
		wol_info->wol_sopass_size = SOPASS_MAX;
	} else {
		wol_info->wol_sopass_size = 0;
	}

	ret = hclge_set_wol_cfg(vport->back, wol_info);
	if (ret)
		wol_info->wol_current_mode = 0;

	return ret;
}

static int hclge_init_ae_dev(struct hnae3_ae_dev *ae_dev)
{
	struct pci_dev *pdev = ae_dev->pdev;
	struct hclge_dev *hdev;
	int ret;

	hdev = devm_kzalloc(&pdev->dev, sizeof(*hdev), GFP_KERNEL);
	if (!hdev)
		return -ENOMEM;

	hdev->pdev = pdev;
	hdev->ae_dev = ae_dev;
	hdev->reset_type = HNAE3_NONE_RESET;
	hdev->reset_level = HNAE3_FUNC_RESET;
	ae_dev->priv = hdev;

	/* HW supprt 2 layer vlan */
	hdev->mps = ETH_FRAME_LEN + ETH_FCS_LEN + 2 * VLAN_HLEN;

	mutex_init(&hdev->vport_lock);
	spin_lock_init(&hdev->fd_rule_lock);
	sema_init(&hdev->reset_sem, 1);

	ret = hclge_pci_init(hdev);
	if (ret)
		goto out;

	/* Firmware command queue initialize */
	ret = hclge_comm_cmd_queue_init(hdev->pdev, &hdev->hw.hw);
	if (ret)
		goto err_pci_uninit;

	/* Firmware command initialize */
	hclge_comm_cmd_init_ops(&hdev->hw.hw, &hclge_cmq_ops);
	ret = hclge_comm_cmd_init(hdev->ae_dev, &hdev->hw.hw, &hdev->fw_version,
				  true, hdev->reset_pending);
	if (ret)
		goto err_cmd_uninit;

	ret  = hclge_clear_hw_resource(hdev);
	if (ret)
		goto err_cmd_uninit;

	ret = hclge_get_cap(hdev);
	if (ret)
		goto err_cmd_uninit;

	ret = hclge_query_dev_specs(hdev);
	if (ret) {
		dev_err(&pdev->dev, "failed to query dev specifications, ret = %d.\n",
			ret);
		goto err_cmd_uninit;
	}

	ret = hclge_configure(hdev);
	if (ret) {
		dev_err(&pdev->dev, "Configure dev error, ret = %d.\n", ret);
		goto err_cmd_uninit;
	}

	ret = hclge_init_msi(hdev);
	if (ret) {
		dev_err(&pdev->dev, "Init MSI/MSI-X error, ret = %d.\n", ret);
		goto err_cmd_uninit;
	}

	ret = hclge_misc_irq_init(hdev);
	if (ret)
		goto err_msi_uninit;

	ret = hclge_alloc_tqps(hdev);
	if (ret) {
		dev_err(&pdev->dev, "Allocate TQPs error, ret = %d.\n", ret);
		goto err_msi_irq_uninit;
	}

	ret = hclge_alloc_vport(hdev);
	if (ret)
		goto err_msi_irq_uninit;

	ret = hclge_map_tqp(hdev);
	if (ret)
		goto err_msi_irq_uninit;

	if (hdev->hw.mac.media_type == HNAE3_MEDIA_TYPE_COPPER) {
		clear_bit(HNAE3_DEV_SUPPORT_FEC_B, ae_dev->caps);
		if (hnae3_dev_phy_imp_supported(hdev))
			ret = hclge_update_tp_port_info(hdev);
		else
			ret = hclge_mac_mdio_config(hdev);

		if (ret)
			goto err_msi_irq_uninit;
	}

	ret = hclge_init_umv_space(hdev);
	if (ret)
		goto err_mdiobus_unreg;

	ret = hclge_mac_init(hdev);
	if (ret) {
		dev_err(&pdev->dev, "Mac init error, ret = %d\n", ret);
		goto err_mdiobus_unreg;
	}

	ret = hclge_config_tso(hdev, HCLGE_TSO_MSS_MIN, HCLGE_TSO_MSS_MAX);
	if (ret) {
		dev_err(&pdev->dev, "Enable tso fail, ret =%d\n", ret);
		goto err_mdiobus_unreg;
	}

	ret = hclge_config_gro(hdev);
	if (ret)
		goto err_mdiobus_unreg;

	ret = hclge_init_vlan_config(hdev);
	if (ret) {
		dev_err(&pdev->dev, "VLAN init fail, ret =%d\n", ret);
		goto err_mdiobus_unreg;
	}

	ret = hclge_tm_schd_init(hdev);
	if (ret) {
		dev_err(&pdev->dev, "tm schd init fail, ret =%d\n", ret);
		goto err_mdiobus_unreg;
	}

	ret = hclge_comm_rss_init_cfg(&hdev->vport->nic, hdev->ae_dev,
				      &hdev->rss_cfg);
	if (ret) {
		dev_err(&pdev->dev, "failed to init rss cfg, ret = %d\n", ret);
		goto err_mdiobus_unreg;
	}

	ret = hclge_rss_init_hw(hdev);
	if (ret) {
		dev_err(&pdev->dev, "Rss init fail, ret =%d\n", ret);
		goto err_mdiobus_unreg;
	}

	ret = init_mgr_tbl(hdev);
	if (ret) {
		dev_err(&pdev->dev, "manager table init fail, ret =%d\n", ret);
		goto err_mdiobus_unreg;
	}

	ret = hclge_init_fd_config(hdev);
	if (ret) {
		dev_err(&pdev->dev,
			"fd table init fail, ret=%d\n", ret);
		goto err_mdiobus_unreg;
	}

	ret = hclge_ptp_init(hdev);
	if (ret)
		goto err_mdiobus_unreg;

	ret = hclge_update_port_info(hdev);
	if (ret)
		goto err_ptp_uninit;

	INIT_KFIFO(hdev->mac_tnl_log);

	hclge_dcb_ops_set(hdev);

	timer_setup(&hdev->reset_timer, hclge_reset_timer, 0);
	INIT_DELAYED_WORK(&hdev->service_task, hclge_service_task);

	hclge_clear_all_event_cause(hdev);
	hclge_clear_resetting_state(hdev);

	/* Log and clear the hw errors those already occurred */
	if (hnae3_dev_ras_imp_supported(hdev))
		hclge_handle_occurred_error(hdev);
	else
		hclge_handle_all_hns_hw_errors(ae_dev);

	/* request delayed reset for the error recovery because an immediate
	 * global reset on a PF affecting pending initialization of other PFs
	 */
	if (ae_dev->hw_err_reset_req) {
		enum hnae3_reset_type reset_level;

		reset_level = hclge_get_reset_level(ae_dev,
						    &ae_dev->hw_err_reset_req);
		hclge_set_def_reset_request(ae_dev, reset_level);
		mod_timer(&hdev->reset_timer, jiffies + HCLGE_RESET_INTERVAL);
	}

	hclge_init_rxd_adv_layout(hdev);

	/* Enable MISC vector(vector0) */
	hclge_enable_vector(&hdev->misc_vector, true);

	ret = hclge_init_wol(hdev);
	if (ret)
		dev_warn(&pdev->dev,
			 "failed to wake on lan init, ret = %d\n", ret);

	ret = hclge_devlink_init(hdev);
	if (ret)
		goto err_ptp_uninit;

	hclge_state_init(hdev);
	hdev->last_reset_time = jiffies;

	dev_info(&hdev->pdev->dev, "%s driver initialization finished.\n",
		 HCLGE_DRIVER_NAME);

	hclge_task_schedule(hdev, round_jiffies_relative(HZ));
	return 0;

err_ptp_uninit:
	hclge_ptp_uninit(hdev);
err_mdiobus_unreg:
	if (hdev->hw.mac.phydev)
		mdiobus_unregister(hdev->hw.mac.mdio_bus);
err_msi_irq_uninit:
	hclge_misc_irq_uninit(hdev);
err_msi_uninit:
	pci_free_irq_vectors(pdev);
err_cmd_uninit:
	hclge_comm_cmd_uninit(hdev->ae_dev, &hdev->hw.hw);
err_pci_uninit:
	pcim_iounmap(pdev, hdev->hw.hw.io_base);
	pci_release_regions(pdev);
	pci_disable_device(pdev);
out:
	mutex_destroy(&hdev->vport_lock);
	return ret;
}

static void hclge_stats_clear(struct hclge_dev *hdev)
{
	memset(&hdev->mac_stats, 0, sizeof(hdev->mac_stats));
	memset(&hdev->fec_stats, 0, sizeof(hdev->fec_stats));
}

static int hclge_set_mac_spoofchk(struct hclge_dev *hdev, int vf, bool enable)
{
	return hclge_config_switch_param(hdev, vf, enable,
					 HCLGE_SWITCH_ANTI_SPOOF_MASK);
}

static int hclge_set_vlan_spoofchk(struct hclge_dev *hdev, int vf, bool enable)
{
	return hclge_set_vlan_filter_ctrl(hdev, HCLGE_FILTER_TYPE_VF,
					  HCLGE_FILTER_FE_NIC_INGRESS_B,
					  enable, vf);
}

static int hclge_set_vf_spoofchk_hw(struct hclge_dev *hdev, int vf, bool enable)
{
	int ret;

	ret = hclge_set_mac_spoofchk(hdev, vf, enable);
	if (ret) {
		dev_err(&hdev->pdev->dev,
			"Set vf %d mac spoof check %s failed, ret=%d\n",
			vf, enable ? "on" : "off", ret);
		return ret;
	}

	ret = hclge_set_vlan_spoofchk(hdev, vf, enable);
	if (ret)
		dev_err(&hdev->pdev->dev,
			"Set vf %d vlan spoof check %s failed, ret=%d\n",
			vf, enable ? "on" : "off", ret);

	return ret;
}

static int hclge_set_vf_spoofchk(struct hnae3_handle *handle, int vf,
				 bool enable)
{
	struct hclge_vport *vport = hclge_get_vport(handle);
	struct hclge_dev *hdev = vport->back;
	u32 new_spoofchk = enable ? 1 : 0;
	int ret;

	if (hdev->ae_dev->dev_version < HNAE3_DEVICE_VERSION_V2)
		return -EOPNOTSUPP;

	vport = hclge_get_vf_vport(hdev, vf);
	if (!vport)
		return -EINVAL;

	if (vport->vf_info.spoofchk == new_spoofchk)
		return 0;

	if (enable && test_bit(vport->vport_id, hdev->vf_vlan_full))
		dev_warn(&hdev->pdev->dev,
			 "vf %d vlan table is full, enable spoof check may cause its packet send fail\n",
			 vf);
	else if (enable && hclge_is_umv_space_full(vport, true))
		dev_warn(&hdev->pdev->dev,
			 "vf %d mac table is full, enable spoof check may cause its packet send fail\n",
			 vf);

	ret = hclge_set_vf_spoofchk_hw(hdev, vport->vport_id, enable);
	if (ret)
		return ret;

	vport->vf_info.spoofchk = new_spoofchk;
	return 0;
}

static int hclge_reset_vport_spoofchk(struct hclge_dev *hdev)
{
	struct hclge_vport *vport = hdev->vport;
	int ret;
	int i;

	if (hdev->ae_dev->dev_version < HNAE3_DEVICE_VERSION_V2)
		return 0;

	/* resume the vf spoof check state after reset */
	for (i = 0; i < hdev->num_alloc_vport; i++) {
		ret = hclge_set_vf_spoofchk_hw(hdev, vport->vport_id,
					       vport->vf_info.spoofchk);
		if (ret)
			return ret;

		vport++;
	}

	return 0;
}

static int hclge_set_vf_trust(struct hnae3_handle *handle, int vf, bool enable)
{
	struct hclge_vport *vport = hclge_get_vport(handle);
	struct hclge_dev *hdev = vport->back;
	u32 new_trusted = enable ? 1 : 0;

	vport = hclge_get_vf_vport(hdev, vf);
	if (!vport)
		return -EINVAL;

	if (vport->vf_info.trusted == new_trusted)
		return 0;

	vport->vf_info.trusted = new_trusted;
	set_bit(HCLGE_VPORT_STATE_PROMISC_CHANGE, &vport->state);
	hclge_task_schedule(hdev, 0);

	return 0;
}

static void hclge_reset_vf_rate(struct hclge_dev *hdev)
{
	int ret;
	int vf;

	/* reset vf rate to default value */
	for (vf = HCLGE_VF_VPORT_START_NUM; vf < hdev->num_alloc_vport; vf++) {
		struct hclge_vport *vport = &hdev->vport[vf];

		vport->vf_info.max_tx_rate = 0;
		ret = hclge_tm_qs_shaper_cfg(vport, vport->vf_info.max_tx_rate);
		if (ret)
			dev_err(&hdev->pdev->dev,
				"vf%d failed to reset to default, ret=%d\n",
				vf - HCLGE_VF_VPORT_START_NUM, ret);
	}
}

static int hclge_vf_rate_param_check(struct hclge_dev *hdev,
				     int min_tx_rate, int max_tx_rate)
{
	if (min_tx_rate != 0 ||
	    max_tx_rate < 0 || max_tx_rate > hdev->hw.mac.max_speed) {
		dev_err(&hdev->pdev->dev,
			"min_tx_rate:%d [0], max_tx_rate:%d [0, %u]\n",
			min_tx_rate, max_tx_rate, hdev->hw.mac.max_speed);
		return -EINVAL;
	}

	return 0;
}

static int hclge_set_vf_rate(struct hnae3_handle *handle, int vf,
			     int min_tx_rate, int max_tx_rate, bool force)
{
	struct hclge_vport *vport = hclge_get_vport(handle);
	struct hclge_dev *hdev = vport->back;
	int ret;

	ret = hclge_vf_rate_param_check(hdev, min_tx_rate, max_tx_rate);
	if (ret)
		return ret;

	vport = hclge_get_vf_vport(hdev, vf);
	if (!vport)
		return -EINVAL;

	if (!force && max_tx_rate == vport->vf_info.max_tx_rate)
		return 0;

	ret = hclge_tm_qs_shaper_cfg(vport, max_tx_rate);
	if (ret)
		return ret;

	vport->vf_info.max_tx_rate = max_tx_rate;

	return 0;
}

static int hclge_resume_vf_rate(struct hclge_dev *hdev)
{
	struct hnae3_handle *handle = &hdev->vport->nic;
	struct hclge_vport *vport;
	int ret;
	int vf;

	/* resume the vf max_tx_rate after reset */
	for (vf = 0; vf < pci_num_vf(hdev->pdev); vf++) {
		vport = hclge_get_vf_vport(hdev, vf);
		if (!vport)
			return -EINVAL;

		/* zero means max rate, after reset, firmware already set it to
		 * max rate, so just continue.
		 */
		if (!vport->vf_info.max_tx_rate)
			continue;

		ret = hclge_set_vf_rate(handle, vf, 0,
					vport->vf_info.max_tx_rate, true);
		if (ret) {
			dev_err(&hdev->pdev->dev,
				"vf%d failed to resume tx_rate:%u, ret=%d\n",
				vf, vport->vf_info.max_tx_rate, ret);
			return ret;
		}
	}

	return 0;
}

static void hclge_reset_vport_state(struct hclge_dev *hdev)
{
	struct hclge_vport *vport = hdev->vport;
	int i;

	for (i = 0; i < hdev->num_alloc_vport; i++) {
		clear_bit(HCLGE_VPORT_STATE_ALIVE, &vport->state);
		vport++;
	}
}

static int hclge_reset_ae_dev(struct hnae3_ae_dev *ae_dev)
{
	struct hclge_dev *hdev = ae_dev->priv;
	struct pci_dev *pdev = ae_dev->pdev;
	int ret;

	set_bit(HCLGE_STATE_DOWN, &hdev->state);

	hclge_stats_clear(hdev);
	/* NOTE: pf reset needn't to clear or restore pf and vf table entry.
	 * so here should not clean table in memory.
	 */
	if (hdev->reset_type == HNAE3_IMP_RESET ||
	    hdev->reset_type == HNAE3_GLOBAL_RESET) {
		memset(hdev->vlan_table, 0, sizeof(hdev->vlan_table));
		memset(hdev->vf_vlan_full, 0, sizeof(hdev->vf_vlan_full));
		bitmap_set(hdev->vport_config_block, 0, hdev->num_alloc_vport);
		hclge_reset_umv_space(hdev);
	}

	ret = hclge_comm_cmd_init(hdev->ae_dev, &hdev->hw.hw, &hdev->fw_version,
				  true, hdev->reset_pending);
	if (ret) {
		dev_err(&pdev->dev, "Cmd queue init failed\n");
		return ret;
	}

	ret = hclge_map_tqp(hdev);
	if (ret) {
		dev_err(&pdev->dev, "Map tqp error, ret = %d.\n", ret);
		return ret;
	}

	ret = hclge_mac_init(hdev);
	if (ret) {
		dev_err(&pdev->dev, "Mac init error, ret = %d\n", ret);
		return ret;
	}

	ret = hclge_tp_port_init(hdev);
	if (ret) {
		dev_err(&pdev->dev, "failed to init tp port, ret = %d\n",
			ret);
		return ret;
	}

	ret = hclge_config_tso(hdev, HCLGE_TSO_MSS_MIN, HCLGE_TSO_MSS_MAX);
	if (ret) {
		dev_err(&pdev->dev, "Enable tso fail, ret =%d\n", ret);
		return ret;
	}

	ret = hclge_config_gro(hdev);
	if (ret)
		return ret;

	ret = hclge_init_vlan_config(hdev);
	if (ret) {
		dev_err(&pdev->dev, "VLAN init fail, ret =%d\n", ret);
		return ret;
	}

	hclge_reset_tc_config(hdev);

	ret = hclge_tm_init_hw(hdev, true);
	if (ret) {
		dev_err(&pdev->dev, "tm init hw fail, ret =%d\n", ret);
		return ret;
	}

	ret = hclge_rss_init_hw(hdev);
	if (ret) {
		dev_err(&pdev->dev, "Rss init fail, ret =%d\n", ret);
		return ret;
	}

	ret = init_mgr_tbl(hdev);
	if (ret) {
		dev_err(&pdev->dev,
			"failed to reinit manager table, ret = %d\n", ret);
		return ret;
	}

	ret = hclge_init_fd_config(hdev);
	if (ret) {
		dev_err(&pdev->dev, "fd table init fail, ret=%d\n", ret);
		return ret;
	}

	ret = hclge_ptp_init(hdev);
	if (ret)
		return ret;

	/* Log and clear the hw errors those already occurred */
	if (hnae3_dev_ras_imp_supported(hdev))
		hclge_handle_occurred_error(hdev);
	else
		hclge_handle_all_hns_hw_errors(ae_dev);

	/* Re-enable the hw error interrupts because
	 * the interrupts get disabled on global reset.
	 */
	ret = hclge_config_nic_hw_error(hdev, true);
	if (ret) {
		dev_err(&pdev->dev,
			"fail(%d) to re-enable NIC hw error interrupts\n",
			ret);
		return ret;
	}

	if (hdev->roce_client) {
		ret = hclge_config_rocee_ras_interrupt(hdev, true);
		if (ret) {
			dev_err(&pdev->dev,
				"fail(%d) to re-enable roce ras interrupts\n",
				ret);
			return ret;
		}
	}

	hclge_reset_vport_state(hdev);
	ret = hclge_reset_vport_spoofchk(hdev);
	if (ret)
		return ret;

	ret = hclge_resume_vf_rate(hdev);
	if (ret)
		return ret;

	hclge_init_rxd_adv_layout(hdev);

	ret = hclge_update_wol(hdev);
	if (ret)
		dev_warn(&pdev->dev,
			 "failed to update wol config, ret = %d\n", ret);

	dev_info(&pdev->dev, "Reset done, %s driver initialization finished.\n",
		 HCLGE_DRIVER_NAME);

	return 0;
}

static void hclge_uninit_ae_dev(struct hnae3_ae_dev *ae_dev)
{
	struct hclge_dev *hdev = ae_dev->priv;
	struct hclge_mac *mac = &hdev->hw.mac;

	hclge_reset_vf_rate(hdev);
	hclge_clear_vf_vlan(hdev);
	hclge_state_uninit(hdev);
	hclge_ptp_uninit(hdev);
	hclge_uninit_rxd_adv_layout(hdev);
	hclge_uninit_mac_table(hdev);
	hclge_del_all_fd_entries(hdev);

	if (mac->phydev)
		mdiobus_unregister(mac->mdio_bus);

	/* Disable MISC vector(vector0) */
	hclge_enable_vector(&hdev->misc_vector, false);
	synchronize_irq(hdev->misc_vector.vector_irq);

	/* Disable all hw interrupts */
	hclge_config_mac_tnl_int(hdev, false);
	hclge_config_nic_hw_error(hdev, false);
	hclge_config_rocee_ras_interrupt(hdev, false);

	hclge_comm_cmd_uninit(hdev->ae_dev, &hdev->hw.hw);
	hclge_misc_irq_uninit(hdev);
	hclge_devlink_uninit(hdev);
	hclge_pci_uninit(hdev);
	hclge_uninit_vport_vlan_table(hdev);
	mutex_destroy(&hdev->vport_lock);
	ae_dev->priv = NULL;
}

static u32 hclge_get_max_channels(struct hnae3_handle *handle)
{
	struct hclge_vport *vport = hclge_get_vport(handle);
	struct hclge_dev *hdev = vport->back;

	return min_t(u32, hdev->pf_rss_size_max, vport->alloc_tqps);
}

static void hclge_get_channels(struct hnae3_handle *handle,
			       struct ethtool_channels *ch)
{
	ch->max_combined = hclge_get_max_channels(handle);
	ch->other_count = 1;
	ch->max_other = 1;
	ch->combined_count = handle->kinfo.rss_size;
}

static void hclge_get_tqps_and_rss_info(struct hnae3_handle *handle,
					u16 *alloc_tqps, u16 *max_rss_size)
{
	struct hclge_vport *vport = hclge_get_vport(handle);
	struct hclge_dev *hdev = vport->back;

	*alloc_tqps = vport->alloc_tqps;
	*max_rss_size = hdev->pf_rss_size_max;
}

static int hclge_set_rss_tc_mode_cfg(struct hnae3_handle *handle)
{
	struct hclge_vport *vport = hclge_get_vport(handle);
	u16 tc_offset[HCLGE_MAX_TC_NUM] = {0};
	struct hclge_dev *hdev = vport->back;
	u16 tc_size[HCLGE_MAX_TC_NUM] = {0};
	u16 tc_valid[HCLGE_MAX_TC_NUM];
	u16 roundup_size;
	unsigned int i;

	roundup_size = roundup_pow_of_two(vport->nic.kinfo.rss_size);
	roundup_size = ilog2(roundup_size);
	/* Set the RSS TC mode according to the new RSS size */
	for (i = 0; i < HCLGE_MAX_TC_NUM; i++) {
		tc_valid[i] = 0;

		if (!(hdev->hw_tc_map & BIT(i)))
			continue;

		tc_valid[i] = 1;
		tc_size[i] = roundup_size;
		tc_offset[i] = vport->nic.kinfo.rss_size * i;
	}

	return hclge_comm_set_rss_tc_mode(&hdev->hw.hw, tc_offset, tc_valid,
					  tc_size);
}

static int hclge_set_channels(struct hnae3_handle *handle, u32 new_tqps_num,
			      bool rxfh_configured)
{
	struct hnae3_ae_dev *ae_dev = pci_get_drvdata(handle->pdev);
	struct hclge_vport *vport = hclge_get_vport(handle);
	struct hnae3_knic_private_info *kinfo = &vport->nic.kinfo;
	struct hclge_dev *hdev = vport->back;
	u16 cur_rss_size = kinfo->rss_size;
	u16 cur_tqps = kinfo->num_tqps;
	u32 *rss_indir;
	unsigned int i;
	int ret;

	kinfo->req_rss_size = new_tqps_num;

	ret = hclge_tm_vport_map_update(hdev);
	if (ret) {
		dev_err(&hdev->pdev->dev, "tm vport map fail, ret =%d\n", ret);
		return ret;
	}

	ret = hclge_set_rss_tc_mode_cfg(handle);
	if (ret)
		return ret;

	/* RSS indirection table has been configured by user */
	if (rxfh_configured)
		goto out;

	/* Reinitializes the rss indirect table according to the new RSS size */
	rss_indir = kcalloc(ae_dev->dev_specs.rss_ind_tbl_size, sizeof(u32),
			    GFP_KERNEL);
	if (!rss_indir)
		return -ENOMEM;

	for (i = 0; i < ae_dev->dev_specs.rss_ind_tbl_size; i++)
		rss_indir[i] = i % kinfo->rss_size;

	ret = hclge_set_rss(handle, rss_indir, NULL, 0);
	if (ret)
		dev_err(&hdev->pdev->dev, "set rss indir table fail, ret=%d\n",
			ret);

	kfree(rss_indir);

out:
	if (!ret)
		dev_info(&hdev->pdev->dev,
			 "Channels changed, rss_size from %u to %u, tqps from %u to %u",
			 cur_rss_size, kinfo->rss_size,
			 cur_tqps, kinfo->rss_size * kinfo->tc_info.num_tc);

	return ret;
}

static int hclge_set_led_status(struct hclge_dev *hdev, u8 locate_led_status)
{
	struct hclge_set_led_state_cmd *req;
	struct hclge_desc desc;
	int ret;

	hclge_cmd_setup_basic_desc(&desc, HCLGE_OPC_LED_STATUS_CFG, false);

	req = (struct hclge_set_led_state_cmd *)desc.data;
	hnae3_set_field(req->locate_led_config, HCLGE_LED_LOCATE_STATE_M,
			HCLGE_LED_LOCATE_STATE_S, locate_led_status);

	ret = hclge_cmd_send(&hdev->hw, &desc, 1);
	if (ret)
		dev_err(&hdev->pdev->dev,
			"Send set led state cmd error, ret =%d\n", ret);

	return ret;
}

enum hclge_led_status {
	HCLGE_LED_OFF,
	HCLGE_LED_ON,
	HCLGE_LED_NO_CHANGE = 0xFF,
};

static int hclge_set_led_id(struct hnae3_handle *handle,
			    enum ethtool_phys_id_state status)
{
	struct hclge_vport *vport = hclge_get_vport(handle);
	struct hclge_dev *hdev = vport->back;

	switch (status) {
	case ETHTOOL_ID_ACTIVE:
		return hclge_set_led_status(hdev, HCLGE_LED_ON);
	case ETHTOOL_ID_INACTIVE:
		return hclge_set_led_status(hdev, HCLGE_LED_OFF);
	default:
		return -EINVAL;
	}
}

static void hclge_get_link_mode(struct hnae3_handle *handle,
				unsigned long *supported,
				unsigned long *advertising)
{
	unsigned int size = BITS_TO_LONGS(__ETHTOOL_LINK_MODE_MASK_NBITS);
	struct hclge_vport *vport = hclge_get_vport(handle);
	struct hclge_dev *hdev = vport->back;
	unsigned int idx = 0;

	for (; idx < size; idx++) {
		supported[idx] = hdev->hw.mac.supported[idx];
		advertising[idx] = hdev->hw.mac.advertising[idx];
	}
}

static int hclge_gro_en(struct hnae3_handle *handle, bool enable)
{
	struct hclge_vport *vport = hclge_get_vport(handle);
	struct hclge_dev *hdev = vport->back;
	bool gro_en_old = hdev->gro_en;
	int ret;

	hdev->gro_en = enable;
	ret = hclge_config_gro(hdev);
	if (ret)
		hdev->gro_en = gro_en_old;

	return ret;
}

static int hclge_sync_vport_promisc_mode(struct hclge_vport *vport)
{
	struct hnae3_handle *handle = &vport->nic;
	struct hclge_dev *hdev = vport->back;
	bool uc_en = false;
	bool mc_en = false;
	u8 tmp_flags;
	bool bc_en;
	int ret;

	if (vport->last_promisc_flags != vport->overflow_promisc_flags) {
		set_bit(HCLGE_VPORT_STATE_PROMISC_CHANGE, &vport->state);
		vport->last_promisc_flags = vport->overflow_promisc_flags;
	}

	if (!test_and_clear_bit(HCLGE_VPORT_STATE_PROMISC_CHANGE,
				&vport->state))
		return 0;

	/* for PF */
	if (!vport->vport_id) {
		tmp_flags = handle->netdev_flags | vport->last_promisc_flags;
		ret = hclge_set_promisc_mode(handle, tmp_flags & HNAE3_UPE,
					     tmp_flags & HNAE3_MPE);
		if (!ret)
			set_bit(HCLGE_VPORT_STATE_VLAN_FLTR_CHANGE,
				&vport->state);
		else
			set_bit(HCLGE_VPORT_STATE_PROMISC_CHANGE,
				&vport->state);
		return ret;
	}

	/* for VF */
	if (vport->vf_info.trusted) {
		uc_en = vport->vf_info.request_uc_en > 0 ||
			vport->overflow_promisc_flags & HNAE3_OVERFLOW_UPE;
		mc_en = vport->vf_info.request_mc_en > 0 ||
			vport->overflow_promisc_flags & HNAE3_OVERFLOW_MPE;
	}
	bc_en = vport->vf_info.request_bc_en > 0;

	ret = hclge_cmd_set_promisc_mode(hdev, vport->vport_id, uc_en,
					 mc_en, bc_en);
	if (ret) {
		set_bit(HCLGE_VPORT_STATE_PROMISC_CHANGE, &vport->state);
		return ret;
	}
	hclge_set_vport_vlan_fltr_change(vport);

	return 0;
}

static void hclge_sync_promisc_mode(struct hclge_dev *hdev)
{
	struct hclge_vport *vport;
	int ret;
	u16 i;

	for (i = 0; i < hdev->num_alloc_vport; i++) {
		vport = &hdev->vport[i];

		ret = hclge_sync_vport_promisc_mode(vport);
		if (ret)
			return;
	}
}

static bool hclge_module_existed(struct hclge_dev *hdev)
{
	struct hclge_desc desc;
	u32 existed;
	int ret;

	hclge_cmd_setup_basic_desc(&desc, HCLGE_OPC_GET_SFP_EXIST, true);
	ret = hclge_cmd_send(&hdev->hw, &desc, 1);
	if (ret) {
		dev_err(&hdev->pdev->dev,
			"failed to get SFP exist state, ret = %d\n", ret);
		return false;
	}

	existed = le32_to_cpu(desc.data[0]);

	return existed != 0;
}

/* need 6 bds(total 140 bytes) in one reading
 * return the number of bytes actually read, 0 means read failed.
 */
static u16 hclge_get_sfp_eeprom_info(struct hclge_dev *hdev, u32 offset,
				     u32 len, u8 *data)
{
	struct hclge_desc desc[HCLGE_SFP_INFO_CMD_NUM];
	struct hclge_sfp_info_bd0_cmd *sfp_info_bd0;
	u16 read_len;
	u16 copy_len;
	int ret;
	int i;

	/* setup all 6 bds to read module eeprom info. */
	for (i = 0; i < HCLGE_SFP_INFO_CMD_NUM; i++) {
		hclge_cmd_setup_basic_desc(&desc[i], HCLGE_OPC_GET_SFP_EEPROM,
					   true);

		/* bd0~bd4 need next flag */
		if (i < HCLGE_SFP_INFO_CMD_NUM - 1)
			desc[i].flag |= cpu_to_le16(HCLGE_COMM_CMD_FLAG_NEXT);
	}

	/* setup bd0, this bd contains offset and read length. */
	sfp_info_bd0 = (struct hclge_sfp_info_bd0_cmd *)desc[0].data;
	sfp_info_bd0->offset = cpu_to_le16((u16)offset);
	read_len = min_t(u16, len, HCLGE_SFP_INFO_MAX_LEN);
	sfp_info_bd0->read_len = cpu_to_le16(read_len);

	ret = hclge_cmd_send(&hdev->hw, desc, i);
	if (ret) {
		dev_err(&hdev->pdev->dev,
			"failed to get SFP eeprom info, ret = %d\n", ret);
		return 0;
	}

	/* copy sfp info from bd0 to out buffer. */
	copy_len = min_t(u16, len, HCLGE_SFP_INFO_BD0_LEN);
	memcpy(data, sfp_info_bd0->data, copy_len);
	read_len = copy_len;

	/* copy sfp info from bd1~bd5 to out buffer if needed. */
	for (i = 1; i < HCLGE_SFP_INFO_CMD_NUM; i++) {
		if (read_len >= len)
			return read_len;

		copy_len = min_t(u16, len - read_len, HCLGE_SFP_INFO_BDX_LEN);
		memcpy(data + read_len, desc[i].data, copy_len);
		read_len += copy_len;
	}

	return read_len;
}

static int hclge_get_module_eeprom(struct hnae3_handle *handle, u32 offset,
				   u32 len, u8 *data)
{
	struct hclge_vport *vport = hclge_get_vport(handle);
	struct hclge_dev *hdev = vport->back;
	u32 read_len = 0;
	u16 data_len;

	if (hdev->hw.mac.media_type != HNAE3_MEDIA_TYPE_FIBER)
		return -EOPNOTSUPP;

	if (!hclge_module_existed(hdev))
		return -ENXIO;

	while (read_len < len) {
		data_len = hclge_get_sfp_eeprom_info(hdev,
						     offset + read_len,
						     len - read_len,
						     data + read_len);
		if (!data_len)
			return -EIO;

		read_len += data_len;
	}

	return 0;
}

static int hclge_get_link_diagnosis_info(struct hnae3_handle *handle,
					 u32 *status_code)
{
	struct hclge_vport *vport = hclge_get_vport(handle);
	struct hclge_dev *hdev = vport->back;
	struct hclge_desc desc;
	int ret;

	if (hdev->ae_dev->dev_version <= HNAE3_DEVICE_VERSION_V2)
		return -EOPNOTSUPP;

	hclge_cmd_setup_basic_desc(&desc, HCLGE_OPC_QUERY_LINK_DIAGNOSIS, true);
	ret = hclge_cmd_send(&hdev->hw, &desc, 1);
	if (ret) {
		dev_err(&hdev->pdev->dev,
			"failed to query link diagnosis info, ret = %d\n", ret);
		return ret;
	}

	*status_code = le32_to_cpu(desc.data[0]);
	return 0;
}

/* After disable sriov, VF still has some config and info need clean,
 * which configed by PF.
 */
static void hclge_clear_vport_vf_info(struct hclge_vport *vport, int vfid)
{
	struct hclge_dev *hdev = vport->back;
	struct hclge_vlan_info vlan_info;
	int ret;

	clear_bit(HCLGE_VPORT_STATE_INITED, &vport->state);
	clear_bit(HCLGE_VPORT_STATE_ALIVE, &vport->state);
	vport->need_notify = 0;
	vport->mps = 0;

	/* after disable sriov, clean VF rate configured by PF */
	ret = hclge_tm_qs_shaper_cfg(vport, 0);
	if (ret)
		dev_err(&hdev->pdev->dev,
			"failed to clean vf%d rate config, ret = %d\n",
			vfid, ret);

	vlan_info.vlan_tag = 0;
	vlan_info.qos = 0;
	vlan_info.vlan_proto = ETH_P_8021Q;
	ret = hclge_update_port_base_vlan_cfg(vport,
					      HNAE3_PORT_BASE_VLAN_DISABLE,
					      &vlan_info);
	if (ret)
		dev_err(&hdev->pdev->dev,
			"failed to clean vf%d port base vlan, ret = %d\n",
			vfid, ret);

	ret = hclge_set_vf_spoofchk_hw(hdev, vport->vport_id, false);
	if (ret)
		dev_err(&hdev->pdev->dev,
			"failed to clean vf%d spoof config, ret = %d\n",
			vfid, ret);

	memset(&vport->vf_info, 0, sizeof(vport->vf_info));
}

static void hclge_clean_vport_config(struct hnae3_ae_dev *ae_dev, int num_vfs)
{
	struct hclge_dev *hdev = ae_dev->priv;
	struct hclge_vport *vport;
	int i;

	for (i = 0; i < num_vfs; i++) {
		vport = &hdev->vport[i + HCLGE_VF_VPORT_START_NUM];

		hclge_clear_vport_vf_info(vport, i);
	}
}

static int hclge_get_dscp_prio(struct hnae3_handle *h, u8 dscp, u8 *tc_mode,
			       u8 *priority)
{
	struct hclge_vport *vport = hclge_get_vport(h);

	if (dscp >= HNAE3_MAX_DSCP)
		return -EINVAL;

	if (tc_mode)
		*tc_mode = vport->nic.kinfo.tc_map_mode;
	if (priority)
		*priority = vport->nic.kinfo.dscp_prio[dscp] == HNAE3_PRIO_ID_INVALID ? 0 :
			    vport->nic.kinfo.dscp_prio[dscp];

	return 0;
}

static const struct hnae3_ae_ops hclge_ops = {
	.init_ae_dev = hclge_init_ae_dev,
	.uninit_ae_dev = hclge_uninit_ae_dev,
	.reset_prepare = hclge_reset_prepare_general,
	.reset_done = hclge_reset_done,
	.init_client_instance = hclge_init_client_instance,
	.uninit_client_instance = hclge_uninit_client_instance,
	.map_ring_to_vector = hclge_map_ring_to_vector,
	.unmap_ring_from_vector = hclge_unmap_ring_frm_vector,
	.get_vector = hclge_get_vector,
	.put_vector = hclge_put_vector,
	.set_promisc_mode = hclge_set_promisc_mode,
	.request_update_promisc_mode = hclge_request_update_promisc_mode,
	.set_loopback = hclge_set_loopback,
	.start = hclge_ae_start,
	.stop = hclge_ae_stop,
	.client_start = hclge_client_start,
	.client_stop = hclge_client_stop,
	.get_status = hclge_get_status,
	.get_ksettings_an_result = hclge_get_ksettings_an_result,
	.cfg_mac_speed_dup_h = hclge_cfg_mac_speed_dup_h,
	.get_media_type = hclge_get_media_type,
	.check_port_speed = hclge_check_port_speed,
	.get_fec_stats = hclge_get_fec_stats,
	.get_fec = hclge_get_fec,
	.set_fec = hclge_set_fec,
	.get_rss_key_size = hclge_comm_get_rss_key_size,
	.get_rss = hclge_get_rss,
	.set_rss = hclge_set_rss,
	.set_rss_tuple = hclge_set_rss_tuple,
	.get_rss_tuple = hclge_get_rss_tuple,
	.get_tc_size = hclge_get_tc_size,
	.get_mac_addr = hclge_get_mac_addr,
	.set_mac_addr = hclge_set_mac_addr,
	.do_ioctl = hclge_do_ioctl,
	.add_uc_addr = hclge_add_uc_addr,
	.rm_uc_addr = hclge_rm_uc_addr,
	.add_mc_addr = hclge_add_mc_addr,
	.rm_mc_addr = hclge_rm_mc_addr,
	.set_autoneg = hclge_set_autoneg,
	.get_autoneg = hclge_get_autoneg,
	.restart_autoneg = hclge_restart_autoneg,
	.halt_autoneg = hclge_halt_autoneg,
	.get_pauseparam = hclge_get_pauseparam,
	.set_pauseparam = hclge_set_pauseparam,
	.set_mtu = hclge_set_mtu,
	.reset_queue = hclge_reset_tqp,
	.get_stats = hclge_get_stats,
	.get_mac_stats = hclge_get_mac_stat,
	.update_stats = hclge_update_stats,
	.get_strings = hclge_get_strings,
	.get_sset_count = hclge_get_sset_count,
	.get_fw_version = hclge_get_fw_version,
	.get_mdix_mode = hclge_get_mdix_mode,
	.enable_vlan_filter = hclge_enable_vlan_filter,
	.set_vlan_filter = hclge_set_vlan_filter,
	.set_vf_vlan_filter = hclge_set_vf_vlan_filter,
	.enable_hw_strip_rxvtag = hclge_en_hw_strip_rxvtag,
	.reset_event = hclge_reset_event,
	.get_reset_level = hclge_get_reset_level,
	.set_default_reset_request = hclge_set_def_reset_request,
	.get_tqps_and_rss_info = hclge_get_tqps_and_rss_info,
	.set_channels = hclge_set_channels,
	.get_channels = hclge_get_channels,
	.get_regs_len = hclge_get_regs_len,
	.get_regs = hclge_get_regs,
	.set_led_id = hclge_set_led_id,
	.get_link_mode = hclge_get_link_mode,
	.add_fd_entry = hclge_add_fd_entry,
	.del_fd_entry = hclge_del_fd_entry,
	.get_fd_rule_cnt = hclge_get_fd_rule_cnt,
	.get_fd_rule_info = hclge_get_fd_rule_info,
	.get_fd_all_rules = hclge_get_all_rules,
	.enable_fd = hclge_enable_fd,
	.add_arfs_entry = hclge_add_fd_entry_by_arfs,
	.dbg_read_cmd = hclge_dbg_read_cmd,
	.handle_hw_ras_error = hclge_handle_hw_ras_error,
	.get_hw_reset_stat = hclge_get_hw_reset_stat,
	.ae_dev_resetting = hclge_ae_dev_resetting,
	.ae_dev_reset_cnt = hclge_ae_dev_reset_cnt,
	.set_gro_en = hclge_gro_en,
	.get_global_queue_id = hclge_covert_handle_qid_global,
	.set_timer_task = hclge_set_timer_task,
	.mac_connect_phy = hclge_mac_connect_phy,
	.mac_disconnect_phy = hclge_mac_disconnect_phy,
	.get_vf_config = hclge_get_vf_config,
	.set_vf_link_state = hclge_set_vf_link_state,
	.set_vf_spoofchk = hclge_set_vf_spoofchk,
	.set_vf_trust = hclge_set_vf_trust,
	.set_vf_rate = hclge_set_vf_rate,
	.set_vf_mac = hclge_set_vf_mac,
	.get_module_eeprom = hclge_get_module_eeprom,
	.get_cmdq_stat = hclge_get_cmdq_stat,
	.add_cls_flower = hclge_add_cls_flower,
	.del_cls_flower = hclge_del_cls_flower,
	.cls_flower_active = hclge_is_cls_flower_active,
	.get_phy_link_ksettings = hclge_get_phy_link_ksettings,
	.set_phy_link_ksettings = hclge_set_phy_link_ksettings,
	.set_tx_hwts_info = hclge_ptp_set_tx_info,
	.get_rx_hwts = hclge_ptp_get_rx_hwts,
	.get_ts_info = hclge_ptp_get_ts_info,
	.get_link_diagnosis_info = hclge_get_link_diagnosis_info,
	.clean_vf_config = hclge_clean_vport_config,
	.get_dscp_prio = hclge_get_dscp_prio,
	.get_wol = hclge_get_wol,
	.set_wol = hclge_set_wol,
};

static struct hnae3_ae_algo ae_algo = {
	.ops = &hclge_ops,
	.pdev_id_table = ae_algo_pci_tbl,
};

static int __init hclge_init(void)
{
	pr_info("%s is initializing\n", HCLGE_NAME);

	hclge_wq = alloc_workqueue("%s", WQ_UNBOUND, 0, HCLGE_NAME);
	if (!hclge_wq) {
		pr_err("%s: failed to create workqueue\n", HCLGE_NAME);
		return -ENOMEM;
	}

	hnae3_register_ae_algo(&ae_algo);

	return 0;
}

static void __exit hclge_exit(void)
{
	hnae3_unregister_ae_algo_prepare(&ae_algo);
	hnae3_unregister_ae_algo(&ae_algo);
	destroy_workqueue(hclge_wq);
}
module_init(hclge_init);
module_exit(hclge_exit);

MODULE_LICENSE("GPL");
MODULE_AUTHOR("Huawei Tech. Co., Ltd.");
MODULE_DESCRIPTION("HCLGE Driver");
MODULE_VERSION(HCLGE_MOD_VERSION);<|MERGE_RESOLUTION|>--- conflicted
+++ resolved
@@ -2657,17 +2657,10 @@
 	int ret;
 
 	ret = hclge_cfg_mac_speed_dup(hdev, speed, duplex, lane_num);
-<<<<<<< HEAD
-
-	if (ret)
-		return ret;
-
-=======
-
-	if (ret)
-		return ret;
-
->>>>>>> 3d4d0fa4
+
+	if (ret)
+		return ret;
+
 	hdev->hw.mac.req_speed = speed;
 	hdev->hw.mac.req_duplex = duplex;
 
