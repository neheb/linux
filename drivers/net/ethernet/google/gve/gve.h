--- conflicted
+++ resolved
@@ -784,11 +784,8 @@
 	u32 adminq_verify_driver_compatibility_cnt;
 	u32 adminq_query_flow_rules_cnt;
 	u32 adminq_cfg_flow_rule_cnt;
-<<<<<<< HEAD
-=======
 	u32 adminq_cfg_rss_cnt;
 	u32 adminq_query_rss_cnt;
->>>>>>> 3d4d0fa4
 
 	/* Global stats */
 	u32 interface_up_cnt; /* count of times interface turned up since last reset */
@@ -836,12 +833,9 @@
 	u32 num_flow_rules;
 
 	struct gve_flow_rules_cache flow_rules_cache;
-<<<<<<< HEAD
-=======
 
 	u16 rss_key_size;
 	u16 rss_lut_size;
->>>>>>> 3d4d0fa4
 };
 
 enum gve_service_task_flags_bit {
