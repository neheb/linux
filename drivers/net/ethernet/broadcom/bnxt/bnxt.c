--- conflicted
+++ resolved
@@ -15177,12 +15177,8 @@
 	struct bnxt *bp = netdev_priv(dev);
 	struct bnxt_rx_ring_info *rxr, *clone;
 	struct bnxt_cp_ring_info *cpr;
-<<<<<<< HEAD
-	int rc;
-=======
 	struct bnxt_vnic_info *vnic;
 	int i, rc;
->>>>>>> 3d4d0fa4
 
 	rxr = &bp->rx_ring[idx];
 	clone = qmem;
@@ -15207,13 +15203,6 @@
 	if (bp->flags & BNXT_FLAG_AGG_RINGS)
 		bnxt_db_write(bp, &rxr->rx_agg_db, rxr->rx_agg_prod);
 
-<<<<<<< HEAD
-	napi_enable(&rxr->bnapi->napi);
-
-	cpr = &rxr->bnapi->cp_ring;
-	cpr->sw_stats->rx.rx_resets++;
-
-=======
 	cpr = &rxr->bnapi->cp_ring;
 	cpr->sw_stats->rx.rx_resets++;
 
@@ -15224,7 +15213,6 @@
 				      VNIC_UPDATE_REQ_ENABLES_MRU_VALID);
 	}
 
->>>>>>> 3d4d0fa4
 	return 0;
 
 err_free_hwrm_rx_ring:
@@ -15236,11 +15224,6 @@
 {
 	struct bnxt *bp = netdev_priv(dev);
 	struct bnxt_rx_ring_info *rxr;
-<<<<<<< HEAD
-
-	rxr = &bp->rx_ring[idx];
-	napi_disable(&rxr->bnapi->napi);
-=======
 	struct bnxt_vnic_info *vnic;
 	int i;
 
@@ -15252,7 +15235,6 @@
 	}
 
 	rxr = &bp->rx_ring[idx];
->>>>>>> 3d4d0fa4
 	bnxt_hwrm_rx_ring_free(bp, rxr, false);
 	bnxt_hwrm_rx_agg_ring_free(bp, rxr, false);
 	rxr->rx_next_cons = 0;
@@ -15739,7 +15721,6 @@
 	dev->stat_ops = &bnxt_stat_ops;
 	dev->watchdog_timeo = BNXT_TX_TIMEOUT;
 	dev->ethtool_ops = &bnxt_ethtool_ops;
-	dev->queue_mgmt_ops = &bnxt_queue_mgmt_ops;
 	pci_set_drvdata(pdev, dev);
 
 	rc = bnxt_alloc_hwrm_resources(bp);
@@ -15920,11 +15901,8 @@
 
 	if (BNXT_SUPPORTS_NTUPLE_VNIC(bp))
 		bp->rss_cap |= BNXT_RSS_CAP_MULTI_RSS_CTX;
-<<<<<<< HEAD
-=======
 	if (BNXT_SUPPORTS_QUEUE_API(bp))
 		dev->queue_mgmt_ops = &bnxt_queue_mgmt_ops;
->>>>>>> 3d4d0fa4
 
 	rc = register_netdev(dev);
 	if (rc)
