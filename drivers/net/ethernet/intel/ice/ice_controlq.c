// SPDX-License-Identifier: GPL-2.0
/* Copyright (c) 2018, Intel Corporation. */

#include "ice_common.h"

#define ICE_CQ_INIT_REGS(qinfo, prefix)				\
do {								\
	(qinfo)->sq.head = prefix##_ATQH;			\
	(qinfo)->sq.tail = prefix##_ATQT;			\
	(qinfo)->sq.len = prefix##_ATQLEN;			\
	(qinfo)->sq.bah = prefix##_ATQBAH;			\
	(qinfo)->sq.bal = prefix##_ATQBAL;			\
	(qinfo)->sq.len_mask = prefix##_ATQLEN_ATQLEN_M;	\
	(qinfo)->sq.len_ena_mask = prefix##_ATQLEN_ATQENABLE_M;	\
	(qinfo)->sq.len_crit_mask = prefix##_ATQLEN_ATQCRIT_M;	\
	(qinfo)->sq.head_mask = prefix##_ATQH_ATQH_M;		\
	(qinfo)->rq.head = prefix##_ARQH;			\
	(qinfo)->rq.tail = prefix##_ARQT;			\
	(qinfo)->rq.len = prefix##_ARQLEN;			\
	(qinfo)->rq.bah = prefix##_ARQBAH;			\
	(qinfo)->rq.bal = prefix##_ARQBAL;			\
	(qinfo)->rq.len_mask = prefix##_ARQLEN_ARQLEN_M;	\
	(qinfo)->rq.len_ena_mask = prefix##_ARQLEN_ARQENABLE_M;	\
	(qinfo)->rq.len_crit_mask = prefix##_ARQLEN_ARQCRIT_M;	\
	(qinfo)->rq.head_mask = prefix##_ARQH_ARQH_M;		\
} while (0)

/**
 * ice_adminq_init_regs - Initialize AdminQ registers
 * @hw: pointer to the hardware structure
 *
 * This assumes the alloc_sq and alloc_rq functions have already been called
 */
static void ice_adminq_init_regs(struct ice_hw *hw)
{
	struct ice_ctl_q_info *cq = &hw->adminq;

	ICE_CQ_INIT_REGS(cq, PF_FW);
}

/**
 * ice_mailbox_init_regs - Initialize Mailbox registers
 * @hw: pointer to the hardware structure
 *
 * This assumes the alloc_sq and alloc_rq functions have already been called
 */
static void ice_mailbox_init_regs(struct ice_hw *hw)
{
	struct ice_ctl_q_info *cq = &hw->mailboxq;

	ICE_CQ_INIT_REGS(cq, PF_MBX);
}

/**
 * ice_sb_init_regs - Initialize Sideband registers
 * @hw: pointer to the hardware structure
 *
 * This assumes the alloc_sq and alloc_rq functions have already been called
 */
static void ice_sb_init_regs(struct ice_hw *hw)
{
	struct ice_ctl_q_info *cq = &hw->sbq;

	ICE_CQ_INIT_REGS(cq, PF_SB);
}

/**
 * ice_check_sq_alive
 * @hw: pointer to the HW struct
 * @cq: pointer to the specific Control queue
 *
 * Returns true if Queue is enabled else false.
 */
bool ice_check_sq_alive(struct ice_hw *hw, struct ice_ctl_q_info *cq)
{
	/* check both queue-length and queue-enable fields */
	if (cq->sq.len && cq->sq.len_mask && cq->sq.len_ena_mask)
		return (rd32(hw, cq->sq.len) & (cq->sq.len_mask |
						cq->sq.len_ena_mask)) ==
			(cq->num_sq_entries | cq->sq.len_ena_mask);

	return false;
}

/**
 * ice_alloc_ctrlq_sq_ring - Allocate Control Transmit Queue (ATQ) rings
 * @hw: pointer to the hardware structure
 * @cq: pointer to the specific Control queue
 */
static int
ice_alloc_ctrlq_sq_ring(struct ice_hw *hw, struct ice_ctl_q_info *cq)
{
	size_t size = cq->num_sq_entries * sizeof(struct ice_aq_desc);

	cq->sq.desc_buf.va = dmam_alloc_coherent(ice_hw_to_dev(hw), size,
						 &cq->sq.desc_buf.pa,
						 GFP_KERNEL | __GFP_ZERO);
	if (!cq->sq.desc_buf.va)
		return -ENOMEM;
	cq->sq.desc_buf.size = size;

	return 0;
}

/**
 * ice_alloc_ctrlq_rq_ring - Allocate Control Receive Queue (ARQ) rings
 * @hw: pointer to the hardware structure
 * @cq: pointer to the specific Control queue
 */
static int
ice_alloc_ctrlq_rq_ring(struct ice_hw *hw, struct ice_ctl_q_info *cq)
{
	size_t size = cq->num_rq_entries * sizeof(struct ice_aq_desc);

	cq->rq.desc_buf.va = dmam_alloc_coherent(ice_hw_to_dev(hw), size,
						 &cq->rq.desc_buf.pa,
						 GFP_KERNEL | __GFP_ZERO);
	if (!cq->rq.desc_buf.va)
		return -ENOMEM;
	cq->rq.desc_buf.size = size;
	return 0;
}

/**
 * ice_free_cq_ring - Free control queue ring
 * @hw: pointer to the hardware structure
 * @ring: pointer to the specific control queue ring
 *
 * This assumes the posted buffers have already been cleaned
 * and de-allocated
 */
static void ice_free_cq_ring(struct ice_hw *hw, struct ice_ctl_q_ring *ring)
{
	dmam_free_coherent(ice_hw_to_dev(hw), ring->desc_buf.size,
			   ring->desc_buf.va, ring->desc_buf.pa);
	ring->desc_buf.va = NULL;
	ring->desc_buf.pa = 0;
	ring->desc_buf.size = 0;
}

/**
 * ice_alloc_rq_bufs - Allocate pre-posted buffers for the ARQ
 * @hw: pointer to the hardware structure
 * @cq: pointer to the specific Control queue
 */
static int
ice_alloc_rq_bufs(struct ice_hw *hw, struct ice_ctl_q_info *cq)
{
	int i;

	/* We'll be allocating the buffer info memory first, then we can
	 * allocate the mapped buffers for the event processing
	 */
	cq->rq.dma_head = devm_kcalloc(ice_hw_to_dev(hw), cq->num_rq_entries,
				       sizeof(cq->rq.desc_buf), GFP_KERNEL);
	if (!cq->rq.dma_head)
		return -ENOMEM;
	cq->rq.r.rq_bi = (struct ice_dma_mem *)cq->rq.dma_head;

	/* allocate the mapped buffers */
	for (i = 0; i < cq->num_rq_entries; i++) {
		struct ice_aq_desc *desc;
		struct ice_dma_mem *bi;

		bi = &cq->rq.r.rq_bi[i];
		bi->va = dmam_alloc_coherent(ice_hw_to_dev(hw),
					     cq->rq_buf_size, &bi->pa,
					     GFP_KERNEL | __GFP_ZERO);
		if (!bi->va)
			goto unwind_alloc_rq_bufs;
		bi->size = cq->rq_buf_size;

		/* now configure the descriptors for use */
		desc = ICE_CTL_Q_DESC(cq->rq, i);

		desc->flags = cpu_to_le16(ICE_AQ_FLAG_BUF);
		if (cq->rq_buf_size > ICE_AQ_LG_BUF)
			desc->flags |= cpu_to_le16(ICE_AQ_FLAG_LB);
		desc->opcode = 0;
		/* This is in accordance with control queue design, there is no
		 * register for buffer size configuration
		 */
		desc->datalen = cpu_to_le16(bi->size);
		desc->retval = 0;
		desc->cookie_high = 0;
		desc->cookie_low = 0;
		desc->params.generic.addr_high =
			cpu_to_le32(upper_32_bits(bi->pa));
		desc->params.generic.addr_low =
			cpu_to_le32(lower_32_bits(bi->pa));
		desc->params.generic.param0 = 0;
		desc->params.generic.param1 = 0;
	}
	return 0;

unwind_alloc_rq_bufs:
	/* don't try to free the one that failed... */
	i--;
	for (; i >= 0; i--) {
		dmam_free_coherent(ice_hw_to_dev(hw), cq->rq.r.rq_bi[i].size,
				   cq->rq.r.rq_bi[i].va, cq->rq.r.rq_bi[i].pa);
		cq->rq.r.rq_bi[i].va = NULL;
		cq->rq.r.rq_bi[i].pa = 0;
		cq->rq.r.rq_bi[i].size = 0;
	}
	cq->rq.r.rq_bi = NULL;
	devm_kfree(ice_hw_to_dev(hw), cq->rq.dma_head);
	cq->rq.dma_head = NULL;

	return -ENOMEM;
}

/**
 * ice_alloc_sq_bufs - Allocate empty buffer structs for the ATQ
 * @hw: pointer to the hardware structure
 * @cq: pointer to the specific Control queue
 */
static int
ice_alloc_sq_bufs(struct ice_hw *hw, struct ice_ctl_q_info *cq)
{
	int i;

	/* No mapped memory needed yet, just the buffer info structures */
	cq->sq.dma_head = devm_kcalloc(ice_hw_to_dev(hw), cq->num_sq_entries,
				       sizeof(cq->sq.desc_buf), GFP_KERNEL);
	if (!cq->sq.dma_head)
		return -ENOMEM;
	cq->sq.r.sq_bi = (struct ice_dma_mem *)cq->sq.dma_head;

	/* allocate the mapped buffers */
	for (i = 0; i < cq->num_sq_entries; i++) {
		struct ice_dma_mem *bi;

		bi = &cq->sq.r.sq_bi[i];
		bi->va = dmam_alloc_coherent(ice_hw_to_dev(hw),
					     cq->sq_buf_size, &bi->pa,
					     GFP_KERNEL | __GFP_ZERO);
		if (!bi->va)
			goto unwind_alloc_sq_bufs;
		bi->size = cq->sq_buf_size;
	}
	return 0;

unwind_alloc_sq_bufs:
	/* don't try to free the one that failed... */
	i--;
	for (; i >= 0; i--) {
		dmam_free_coherent(ice_hw_to_dev(hw), cq->sq.r.sq_bi[i].size,
				   cq->sq.r.sq_bi[i].va, cq->sq.r.sq_bi[i].pa);
		cq->sq.r.sq_bi[i].va = NULL;
		cq->sq.r.sq_bi[i].pa = 0;
		cq->sq.r.sq_bi[i].size = 0;
	}
	cq->sq.r.sq_bi = NULL;
	devm_kfree(ice_hw_to_dev(hw), cq->sq.dma_head);
	cq->sq.dma_head = NULL;

	return -ENOMEM;
}

static int
ice_cfg_cq_regs(struct ice_hw *hw, struct ice_ctl_q_ring *ring, u16 num_entries)
{
	/* Clear Head and Tail */
	wr32(hw, ring->head, 0);
	wr32(hw, ring->tail, 0);

	/* set starting point */
	wr32(hw, ring->len, (num_entries | ring->len_ena_mask));
	wr32(hw, ring->bal, lower_32_bits(ring->desc_buf.pa));
	wr32(hw, ring->bah, upper_32_bits(ring->desc_buf.pa));

	/* Check one register to verify that config was applied */
	if (rd32(hw, ring->bal) != lower_32_bits(ring->desc_buf.pa))
		return -EIO;

	return 0;
}

/**
 * ice_cfg_sq_regs - configure Control ATQ registers
 * @hw: pointer to the hardware structure
 * @cq: pointer to the specific Control queue
 *
 * Configure base address and length registers for the transmit queue
 */
static int ice_cfg_sq_regs(struct ice_hw *hw, struct ice_ctl_q_info *cq)
{
	return ice_cfg_cq_regs(hw, &cq->sq, cq->num_sq_entries);
}

/**
 * ice_cfg_rq_regs - configure Control ARQ register
 * @hw: pointer to the hardware structure
 * @cq: pointer to the specific Control queue
 *
 * Configure base address and length registers for the receive (event queue)
 */
static int ice_cfg_rq_regs(struct ice_hw *hw, struct ice_ctl_q_info *cq)
{
	int status;

	status = ice_cfg_cq_regs(hw, &cq->rq, cq->num_rq_entries);
	if (status)
		return status;

	/* Update tail in the HW to post pre-allocated buffers */
	wr32(hw, cq->rq.tail, (u32)(cq->num_rq_entries - 1));

	return 0;
}

#define ICE_FREE_CQ_BUFS(hw, qi, ring)					\
do {									\
	/* free descriptors */						\
	if ((qi)->ring.r.ring##_bi) {					\
		int i;							\
									\
		for (i = 0; i < (qi)->num_##ring##_entries; i++)	\
			if ((qi)->ring.r.ring##_bi[i].pa) {		\
				dmam_free_coherent(ice_hw_to_dev(hw),	\
					(qi)->ring.r.ring##_bi[i].size,	\
					(qi)->ring.r.ring##_bi[i].va,	\
					(qi)->ring.r.ring##_bi[i].pa);	\
					(qi)->ring.r.ring##_bi[i].va = NULL;\
					(qi)->ring.r.ring##_bi[i].pa = 0;\
					(qi)->ring.r.ring##_bi[i].size = 0;\
		}							\
	}								\
	/* free DMA head */						\
	devm_kfree(ice_hw_to_dev(hw), (qi)->ring.dma_head);		\
} while (0)

/**
 * ice_init_sq - main initialization routine for Control ATQ
 * @hw: pointer to the hardware structure
 * @cq: pointer to the specific Control queue
 *
 * This is the main initialization routine for the Control Send Queue
 * Prior to calling this function, the driver *MUST* set the following fields
 * in the cq->structure:
 *     - cq->num_sq_entries
 *     - cq->sq_buf_size
 *
 * Do *NOT* hold the lock when calling this as the memory allocation routines
 * called are not going to be atomic context safe
 */
static int ice_init_sq(struct ice_hw *hw, struct ice_ctl_q_info *cq)
{
	int ret_code;

	if (cq->sq.count > 0) {
		/* queue already initialized */
		ret_code = -EBUSY;
		goto init_ctrlq_exit;
	}

	/* verify input for valid configuration */
	if (!cq->num_sq_entries || !cq->sq_buf_size) {
		ret_code = -EIO;
		goto init_ctrlq_exit;
	}

	cq->sq.next_to_use = 0;
	cq->sq.next_to_clean = 0;

	/* allocate the ring memory */
	ret_code = ice_alloc_ctrlq_sq_ring(hw, cq);
	if (ret_code)
		goto init_ctrlq_exit;

	/* allocate buffers in the rings */
	ret_code = ice_alloc_sq_bufs(hw, cq);
	if (ret_code)
		goto init_ctrlq_free_rings;

	/* initialize base registers */
	ret_code = ice_cfg_sq_regs(hw, cq);
	if (ret_code)
		goto init_ctrlq_free_rings;

	/* success! */
	cq->sq.count = cq->num_sq_entries;
	goto init_ctrlq_exit;

init_ctrlq_free_rings:
	ICE_FREE_CQ_BUFS(hw, cq, sq);
	ice_free_cq_ring(hw, &cq->sq);

init_ctrlq_exit:
	return ret_code;
}

/**
 * ice_init_rq - initialize receive side of a control queue
 * @hw: pointer to the hardware structure
 * @cq: pointer to the specific Control queue
 *
 * The main initialization routine for Receive side of a control queue.
 * Prior to calling this function, the driver *MUST* set the following fields
 * in the cq->structure:
 *     - cq->num_rq_entries
 *     - cq->rq_buf_size
 *
 * Do *NOT* hold the lock when calling this as the memory allocation routines
 * called are not going to be atomic context safe
 */
static int ice_init_rq(struct ice_hw *hw, struct ice_ctl_q_info *cq)
{
	int ret_code;

	if (cq->rq.count > 0) {
		/* queue already initialized */
		ret_code = -EBUSY;
		goto init_ctrlq_exit;
	}

	/* verify input for valid configuration */
	if (!cq->num_rq_entries || !cq->rq_buf_size) {
		ret_code = -EIO;
		goto init_ctrlq_exit;
	}

	cq->rq.next_to_use = 0;
	cq->rq.next_to_clean = 0;

	/* allocate the ring memory */
	ret_code = ice_alloc_ctrlq_rq_ring(hw, cq);
	if (ret_code)
		goto init_ctrlq_exit;

	/* allocate buffers in the rings */
	ret_code = ice_alloc_rq_bufs(hw, cq);
	if (ret_code)
		goto init_ctrlq_free_rings;

	/* initialize base registers */
	ret_code = ice_cfg_rq_regs(hw, cq);
	if (ret_code)
		goto init_ctrlq_free_rings;

	/* success! */
	cq->rq.count = cq->num_rq_entries;
	goto init_ctrlq_exit;

init_ctrlq_free_rings:
	ICE_FREE_CQ_BUFS(hw, cq, rq);
	ice_free_cq_ring(hw, &cq->rq);

init_ctrlq_exit:
	return ret_code;
}

/**
 * ice_shutdown_sq - shutdown the transmit side of a control queue
 * @hw: pointer to the hardware structure
 * @cq: pointer to the specific Control queue
 *
 * The main shutdown routine for the Control Transmit Queue
 */
static int ice_shutdown_sq(struct ice_hw *hw, struct ice_ctl_q_info *cq)
{
	int ret_code = 0;

	mutex_lock(&cq->sq_lock);

	if (!cq->sq.count) {
		ret_code = -EBUSY;
		goto shutdown_sq_out;
	}

	/* Stop processing of the control queue */
	wr32(hw, cq->sq.head, 0);
	wr32(hw, cq->sq.tail, 0);
	wr32(hw, cq->sq.len, 0);
	wr32(hw, cq->sq.bal, 0);
	wr32(hw, cq->sq.bah, 0);

	cq->sq.count = 0;	/* to indicate uninitialized queue */

	/* free ring buffers and the ring itself */
	ICE_FREE_CQ_BUFS(hw, cq, sq);
	ice_free_cq_ring(hw, &cq->sq);

shutdown_sq_out:
	mutex_unlock(&cq->sq_lock);
	return ret_code;
}

/**
 * ice_aq_ver_check - Check the reported AQ API version
 * @hw: pointer to the hardware structure
 *
 * Checks if the driver should load on a given AQ API version.
 *
 * Return: 'true' iff the driver should attempt to load. 'false' otherwise.
 */
static bool ice_aq_ver_check(struct ice_hw *hw)
{
	u8 exp_fw_api_ver_major = EXP_FW_API_VER_MAJOR_BY_MAC(hw);
	u8 exp_fw_api_ver_minor = EXP_FW_API_VER_MINOR_BY_MAC(hw);

	if (hw->api_maj_ver > exp_fw_api_ver_major) {
		/* Major API version is newer than expected, don't load */
		dev_warn(ice_hw_to_dev(hw),
			 "The driver for the device stopped because the NVM image is newer than expected. You must install the most recent version of the network driver.\n");
		return false;
	} else if (hw->api_maj_ver == exp_fw_api_ver_major) {
		if (hw->api_min_ver > (exp_fw_api_ver_minor + 2))
			dev_info(ice_hw_to_dev(hw),
<<<<<<< HEAD
				 "The driver for the device detected a newer version of the NVM image than expected. Please install the most recent version of the network driver.\n");
=======
				 "The driver for the device detected a newer version (%u.%u) of the NVM image than expected (%u.%u). Please install the most recent version of the network driver.\n",
				 hw->api_maj_ver, hw->api_min_ver,
				 exp_fw_api_ver_major, exp_fw_api_ver_minor);
>>>>>>> 3d4d0fa4
		else if ((hw->api_min_ver + 2) < exp_fw_api_ver_minor)
			dev_info(ice_hw_to_dev(hw),
				 "The driver for the device detected an older version (%u.%u) of the NVM image than expected (%u.%u). Please update the NVM image.\n",
				 hw->api_maj_ver, hw->api_min_ver,
				 exp_fw_api_ver_major, exp_fw_api_ver_minor);
	} else {
		/* Major API version is older than expected, log a warning */
		dev_info(ice_hw_to_dev(hw),
			 "The driver for the device detected an older version (%u.%u) of the NVM image than expected (%u.%u). Please update the NVM image.\n",
			 hw->api_maj_ver, hw->api_min_ver,
			 exp_fw_api_ver_major, exp_fw_api_ver_minor);
	}
	return true;
}

/**
 * ice_shutdown_rq - shutdown Control ARQ
 * @hw: pointer to the hardware structure
 * @cq: pointer to the specific Control queue
 *
 * The main shutdown routine for the Control Receive Queue
 */
static int ice_shutdown_rq(struct ice_hw *hw, struct ice_ctl_q_info *cq)
{
	int ret_code = 0;

	mutex_lock(&cq->rq_lock);

	if (!cq->rq.count) {
		ret_code = -EBUSY;
		goto shutdown_rq_out;
	}

	/* Stop Control Queue processing */
	wr32(hw, cq->rq.head, 0);
	wr32(hw, cq->rq.tail, 0);
	wr32(hw, cq->rq.len, 0);
	wr32(hw, cq->rq.bal, 0);
	wr32(hw, cq->rq.bah, 0);

	/* set rq.count to 0 to indicate uninitialized queue */
	cq->rq.count = 0;

	/* free ring buffers and the ring itself */
	ICE_FREE_CQ_BUFS(hw, cq, rq);
	ice_free_cq_ring(hw, &cq->rq);

shutdown_rq_out:
	mutex_unlock(&cq->rq_lock);
	return ret_code;
}

/**
 * ice_init_check_adminq - Check version for Admin Queue to know if its alive
 * @hw: pointer to the hardware structure
 */
static int ice_init_check_adminq(struct ice_hw *hw)
{
	struct ice_ctl_q_info *cq = &hw->adminq;
	int status;

	status = ice_aq_get_fw_ver(hw, NULL);
	if (status)
		goto init_ctrlq_free_rq;

	if (!ice_aq_ver_check(hw)) {
		status = -EIO;
		goto init_ctrlq_free_rq;
	}

	return 0;

init_ctrlq_free_rq:
	ice_shutdown_rq(hw, cq);
	ice_shutdown_sq(hw, cq);
	return status;
}

/**
 * ice_init_ctrlq - main initialization routine for any control Queue
 * @hw: pointer to the hardware structure
 * @q_type: specific Control queue type
 *
 * Prior to calling this function, the driver *MUST* set the following fields
 * in the cq->structure:
 *     - cq->num_sq_entries
 *     - cq->num_rq_entries
 *     - cq->rq_buf_size
 *     - cq->sq_buf_size
 *
 * NOTE: this function does not initialize the controlq locks
 */
static int ice_init_ctrlq(struct ice_hw *hw, enum ice_ctl_q q_type)
{
	struct ice_ctl_q_info *cq;
	int ret_code;

	switch (q_type) {
	case ICE_CTL_Q_ADMIN:
		ice_adminq_init_regs(hw);
		cq = &hw->adminq;
		break;
	case ICE_CTL_Q_SB:
		ice_sb_init_regs(hw);
		cq = &hw->sbq;
		break;
	case ICE_CTL_Q_MAILBOX:
		ice_mailbox_init_regs(hw);
		cq = &hw->mailboxq;
		break;
	default:
		return -EINVAL;
	}
	cq->qtype = q_type;

	/* verify input for valid configuration */
	if (!cq->num_rq_entries || !cq->num_sq_entries ||
	    !cq->rq_buf_size || !cq->sq_buf_size) {
		return -EIO;
	}

	/* allocate the ATQ */
	ret_code = ice_init_sq(hw, cq);
	if (ret_code)
		return ret_code;

	/* allocate the ARQ */
	ret_code = ice_init_rq(hw, cq);
	if (ret_code)
		goto init_ctrlq_free_sq;

	/* success! */
	return 0;

init_ctrlq_free_sq:
	ice_shutdown_sq(hw, cq);
	return ret_code;
}

/**
 * ice_is_sbq_supported - is the sideband queue supported
 * @hw: pointer to the hardware structure
 *
 * Returns true if the sideband control queue interface is
 * supported for the device, false otherwise
 */
bool ice_is_sbq_supported(struct ice_hw *hw)
{
	/* The device sideband queue is only supported on devices with the
	 * generic MAC type.
	 */
	return ice_is_generic_mac(hw);
}

/**
 * ice_get_sbq - returns the right control queue to use for sideband
 * @hw: pointer to the hardware structure
 */
struct ice_ctl_q_info *ice_get_sbq(struct ice_hw *hw)
{
	if (ice_is_sbq_supported(hw))
		return &hw->sbq;
	return &hw->adminq;
}

/**
 * ice_shutdown_ctrlq - shutdown routine for any control queue
 * @hw: pointer to the hardware structure
 * @q_type: specific Control queue type
 * @unloading: is the driver unloading itself
 *
 * NOTE: this function does not destroy the control queue locks.
 */
static void ice_shutdown_ctrlq(struct ice_hw *hw, enum ice_ctl_q q_type,
			       bool unloading)
{
	struct ice_ctl_q_info *cq;

	switch (q_type) {
	case ICE_CTL_Q_ADMIN:
		cq = &hw->adminq;
		if (ice_check_sq_alive(hw, cq))
			ice_aq_q_shutdown(hw, unloading);
		break;
	case ICE_CTL_Q_SB:
		cq = &hw->sbq;
		break;
	case ICE_CTL_Q_MAILBOX:
		cq = &hw->mailboxq;
		break;
	default:
		return;
	}

	ice_shutdown_sq(hw, cq);
	ice_shutdown_rq(hw, cq);
}

/**
 * ice_shutdown_all_ctrlq - shutdown routine for all control queues
 * @hw: pointer to the hardware structure
 * @unloading: is the driver unloading itself
 *
 * NOTE: this function does not destroy the control queue locks. The driver
 * may call this at runtime to shutdown and later restart control queues, such
 * as in response to a reset event.
 */
void ice_shutdown_all_ctrlq(struct ice_hw *hw, bool unloading)
{
	/* Shutdown FW admin queue */
	ice_shutdown_ctrlq(hw, ICE_CTL_Q_ADMIN, unloading);
	/* Shutdown PHY Sideband */
	if (ice_is_sbq_supported(hw))
		ice_shutdown_ctrlq(hw, ICE_CTL_Q_SB, unloading);
	/* Shutdown PF-VF Mailbox */
	ice_shutdown_ctrlq(hw, ICE_CTL_Q_MAILBOX, unloading);
}

/**
 * ice_init_all_ctrlq - main initialization routine for all control queues
 * @hw: pointer to the hardware structure
 *
 * Prior to calling this function, the driver MUST* set the following fields
 * in the cq->structure for all control queues:
 *     - cq->num_sq_entries
 *     - cq->num_rq_entries
 *     - cq->rq_buf_size
 *     - cq->sq_buf_size
 *
 * NOTE: this function does not initialize the controlq locks.
 */
int ice_init_all_ctrlq(struct ice_hw *hw)
{
	u32 retry = 0;
	int status;

	/* Init FW admin queue */
	do {
		status = ice_init_ctrlq(hw, ICE_CTL_Q_ADMIN);
		if (status)
			return status;

		status = ice_init_check_adminq(hw);
		if (status != -EIO)
			break;

		ice_debug(hw, ICE_DBG_AQ_MSG, "Retry Admin Queue init due to FW critical error\n");
		ice_shutdown_ctrlq(hw, ICE_CTL_Q_ADMIN, true);
		msleep(ICE_CTL_Q_ADMIN_INIT_MSEC);
	} while (retry++ < ICE_CTL_Q_ADMIN_INIT_TIMEOUT);

	if (status)
		return status;
	/* sideband control queue (SBQ) interface is not supported on some
	 * devices. Initialize if supported, else fallback to the admin queue
	 * interface
	 */
	if (ice_is_sbq_supported(hw)) {
		status = ice_init_ctrlq(hw, ICE_CTL_Q_SB);
		if (status)
			return status;
	}
	/* Init Mailbox queue */
	return ice_init_ctrlq(hw, ICE_CTL_Q_MAILBOX);
}

/**
 * ice_init_ctrlq_locks - Initialize locks for a control queue
 * @cq: pointer to the control queue
 *
 * Initializes the send and receive queue locks for a given control queue.
 */
static void ice_init_ctrlq_locks(struct ice_ctl_q_info *cq)
{
	mutex_init(&cq->sq_lock);
	mutex_init(&cq->rq_lock);
}

/**
 * ice_create_all_ctrlq - main initialization routine for all control queues
 * @hw: pointer to the hardware structure
 *
 * Prior to calling this function, the driver *MUST* set the following fields
 * in the cq->structure for all control queues:
 *     - cq->num_sq_entries
 *     - cq->num_rq_entries
 *     - cq->rq_buf_size
 *     - cq->sq_buf_size
 *
 * This function creates all the control queue locks and then calls
 * ice_init_all_ctrlq. It should be called once during driver load. If the
 * driver needs to re-initialize control queues at run time it should call
 * ice_init_all_ctrlq instead.
 */
int ice_create_all_ctrlq(struct ice_hw *hw)
{
	ice_init_ctrlq_locks(&hw->adminq);
	if (ice_is_sbq_supported(hw))
		ice_init_ctrlq_locks(&hw->sbq);
	ice_init_ctrlq_locks(&hw->mailboxq);

	return ice_init_all_ctrlq(hw);
}

/**
 * ice_destroy_ctrlq_locks - Destroy locks for a control queue
 * @cq: pointer to the control queue
 *
 * Destroys the send and receive queue locks for a given control queue.
 */
static void ice_destroy_ctrlq_locks(struct ice_ctl_q_info *cq)
{
	mutex_destroy(&cq->sq_lock);
	mutex_destroy(&cq->rq_lock);
}

/**
 * ice_destroy_all_ctrlq - exit routine for all control queues
 * @hw: pointer to the hardware structure
 *
 * This function shuts down all the control queues and then destroys the
 * control queue locks. It should be called once during driver unload. The
 * driver should call ice_shutdown_all_ctrlq if it needs to shut down and
 * reinitialize control queues, such as in response to a reset event.
 */
void ice_destroy_all_ctrlq(struct ice_hw *hw)
{
	/* shut down all the control queues first */
	ice_shutdown_all_ctrlq(hw, true);

	ice_destroy_ctrlq_locks(&hw->adminq);
	if (ice_is_sbq_supported(hw))
		ice_destroy_ctrlq_locks(&hw->sbq);
	ice_destroy_ctrlq_locks(&hw->mailboxq);
}

/**
 * ice_clean_sq - cleans send side of a control queue
 * @hw: pointer to the hardware structure
 * @cq: pointer to the specific Control queue
 *
 * returns the number of free desc
 */
static u16 ice_clean_sq(struct ice_hw *hw, struct ice_ctl_q_info *cq)
{
	struct ice_ctl_q_ring *sq = &cq->sq;
	u16 ntc = sq->next_to_clean;
	struct ice_aq_desc *desc;

	desc = ICE_CTL_Q_DESC(*sq, ntc);

	while (rd32(hw, cq->sq.head) != ntc) {
		ice_debug(hw, ICE_DBG_AQ_MSG, "ntc %d head %d.\n", ntc, rd32(hw, cq->sq.head));
		memset(desc, 0, sizeof(*desc));
		ntc++;
		if (ntc == sq->count)
			ntc = 0;
		desc = ICE_CTL_Q_DESC(*sq, ntc);
	}

	sq->next_to_clean = ntc;

	return ICE_CTL_Q_DESC_UNUSED(sq);
}

/**
 * ice_ctl_q_str - Convert control queue type to string
 * @qtype: the control queue type
 *
 * Return: A string name for the given control queue type.
 */
static const char *ice_ctl_q_str(enum ice_ctl_q qtype)
{
	switch (qtype) {
	case ICE_CTL_Q_UNKNOWN:
		return "Unknown CQ";
	case ICE_CTL_Q_ADMIN:
		return "AQ";
	case ICE_CTL_Q_MAILBOX:
		return "MBXQ";
	case ICE_CTL_Q_SB:
		return "SBQ";
	default:
		return "Unrecognized CQ";
	}
}

/**
 * ice_debug_cq
 * @hw: pointer to the hardware structure
 * @cq: pointer to the specific Control queue
 * @desc: pointer to control queue descriptor
 * @buf: pointer to command buffer
 * @buf_len: max length of buf
 * @response: true if this is the writeback response
 *
 * Dumps debug log about control command with descriptor contents.
 */
static void ice_debug_cq(struct ice_hw *hw, struct ice_ctl_q_info *cq,
			 void *desc, void *buf, u16 buf_len, bool response)
{
	struct ice_aq_desc *cq_desc = desc;
	u16 datalen, flags;

	if (!IS_ENABLED(CONFIG_DYNAMIC_DEBUG) &&
	    !((ICE_DBG_AQ_DESC | ICE_DBG_AQ_DESC_BUF) & hw->debug_mask))
		return;

	if (!desc)
		return;

	datalen = le16_to_cpu(cq_desc->datalen);
	flags = le16_to_cpu(cq_desc->flags);

	ice_debug(hw, ICE_DBG_AQ_DESC, "%s %s: opcode 0x%04X, flags 0x%04X, datalen 0x%04X, retval 0x%04X\n\tcookie (h,l) 0x%08X 0x%08X\n\tparam (0,1)  0x%08X 0x%08X\n\taddr (h,l)   0x%08X 0x%08X\n",
		  ice_ctl_q_str(cq->qtype), response ? "Response" : "Command",
		  le16_to_cpu(cq_desc->opcode), flags, datalen,
		  le16_to_cpu(cq_desc->retval),
		  le32_to_cpu(cq_desc->cookie_high),
		  le32_to_cpu(cq_desc->cookie_low),
		  le32_to_cpu(cq_desc->params.generic.param0),
		  le32_to_cpu(cq_desc->params.generic.param1),
		  le32_to_cpu(cq_desc->params.generic.addr_high),
		  le32_to_cpu(cq_desc->params.generic.addr_low));
	/* Dump buffer iff 1) one exists and 2) is either a response indicated
	 * by the DD and/or CMP flag set or a command with the RD flag set.
	 */
	if (buf && cq_desc->datalen &&
	    (flags & (ICE_AQ_FLAG_DD | ICE_AQ_FLAG_CMP | ICE_AQ_FLAG_RD))) {
		char prefix[] = KBUILD_MODNAME " 0x12341234 0x12341234 ";

		sprintf(prefix, KBUILD_MODNAME " 0x%08X 0x%08X ",
			le32_to_cpu(cq_desc->params.generic.addr_high),
			le32_to_cpu(cq_desc->params.generic.addr_low));
		ice_debug_array_w_prefix(hw, ICE_DBG_AQ_DESC_BUF, prefix,
					 buf,
					 min_t(u16, buf_len, datalen));
	}
}

/**
 * ice_sq_done - poll until the last send on a control queue has completed
 * @hw: pointer to the HW struct
 * @cq: pointer to the specific Control queue
 *
 * Use read_poll_timeout to poll the control queue head, checking until it
 * matches next_to_use. According to the control queue designers, this has
 * better timing reliability than the DD bit.
 *
 * Return: true if all the descriptors on the send side of a control queue
 *         are finished processing, false otherwise.
 */
static bool ice_sq_done(struct ice_hw *hw, struct ice_ctl_q_info *cq)
{
	u32 head;

	/* Wait a short time before the initial check, to allow hardware time
	 * for completion.
	 */
	udelay(5);

	return !rd32_poll_timeout(hw, cq->sq.head,
				  head, head == cq->sq.next_to_use,
				  20, ICE_CTL_Q_SQ_CMD_TIMEOUT);
}

/**
 * ice_sq_send_cmd - send command to a control queue
 * @hw: pointer to the HW struct
 * @cq: pointer to the specific Control queue
 * @desc: prefilled descriptor describing the command
 * @buf: buffer to use for indirect commands (or NULL for direct commands)
 * @buf_size: size of buffer for indirect commands (or 0 for direct commands)
 * @cd: pointer to command details structure
 *
 * Main command for the transmit side of a control queue. It puts the command
 * on the queue, bumps the tail, waits for processing of the command, captures
 * command status and results, etc.
 */
int
ice_sq_send_cmd(struct ice_hw *hw, struct ice_ctl_q_info *cq,
		struct ice_aq_desc *desc, void *buf, u16 buf_size,
		struct ice_sq_cd *cd)
{
	struct ice_dma_mem *dma_buf = NULL;
	struct ice_aq_desc *desc_on_ring;
	bool cmd_completed = false;
	int status = 0;
	u16 retval = 0;
	u32 val = 0;

	/* if reset is in progress return a soft error */
	if (hw->reset_ongoing)
		return -EBUSY;
	mutex_lock(&cq->sq_lock);

	cq->sq_last_status = ICE_AQ_RC_OK;

	if (!cq->sq.count) {
		ice_debug(hw, ICE_DBG_AQ_MSG, "Control Send queue not initialized.\n");
		status = -EIO;
		goto sq_send_command_error;
	}

	if ((buf && !buf_size) || (!buf && buf_size)) {
		status = -EINVAL;
		goto sq_send_command_error;
	}

	if (buf) {
		if (buf_size > cq->sq_buf_size) {
			ice_debug(hw, ICE_DBG_AQ_MSG, "Invalid buffer size for Control Send queue: %d.\n",
				  buf_size);
			status = -EINVAL;
			goto sq_send_command_error;
		}

		desc->flags |= cpu_to_le16(ICE_AQ_FLAG_BUF);
		if (buf_size > ICE_AQ_LG_BUF)
			desc->flags |= cpu_to_le16(ICE_AQ_FLAG_LB);
	}

	val = rd32(hw, cq->sq.head);
	if (val >= cq->num_sq_entries) {
		ice_debug(hw, ICE_DBG_AQ_MSG, "head overrun at %d in the Control Send Queue ring\n",
			  val);
		status = -EIO;
		goto sq_send_command_error;
	}

	/* Call clean and check queue available function to reclaim the
	 * descriptors that were processed by FW/MBX; the function returns the
	 * number of desc available. The clean function called here could be
	 * called in a separate thread in case of asynchronous completions.
	 */
	if (ice_clean_sq(hw, cq) == 0) {
		ice_debug(hw, ICE_DBG_AQ_MSG, "Error: Control Send Queue is full.\n");
		status = -ENOSPC;
		goto sq_send_command_error;
	}

	/* initialize the temp desc pointer with the right desc */
	desc_on_ring = ICE_CTL_Q_DESC(cq->sq, cq->sq.next_to_use);

	/* if the desc is available copy the temp desc to the right place */
	memcpy(desc_on_ring, desc, sizeof(*desc_on_ring));

	/* if buf is not NULL assume indirect command */
	if (buf) {
		dma_buf = &cq->sq.r.sq_bi[cq->sq.next_to_use];
		/* copy the user buf into the respective DMA buf */
		memcpy(dma_buf->va, buf, buf_size);
		desc_on_ring->datalen = cpu_to_le16(buf_size);

		/* Update the address values in the desc with the pa value
		 * for respective buffer
		 */
		desc_on_ring->params.generic.addr_high =
			cpu_to_le32(upper_32_bits(dma_buf->pa));
		desc_on_ring->params.generic.addr_low =
			cpu_to_le32(lower_32_bits(dma_buf->pa));
	}

	/* Debug desc and buffer */
	ice_debug(hw, ICE_DBG_AQ_DESC, "ATQ: Control Send queue desc and buffer:\n");

	ice_debug_cq(hw, cq, (void *)desc_on_ring, buf, buf_size, false);

	(cq->sq.next_to_use)++;
	if (cq->sq.next_to_use == cq->sq.count)
		cq->sq.next_to_use = 0;
	wr32(hw, cq->sq.tail, cq->sq.next_to_use);
	ice_flush(hw);

	/* Wait for the command to complete. If it finishes within the
	 * timeout, copy the descriptor back to temp.
	 */
	if (ice_sq_done(hw, cq)) {
		memcpy(desc, desc_on_ring, sizeof(*desc));
		if (buf) {
			/* get returned length to copy */
			u16 copy_size = le16_to_cpu(desc->datalen);

			if (copy_size > buf_size) {
				ice_debug(hw, ICE_DBG_AQ_MSG, "Return len %d > than buf len %d\n",
					  copy_size, buf_size);
				status = -EIO;
			} else {
				memcpy(buf, dma_buf->va, copy_size);
			}
		}
		retval = le16_to_cpu(desc->retval);
		if (retval) {
			ice_debug(hw, ICE_DBG_AQ_MSG, "Control Send Queue command 0x%04X completed with error 0x%X\n",
				  le16_to_cpu(desc->opcode),
				  retval);

			/* strip off FW internal code */
			retval &= 0xff;
		}
		cmd_completed = true;
		if (!status && retval != ICE_AQ_RC_OK)
			status = -EIO;
		cq->sq_last_status = (enum ice_aq_err)retval;
	}

	ice_debug(hw, ICE_DBG_AQ_MSG, "ATQ: desc and buffer writeback:\n");

	ice_debug_cq(hw, cq, (void *)desc, buf, buf_size, true);

	/* save writeback AQ if requested */
	if (cd && cd->wb_desc)
		memcpy(cd->wb_desc, desc_on_ring, sizeof(*cd->wb_desc));

	/* update the error if time out occurred */
	if (!cmd_completed) {
		if (rd32(hw, cq->rq.len) & cq->rq.len_crit_mask ||
		    rd32(hw, cq->sq.len) & cq->sq.len_crit_mask) {
			ice_debug(hw, ICE_DBG_AQ_MSG, "Critical FW error.\n");
			status = -EIO;
		} else {
			ice_debug(hw, ICE_DBG_AQ_MSG, "Control Send Queue Writeback timeout.\n");
			status = -EIO;
		}
	}

sq_send_command_error:
	mutex_unlock(&cq->sq_lock);
	return status;
}

/**
 * ice_fill_dflt_direct_cmd_desc - AQ descriptor helper function
 * @desc: pointer to the temp descriptor (non DMA mem)
 * @opcode: the opcode can be used to decide which flags to turn off or on
 *
 * Fill the desc with default values
 */
void ice_fill_dflt_direct_cmd_desc(struct ice_aq_desc *desc, u16 opcode)
{
	/* zero out the desc */
	memset(desc, 0, sizeof(*desc));
	desc->opcode = cpu_to_le16(opcode);
	desc->flags = cpu_to_le16(ICE_AQ_FLAG_SI);
}

/**
 * ice_clean_rq_elem
 * @hw: pointer to the HW struct
 * @cq: pointer to the specific Control queue
 * @e: event info from the receive descriptor, includes any buffers
 * @pending: number of events that could be left to process
 *
 * Clean one element from the receive side of a control queue. On return 'e'
 * contains contents of the message, and 'pending' contains the number of
 * events left to process.
 */
int
ice_clean_rq_elem(struct ice_hw *hw, struct ice_ctl_q_info *cq,
		  struct ice_rq_event_info *e, u16 *pending)
{
	u16 ntc = cq->rq.next_to_clean;
	enum ice_aq_err rq_last_status;
	struct ice_aq_desc *desc;
	struct ice_dma_mem *bi;
	int ret_code = 0;
	u16 desc_idx;
	u16 datalen;
	u16 flags;
	u16 ntu;

	/* pre-clean the event info */
	memset(&e->desc, 0, sizeof(e->desc));

	/* take the lock before we start messing with the ring */
	mutex_lock(&cq->rq_lock);

	if (!cq->rq.count) {
		ice_debug(hw, ICE_DBG_AQ_MSG, "Control Receive queue not initialized.\n");
		ret_code = -EIO;
		goto clean_rq_elem_err;
	}

	/* set next_to_use to head */
	ntu = (u16)(rd32(hw, cq->rq.head) & cq->rq.head_mask);

	if (ntu == ntc) {
		/* nothing to do - shouldn't need to update ring's values */
		ret_code = -EALREADY;
		goto clean_rq_elem_out;
	}

	/* now clean the next descriptor */
	desc = ICE_CTL_Q_DESC(cq->rq, ntc);
	desc_idx = ntc;

	rq_last_status = (enum ice_aq_err)le16_to_cpu(desc->retval);
	flags = le16_to_cpu(desc->flags);
	if (flags & ICE_AQ_FLAG_ERR) {
		ret_code = -EIO;
		ice_debug(hw, ICE_DBG_AQ_MSG, "Control Receive Queue Event 0x%04X received with error 0x%X\n",
			  le16_to_cpu(desc->opcode), rq_last_status);
	}
	memcpy(&e->desc, desc, sizeof(e->desc));
	datalen = le16_to_cpu(desc->datalen);
	e->msg_len = min_t(u16, datalen, e->buf_len);
	if (e->msg_buf && e->msg_len)
		memcpy(e->msg_buf, cq->rq.r.rq_bi[desc_idx].va, e->msg_len);

	ice_debug(hw, ICE_DBG_AQ_DESC, "ARQ: desc and buffer:\n");

	ice_debug_cq(hw, cq, (void *)desc, e->msg_buf, cq->rq_buf_size, true);

	/* Restore the original datalen and buffer address in the desc,
	 * FW updates datalen to indicate the event message size
	 */
	bi = &cq->rq.r.rq_bi[ntc];
	memset(desc, 0, sizeof(*desc));

	desc->flags = cpu_to_le16(ICE_AQ_FLAG_BUF);
	if (cq->rq_buf_size > ICE_AQ_LG_BUF)
		desc->flags |= cpu_to_le16(ICE_AQ_FLAG_LB);
	desc->datalen = cpu_to_le16(bi->size);
	desc->params.generic.addr_high = cpu_to_le32(upper_32_bits(bi->pa));
	desc->params.generic.addr_low = cpu_to_le32(lower_32_bits(bi->pa));

	/* set tail = the last cleaned desc index. */
	wr32(hw, cq->rq.tail, ntc);
	/* ntc is updated to tail + 1 */
	ntc++;
	if (ntc == cq->num_rq_entries)
		ntc = 0;
	cq->rq.next_to_clean = ntc;
	cq->rq.next_to_use = ntu;

clean_rq_elem_out:
	/* Set pending if needed, unlock and return */
	if (pending) {
		/* re-read HW head to calculate actual pending messages */
		ntu = (u16)(rd32(hw, cq->rq.head) & cq->rq.head_mask);
		*pending = (u16)((ntc > ntu ? cq->rq.count : 0) + (ntu - ntc));
	}
clean_rq_elem_err:
	mutex_unlock(&cq->rq_lock);

	return ret_code;
}<|MERGE_RESOLUTION|>--- conflicted
+++ resolved
@@ -508,13 +508,9 @@
 	} else if (hw->api_maj_ver == exp_fw_api_ver_major) {
 		if (hw->api_min_ver > (exp_fw_api_ver_minor + 2))
 			dev_info(ice_hw_to_dev(hw),
-<<<<<<< HEAD
-				 "The driver for the device detected a newer version of the NVM image than expected. Please install the most recent version of the network driver.\n");
-=======
 				 "The driver for the device detected a newer version (%u.%u) of the NVM image than expected (%u.%u). Please install the most recent version of the network driver.\n",
 				 hw->api_maj_ver, hw->api_min_ver,
 				 exp_fw_api_ver_major, exp_fw_api_ver_minor);
->>>>>>> 3d4d0fa4
 		else if ((hw->api_min_ver + 2) < exp_fw_api_ver_minor)
 			dev_info(ice_hw_to_dev(hw),
 				 "The driver for the device detected an older version (%u.%u) of the NVM image than expected (%u.%u). Please update the NVM image.\n",
