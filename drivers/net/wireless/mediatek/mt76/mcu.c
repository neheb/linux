// SPDX-License-Identifier: ISC
/*
 * Copyright (C) 2019 Lorenzo Bianconi <lorenzo.bianconi83@gmail.com>
 */

#include "mt76.h"

struct sk_buff *
__mt76_mcu_msg_alloc(struct mt76_dev *dev, const void *data,
		     int len, int data_len, gfp_t gfp)
{
	const struct mt76_mcu_ops *ops = dev->mcu_ops;
	struct sk_buff *skb;

	len = max_t(int, len, data_len);
	len = ops->headroom + len + ops->tailroom;

	skb = alloc_skb(len, gfp);
	if (!skb)
		return NULL;

	memset(skb->head, 0, len);
	skb_reserve(skb, ops->headroom);

	if (data && data_len)
		skb_put_data(skb, data, data_len);

	return skb;
}
EXPORT_SYMBOL_GPL(__mt76_mcu_msg_alloc);

struct sk_buff *mt76_mcu_get_response(struct mt76_dev *dev,
				      unsigned long expires)
{
	unsigned long timeout;

	if (!time_is_after_jiffies(expires))
		return NULL;

	timeout = expires - jiffies;
	wait_event_timeout(dev->mcu.wait,
			   (!skb_queue_empty(&dev->mcu.res_q) ||
			    test_bit(MT76_MCU_RESET, &dev->phy.state)),
			   timeout);
	return skb_dequeue(&dev->mcu.res_q);
}
EXPORT_SYMBOL_GPL(mt76_mcu_get_response);

void mt76_mcu_rx_event(struct mt76_dev *dev, struct sk_buff *skb)
{
	skb_queue_tail(&dev->mcu.res_q, skb);
	wake_up(&dev->mcu.wait);
}
EXPORT_SYMBOL_GPL(mt76_mcu_rx_event);

int mt76_mcu_send_and_get_msg(struct mt76_dev *dev, int cmd, const void *data,
			      int len, bool wait_resp, struct sk_buff **ret_skb)
{
	struct sk_buff *skb;

	if (dev->mcu_ops->mcu_send_msg)
		return dev->mcu_ops->mcu_send_msg(dev, cmd, data, len, wait_resp);

	skb = mt76_mcu_msg_alloc(dev, data, len);
	if (!skb)
		return -ENOMEM;

	return mt76_mcu_skb_send_and_get_msg(dev, skb, cmd, wait_resp, ret_skb);
}
EXPORT_SYMBOL_GPL(mt76_mcu_send_and_get_msg);

int mt76_mcu_skb_send_and_get_msg(struct mt76_dev *dev, struct sk_buff *skb,
				  int cmd, bool wait_resp,
				  struct sk_buff **ret_skb)
{
	unsigned int retry = 0;
	struct sk_buff *orig_skb = NULL;
	unsigned long expires;
	int ret, seq;

	if (ret_skb)
		*ret_skb = NULL;

	mutex_lock(&dev->mcu.mutex);

	if (dev->mcu_ops->mcu_skb_prepare_msg) {
<<<<<<< HEAD
=======
		orig_skb = skb;
>>>>>>> 58cfef73
		ret = dev->mcu_ops->mcu_skb_prepare_msg(dev, skb, cmd, &seq);
		if (ret < 0)
			goto out;
	}

retry:
<<<<<<< HEAD
	orig_skb = skb_get(skb);
=======
	/* orig skb might be needed for retry, mcu_skb_send_msg consumes it */
	if (orig_skb)
		skb_get(orig_skb);
>>>>>>> 58cfef73
	ret = dev->mcu_ops->mcu_skb_send_msg(dev, skb, cmd, &seq);
	if (ret < 0)
		goto out;

	if (!wait_resp) {
		ret = 0;
		goto out;
	}

	expires = jiffies + dev->mcu.timeout;

	do {
		skb = mt76_mcu_get_response(dev, expires);
		if (!skb && !test_bit(MT76_MCU_RESET, &dev->phy.state) &&
<<<<<<< HEAD
		    retry++ < dev->mcu_ops->max_retry) {
=======
		    orig_skb && retry++ < dev->mcu_ops->max_retry) {
>>>>>>> 58cfef73
			dev_err(dev->dev, "Retry message %08x (seq %d)\n",
				cmd, seq);
			skb = orig_skb;
			goto retry;
		}

		ret = dev->mcu_ops->mcu_parse_response(dev, cmd, skb, seq);
		if (!ret && ret_skb)
			*ret_skb = skb;
		else
			dev_kfree_skb(skb);
	} while (ret == -EAGAIN);


out:
	dev_kfree_skb(orig_skb);
	mutex_unlock(&dev->mcu.mutex);

	return ret;
}
EXPORT_SYMBOL_GPL(mt76_mcu_skb_send_and_get_msg);

int __mt76_mcu_send_firmware(struct mt76_dev *dev, int cmd, const void *data,
			     int len, int max_len)
{
	int err, cur_len;

	while (len > 0) {
		cur_len = min_t(int, max_len, len);

		err = mt76_mcu_send_msg(dev, cmd, data, cur_len, false);
		if (err)
			return err;

		data += cur_len;
		len -= cur_len;

		if (dev->queue_ops->tx_cleanup)
			dev->queue_ops->tx_cleanup(dev,
						   dev->q_mcu[MT_MCUQ_FWDL],
						   false);
	}

	return 0;
}
EXPORT_SYMBOL_GPL(__mt76_mcu_send_firmware);<|MERGE_RESOLUTION|>--- conflicted
+++ resolved
@@ -84,23 +84,16 @@
 	mutex_lock(&dev->mcu.mutex);
 
 	if (dev->mcu_ops->mcu_skb_prepare_msg) {
-<<<<<<< HEAD
-=======
 		orig_skb = skb;
->>>>>>> 58cfef73
 		ret = dev->mcu_ops->mcu_skb_prepare_msg(dev, skb, cmd, &seq);
 		if (ret < 0)
 			goto out;
 	}
 
 retry:
-<<<<<<< HEAD
-	orig_skb = skb_get(skb);
-=======
 	/* orig skb might be needed for retry, mcu_skb_send_msg consumes it */
 	if (orig_skb)
 		skb_get(orig_skb);
->>>>>>> 58cfef73
 	ret = dev->mcu_ops->mcu_skb_send_msg(dev, skb, cmd, &seq);
 	if (ret < 0)
 		goto out;
@@ -115,11 +108,7 @@
 	do {
 		skb = mt76_mcu_get_response(dev, expires);
 		if (!skb && !test_bit(MT76_MCU_RESET, &dev->phy.state) &&
-<<<<<<< HEAD
-		    retry++ < dev->mcu_ops->max_retry) {
-=======
 		    orig_skb && retry++ < dev->mcu_ops->max_retry) {
->>>>>>> 58cfef73
 			dev_err(dev->dev, "Retry message %08x (seq %d)\n",
 				cmd, seq);
 			skb = orig_skb;
