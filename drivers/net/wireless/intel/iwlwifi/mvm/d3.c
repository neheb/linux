--- conflicted
+++ resolved
@@ -324,45 +324,10 @@
 			}
 		}
 		data->have_rsc_tsc = true;
-<<<<<<< HEAD
-=======
 		break;
 	}
 }
 
-struct wowlan_key_rsc_v5_data {
-	struct iwl_wowlan_rsc_tsc_params_cmd *rsc;
-	bool have_rsc;
-	int gtks;
-	int gtk_ids[4];
-};
-
-static void iwl_mvm_wowlan_get_rsc_v5_data(struct ieee80211_hw *hw,
-					   struct ieee80211_vif *vif,
-					   struct ieee80211_sta *sta,
-					   struct ieee80211_key_conf *key,
-					   void *_data)
-{
-	struct iwl_mvm *mvm = IWL_MAC80211_GET_MVM(hw);
-	struct wowlan_key_rsc_v5_data *data = _data;
-	struct ieee80211_key_seq seq;
-	__le64 *rsc;
-	int i;
-
-	/* only for ciphers that can be PTK/GTK */
-	switch (key->cipher) {
-	default:
-		return;
-	case WLAN_CIPHER_SUITE_TKIP:
-	case WLAN_CIPHER_SUITE_CCMP:
-	case WLAN_CIPHER_SUITE_GCMP:
-	case WLAN_CIPHER_SUITE_GCMP_256:
->>>>>>> df0cc57e
-		break;
-	}
-}
-
-<<<<<<< HEAD
 struct wowlan_key_rsc_v5_data {
 	struct iwl_wowlan_rsc_tsc_params_cmd *rsc;
 	bool have_rsc;
@@ -439,54 +404,6 @@
 	case WLAN_CIPHER_SUITE_GCMP_256:
 		/*
 		 * For non-QoS this relies on the fact that both the uCode and
-=======
-	if (sta) {
-		rsc = data->rsc->ucast_rsc;
-	} else {
-		if (WARN_ON(data->gtks >= ARRAY_SIZE(data->gtk_ids)))
-			return;
-		data->gtk_ids[data->gtks] = key->keyidx;
-		rsc = data->rsc->mcast_rsc[data->gtks % 2];
-		if (WARN_ON(key->keyidx >=
-				ARRAY_SIZE(data->rsc->mcast_key_id_map)))
-			return;
-		data->rsc->mcast_key_id_map[key->keyidx] = data->gtks % 2;
-		if (data->gtks >= 2) {
-			int prev = data->gtks - 2;
-			int prev_idx = data->gtk_ids[prev];
-
-			data->rsc->mcast_key_id_map[prev_idx] =
-				IWL_MCAST_KEY_MAP_INVALID;
-		}
-		data->gtks++;
-	}
-
-	switch (key->cipher) {
-	default:
-		WARN_ON(1);
-		break;
-	case WLAN_CIPHER_SUITE_TKIP:
-
-		/*
-		 * For non-QoS this relies on the fact that both the uCode and
-		 * mac80211 use TID 0 (as they need to to avoid replay attacks)
-		 * for checking the IV in the frames.
-		 */
-		for (i = 0; i < IWL_MAX_TID_COUNT; i++) {
-			ieee80211_get_key_rx_seq(key, i, &seq);
-
-			rsc[i] = cpu_to_le64(((u64)seq.tkip.iv32 << 16) |
-					     seq.tkip.iv16);
-		}
-
-		data->have_rsc = true;
-		break;
-	case WLAN_CIPHER_SUITE_CCMP:
-	case WLAN_CIPHER_SUITE_GCMP:
-	case WLAN_CIPHER_SUITE_GCMP_256:
-		/*
-		 * For non-QoS this relies on the fact that both the uCode and
->>>>>>> df0cc57e
 		 * mac80211/our RX code use TID 0 for checking the PN.
 		 */
 		if (sta) {
@@ -514,7 +431,6 @@
 			}
 
 			rcu_read_unlock();
-<<<<<<< HEAD
 		} else {
 			for (i = 0; i < IWL_MAX_TID_COUNT; i++) {
 				u8 *pn = seq.ccmp.pn;
@@ -583,76 +499,6 @@
 			/* ver == 2 || ver == IWL_FW_CMD_VER_UNKNOWN */
 			size = sizeof(data.rsc_tsc->params);
 		}
-=======
-		} else {
-			for (i = 0; i < IWL_MAX_TID_COUNT; i++) {
-				u8 *pn = seq.ccmp.pn;
-
-				ieee80211_get_key_rx_seq(key, i, &seq);
-				rsc[i] = cpu_to_le64((u64)pn[5] |
-						     ((u64)pn[4] << 8) |
-						     ((u64)pn[3] << 16) |
-						     ((u64)pn[2] << 24) |
-						     ((u64)pn[1] << 32) |
-						     ((u64)pn[0] << 40));
-			}
-		}
-		data->have_rsc = true;
-		break;
-	}
-}
-
-static int iwl_mvm_wowlan_config_rsc_tsc(struct iwl_mvm *mvm,
-					 struct ieee80211_vif *vif)
-{
-	struct iwl_mvm_vif *mvmvif = iwl_mvm_vif_from_mac80211(vif);
-	int ver = iwl_fw_lookup_cmd_ver(mvm->fw, LONG_GROUP,
-					WOWLAN_TSC_RSC_PARAM,
-					IWL_FW_CMD_VER_UNKNOWN);
-	int ret;
-
-	if (ver == 5) {
-		struct wowlan_key_rsc_v5_data data = {};
-		int i;
-
-		data.rsc = kmalloc(sizeof(*data.rsc), GFP_KERNEL);
-		if (!data.rsc)
-			return -ENOMEM;
-
-		memset(data.rsc, 0xff, sizeof(*data.rsc));
-
-		for (i = 0; i < ARRAY_SIZE(data.rsc->mcast_key_id_map); i++)
-			data.rsc->mcast_key_id_map[i] =
-				IWL_MCAST_KEY_MAP_INVALID;
-		data.rsc->sta_id = cpu_to_le32(mvmvif->ap_sta_id);
-
-		ieee80211_iter_keys(mvm->hw, vif,
-				    iwl_mvm_wowlan_get_rsc_v5_data,
-				    &data);
-
-		if (data.have_rsc)
-			ret = iwl_mvm_send_cmd_pdu(mvm, WOWLAN_TSC_RSC_PARAM,
-						   CMD_ASYNC, sizeof(*data.rsc),
-						   data.rsc);
-		else
-			ret = 0;
-		kfree(data.rsc);
-	} else if (ver == 4 || ver == 2 || ver == IWL_FW_CMD_VER_UNKNOWN) {
-		struct wowlan_key_rsc_tsc_data data = {};
-		int size;
-
-		data.rsc_tsc = kzalloc(sizeof(*data.rsc_tsc), GFP_KERNEL);
-		if (!data.rsc_tsc)
-			return -ENOMEM;
-
-		if (ver == 4) {
-			size = sizeof(*data.rsc_tsc);
-			data.rsc_tsc->sta_id = cpu_to_le32(mvmvif->ap_sta_id);
-		} else {
-			/* ver == 2 || ver == IWL_FW_CMD_VER_UNKNOWN */
-			size = sizeof(data.rsc_tsc->params);
-		}
->>>>>>> df0cc57e
 
 		ieee80211_iter_keys(mvm->hw, vif,
 				    iwl_mvm_wowlan_get_rsc_tsc_data,
@@ -1992,11 +1838,7 @@
 				    WOWLAN_GET_STATUSES, 0) < 10) {
 		mvmvif->seqno_valid = true;
 		/* +0x10 because the set API expects next-to-use, not last-used */
-<<<<<<< HEAD
-		mvmvif->seqno = le16_to_cpu(status->non_qos_seq_ctr) + 0x10;
-=======
 		mvmvif->seqno = status->non_qos_seq_ctr + 0x10;
->>>>>>> df0cc57e
 	}
 
 	return true;
@@ -2052,12 +1894,6 @@
 iwl_mvm_parse_wowlan_status_common(v7)
 iwl_mvm_parse_wowlan_status_common(v9)
 
-<<<<<<< HEAD
-static struct iwl_wowlan_status *
-iwl_mvm_send_wowlan_get_status(struct iwl_mvm *mvm, u8 sta_id)
-{
-	struct iwl_wowlan_status *status;
-=======
 static void iwl_mvm_convert_gtk(struct iwl_wowlan_status_data *status,
 				struct iwl_wowlan_gtk_status *data)
 {
@@ -2101,7 +1937,6 @@
 iwl_mvm_send_wowlan_get_status(struct iwl_mvm *mvm, u8 sta_id)
 {
 	struct iwl_wowlan_status_data *status;
->>>>>>> df0cc57e
 	struct iwl_wowlan_get_status_cmd get_status_cmd = {
 		.sta_id = cpu_to_le32(sta_id),
 	};
@@ -2176,27 +2011,16 @@
 		if (IS_ERR(status))
 			goto out_free_resp;
 
-<<<<<<< HEAD
-		status->gtk[0] = v7->gtk[0];
-		status->igtk[0] = v7->igtk[0];
-=======
 		iwl_mvm_convert_key_counters(status, &v7->gtk[0].rsc.all_tsc_rsc);
 		iwl_mvm_convert_gtk(status, &v7->gtk[0]);
 		iwl_mvm_convert_igtk(status, &v7->igtk[0]);
->>>>>>> df0cc57e
 	} else if (notif_ver == 9 || notif_ver == 10 || notif_ver == 11) {
 		struct iwl_wowlan_status_v9 *v9 = (void *)cmd.resp_pkt->data;
 
 		/* these three command versions have same layout and size, the
 		 * difference is only in a few not used (reserved) fields.
 		 */
-<<<<<<< HEAD
-		status = iwl_mvm_parse_wowlan_status_common_v9(mvm,
-							       cmd.resp_pkt->data,
-							       len);
-=======
 		status = iwl_mvm_parse_wowlan_status_common_v9(mvm, v9, len);
->>>>>>> df0cc57e
 		if (IS_ERR(status))
 			goto out_free_resp;
 
@@ -2217,11 +2041,7 @@
 	return status;
 }
 
-<<<<<<< HEAD
-static struct iwl_wowlan_status *
-=======
 static struct iwl_wowlan_status_data *
->>>>>>> df0cc57e
 iwl_mvm_get_wakeup_status(struct iwl_mvm *mvm, u8 sta_id)
 {
 	u8 cmd_ver = iwl_fw_lookup_cmd_ver(mvm->fw, LONG_GROUP,
@@ -2246,23 +2066,13 @@
 					 struct ieee80211_vif *vif)
 {
 	struct iwl_mvm_vif *mvmvif = iwl_mvm_vif_from_mac80211(vif);
-<<<<<<< HEAD
-	struct iwl_wowlan_status_data status;
-	struct iwl_wowlan_status *fw_status;
-=======
 	struct iwl_wowlan_status_data *status;
->>>>>>> df0cc57e
 	int i;
 	bool keep;
 	struct iwl_mvm_sta *mvm_ap_sta;
 
-<<<<<<< HEAD
-	fw_status = iwl_mvm_get_wakeup_status(mvm, mvmvif->ap_sta_id);
-	if (IS_ERR_OR_NULL(fw_status))
-=======
 	status = iwl_mvm_get_wakeup_status(mvm, mvmvif->ap_sta_id);
 	if (IS_ERR(status))
->>>>>>> df0cc57e
 		goto out_unlock;
 
 	IWL_DEBUG_WOWLAN(mvm, "wakeup reason 0x%x\n",
@@ -2428,17 +2238,10 @@
 	u32 reasons = 0;
 	int i, n_matches, ret;
 
-<<<<<<< HEAD
-	fw_status = iwl_mvm_get_wakeup_status(mvm, IWL_MVM_INVALID_STA);
-	if (!IS_ERR_OR_NULL(fw_status)) {
-		reasons = le32_to_cpu(fw_status->wakeup_reasons);
-		kfree(fw_status);
-=======
 	status = iwl_mvm_get_wakeup_status(mvm, IWL_MVM_INVALID_STA);
 	if (!IS_ERR(status)) {
 		reasons = status->wakeup_reasons;
 		kfree(status);
->>>>>>> df0cc57e
 	}
 
 	if (reasons & IWL_WOWLAN_WAKEUP_BY_RFKILL_DEASSERTED)
