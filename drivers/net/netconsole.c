--- conflicted
+++ resolved
@@ -391,11 +391,7 @@
 	if (ret)
 		goto out_unlock;
 
-<<<<<<< HEAD
-	err = -EINVAL;
-=======
 	ret = -EINVAL;
->>>>>>> 3d4d0fa4
 	if (enabled == nt->enabled) {
 		pr_info("network logging has already %s\n",
 			nt->enabled ? "started" : "stopped");
@@ -439,14 +435,9 @@
 		mutex_unlock(&target_cleanup_list_lock);
 	}
 
-<<<<<<< HEAD
-	mutex_unlock(&dynamic_netconsole_mutex);
-	return strnlen(buf, count);
-=======
 	ret = strnlen(buf, count);
 	/* Deferred cleanup */
 	netconsole_process_cleanups();
->>>>>>> 3d4d0fa4
 out_unlock:
 	mutex_unlock(&dynamic_netconsole_mutex);
 	return ret;
@@ -1026,22 +1017,8 @@
 			case NETDEV_RELEASE:
 			case NETDEV_JOIN:
 			case NETDEV_UNREGISTER:
-<<<<<<< HEAD
-				/* rtnl_lock already held
-				 * we might sleep in __netpoll_cleanup()
-				 */
-				nt->enabled = false;
-				spin_unlock_irqrestore(&target_list_lock, flags);
-
-				__netpoll_cleanup(&nt->np);
-
-				spin_lock_irqsave(&target_list_lock, flags);
-				netdev_put(nt->np.dev, &nt->np.dev_tracker);
-				nt->np.dev = NULL;
-=======
 				nt->enabled = false;
 				list_move(&nt->list, &target_cleanup_list);
->>>>>>> 3d4d0fa4
 				stopped = true;
 			}
 		}
