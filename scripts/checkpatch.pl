--- conflicted
+++ resolved
@@ -3016,12 +3016,8 @@
 					$herectx .= raw_line($linenr, $n) . "\n";
 				}
 
-<<<<<<< HEAD
-				if (($stmts =~ tr/;/;/) == 1) {
-=======
 				if (($stmts =~ tr/;/;/) == 1 &&
 				    $stmts !~ /^\s*(if|while|for|switch)\b/) {
->>>>>>> 9450d57e
 					WARN("SINGLE_STATEMENT_DO_WHILE_MACRO",
 					     "Single statement macros should not use a do {} while (0) loop\n" . "$herectx");
 				}
